sudo: required

language: generic

matrix:
  include:
    - os: linux
      dist: trusty
      env: PYTHON=2.7 PYTHONWARNINGS=ignore

    - os: linux
      dist: trusty
      env: PYTHON=3.5 PYTHONWARNINGS=ignore

    - os: osx
      osx_image: xcode7
      env: PYTHON=2.7 PYTHONWARNINGS=ignore

    - os: osx
      osx_image: xcode7
      env: PYTHON=3.5 PYTHONWARNINGS=ignore

    - os: linux
      dist: trusty
      env:
        - JDK='Oracle JDK 8'
        - PYTHON=3.5 PYTHONWARNINGS=ignore
        - RAY_INSTALL_JAVA=1
      install:
<<<<<<< HEAD
        - ./ci/travis/install-bazel.sh
=======
        - eval `python $TRAVIS_BUILD_DIR/ci/travis/determine_tests_to_run.py`
        - if [ $RAY_CI_JAVA_AFFECTED != "1" ]; then exit; fi

>>>>>>> 20a155d0
        - ./ci/travis/install-dependencies.sh
        - export PATH="$HOME/miniconda/bin:$PATH"
        - ./ci/travis/install-ray.sh
      script:
        - if [ $RAY_CI_JAVA_AFFECTED != "1" ]; then exit; fi

        - ./java/test.sh

    - os: linux
      dist: trusty
      env: LINT=1 PYTHONWARNINGS=ignore
      before_install:
        # In case we ever want to use a different version of clang-format:
        #- wget -O - http://apt.llvm.org/llvm-snapshot.gpg.key | sudo apt-key add -
        #- echo "deb http://apt.llvm.org/trusty/ llvm-toolchain-trusty main" | sudo tee -a /etc/apt/sources.list > /dev/null
        - sudo apt-get update -qq
        - sudo apt-get install -qq clang-format-3.8
      install: []
      script:
        - ./ci/travis/check-git-clang-format-output.sh
        # Try generating Sphinx documentation. To do this, we need to install
        # Ray first.
        - ./ci/travis/install-dependencies.sh
        - export PATH="$HOME/miniconda/bin:$PATH"
        - cd doc
        - pip install -q -r requirements-doc.txt
        - pip install yapf==0.23.0
        - sphinx-build -W -b html -d _build/doctrees source _build/html
        - cd ..
        # Run Python linting, ignore dict vs {} (C408), others are defaults
        - flake8 --exclude=python/ray/core/generated/,doc/source/conf.py,python/ray/cloudpickle/ --ignore=C408,E121,E123,E126,E226,E24,E704,W503,W504,W605
        - ./ci/travis/format.sh --all
        # Make sure that the README is formatted properly.
        - cd python
        - python setup.py check --restructuredtext --strict --metadata
        - cd ..
        # Run Bazel linter Buildifier.
        - wget https://dl.google.com/go/go1.11.linux-amd64.tar.gz
        - tar -xf go1.11.linux-amd64.tar.gz
        - mkdir $HOME/go_dir
        - export GOROOT=`pwd`/go
        - export GOPATH="$HOME/go_dir"
        - export PATH="$GOROOT/bin:$GOPATH/bin:$PATH"
        - go get github.com/bazelbuild/buildtools/buildifier
        - ./ci/travis/bazel-format.sh

    - os: linux
      dist: trusty
      env: VALGRIND=1 PYTHON=2.7 PYTHONWARNINGS=ignore
      before_install:
        - eval `python $TRAVIS_BUILD_DIR/ci/travis/determine_tests_to_run.py`
        - if [ $RAY_CI_PYTHON_AFFECTED != "1" ]; then exit; fi

        - sudo apt-get update -qq
        - sudo apt-get install -qq valgrind
      install:
        - if [ $RAY_CI_PYTHON_AFFECTED != "1" ]; then exit; fi

        - ./ci/suppress_output ./ci/travis/install-bazel.sh
        - ./ci/suppress_output ./ci/travis/install-dependencies.sh
        - export PATH="$HOME/miniconda/bin:$PATH"
        - ./ci/suppress_output ./ci/travis/install-ray.sh

      script:
        - if [ $RAY_CI_PYTHON_AFFECTED != "1" ]; then exit; fi

        - bash src/ray/test/run_object_manager_valgrind.sh

        - export RAY_PLASMA_STORE_VALGRIND=1
        # - export RAY_RAYLET_VALGRIND=1
        # - export RAY_RAYLET_MONITOR_VALGRIND=1
        # - export RAY_REDIS_SERVER_VALGRIND=1

        # # Python3.5+ only. Otherwise we will get `SyntaxError` regardless of how we set the tester.
        - python -c 'import sys;exit(sys.version_info>=(3,5))' || python -m pytest --durations=5 python/ray/experimental/test/async_test.py
        - python -m pytest --durations=5 python/ray/tests/test_mini.py
        - python -m pytest --durations=5 python/ray/tests/test_array.py
        - python -m pytest --durations=5 python/ray/tests/test_multi_node_2.py
        - python -m pytest --durations=5 python/ray/tests/test_node_manager.py


    # Build Linux wheels.
    - os: linux
      dist: trusty
      env: LINUX_WHEELS=1 PYTHONWARNINGS=ignore
      install:
        - eval `python $TRAVIS_BUILD_DIR/ci/travis/determine_tests_to_run.py`
        - if [ $RAY_CI_LINUX_WHEELS_AFFECTED != "1" ]; then exit; fi
        - ./ci/suppress_output ./ci/travis/install-dependencies.sh

        # This command should be kept in sync with ray/python/README-building-wheels.md.
        - ./ci/suppress_output docker run --rm -w /ray -v `pwd`:/ray -ti rayproject/arrow_linux_x86_64_base:latest /ray/python/build-wheel-manylinux1.sh
      script:
        - if [ $RAY_CI_LINUX_WHEELS_AFFECTED != "1" ]; then exit; fi

        - ./ci/travis/test-wheels.sh

    # Build MacOS wheels.
    - os: osx
      osx_image: xcode7
      env: MAC_WHEELS=1 PYTHONWARNINGS=ignore
      install:
        - eval `python $TRAVIS_BUILD_DIR/ci/travis/determine_tests_to_run.py`
        - if [ $RAY_CI_MACOS_WHEELS_AFFECTED != "1" ]; then exit; fi

        - ./ci/suppress_output ./ci/travis/install-dependencies.sh
        # This command should be kept in sync with ray/python/README-building-wheels.md.
        - ./python/build-wheel-macos.sh
      script:
        - if [ $RAY_CI_MACOS_WHEELS_AFFECTED != "1" ]; then exit; fi

        - ./ci/travis/test-wheels.sh

    # Test GCS integration
    - os: linux
      dist: trusty
      env:
        - PYTHON=3.5
        - RAY_USE_NEW_GCS=on
        - PYTHONWARNINGS=ignore


install:
  - eval `python $TRAVIS_BUILD_DIR/ci/travis/determine_tests_to_run.py`
  - if [ $RAY_CI_TUNE_AFFECTED != "1" ] && [ $RAY_CI_RLLIB_AFFECTED != "1" ] && [ $RAY_CI_PYTHON_AFFECTED != "1" ]; then exit; fi

  - ./ci/suppress_output ./ci/travis/install-bazel.sh
  - ./ci/suppress_output ./ci/travis/install-dependencies.sh
  - export PATH="$HOME/miniconda/bin:$PATH"
  - ./ci/suppress_output ./ci/travis/install-ray.sh
  - ./ci/suppress_output ./ci/travis/install-cython-examples.sh

  - ./ci/suppress_output bash src/ray/test/run_gcs_tests.sh
  # Raylet tests.
  - ./ci/suppress_output bash src/ray/test/run_object_manager_tests.sh
  - ./ci/suppress_output bazel test --build_tests_only --test_lang_filters=cc //:all

script:
  - export PATH="$HOME/miniconda/bin:$PATH"
  # The following is needed so cloudpickle can find some of the
  # class definitions: The main module of tests that are run
  # with pytest have the same name as the test file -- and this
  # module is only found if the test directory is in the PYTHONPATH.
  # - export PYTHONPATH="$PYTHONPATH:./ci/"

  # ray tune tests
  - if [ $RAY_CI_TUNE_AFFECTED == "1" ]; then ./ci/suppress_output python python/ray/tune/tests/test_dependency.py; fi
  # `cluster_tests.py` runs on Jenkins, not Travis.
  - if [ $RAY_CI_TUNE_AFFECTED == "1" ]; then python -m pytest --durations=10 --ignore=python/ray/tune/tests/test_cluster.py --ignore=python/ray/tune/tests/test_actor_reuse.py python/ray/tune/tests; fi

  # ray rllib tests
  - if [ $RAY_CI_RLLIB_AFFECTED == "1" ]; then python/ray/rllib/tests/run_silent.sh tests/test_catalog.py; fi
  - if [ $RAY_CI_RLLIB_AFFECTED == "1" ]; then python/ray/rllib/tests/run_silent.sh tests/test_filters.py; fi
  - if [ $RAY_CI_RLLIB_AFFECTED == "1" ]; then python/ray/rllib/tests/run_silent.sh tests/test_optimizers.py; fi
  - if [ $RAY_CI_RLLIB_AFFECTED == "1" ]; then python/ray/rllib/tests/run_silent.sh tests/test_evaluators.py; fi

  # ray tests
  # Python3.5+ only. Otherwise we will get `SyntaxError` regardless of how we set the tester.
  - if [ $RAY_CI_PYTHON_AFFECTED == "1" ]; then python -c 'import sys;exit(sys.version_info>=(3,5))' || python -m pytest --durations=5 python/ray/experimental/test/async_test.py; fi
  - if [ $RAY_CI_PYTHON_AFFECTED == "1" ]; then python -m pytest --durations=10 python/ray/tests; fi

deploy:
  - provider: s3
    access_key_id: AKIAJ2L7XDUSZVTXI5QA
    secret_access_key:
      secure: OS9V8c/fQ9SIOP+Lg2MIz+PtCSKNQVB3mubscDRHKJcCmOp3cB6AKsC/yepbNZvvjDD/ncW2v6KJVsUEneAeDKrZQWSIpNb34yGAvWb7g4xleLxiadNtx6XEzjWaOcg+Y6409e68XeoHq/5ItopWNQ9p9NHXgsoHbZaOurPyHNskNgwBVaObCy+cCak7ifkITDk6cil0OJYnTbOe3NhcU82Fh5BZzS2+G2qNq8tGNcbfINhq0rruWIBuV5WRB/14CmBR+mou74qFSiiodH/MKbOcplx9+BxoOsTnkl7SeyybcK6DX6jxJCuhSBIjct9uT8Qdovv6mzOMkXvLkLKFkHfkTJSGBRIIZEvkPvzhlEriqTcr4tX/MV8HKs/Acz1NnlD0tNEygOr3VaiSLB0dvpz4iCeI9berqSu/jV1VI1X5iVNfChYbOMQ+OYafJMs5WdO60AMWIHy60U511FjAlbS7IubXBjfhoCItIB1xlVNI7FfKaRbNRwP5qvPenB8FUgZpv3UBg5OZDkeBXSNoLydr0w505p6s8Jqnz750TpVYI11fih5D0N3Ea57OwQr9r/rk+Z8aGeTpWj6hIgQiNkrIf2VZnWTApd+utJPw3X3txUEcnOtcdDnMsPuEIeMvIDrrFMRwzClqMNXq9MewU43wp7cCl67YmDBDKubl7Vs=
    bucket: ray-wheels
    acl: public_read
    region: us-west-2
    local_dir: .whl
    upload-dir: $TRAVIS_COMMIT
    skip_cleanup: true
    only:
      - master
    on:
      repo: ray-project/ray
      condition: $LINUX_WHEELS = 1 || $MAC_WHEELS = 1
  - provider: s3
    access_key_id: AKIAJ2L7XDUSZVTXI5QA
    secret_access_key:
      secure: OS9V8c/fQ9SIOP+Lg2MIz+PtCSKNQVB3mubscDRHKJcCmOp3cB6AKsC/yepbNZvvjDD/ncW2v6KJVsUEneAeDKrZQWSIpNb34yGAvWb7g4xleLxiadNtx6XEzjWaOcg+Y6409e68XeoHq/5ItopWNQ9p9NHXgsoHbZaOurPyHNskNgwBVaObCy+cCak7ifkITDk6cil0OJYnTbOe3NhcU82Fh5BZzS2+G2qNq8tGNcbfINhq0rruWIBuV5WRB/14CmBR+mou74qFSiiodH/MKbOcplx9+BxoOsTnkl7SeyybcK6DX6jxJCuhSBIjct9uT8Qdovv6mzOMkXvLkLKFkHfkTJSGBRIIZEvkPvzhlEriqTcr4tX/MV8HKs/Acz1NnlD0tNEygOr3VaiSLB0dvpz4iCeI9berqSu/jV1VI1X5iVNfChYbOMQ+OYafJMs5WdO60AMWIHy60U511FjAlbS7IubXBjfhoCItIB1xlVNI7FfKaRbNRwP5qvPenB8FUgZpv3UBg5OZDkeBXSNoLydr0w505p6s8Jqnz750TpVYI11fih5D0N3Ea57OwQr9r/rk+Z8aGeTpWj6hIgQiNkrIf2VZnWTApd+utJPw3X3txUEcnOtcdDnMsPuEIeMvIDrrFMRwzClqMNXq9MewU43wp7cCl67YmDBDKubl7Vs=
    bucket: ray-wheels
    acl: public_read
    region: us-west-2
    local_dir: .whl
    upload-dir: latest
    skip_cleanup: true
    only:
      - master
    on:
      repo: ray-project/ray
      condition: $LINUX_WHEELS = 1 || $MAC_WHEELS = 1<|MERGE_RESOLUTION|>--- conflicted
+++ resolved
@@ -27,13 +27,9 @@
         - PYTHON=3.5 PYTHONWARNINGS=ignore
         - RAY_INSTALL_JAVA=1
       install:
-<<<<<<< HEAD
+        - eval `python $TRAVIS_BUILD_DIR/ci/travis/determine_tests_to_run.py`
+        - if [ $RAY_CI_JAVA_AFFECTED != "1" ]; then exit; fi
         - ./ci/travis/install-bazel.sh
-=======
-        - eval `python $TRAVIS_BUILD_DIR/ci/travis/determine_tests_to_run.py`
-        - if [ $RAY_CI_JAVA_AFFECTED != "1" ]; then exit; fi
-
->>>>>>> 20a155d0
         - ./ci/travis/install-dependencies.sh
         - export PATH="$HOME/miniconda/bin:$PATH"
         - ./ci/travis/install-ray.sh
