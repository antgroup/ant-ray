# Bazel build
# C/C++ documentation: https://docs.bazel.build/versions/master/be/c-cpp.html

load("@com_github_grpc_grpc//bazel:cc_grpc_library.bzl", "cc_grpc_library")
load("@build_stack_rules_proto//python:python_proto_compile.bzl", "python_proto_compile")
load("@com_github_google_flatbuffers//:build_defs.bzl", "flatbuffer_cc_library")
load("@//bazel:ray.bzl", "flatbuffer_py_library")
load("@//bazel:cython_library.bzl", "pyx_library")

COPTS = ["-DRAY_USE_GLOG"]

# === Begin of protobuf definitions ===

proto_library(
    name = "common_proto",
    srcs = ["src/ray/protobuf/common.proto"],
    visibility = ["//java:__subpackages__"],
)

cc_proto_library(
    name = "common_cc_proto",
    deps = [":common_proto"],
)

python_proto_compile(
    name = "common_py_proto",
    deps = [":common_proto"],
)

proto_library(
    name = "gcs_proto",
    srcs = ["src/ray/protobuf/gcs.proto"],
    visibility = ["//java:__subpackages__"],
    deps = [":common_proto"],
)

cc_proto_library(
    name = "gcs_cc_proto",
    deps = [":gcs_proto"],
)

python_proto_compile(
    name = "gcs_py_proto",
    deps = [":gcs_proto"],
)

proto_library(
    name = "node_manager_proto",
    srcs = ["src/ray/protobuf/node_manager.proto"],
    deps = [":common_proto"],
)

cc_proto_library(
    name = "node_manager_cc_proto",
    deps = [":node_manager_proto"],
)

proto_library(
    name = "object_manager_proto",
    srcs = ["src/ray/protobuf/object_manager.proto"],
)

cc_proto_library(
    name = "object_manager_cc_proto",
    deps = [":object_manager_proto"],
)

proto_library(
    name = "raylet_proto",
    srcs = ["src/ray/protobuf/raylet.proto"],
    deps = [
        ":common_proto",
        ":gcs_proto",
    ],
)

cc_proto_library(
    name = "raylet_cc_proto",
    deps = [":raylet_proto"],
)

proto_library(
    name = "worker_proto",
    srcs = ["src/ray/protobuf/worker.proto"],
    deps = [":common_proto"],
)

cc_proto_library(
    name = "worker_cc_proto",
    deps = ["worker_proto"],
)

proto_library(
    name = "core_worker_proto",
    srcs = ["src/ray/protobuf/core_worker.proto"],
    deps = [":common_proto"],
)

cc_proto_library(
    name = "core_worker_cc_proto",
    deps = ["core_worker_proto"],
)

proto_library(
<<<<<<< HEAD
    name = "test_proto",
    srcs = ["src/ray/protobuf/test.proto"],
)

cc_proto_library(
    name = "test_cc_proto",
    deps = [":test_proto"],
=======
    name = "direct_actor_proto",
    srcs = ["src/ray/protobuf/direct_actor.proto"],
    deps = [":common_proto"],
)

cc_proto_library(
    name = "direct_actor_cc_proto",
    deps = ["direct_actor_proto"],
>>>>>>> 63a6b0e7
)

# === End of protobuf definitions ===

# === Begin of rpc definitions ===

# GRPC common lib.
cc_library(
    name = "grpc_common_lib",
    srcs = glob([
        "src/ray/rpc/*.cc",
    ]),
    hdrs = glob([
        "src/ray/rpc/*.h",
    ]),
    copts = COPTS,
    deps = [
        ":ray_common",
        "@boost//:asio",
        "@com_github_grpc_grpc//:grpc++",
        "@com_google_protobuf//:protobuf",
    ],
)

# Node manager gRPC lib.
cc_grpc_library(
    name = "node_manager_cc_grpc",
    srcs = [":node_manager_proto"],
    grpc_only = True,
    deps = [":node_manager_cc_proto"],
)

# Node manager server and client.
cc_library(
    name = "node_manager_rpc",
    hdrs = glob([
        "src/ray/rpc/node_manager/*.h",
    ]),
    copts = COPTS,
    deps = [
        ":grpc_common_lib",
        ":node_manager_cc_grpc",
        ":ray_common",
        "@boost//:asio",
        "@com_github_grpc_grpc//:grpc++",
    ],
)

# Object manager gRPC lib.
cc_grpc_library(
    name = "object_manager_cc_grpc",
    srcs = [":object_manager_proto"],
    grpc_only = True,
    deps = [":object_manager_cc_proto"],
)

# Object manager rpc server and client.
cc_library(
    name = "object_manager_rpc",
    hdrs = glob([
        "src/ray/rpc/object_manager/*.h",
    ]),
    copts = COPTS,
    deps = [
        ":grpc_common_lib",
        ":object_manager_cc_grpc",
        ":ray_common",
        "@boost//:asio",
        "@com_github_grpc_grpc//:grpc++",
    ],
)

# Raylet gRPC lib.
cc_grpc_library(
    name = "raylet_cc_grpc",
    srcs = [":raylet_proto"],
    grpc_only = True,
    deps = [":raylet_cc_proto"],
)

# Raylet rpc server and client.
cc_library(
    name = "raylet_rpc",
    srcs = glob([
        "src/ray/rpc/raylet/*.cc",
    ]),
    hdrs = glob([
        "src/ray/rpc/raylet/*.h",
        "src/ray/raylet/*.h",
    ]),
    copts = COPTS,
    deps = [
        ":grpc_common_lib",
        ":ray_common",
        ":raylet_cc_grpc",
        "@boost//:asio",
        "@com_github_grpc_grpc//:grpc++",
    ],
)

# Worker gRPC lib.
cc_grpc_library(
    name = "worker_cc_grpc",
    srcs = [":worker_proto"],
    grpc_only = True,
    deps = [":worker_cc_proto"],
)

# direct actor gRPC lib.
cc_grpc_library(
    name = "direct_actor_cc_grpc",
    srcs = [":direct_actor_proto"],
    grpc_only = True,
    deps = [":direct_actor_cc_proto"],
)

# worker server and client.
cc_library(
    name = "worker_rpc",
    hdrs = glob([
        "src/ray/rpc/worker/*.h",
    ]),
    copts = COPTS,
    deps = [
        "direct_actor_cc_grpc",
        ":grpc_common_lib",
        ":ray_common",
        ":worker_cc_grpc",
        "@boost//:asio",
        "@com_github_grpc_grpc//:grpc++",
    ],
)

cc_grpc_library(
    name = "test_cc_grpc",
    srcs = [":test_proto"],
    grpc_only = True,
    deps = [":test_cc_proto"],
)

cc_binary(
    name = "test_rpc",
    srcs = glob([
        "src/ray/rpc/test/main.cc",
        "src/ray/rpc/test/*.h",
    ]),
    copts = COPTS,
    deps = [
        ":grpc_common_lib",
        ":ray_common",
        ":test_cc_grpc",
        "@boost//:asio",
        "@com_github_grpc_grpc//:grpc++",
        "@com_google_googletest//:gtest_main",
    ]
)

# === End of rpc definitions ===

cc_library(
    name = "ray_common",
    srcs = glob(
        [
            "src/ray/common/**/*.cc",
        ],
        exclude = [
            "src/ray/common/**/*_test.cc",
        ],
    ),
    hdrs = glob(
        [
            "src/ray/common/**/*.h",
        ],
    ),
    copts = COPTS,
    deps = [
        ":common_cc_proto",
        ":ray_util",
        "@boost//:asio",
        "@com_github_grpc_grpc//:grpc++",
        "@plasma//:plasma_client",
    ],
)

cc_test(
    name = "common_test",
    srcs = glob(["src/ray/common/**/*_test.cc"]),
    copts = COPTS,
    deps = [
        ":ray_common",
        "@com_google_googletest//:gtest_main",
    ],
)

cc_binary(
    name = "raylet",
    srcs = ["src/ray/raylet/main.cc"],
    copts = COPTS,
    visibility = ["//java:__subpackages__"],
    deps = [
        ":ray_util",
        ":raylet_lib",
        "@com_github_gflags_gflags//:gflags",
    ],
)

cc_binary(
    name = "raylet_monitor",
    srcs = [
        "src/ray/raylet/monitor.cc",
        "src/ray/raylet/monitor.h",
        "src/ray/raylet/monitor_main.cc",
    ],
    copts = COPTS,
    deps = [
        ":gcs",
        ":ray_util",
    ],
)

cc_library(
    name = "stats_lib",
    srcs = glob(
        [
            "src/ray/stats/*.cc",
        ],
        exclude = [
            "src/ray/stats/*_test.cc",
        ],
    ),
    hdrs = glob(
        [
            "src/ray/stats/*.h",
        ],
    ),
    copts = COPTS,
    includes = [
        "src",
    ],
    linkopts = ["-pthread"],
    deps = [
        ":ray_util",
        "@com_github_jupp0r_prometheus_cpp//pull",
        "@com_google_absl//absl/base:core_headers",
        "@com_google_absl//absl/memory",
        "@com_google_absl//absl/strings",
        "@com_google_googletest//:gtest",
        "@io_opencensus_cpp//opencensus/exporters/stats/prometheus:prometheus_exporter",
        "@io_opencensus_cpp//opencensus/exporters/stats/stdout:stdout_exporter",
        "@io_opencensus_cpp//opencensus/stats",
        "@io_opencensus_cpp//opencensus/tags",
    ],
)

cc_library(
    name = "raylet_lib",
    srcs = glob(
        [
            "src/ray/raylet/*.cc",
        ],
        exclude = [
            "src/ray/raylet/mock_gcs_client.cc",
            "src/ray/raylet/monitor_main.cc",
            "src/ray/raylet/*_test.cc",
            "src/ray/raylet/main.cc",
        ],
    ),
    hdrs = glob([
        "src/ray/raylet/*.h",
    ]),
    copts = COPTS,
    linkopts = ["-pthread"],
    deps = [
        ":common_cc_proto",
        ":gcs",
        ":node_manager_rpc",
        ":object_manager",
        ":ray_common",
        ":ray_util",
        ":raylet_rpc",
        ":stats_lib",
        ":worker_rpc",
        "@boost//:asio",
        "@com_github_jupp0r_prometheus_cpp//pull",
        "@com_google_absl//absl/base:core_headers",
        "@com_google_absl//absl/memory",
        "@com_google_absl//absl/strings",
        "@com_google_googletest//:gtest",
        "@io_opencensus_cpp//opencensus/exporters/stats/prometheus:prometheus_exporter",
        "@io_opencensus_cpp//opencensus/stats",
        "@io_opencensus_cpp//opencensus/tags",
        "@plasma//:plasma_client",
    ],
)

cc_library(
    name = "core_worker_lib",
    srcs = glob(
        [
            "src/ray/core_worker/*.cc",
            "src/ray/core_worker/store_provider/*.cc",
            "src/ray/core_worker/transport/*.cc",
        ],
        exclude = [
            "src/ray/core_worker/*_test.cc",
            "src/ray/core_worker/mock_worker.cc",
        ],
    ),
    hdrs = glob([
        "src/ray/core_worker/*.h",
        "src/ray/core_worker/store_provider/*.h",
        "src/ray/core_worker/transport/*.h",
    ]),
    copts = COPTS,
    deps = [
        ":core_worker_cc_proto",
        ":ray_common",
        ":ray_util",
        # TODO(hchen): After `raylet_client` is migrated to gRPC, `core_worker_lib`
        # should only depend on `raylet_client`, instead of the whole `raylet_lib`.
        ":raylet_lib",
        ":worker_rpc",
        ":gcs",
    ],
)

cc_library(
    name = "mock_worker_lib",
    srcs = ["src/ray/core_worker/test/mock_worker.cc"],
    hdrs = glob([
        "src/ray/core_worker/test/*.h",
    ]),
    copts = COPTS,
    deps = [
        ":core_worker_lib",
    ],
)

cc_binary(
    name = "mock_worker",
    copts = COPTS,
    deps = [
        ":mock_worker_lib",
    ],
)

cc_library(
    name = "core_worker_test_lib",
    srcs = ["src/ray/core_worker/test/core_worker_test.cc"],
    hdrs = glob([
        "src/ray/core_worker/test/*.h",
    ]),
    copts = COPTS,
    deps = [
        ":core_worker_lib",
        ":gcs",
        "@com_google_googletest//:gtest_main",
    ],
)

cc_binary(
    name = "core_worker_test",
    copts = COPTS,
    deps = [
        ":core_worker_test_lib",
    ],
)

cc_test(
    name = "lineage_cache_test",
    srcs = ["src/ray/raylet/lineage_cache_test.cc"],
    copts = COPTS,
    deps = [
        ":raylet_lib",
        "@com_google_googletest//:gtest_main",
    ],
)

cc_test(
    name = "reconstruction_policy_test",
    srcs = ["src/ray/raylet/reconstruction_policy_test.cc"],
    copts = COPTS,
    deps = [
        ":object_manager",
        ":raylet_lib",
        "@com_google_googletest//:gtest_main",
    ],
)

cc_test(
    name = "worker_pool_test",
    srcs = ["src/ray/raylet/worker_pool_test.cc"],
    copts = COPTS,
    deps = [
        ":raylet_lib",
        "@com_google_googletest//:gtest_main",
    ],
)

cc_test(
    name = "logging_test",
    srcs = ["src/ray/util/logging_test.cc"],
    args = ["--gtest_filter=PrintLogTest*"],
    copts = COPTS,
    deps = [
        ":ray_util",
        "@boost//:asio",
        "@com_google_googletest//:gtest_main",
    ],
)

cc_test(
    name = "task_dependency_manager_test",
    srcs = ["src/ray/raylet/task_dependency_manager_test.cc"],
    copts = COPTS,
    deps = [
        ":raylet_lib",
        "@com_google_googletest//:gtest_main",
    ],
)

cc_test(
    name = "client_connection_test",
    srcs = ["src/ray/raylet/client_connection_test.cc"],
    copts = COPTS,
    deps = [
        ":raylet_lib",
        "@com_google_googletest//:gtest_main",
    ],
)

cc_test(
    name = "signal_test",
    srcs = ["src/ray/util/signal_test.cc"],
    copts = COPTS,
    deps = [
        ":raylet_lib",
        "@com_google_googletest//:gtest_main",
    ],
)

cc_test(
    name = "stats_test",
    srcs = ["src/ray/stats/stats_test.cc"],
    deps = [
        ":stats_lib",
        "@com_google_googletest//:gtest_main",
    ],
)

cc_library(
    name = "object_manager",
    srcs = glob([
        "src/ray/object_manager/*.cc",
    ]),
    hdrs = glob([
        "src/ray/object_manager/*.h",
    ]),
    copts = COPTS,
    includes = [
        "src",
    ],
    deps = [
        ":gcs",
        ":object_manager_fbs",
        ":object_manager_rpc",
        ":ray_common",
        ":ray_util",
        "@boost//:asio",
        "@plasma//:plasma_client",
    ],
)

cc_binary(
    name = "object_manager_test",
    testonly = 1,
    srcs = ["src/ray/object_manager/test/object_manager_test.cc"],
    copts = COPTS,
    deps = [
        ":object_manager",
        "@com_google_googletest//:gtest_main",
    ],
)

cc_binary(
    name = "object_manager_stress_test",
    testonly = 1,
    srcs = ["src/ray/object_manager/test/object_manager_stress_test.cc"],
    copts = COPTS,
    deps = [
        ":object_manager",
        "@com_google_googletest//:gtest_main",
    ],
)

cc_library(
    name = "ray_util",
    srcs = glob(
        [
            "src/ray/util/*.cc",
        ],
        exclude = [
            "src/ray/util/*_test.cc",
        ],
    ),
    hdrs = glob([
        "src/ray/util/*.h",
    ]),
    copts = COPTS,
    includes = [
        "src",
    ],
    deps = [
        ":sha256",
        "@com_github_google_glog//:glog",
        "@plasma//:plasma_client",
    ],
)

cc_library(
    name = "sha256",
    srcs = [
        "src/ray/thirdparty/sha256.c",
    ],
    hdrs = [
        "src/ray/thirdparty/sha256.h",
    ],
    includes = ["src/ray/thirdparty"],
)

cc_library(
    name = "hiredis",
    srcs = glob(
        [
            "src/ray/thirdparty/ae/ae.c",
            "src/ray/thirdparty/hiredis/*.c",
        ],
        exclude = [
            "src/ray/thirdparty/hiredis/test.c",
        ],
    ),
    hdrs = glob([
        "src/ray/thirdparty/ae/*.h",
        "src/ray/thirdparty/hiredis/*.h",
        "src/ray/thirdparty/hiredis/adapters/*.h",
        "src/ray/thirdparty/hiredis/dict.c",
        "src/ray/thirdparty/ae/ae_kqueue.c",
        "src/ray/thirdparty/ae/ae_epoll.c",
    ]),
    includes = [
        "src/ray/thirdparty/ae",
        "src/ray/thirdparty/hiredis",
    ],
)

cc_library(
    name = "gcs",
    srcs = glob(
        [
            "src/ray/gcs/*.cc",
        ],
        exclude = [
            "src/ray/gcs/*_test.cc",
        ],
    ),
    hdrs = glob([
        "src/ray/gcs/*.h",
    ]),
    copts = COPTS,
    deps = [
        ":gcs_cc_proto",
        ":hiredis",
        ":node_manager_rpc",
        ":ray_common",
        ":ray_util",
        ":stats_lib",
        "@boost//:asio",
    ],
)

cc_binary(
    name = "redis_gcs_client_test",
    testonly = 1,
    srcs = ["src/ray/gcs/redis_gcs_client_test.cc"],
    copts = COPTS,
    deps = [
        ":gcs",
        "@com_google_googletest//:gtest_main",
    ],
)

cc_binary(
    name = "actor_state_accessor_test",
    testonly = 1,
    srcs = ["src/ray/gcs/actor_state_accessor_test.cc"],
    copts = COPTS,
    deps = [
        ":gcs",
        "@com_google_googletest//:gtest_main",
    ],
)

cc_binary(
    name = "asio_test",
    testonly = 1,
    srcs = ["src/ray/gcs/asio_test.cc"],
    copts = COPTS,
    deps = [
        ":gcs",
        ":ray_util",
        "@com_google_googletest//:gtest_main",
    ],
)

FLATC_ARGS = [
    "--gen-object-api",
    "--gen-mutable",
    "--scoped-enums",
]

flatbuffer_cc_library(
    name = "common_fbs",
    srcs = ["@plasma//:cpp/src/plasma/format/common.fbs"],
    flatc_args = FLATC_ARGS,
    out_prefix = "src/ray/common/",
)

flatbuffer_cc_library(
    name = "object_manager_fbs",
    srcs = ["src/ray/object_manager/format/object_manager.fbs"],
    flatc_args = FLATC_ARGS,
    out_prefix = "src/ray/object_manager/format/",
)

pyx_library(
    name = "_raylet",
    srcs = glob([
        "python/ray/__init__.py",
        "python/ray/_raylet.pyx",
        "python/ray/includes/*.pxd",
        "python/ray/includes/*.pxi",
    ]),
    deps = ["//:raylet_lib"],
)

cc_binary(
    name = "libcore_worker_library_java.so",
    srcs = glob([
        "src/ray/core_worker/lib/java/*.h",
        "src/ray/core_worker/lib/java/*.cc",
        "src/ray/raylet/lib/java/*.h",
        "src/ray/raylet/lib/java/*.cc",
    ]) + [
        "@bazel_tools//tools/jdk:jni_header",
    ] + select({
        "@bazel_tools//src/conditions:windows": ["@bazel_tools//tools/jdk:jni_md_header-windows"],
        "@bazel_tools//src/conditions:darwin": ["@bazel_tools//tools/jdk:jni_md_header-darwin"],
        "//conditions:default": ["@bazel_tools//tools/jdk:jni_md_header-linux"],
    }),
    includes = [
        "src",
        "external/bazel_tools/tools/jdk/include",
    ] + select({
        "@bazel_tools//src/conditions:windows": ["external/bazel_tools/tools/jdk/include/windows"],
        "@bazel_tools//src/conditions:darwin": ["external/bazel_tools/tools/jdk/include/darwin"],
        "//conditions:default": ["external/bazel_tools/tools/jdk/include/linux"],
    }),
    linkshared = 1,
    linkstatic = 1,
    deps = [
        "//:core_worker_lib",
    ],
)

genrule(
    name = "core_worker-jni-darwin-compat",
    srcs = [":libcore_worker_library_java.so"],
    outs = ["libcore_worker_library_java.dylib"],
    cmd = "cp $< $@",
    output_to_bindir = 1,
)

filegroup(
    name = "core_worker_library_java",
    srcs = select({
        "@bazel_tools//src/conditions:darwin": [":libcore_worker_library_java.dylib"],
        "//conditions:default": [":libcore_worker_library_java.so"],
    }),
    visibility = ["//java:__subpackages__"],
)

filegroup(
    name = "python_sources",
    srcs = glob([
        "python/ray/*.py",
        "python/ray/autoscaler/*.py",
        "python/ray/autoscaler/aws/example-full.yaml",
        "python/ray/autoscaler/gcp/example-full.yaml",
        "python/ray/autoscaler/local/example-full.yaml",
        "python/ray/cloudpickle/*.py",
        "python/ray/core/__init__.py",
        "python/ray/core/generated/__init__.py",
        "python/ray/core/generated/ray/__init__.py",
        "python/ray/core/generated/ray/protocol/__init__.py",
        "python/ray/dashboard/dashboard.py",
        "python/ray/dashboard/index.html",
        "python/ray/dashboard/res/main.css",
        "python/ray/dashboard/res/main.js",
        "python/ray/experimental/*.py",
        "python/ray/internal/*.py",
        "python/ray/workers/default_worker.py",
    ]),
)

genrule(
    name = "redis",
    outs = [
        "redis-server",
        "redis-cli",
    ],
    cmd = """
        set -x &&
        curl -sL \"https://github.com/antirez/redis/archive/5.0.3.tar.gz\" | tar xz --strip-components=1 -C . &&
        make &&
        mv ./src/redis-server $(location redis-server) &&
        chmod +x $(location redis-server) &&
        mv ./src/redis-cli $(location redis-cli) &&
        chmod +x $(location redis-cli)
    """,
    visibility = ["//java:__subpackages__"],
)

cc_binary(
    name = "libray_redis_module.so",
    srcs = [
        "src/ray/gcs/redis_module/ray_redis_module.cc",
        "src/ray/gcs/redis_module/redis_string.h",
        "src/ray/gcs/redis_module/redismodule.h",
    ],
    copts = COPTS,
    linkshared = 1,
    linkstatic = 1,
    visibility = ["//java:__subpackages__"],
    deps = [
        ":gcs_cc_proto",
        ":ray_common",
    ],
)

filegroup(
    name = "all_py_proto",
    srcs = [
        "common_py_proto",
        "gcs_py_proto",
    ],
)

genrule(
    name = "ray_pkg",
    srcs = [
        "python/ray/_raylet.so",
        "//:python_sources",
        "//:all_py_proto",
        "//:redis-server",
        "//:redis-cli",
        "//:libray_redis_module.so",
        "//:raylet",
        "//:raylet_monitor",
        "@plasma//:plasma_store_server",
    ],
    outs = ["ray_pkg.out"],
    cmd = """
        set -x &&
        WORK_DIR=$$(pwd) &&
        cp -f $(location python/ray/_raylet.so) $$WORK_DIR/python/ray &&
        mkdir -p $$WORK_DIR/python/ray/core/src/ray/thirdparty/redis/src/ &&
        cp -f $(location //:redis-server) $$WORK_DIR/python/ray/core/src/ray/thirdparty/redis/src/ &&
        cp -f $(location //:redis-cli) $$WORK_DIR/python/ray/core/src/ray/thirdparty/redis/src/ &&
        mkdir -p $$WORK_DIR/python/ray/core/src/ray/gcs/redis_module/ &&
        cp -f $(locations //:libray_redis_module.so) $$WORK_DIR/python/ray/core/src/ray/gcs/redis_module/ &&
        cp -f $(location //:raylet_monitor) $$WORK_DIR/python/ray/core/src/ray/raylet/ &&
        cp -f $(location @plasma//:plasma_store_server) $$WORK_DIR/python/ray/core/src/plasma/ &&
        cp -f $(location //:raylet) $$WORK_DIR/python/ray/core/src/ray/raylet/ &&
        mkdir -p $$WORK_DIR/python/ray/core/generated/ray/protocol/ &&
        for f in $(locations //:all_py_proto); do
            cp -f $$f $$WORK_DIR/python/ray/core/generated/;
        done &&
        # NOTE(hchen): Protobuf doesn't allow specifying Python package name. So we use this `sed`
        # command to change the import path in the generated file.
        sed -i -E 's/from src.ray.protobuf/from ./' $$WORK_DIR/python/ray/core/generated/gcs_pb2.py &&
        echo $$WORK_DIR > $@
    """,
    local = 1,
)<|MERGE_RESOLUTION|>--- conflicted
+++ resolved
@@ -102,7 +102,17 @@
 )
 
 proto_library(
-<<<<<<< HEAD
+    name = "direct_actor_proto",
+    srcs = ["src/ray/protobuf/direct_actor.proto"],
+    deps = [":common_proto"],
+)
+
+cc_proto_library(
+    name = "direct_actor_cc_proto",
+    deps = ["direct_actor_proto"],
+)
+
+proto_library(
     name = "test_proto",
     srcs = ["src/ray/protobuf/test.proto"],
 )
@@ -110,16 +120,6 @@
 cc_proto_library(
     name = "test_cc_proto",
     deps = [":test_proto"],
-=======
-    name = "direct_actor_proto",
-    srcs = ["src/ray/protobuf/direct_actor.proto"],
-    deps = [":common_proto"],
-)
-
-cc_proto_library(
-    name = "direct_actor_cc_proto",
-    deps = ["direct_actor_proto"],
->>>>>>> 63a6b0e7
 )
 
 # === End of protobuf definitions ===
