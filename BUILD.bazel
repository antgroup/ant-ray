# Bazel build
# C/C++ documentation: https://docs.bazel.build/versions/master/be/c-cpp.html

load("@com_github_grpc_grpc//bazel:cc_grpc_library.bzl", "cc_grpc_library")
load("@build_stack_rules_proto//python:python_proto_compile.bzl", "python_proto_compile")
load("@com_github_google_flatbuffers//:build_defs.bzl", "flatbuffer_cc_library")
load("@//bazel:ray.bzl", "flatbuffer_py_library")
load("@//bazel:cython_library.bzl", "pyx_library")

COPTS = ["-DRAY_USE_GLOG"]

# === Begin of protobuf definitions ===

proto_library(
    name = "gcs_proto",
    srcs = ["src/ray/protobuf/gcs.proto"],
    visibility = ["//java:__subpackages__"],
)

cc_proto_library(
    name = "gcs_cc_proto",
    deps = [":gcs_proto"],
)

python_proto_compile(
    name = "gcs_py_proto",
    deps = [":gcs_proto"],
)

proto_library(
    name = "node_manager_proto",
    srcs = ["src/ray/protobuf/node_manager.proto"],
)

cc_proto_library(
    name = "node_manager_cc_proto",
    deps = [":node_manager_proto"],
)

proto_library(
    name = "object_manager_proto",
    srcs = ["src/ray/protobuf/object_manager.proto"],
)

cc_proto_library(
    name = "object_manager_cc_proto",
    deps = [":object_manager_proto"],
)

proto_library(
    name = "raylet_proto",
    srcs = ["src/ray/protobuf/raylet.proto"],
    deps = [":gcs_proto"],
)

cc_proto_library(
    name = "raylet_cc_proto",
    deps = [":raylet_proto"],
)

proto_library(
    name = "worker_proto",
    srcs = ["src/ray/protobuf/worker.proto"],
)

cc_proto_library(
    name = "worker_cc_proto",
    deps = ["worker_proto"],
)

proto_library(
    name = "core_worker_proto",
    srcs = ["src/ray/protobuf/core_worker.proto"],
)

cc_proto_library(
    name = "core_worker_cc_proto",
    deps = ["core_worker_proto"],
)

# === End of protobuf definitions ===

# === Begin of rpc definitions ===

# grpc common lib
cc_library(
    name = "grpc_common_lib",
    srcs = glob([
        "src/ray/rpc/*.cc",
    ]),
    hdrs = glob([
        "src/ray/rpc/*.h",
    ]),
    copts = COPTS,
    deps = [
        ":ray_common",
        "@boost//:asio",
        "@com_github_grpc_grpc//:grpc++",
        "@com_google_protobuf//:protobuf",
    ],
)

# Node manager gRPC lib.
cc_grpc_library(
    name = "node_manager_cc_grpc",
    srcs = [":node_manager_proto"],
    grpc_only = True,
    deps = [":node_manager_cc_proto"],
)

# Node manager server and client.
cc_library(
    name = "node_manager_rpc",
    hdrs = glob([
        "src/ray/rpc/node_manager/*.h",
    ]),
    copts = COPTS,
    deps = [
        ":grpc_common_lib",
        ":node_manager_cc_grpc",
        ":ray_common",
        "@boost//:asio",
        "@com_github_grpc_grpc//:grpc++",
    ],
)

# Object manager gRPC lib.
cc_grpc_library(
    name = "object_manager_cc_grpc",
    srcs = [":object_manager_proto"],
    grpc_only = True,
    deps = [":object_manager_cc_proto"],
)

# Object manager rpc server and client.
cc_library(
    name = "object_manager_rpc",
    hdrs = glob([
        "src/ray/rpc/object_manager/*.h",
    ]),
    copts = COPTS,
    deps = [
        ":grpc_common_lib",
        ":object_manager_cc_grpc",
        ":ray_common",
        "@boost//:asio",
        "@com_github_grpc_grpc//:grpc++",
    ],
)

<<<<<<< HEAD
# Raylet grpc lib.
cc_grpc_library(
    name = "raylet_cc_grpc",
    srcs = [":raylet_proto"],
    grpc_only = True,
    deps = [":raylet_cc_proto"],
)

# Raylet rpc server and client.
cc_library(
    name = "raylet_rpc",
    srcs = glob([
        "src/ray/rpc/raylet/*.cc",
    ]),
    hdrs = glob([
        "src/ray/rpc/raylet/*.h",
        "src/ray/raylet/*.h",
=======
# worker gRPC lib.
cc_grpc_library(
    name = "worker_cc_grpc",
    srcs = [":worker_proto"],
    grpc_only = True,
    deps = [":worker_cc_proto"],
)

# worker server and client.
cc_library(
    name = "worker_rpc",
    hdrs = glob([
        "src/ray/rpc/worker/*.h",
>>>>>>> 27423396
    ]),
    copts = COPTS,
    deps = [
        ":grpc_common_lib",
<<<<<<< HEAD
        ":node_manager_fbs",
        ":ray_common",
        ":raylet_cc_grpc",
=======
        ":ray_common",
        ":worker_cc_grpc",
>>>>>>> 27423396
        "@boost//:asio",
        "@com_github_grpc_grpc//:grpc++",
    ],
)

# === End of rpc definitions ===

cc_binary(
    name = "raylet",
    srcs = ["src/ray/raylet/main.cc"],
    copts = COPTS,
    visibility = ["//java:__subpackages__"],
    deps = [
        ":ray_util",
        ":raylet_lib",
        "@com_github_gflags_gflags//:gflags",
    ],
)

cc_binary(
    name = "raylet_monitor",
    srcs = [
        "src/ray/raylet/monitor.cc",
        "src/ray/raylet/monitor.h",
        "src/ray/raylet/monitor_main.cc",
    ],
    copts = COPTS,
    deps = [
        ":gcs",
        ":ray_util",
    ],
)

cc_library(
    name = "stats_lib",
    srcs = glob(
        [
            "src/ray/stats/*.cc",
        ],
        exclude = [
            "src/ray/stats/*_test.cc",
        ],
    ),
    hdrs = glob(
        [
            "src/ray/stats/*.h",
        ],
    ),
    copts = COPTS,
    includes = [
        "src",
    ],
    linkopts = ["-pthread"],
    deps = [
        ":ray_util",
        "@com_github_jupp0r_prometheus_cpp//pull",
        "@com_google_absl//absl/base:core_headers",
        "@com_google_absl//absl/memory",
        "@com_google_absl//absl/strings",
        "@com_google_googletest//:gtest",
        "@io_opencensus_cpp//opencensus/exporters/stats/prometheus:prometheus_exporter",
        "@io_opencensus_cpp//opencensus/exporters/stats/stdout:stdout_exporter",
        "@io_opencensus_cpp//opencensus/stats",
        "@io_opencensus_cpp//opencensus/tags",
    ],
)

cc_library(
    name = "raylet_lib",
    srcs = glob(
        [
            "src/ray/raylet/*.cc",
        ],
        exclude = [
            "src/ray/raylet/mock_gcs_client.cc",
            "src/ray/raylet/monitor_main.cc",
            "src/ray/raylet/*_test.cc",
            "src/ray/raylet/main.cc",
        ],
    ),
    hdrs = glob([
        "src/ray/raylet/*.h",
    ]),
    copts = COPTS,
    linkopts = ["-pthread"],
    deps = [
        ":gcs",
        ":gcs_fbs",
        ":node_manager_fbs",
        ":node_manager_rpc",
        ":object_manager",
        ":ray_common",
        ":ray_util",
        ":raylet_rpc",
        ":stats_lib",
        ":worker_rpc",
        "@boost//:asio",
        "@com_github_jupp0r_prometheus_cpp//pull",
        "@com_google_absl//absl/base:core_headers",
        "@com_google_absl//absl/memory",
        "@com_google_absl//absl/strings",
        "@com_google_googletest//:gtest",
        "@io_opencensus_cpp//opencensus/exporters/stats/prometheus:prometheus_exporter",
        "@io_opencensus_cpp//opencensus/stats",
        "@io_opencensus_cpp//opencensus/tags",
        "@plasma//:plasma_client",
    ],
)

cc_library(
    name = "core_worker_lib",
    srcs = glob(
        [
            "src/ray/core_worker/*.cc",
            "src/ray/core_worker/store_provider/*.cc",
            "src/ray/core_worker/transport/*.cc",
        ],
        exclude = [
            "src/ray/core_worker/*_test.cc",
            "src/ray/core_worker/mock_worker.cc",
        ],
    ),
    hdrs = glob([
        "src/ray/core_worker/*.h",
        "src/ray/core_worker/store_provider/*.h",
        "src/ray/core_worker/transport/*.h",
    ]),
    copts = COPTS,
    deps = [
        ":core_worker_cc_proto",
        ":ray_common",
        ":ray_util",
        ":raylet_lib",
        ":worker_rpc",
    ],
)

cc_binary(
    name = "mock_worker",
    srcs = ["src/ray/core_worker/mock_worker.cc"],
    copts = COPTS,
    deps = [
        ":core_worker_lib",
    ],
)

cc_binary(
    name = "core_worker_test",
    srcs = ["src/ray/core_worker/core_worker_test.cc"],
    copts = COPTS,
    deps = [
        ":core_worker_lib",
        ":gcs",
        "@com_google_googletest//:gtest_main",
    ],
)

cc_test(
    name = "lineage_cache_test",
    srcs = ["src/ray/raylet/lineage_cache_test.cc"],
    copts = COPTS,
    deps = [
        ":node_manager_fbs",
        ":raylet_lib",
        "@com_google_googletest//:gtest_main",
    ],
)

cc_test(
    name = "reconstruction_policy_test",
    srcs = ["src/ray/raylet/reconstruction_policy_test.cc"],
    copts = COPTS,
    deps = [
        ":node_manager_fbs",
        ":object_manager",
        ":raylet_lib",
        "@com_google_googletest//:gtest_main",
    ],
)

cc_test(
    name = "worker_pool_test",
    srcs = ["src/ray/raylet/worker_pool_test.cc"],
    copts = COPTS,
    deps = [
        ":raylet_lib",
        "@com_google_googletest//:gtest_main",
    ],
)

cc_test(
    name = "logging_test",
    srcs = ["src/ray/util/logging_test.cc"],
    args = ["--gtest_filter=PrintLogTest*"],
    copts = COPTS,
    deps = [
        ":ray_util",
        "@boost//:asio",
        "@com_google_googletest//:gtest_main",
    ],
)

cc_test(
    name = "task_dependency_manager_test",
    srcs = ["src/ray/raylet/task_dependency_manager_test.cc"],
    copts = COPTS,
    deps = [
        ":raylet_lib",
        "@com_google_googletest//:gtest_main",
    ],
)

cc_test(
    name = "task_test",
    srcs = ["src/ray/raylet/task_test.cc"],
    copts = COPTS,
    deps = [
        ":raylet_lib",
        "@com_google_googletest//:gtest_main",
    ],
)

cc_test(
    name = "client_connection_test",
    srcs = ["src/ray/raylet/client_connection_test.cc"],
    copts = COPTS,
    deps = [
        ":raylet_lib",
        "@com_google_googletest//:gtest_main",
    ],
)

cc_test(
    name = "signal_test",
    srcs = ["src/ray/util/signal_test.cc"],
    copts = COPTS,
    deps = [
        ":raylet_lib",
        "@com_google_googletest//:gtest_main",
    ],
)

cc_test(
    name = "stats_test",
    srcs = ["src/ray/stats/stats_test.cc"],
    deps = [
        ":stats_lib",
        "@com_google_googletest//:gtest_main",
    ],
)

cc_library(
    name = "object_manager",
    srcs = glob([
        "src/ray/object_manager/*.cc",
    ]),
    hdrs = glob([
        "src/ray/object_manager/*.h",
    ]),
    copts = COPTS,
    includes = [
        "src",
    ],
    deps = [
        ":gcs",
        ":object_manager_fbs",
        ":object_manager_rpc",
        ":ray_common",
        ":ray_util",
        "@boost//:asio",
        "@plasma//:plasma_client",
    ],
)

cc_binary(
    name = "object_manager_test",
    testonly = 1,
    srcs = ["src/ray/object_manager/test/object_manager_test.cc"],
    copts = COPTS,
    deps = [
        ":object_manager",
        "@com_google_googletest//:gtest_main",
    ],
)

cc_binary(
    name = "object_manager_stress_test",
    testonly = 1,
    srcs = ["src/ray/object_manager/test/object_manager_stress_test.cc"],
    copts = COPTS,
    deps = [
        ":object_manager",
        "@com_google_googletest//:gtest_main",
    ],
)

cc_library(
    name = "ray_util",
    srcs = glob(
        [
            "src/ray/util/*.cc",
        ],
        exclude = [
            "src/ray/util/*_test.cc",
        ],
    ),
    hdrs = glob([
        "src/ray/util/*.h",
    ]),
    copts = COPTS,
    includes = [
        "src",
    ],
    deps = [
        ":sha256",
        "@com_github_google_glog//:glog",
        "@plasma//:plasma_client",
    ],
)

cc_library(
    name = "ray_common",
    srcs = glob(
        [
            "src/ray/common/*.cc",
        ],
        exclude = [
            "src/ray/common/*_test.cc",
        ],
    ),
    hdrs = glob(
        [
            "src/ray/common/*.h",
        ],
    ),
    copts = COPTS,
    includes = [
        "src/ray/gcs/format",
    ],
    deps = [
        ":gcs_fbs",
        ":ray_util",
        "@boost//:asio",
        "@plasma//:plasma_client",
    ],
)

cc_library(
    name = "sha256",
    srcs = [
        "src/ray/thirdparty/sha256.c",
    ],
    hdrs = [
        "src/ray/thirdparty/sha256.h",
    ],
    includes = ["src/ray/thirdparty"],
)

cc_library(
    name = "hiredis",
    srcs = glob(
        [
            "src/ray/thirdparty/ae/ae.c",
            "src/ray/thirdparty/hiredis/*.c",
        ],
        exclude = [
            "src/ray/thirdparty/hiredis/test.c",
        ],
    ),
    hdrs = glob([
        "src/ray/thirdparty/ae/*.h",
        "src/ray/thirdparty/hiredis/*.h",
        "src/ray/thirdparty/hiredis/adapters/*.h",
        "src/ray/thirdparty/hiredis/dict.c",
        "src/ray/thirdparty/ae/ae_kqueue.c",
        "src/ray/thirdparty/ae/ae_epoll.c",
    ]),
    includes = [
        "src/ray/thirdparty/ae",
        "src/ray/thirdparty/hiredis",
    ],
)

cc_library(
    name = "gcs",
    srcs = glob(
        [
            "src/ray/gcs/*.cc",
        ],
        exclude = [
            "src/ray/gcs/*_test.cc",
        ],
    ),
    hdrs = glob([
        "src/ray/gcs/*.h",
        "src/ray/gcs/format/*.h",
    ]),
    copts = COPTS,
    includes = [
        "src/ray/gcs/format",
    ],
    deps = [
        ":gcs_cc_proto",
        ":gcs_fbs",
        ":hiredis",
        ":node_manager_fbs",
        ":node_manager_rpc",
        ":ray_common",
        ":ray_util",
        ":stats_lib",
        "@boost//:asio",
    ],
)

cc_binary(
    name = "gcs_client_test",
    testonly = 1,
    srcs = ["src/ray/gcs/client_test.cc"],
    copts = COPTS,
    deps = [
        ":gcs",
        "@com_google_googletest//:gtest_main",
    ],
)

cc_binary(
    name = "asio_test",
    testonly = 1,
    srcs = ["src/ray/gcs/asio_test.cc"],
    copts = COPTS,
    deps = [
        ":gcs",
        ":ray_util",
        "@com_google_googletest//:gtest_main",
    ],
)

FLATC_ARGS = [
    "--gen-object-api",
    "--gen-mutable",
    "--scoped-enums",
]

flatbuffer_cc_library(
    name = "gcs_fbs",
    srcs = ["src/ray/gcs/format/gcs.fbs"],
    flatc_args = FLATC_ARGS,
    out_prefix = "src/ray/gcs/format/",
)

flatbuffer_cc_library(
    name = "common_fbs",
    srcs = ["@plasma//:cpp/src/plasma/format/common.fbs"],
    flatc_args = FLATC_ARGS,
    out_prefix = "src/ray/common/",
)

flatbuffer_cc_library(
    name = "node_manager_fbs",
    srcs = ["src/ray/raylet/format/node_manager.fbs"],
    flatc_args = FLATC_ARGS,
    include_paths = ["src/ray/gcs/format"],
    includes = [":gcs_fbs_includes"],
    out_prefix = "src/ray/raylet/format/",
)

flatbuffer_cc_library(
    name = "object_manager_fbs",
    srcs = ["src/ray/object_manager/format/object_manager.fbs"],
    flatc_args = FLATC_ARGS,
    out_prefix = "src/ray/object_manager/format/",
)

pyx_library(
    name = "_raylet",
    srcs = glob([
        "python/ray/__init__.py",
        "python/ray/_raylet.pyx",
        "python/ray/includes/*.pxd",
        "python/ray/includes/*.pxi",
    ]),
    deps = ["//:raylet_lib"],
)

cc_binary(
    name = "libraylet_library_java.so",
    srcs = [
        "src/ray/raylet/lib/java/org_ray_runtime_raylet_RayletClientImpl.h",
        "src/ray/raylet/lib/java/org_ray_runtime_raylet_RayletClientImpl.cc",
        "src/ray/common/id.h",
        "src/ray/rpc/raylet/raylet_client.h",
        "src/ray/util/logging.h",
        "@bazel_tools//tools/jdk:jni_header",
    ] + select({
        "@bazel_tools//src/conditions:windows": ["@bazel_tools//tools/jdk:jni_md_header-windows"],
        "@bazel_tools//src/conditions:darwin": ["@bazel_tools//tools/jdk:jni_md_header-darwin"],
        "//conditions:default": ["@bazel_tools//tools/jdk:jni_md_header-linux"],
    }),
    includes = [
        "src",
        "external/bazel_tools/tools/jdk/include",
    ] + select({
        "@bazel_tools//src/conditions:windows": ["external/bazel_tools/tools/jdk/include/windows"],
        "@bazel_tools//src/conditions:darwin": ["external/bazel_tools/tools/jdk/include/darwin"],
        "//conditions:default": ["external/bazel_tools/tools/jdk/include/linux"],
    }),
    linkshared = 1,
    linkstatic = 1,
    deps = [
        "//:raylet_lib",
        "@plasma//:plasma_client",
    ],
)

genrule(
    name = "raylet-jni-darwin-compat",
    srcs = [":libraylet_library_java.so"],
    outs = ["libraylet_library_java.dylib"],
    cmd = "cp $< $@",
    output_to_bindir = 1,
)

filegroup(
    name = "raylet_library_java",
    srcs = select({
        "@bazel_tools//src/conditions:darwin": [":libraylet_library_java.dylib"],
        "//conditions:default": [":libraylet_library_java.so"],
    }),
    visibility = ["//java:__subpackages__"],
)

filegroup(
    name = "gcs_fbs_file",
    srcs = ["src/ray/gcs/format/gcs.fbs"],
    visibility = ["//java:__subpackages__"],
)

flatbuffer_py_library(
    name = "python_node_manager_fbs",
    srcs = [
        "src/ray/raylet/format/node_manager.fbs",
    ],
    outs = [
        "ray/protocol/DisconnectClient.py",
        "ray/protocol/FetchOrReconstruct.py",
        "ray/protocol/ForwardTaskRequest.py",
        "ray/protocol/FreeObjectsRequest.py",
        "ray/protocol/GetTaskReply.py",
        "ray/protocol/MessageType.py",
        "ray/protocol/NotifyUnblocked.py",
        "ray/protocol/PushErrorRequest.py",
        "ray/protocol/RegisterClientReply.py",
        "ray/protocol/RegisterClientRequest.py",
        "ray/protocol/RegisterNodeManagerRequest.py",
        "ray/protocol/ResourceIdSetInfo.py",
        "ray/protocol/SubmitTaskRequest.py",
        "ray/protocol/Task.py",
        "ray/protocol/TaskExecutionSpecification.py",
        "ray/protocol/WaitReply.py",
        "ray/protocol/WaitRequest.py",
    ],
    include_paths = [
        "src/ray/gcs/format/",
    ],
    includes = ["src/ray/gcs/format/gcs.fbs"],
    out_prefix = "python/ray/core/generated/",
)

filegroup(
    name = "python_sources",
    srcs = glob([
        "python/ray/*.py",
        "python/ray/autoscaler/*.py",
        "python/ray/autoscaler/aws/example-full.yaml",
        "python/ray/autoscaler/gcp/example-full.yaml",
        "python/ray/autoscaler/local/example-full.yaml",
        "python/ray/cloudpickle/*.py",
        "python/ray/core/__init__.py",
        "python/ray/core/generated/__init__.py",
        "python/ray/core/generated/ray/__init__.py",
        "python/ray/core/generated/ray/protocol/__init__.py",
        "python/ray/dashboard/dashboard.py",
        "python/ray/dashboard/index.html",
        "python/ray/dashboard/res/main.css",
        "python/ray/dashboard/res/main.js",
        "python/ray/experimental/*.py",
        "python/ray/internal/*.py",
        "python/ray/workers/default_worker.py",
    ]),
)

genrule(
    name = "redis",
    outs = [
        "redis-server",
        "redis-cli",
    ],
    cmd = """
        set -x &&
        curl -sL \"https://github.com/antirez/redis/archive/5.0.3.tar.gz\" | tar xz --strip-components=1 -C . &&
        make &&
        mv ./src/redis-server $(location redis-server) &&
        chmod +x $(location redis-server) &&
        mv ./src/redis-cli $(location redis-cli) &&
        chmod +x $(location redis-cli)
    """,
    visibility = ["//java:__subpackages__"],
)

cc_binary(
    name = "libray_redis_module.so",
    srcs = [
        "src/ray/gcs/redis_module/ray_redis_module.cc",
        "src/ray/gcs/redis_module/redis_string.h",
        "src/ray/gcs/redis_module/redismodule.h",
    ],
    copts = COPTS,
    linkshared = 1,
    linkstatic = 1,
    visibility = ["//java:__subpackages__"],
    deps = [
        ":gcs_cc_proto",
        ":ray_common",
    ],
)

genrule(
    name = "ray_pkg",
    srcs = [
        "python/ray/_raylet.so",
        "//:python_sources",
        "//:gcs_py_proto",
        "//:python_node_manager_fbs",
        "//:redis-server",
        "//:redis-cli",
        "//:libray_redis_module.so",
        "//:raylet",
        "//:raylet_monitor",
        "@plasma//:plasma_store_server",
    ],
    outs = ["ray_pkg.out"],
    cmd = """
        set -x &&
        WORK_DIR=$$(pwd) &&
        cp -f $(location python/ray/_raylet.so) $$WORK_DIR/python/ray &&
        mkdir -p $$WORK_DIR/python/ray/core/src/ray/thirdparty/redis/src/ &&
        cp -f $(location //:redis-server) $$WORK_DIR/python/ray/core/src/ray/thirdparty/redis/src/ &&
        cp -f $(location //:redis-cli) $$WORK_DIR/python/ray/core/src/ray/thirdparty/redis/src/ &&
        mkdir -p $$WORK_DIR/python/ray/core/src/ray/gcs/redis_module/ &&
        cp -f $(locations //:libray_redis_module.so) $$WORK_DIR/python/ray/core/src/ray/gcs/redis_module/ &&
        cp -f $(location //:raylet_monitor) $$WORK_DIR/python/ray/core/src/ray/raylet/ &&
        cp -f $(location @plasma//:plasma_store_server) $$WORK_DIR/python/ray/core/src/plasma/ &&
        cp -f $(location //:raylet) $$WORK_DIR/python/ray/core/src/ray/raylet/ &&
        mkdir -p $$WORK_DIR/python/ray/core/generated/ray/protocol/ &&
        for f in $(locations //:python_node_manager_fbs); do
            cp -f $$f $$WORK_DIR/python/ray/core/generated/ray/protocol/;
        done &&
        for f in $(locations //:gcs_py_proto); do
            cp -f $$f $$WORK_DIR/python/ray/core/generated/;
        done &&
        echo $$WORK_DIR > $@
    """,
    local = 1,
)<|MERGE_RESOLUTION|>--- conflicted
+++ resolved
@@ -148,7 +148,6 @@
     ],
 )
 
-<<<<<<< HEAD
 # Raylet grpc lib.
 cc_grpc_library(
     name = "raylet_cc_grpc",
@@ -166,7 +165,18 @@
     hdrs = glob([
         "src/ray/rpc/raylet/*.h",
         "src/ray/raylet/*.h",
-=======
+    )],
+    copts = COPTS,
+    deps = [
+        ":grpc_common_lib",
+        ":node_manager_fbs",
+        ":ray_common",
+        ":raylet_cc_grpc",
+        "@boost//:asio",
+        "@com_github_grpc_grpc//:grpc++",
+    ]
+)
+
 # worker gRPC lib.
 cc_grpc_library(
     name = "worker_cc_grpc",
@@ -180,19 +190,12 @@
     name = "worker_rpc",
     hdrs = glob([
         "src/ray/rpc/worker/*.h",
->>>>>>> 27423396
     ]),
     copts = COPTS,
     deps = [
         ":grpc_common_lib",
-<<<<<<< HEAD
-        ":node_manager_fbs",
-        ":ray_common",
-        ":raylet_cc_grpc",
-=======
         ":ray_common",
         ":worker_cc_grpc",
->>>>>>> 27423396
         "@boost//:asio",
         "@com_github_grpc_grpc//:grpc++",
     ],
