# Bazel build
# C/C++ documentation: https://docs.bazel.build/versions/master/be/c-cpp.html

load("@rules_python//python:defs.bzl", "py_library")
load("@rules_cc//cc:defs.bzl", "cc_binary", "cc_library", "cc_test")
load("@com_github_grpc_grpc//bazel:cc_grpc_library.bzl", "cc_grpc_library")
load("@com_github_grpc_grpc//bazel:cython_library.bzl", "pyx_library")
load("@com_github_google_flatbuffers//:build_defs.bzl", "flatbuffer_cc_library")
load("//bazel:ray.bzl", "COPTS", "PYX_COPTS", "PYX_SRCS", "copy_to_workspace")

config_setting(
    name = "msvc-cl",
    flag_values = {"@bazel_tools//tools/cpp:compiler": "msvc-cl"},
)

config_setting(
    name = "clang-cl",
    flag_values = {"@bazel_tools//tools/cpp:compiler": "clang-cl"},
)

config_setting(
    name = "opt",
    values = {"compilation_mode": "opt"},
)

# === Begin of rpc definitions ===

# GRPC common lib.
cc_library(
    name = "grpc_common_lib",
    srcs = glob([
        "src/ray/rpc/*.cc",
    ]),
    hdrs = glob([
        "src/ray/rpc/*.h",
    ]),
    copts = COPTS,
    strip_include_prefix = "src",
    deps = [
        ":ray_common",
        "@boost//:asio",
        "@com_github_grpc_grpc//:grpc++",
        "@com_google_protobuf//:protobuf",
    ],
)

# Node manager gRPC lib.
cc_grpc_library(
    name = "node_manager_cc_grpc",
    srcs = ["//src/ray/protobuf:node_manager_proto"],
    grpc_only = True,
    deps = ["//src/ray/protobuf:node_manager_cc_proto"],
)

# Node manager server and client.
cc_library(
    name = "node_manager_rpc",
    hdrs = glob([
        "src/ray/rpc/node_manager/*.h",
    ]),
    copts = COPTS,
    strip_include_prefix = "src",
    deps = [
        ":grpc_common_lib",
        ":node_manager_cc_grpc",
        ":ray_common",
        "@boost//:asio",
        "@com_github_grpc_grpc//:grpc++",
    ],
)

# gcs_service gRPC lib.
cc_grpc_library(
    name = "gcs_service_cc_grpc",
    srcs = ["//src/ray/protobuf:gcs_service_proto"],
    grpc_only = True,
    deps = ["//src/ray/protobuf:gcs_service_cc_proto"],
)

# gcs rpc server and client.
cc_library(
    name = "gcs_service_rpc",
    hdrs = glob([
        "src/ray/rpc/gcs_server/gcs_rpc_server.h",
        "src/ray/rpc/gcs_server/gcs_rpc_client.h",
    ]),
    copts = COPTS,
    strip_include_prefix = "src",
    deps = [
        ":gcs_service_cc_grpc",
        ":grpc_common_lib",
        ":ray_common",
        "@boost//:asio",
        "@com_github_grpc_grpc//:grpc++",
    ],
)

# Object manager gRPC lib.
cc_grpc_library(
    name = "object_manager_cc_grpc",
    srcs = ["//src/ray/protobuf:object_manager_proto"],
    grpc_only = True,
    deps = ["//src/ray/protobuf:object_manager_cc_proto"],
)

# Object manager rpc server and client.
cc_library(
    name = "object_manager_rpc",
    hdrs = glob([
        "src/ray/rpc/object_manager/*.h",
    ]),
    copts = COPTS,
    strip_include_prefix = "src",
    deps = [
        ":grpc_common_lib",
        ":object_manager_cc_grpc",
        ":ray_common",
        "@boost//:asio",
        "@com_github_grpc_grpc//:grpc++",
    ],
)

# Worker gRPC lib.
cc_grpc_library(
    name = "worker_cc_grpc",
    srcs = ["//src/ray/protobuf:core_worker_proto"],
    grpc_only = True,
    deps = ["//src/ray/protobuf:worker_cc_proto"],
)

# worker server and client.
cc_library(
    name = "worker_rpc",
    srcs = glob([
        "src/ray/rpc/worker/*.cc",
    ]),
    hdrs = glob([
        "src/ray/rpc/worker/*.h",
    ]),
    copts = COPTS,
    strip_include_prefix = "src",
    deps = [
        ":grpc_common_lib",
        ":ray_common",
        ":worker_cc_grpc",
        "@boost//:asio",
        "@boost//:thread",
        "@com_github_grpc_grpc//:grpc++",
    ],
)

# Metrics Agent gRPC lib.
cc_grpc_library(
    name = "reporter_cc_grpc",
    srcs = ["//src/ray/protobuf:reporter_proto"],
    grpc_only = True,
    deps = ["//src/ray/protobuf:reporter_cc_proto"],
)

# Metrics Agent client.
cc_library(
    name = "reporter_rpc",
    hdrs = glob([
        "src/ray/rpc/metrics_agent_client.h",
    ]),
    copts = COPTS,
    strip_include_prefix = "src",
    deps = [
        ":grpc_common_lib",
        ":ray_common",
        ":reporter_cc_grpc",
        "@boost//:asio",
        "@boost//:thread",
        "@com_github_grpc_grpc//:grpc++",
    ],
)

# === End of rpc definitions ===

# === Begin of plasma definitions ===

# TODO(mehrdadn): (How to) support dynamic linking?
PROPAGATED_WINDOWS_DEFINES = ["ARROW_STATIC"]

PLASMA_COPTS = COPTS + select({
    "@bazel_tools//src/conditions:windows": [
    ] + ["-D" + define for define in PROPAGATED_WINDOWS_DEFINES],
    "//conditions:default": [
        "-DARROW_USE_GLOG",
    ],
})

PLASMA_LINKOPTS = [] + select({
    "@bazel_tools//src/conditions:windows": [
        "-DefaultLib:" + "ws2_32.lib",
    ],
    "//conditions:default": [
    ],
})

cc_library(
    name = "plasma_client",
    srcs = [
        "src/ray/object_manager/plasma/client.cc",
        "src/ray/object_manager/plasma/connection.cc",
        "src/ray/object_manager/plasma/malloc.cc",
        "src/ray/object_manager/plasma/plasma.cc",
        "src/ray/object_manager/plasma/protocol.cc",
        "src/ray/object_manager/plasma/shared_memory.cc",
    ] + select({
        "@bazel_tools//src/conditions:windows": [
        ],
        "//conditions:default": [
            "src/ray/object_manager/plasma/fling.cc",
        ],
    }),
    hdrs = [
        "src/ray/object_manager/format/object_manager_generated.h",
        "src/ray/object_manager/notification/object_store_notification_manager.h",
        "src/ray/object_manager/plasma/client.h",
        "src/ray/object_manager/plasma/common.h",
        "src/ray/object_manager/plasma/compat.h",
        "src/ray/object_manager/plasma/external_store.h",
        "src/ray/object_manager/plasma/connection.h",
        "src/ray/object_manager/plasma/malloc.h",
        "src/ray/object_manager/plasma/plasma.h",
        "src/ray/object_manager/plasma/plasma_generated.h",
        "src/ray/object_manager/plasma/protocol.h",
        "src/ray/object_manager/plasma/shared_memory.h",
    ] + select({
        "@bazel_tools//src/conditions:windows": [
        ],
        "//conditions:default": [
            "src/ray/object_manager/plasma/fling.h",
        ],
    }),
    copts = PLASMA_COPTS,
    defines = select({
        "@bazel_tools//src/conditions:windows": PROPAGATED_WINDOWS_DEFINES,
        "//conditions:default": [],
    }),
    linkopts = PLASMA_LINKOPTS,
    strip_include_prefix = "src",
    deps = [
        ":object_manager_fbs",
        ":plasma_fbs",
        ":ray_common",
        ":ray_util",
        "//src/ray/protobuf:common_cc_proto",
        "@arrow",
        "@com_github_google_glog//:glog",
        "@msgpack",
    ],
)

cc_library(
    name = "plasma_store_server_lib",
    srcs = [
        "src/ray/object_manager/plasma/dlmalloc.cc",
        "src/ray/object_manager/plasma/eviction_policy.cc",
        "src/ray/object_manager/plasma/external_store.cc",
        "src/ray/object_manager/plasma/plasma_allocator.cc",
        "src/ray/object_manager/plasma/quota_aware_policy.cc",
        "src/ray/object_manager/plasma/store.cc",
        "src/ray/object_manager/plasma/store_runner.cc",
    ],
    hdrs = [
        "src/ray/object_manager/plasma/eviction_policy.h",
        "src/ray/object_manager/plasma/external_store.h",
        "src/ray/object_manager/plasma/plasma_allocator.h",
        "src/ray/object_manager/plasma/quota_aware_policy.h",
        "src/ray/object_manager/plasma/store.h",
        "src/ray/object_manager/plasma/store_runner.h",
        "src/ray/thirdparty/dlmalloc.c",
    ],
    copts = PLASMA_COPTS,
    linkopts = PLASMA_LINKOPTS,
    strip_include_prefix = "src",
    deps = [
        ":plasma_client",
        "@com_github_google_glog//:glog",
    ],
)

cc_binary(
    name = "plasma_store_server",
    srcs = [
        "src/ray/plasma/store_exec.cc",
    ],
    copts = PLASMA_COPTS,
    visibility = ["//visibility:public"],
    deps = [
        ":plasma_store_server_lib",
    ],
)

FLATC_ARGS = [
    "--gen-object-api",
    "--gen-mutable",
    "--scoped-enums",
]

flatbuffer_cc_library(
    name = "plasma_fbs",
    srcs = ["src/ray/object_manager/plasma/plasma.fbs"],
    flatc_args = FLATC_ARGS,
    out_prefix = "src/ray/object_manager/plasma/",
)

# === End of plasma definitions ===

cc_library(
    name = "ray_common",
    srcs = glob(
        [
            "src/ray/common/**/*.cc",
        ],
        exclude = [
            "src/ray/common/**/*_test.cc",
        ],
    ),
    hdrs = glob(
        [
            "src/ray/common/**/*.h",
        ],
    ),
    copts = COPTS,
    strip_include_prefix = "src",
    visibility = ["//visibility:public"],
    deps = [
        ":node_manager_fbs",
        ":ray_util",
        "//src/ray/protobuf:common_cc_proto",
        "//src/ray/protobuf:gcs_cc_proto",
        "@arrow",
        "@boost//:asio",
        "@com_github_grpc_grpc//:grpc++",
        "@com_google_absl//absl/container:flat_hash_map",
        "@com_google_absl//absl/container:flat_hash_set",
        "@com_google_absl//absl/memory",
        "@com_google_googletest//:gtest",
        "@msgpack",
    ],
)

cc_binary(
    name = "raylet",
    srcs = ["src/ray/raylet/main.cc"],
    copts = COPTS,
    visibility = ["//java:__subpackages__"],
    deps = [
        ":ray_util",
        ":raylet_lib",
        "@com_github_gflags_gflags//:gflags",
    ],
)

cc_library(
    name = "gcs_pub_sub_lib",
    srcs = glob(
        [
            "src/ray/gcs/pubsub/gcs_pub_sub.cc",
        ],
    ),
    hdrs = glob(
        [
            "src/ray/gcs/pubsub/gcs_pub_sub.h",
        ],
    ),
    copts = COPTS,
    strip_include_prefix = "src",
    deps = [
        ":gcs",
        ":ray_common",
        ":redis_client",
    ],
)

cc_test(
    name = "gcs_pub_sub_test",
    srcs = ["src/ray/gcs/pubsub/test/gcs_pub_sub_test.cc"],
    args = [
        "$(location redis-server)",
        "$(location redis-cli)",
        "$(location libray_redis_module.so)",
    ],
    copts = COPTS,
    data = [
        "//:libray_redis_module.so",
        "//:redis-cli",
        "//:redis-server",
    ],
    deps = [
        ":gcs_pub_sub_lib",
        "@com_google_googletest//:gtest_main",
    ],
)

cc_library(
    name = "gcs_server_lib",
    srcs = glob(
        [
            "src/ray/gcs/gcs_server/*.cc",
        ],
        exclude = [
            "src/ray/gcs/gcs_server/gcs_server_main.cc",
            "src/ray/gcs/gcs_server/test/*.cc",
        ],
    ),
    hdrs = glob(
        [
            "src/ray/gcs/gcs_server/*.h",
        ],
    ),
    copts = COPTS,
    strip_include_prefix = "src",
    deps = [
        ":gcs",
        ":gcs_pub_sub_lib",
        ":gcs_service_rpc",
        ":gcs_table_storage_lib",
        ":node_manager_rpc",
        ":raylet_client_lib",
        ":worker_rpc",
    ],
)

cc_binary(
    name = "gcs_server",
    srcs = [
        "src/ray/gcs/gcs_server/gcs_server_main.cc",
    ],
    copts = COPTS,
    visibility = ["//java:__subpackages__"],
    deps = [
        ":gcs_server_lib",
        ":stats_lib",
        "@com_github_gflags_gflags//:gflags",
    ],
)

cc_library(
    name = "stats_lib",
    srcs = glob(
        [
            "src/ray/stats/*.cc",
        ],
        exclude = [
            "src/ray/stats/*_test.cc",
        ],
    ),
    hdrs = glob(
        [
            "src/ray/stats/*.h",
        ],
    ),
    copts = COPTS,
    linkopts = select({
        "@bazel_tools//src/conditions:windows": [
        ],
        "//conditions:default": [
            "-lpthread",
        ],
    }),
    strip_include_prefix = "src",
    deps = [
        ":ray_util",
        ":reporter_rpc",
        "@com_github_jupp0r_prometheus_cpp//pull",
        "@com_google_absl//absl/base:core_headers",
        "@com_google_absl//absl/memory",
        "@com_google_absl//absl/strings",
        "@com_google_googletest//:gtest",
        "@io_opencensus_cpp//opencensus/exporters/stats/prometheus:prometheus_exporter",
        "@io_opencensus_cpp//opencensus/exporters/stats/stdout:stdout_exporter",
        "@io_opencensus_cpp//opencensus/stats",
        "@io_opencensus_cpp//opencensus/tags",
    ],
)

cc_library(
    name = "raylet_lib",
    srcs = glob(
        [
            "src/ray/raylet/**/*.cc",
        ],
        exclude = [
            "src/ray/raylet/**/*_test.cc",
            "src/ray/raylet/main.cc",
        ],
    ),
    hdrs = glob(
        [
            "src/ray/raylet/**/*.h",
            "src/ray/core_worker/common.h",
        ],
    ),
    copts = COPTS,
    linkopts = select({
        "@bazel_tools//src/conditions:windows": [
        ],
        "//conditions:default": [
            "-lpthread",
        ],
    }),
    strip_include_prefix = "src",
    visibility = ["//streaming:__subpackages__"],
    deps = [
        ":gcs",
        ":node_manager_fbs",
        ":node_manager_rpc",
        ":object_manager",
        ":plasma_client",
        ":ray_common",
        ":ray_util",
        ":service_based_gcs_client_lib",
        ":stats_lib",
        ":worker_rpc",
        "//src/ray/protobuf:common_cc_proto",
        "@boost//:asio",
        "@com_github_jupp0r_prometheus_cpp//pull",
        "@com_google_absl//absl/base:core_headers",
        "@com_google_absl//absl/container:flat_hash_set",
        "@com_google_absl//absl/memory",
        "@com_google_absl//absl/strings",
        "@com_google_googletest//:gtest",
        "@io_opencensus_cpp//opencensus/exporters/stats/prometheus:prometheus_exporter",
        "@io_opencensus_cpp//opencensus/stats",
        "@io_opencensus_cpp//opencensus/tags",
    ],
)

cc_library(
    name = "raylet_client_lib",
    srcs = glob([
        "src/ray/raylet_client/*.cc",
    ]),
    hdrs = glob([
        "src/ray/raylet_client/*.h",
    ]),
    copts = COPTS,
    linkopts = select({
        "@bazel_tools//src/conditions:windows": [
        ],
        "//conditions:default": [
            "-lpthread",
        ],
    }),
    strip_include_prefix = "src",
    visibility = ["//streaming:__subpackages__"],
    deps = [
        ":node_manager_fbs",
        ":node_manager_rpc",
        ":ray_common",
        ":ray_util",
        "//src/ray/protobuf:gcs_cc_proto",
        "@boost//:asio",
    ],
)

cc_library(
    name = "core_worker_lib",
    srcs = glob(
        [
            "src/ray/core_worker/*.cc",
            "src/ray/core_worker/store_provider/*.cc",
            "src/ray/core_worker/store_provider/memory_store/*.cc",
            "src/ray/core_worker/transport/*.cc",
            "src/ray/rpc/worker/*.cc",
        ],
        exclude = [
            "src/ray/core_worker/**/*_test.cc",
            "src/ray/core_worker/mock_worker.cc",
        ],
    ),
    hdrs = glob([
        "src/ray/core_worker/*.h",
        "src/ray/core_worker/store_provider/*.h",
        "src/ray/core_worker/store_provider/memory_store/*.h",
        "src/ray/core_worker/transport/*.h",
    ]),
    copts = COPTS,
    strip_include_prefix = "src",
    visibility = ["//visibility:public"],
    deps = [
        ":gcs",
        ":plasma_client",
        ":ray_common",
        ":ray_util",
        ":raylet_client_lib",
        ":service_based_gcs_client_lib",
        ":stats_lib",
        ":worker_rpc",
        "//src/ray/protobuf:worker_cc_proto",
        "@boost//:fiber",
        "@com_google_absl//absl/container:flat_hash_map",
        "@com_google_absl//absl/container:flat_hash_set",
    ],
)

cc_library(
    name = "mock_worker_lib",
    srcs = ["src/ray/core_worker/test/mock_worker.cc"],
    hdrs = glob([
        "src/ray/core_worker/test/*.h",
    ]),
    copts = COPTS,
    strip_include_prefix = "src",
    deps = [
        ":core_worker_lib",
    ],
)

cc_binary(
    name = "mock_worker",
    copts = COPTS,
    deps = [
        ":mock_worker_lib",
    ],
)

cc_test(
    name = "core_worker_test",
    srcs = ["src/ray/core_worker/test/core_worker_test.cc"],
    args = [
        "$(location //:plasma_store_server)",
        "$(location raylet)",
        "$(location mock_worker)",
        "$(location gcs_server)",
        "$(location redis-cli)",
        "$(location redis-server)",
        "$(location libray_redis_module.so)",
    ],
    copts = COPTS,
    data = [
        "//:gcs_server",
        "//:libray_redis_module.so",
        "//:mock_worker",
        "//:plasma_store_server",
        "//:raylet",
        "//:redis-cli",
        "//:redis-server",
    ],
    deps = [
        ":core_worker_lib",
        ":gcs",
        "@com_google_absl//absl/container:flat_hash_map",
        "@com_google_absl//absl/container:flat_hash_set",
        "@com_google_googletest//:gtest_main",
    ],
)

cc_test(
    name = "direct_actor_transport_test",
    srcs = ["src/ray/core_worker/test/direct_actor_transport_test.cc"],
    copts = COPTS,
    deps = [
        ":core_worker_lib",
        "@com_google_googletest//:gtest_main",
    ],
)

cc_test(
    name = "direct_task_transport_test",
    srcs = ["src/ray/core_worker/test/direct_task_transport_test.cc"],
    copts = COPTS,
    deps = [
        ":core_worker_lib",
        "@com_google_googletest//:gtest_main",
    ],
)

cc_test(
    name = "reference_count_test",
    srcs = ["src/ray/core_worker/reference_count_test.cc"],
    copts = COPTS,
    deps = [
        ":core_worker_lib",
        "@com_google_googletest//:gtest_main",
    ],
)

cc_test(
    name = "object_recovery_manager_test",
    srcs = ["src/ray/core_worker/test/object_recovery_manager_test.cc"],
    copts = COPTS,
    deps = [
        ":core_worker_lib",
        "@com_google_googletest//:gtest_main",
    ],
)

cc_test(
    name = "scheduling_queue_test",
    srcs = ["src/ray/core_worker/test/scheduling_queue_test.cc"],
    copts = COPTS,
    deps = [
        ":core_worker_lib",
        "@com_google_googletest//:gtest_main",
    ],
)

cc_test(
    name = "task_manager_test",
    srcs = ["src/ray/core_worker/test/task_manager_test.cc"],
    copts = COPTS,
    deps = [
        ":core_worker_lib",
        "@com_google_googletest//:gtest_main",
    ],
)

cc_library(
    name = "mock_accessor_lib",
    hdrs = [
        "src/ray/gcs/test/mock_accessor_test.h"
    ],
    copts = COPTS,
    strip_include_prefix = "src",
    deps = [
        ":gcs",
        "@com_google_absl//absl/container:flat_hash_map"
    ]
)

cc_test(
    name = "actor_manager_test",
    srcs = ["src/ray/core_worker/test/actor_manager_test.cc"],
    copts = COPTS,
    deps = [
        ":core_worker_lib",
        "@com_google_googletest//:gtest_main",
        ":mock_accessor_lib",
    ],
)

cc_test(
    name = "cluster_resource_scheduler_test",
    srcs = [
        "src/ray/raylet/scheduling/cluster_resource_scheduler_test.cc",
    ],
    copts = COPTS,
    deps = [
        ":raylet_lib",
        "@com_google_googletest//:gtest_main",
    ],
)

cc_test(
    name = "cluster_task_manager_test",
    srcs = [
        "src/ray/raylet/scheduling/cluster_task_manager_test.cc",
    ],
    copts = COPTS,
    deps = [
        ":raylet_lib",
        "@com_google_googletest//:gtest_main",
    ],
)

cc_test(
    name = "lineage_cache_test",
    srcs = ["src/ray/raylet/lineage_cache_test.cc"],
    copts = COPTS,
    deps = [
        ":node_manager_fbs",
        ":raylet_lib",
        "@com_google_googletest//:gtest_main",
        ":mock_accessor_lib",
    ],
)

cc_test(
    name = "reconstruction_policy_test",
    srcs = ["src/ray/raylet/reconstruction_policy_test.cc"],
    copts = COPTS + select({
        "//:msvc-cl": [
        ],
        "//conditions:default": [
            # Ignore this warning since it's impractical to fix in the relevant headers
            "-Wno-inconsistent-missing-override",
        ],
    }),
    deps = [
        ":node_manager_fbs",
        ":object_manager",
        ":raylet_lib",
        "@com_google_googletest//:gtest_main",
        ":mock_accessor_lib",
    ],
)

cc_test(
    name = "worker_pool_test",
    srcs = ["src/ray/raylet/worker_pool_test.cc"],
    copts = COPTS,
    deps = [
        ":raylet_lib",
        "@com_google_googletest//:gtest_main",
    ],
)

cc_test(
    name = "scheduling_resources_test",
    srcs = ["src/ray/common/task/scheduling_resources_test.cc"],
    copts = COPTS,
    deps = [
        "ray_common",
        "@com_google_googletest//:gtest_main",
    ],
)

cc_test(
    name = "id_test",
    srcs = ["src/ray/common/id_test.cc"],
    copts = COPTS,
    deps = [
        "ray_common",
        "@com_google_googletest//:gtest_main",
    ],
)

cc_test(
    name = "logging_test",
    srcs = ["src/ray/util/logging_test.cc"],
    args = ["--gtest_filter=PrintLogTest*"],
    copts = COPTS,
    deps = [
        ":ray_util",
        "@boost//:asio",
        "@com_google_googletest//:gtest_main",
    ],
)

cc_test(
    name = "event_test",
    srcs = ["src/ray/util/event_test.cc"],
    copts = COPTS,
    deps = [
        ":ray_util",
        "@com_google_googletest//:gtest_main",
    ],
)

cc_test(
    name = "filesystem_test",
    srcs = ["src/ray/util/filesystem_test.cc"],
    copts = COPTS,
    deps = [
        ":ray_util",
        "@com_google_googletest//:gtest_main",
    ],
)

cc_test(
    name = "util_test",
    srcs = ["src/ray/util/util_test.cc"],
    copts = COPTS,
    deps = [
        ":ray_util",
        "@boost//:asio",
        "@com_google_googletest//:gtest_main",
    ],
)

cc_test(
    name = "sample_test",
    srcs = ["src/ray/util/sample_test.cc"],
    copts = COPTS,
    deps = [
        ":ray_common",
        "@com_google_googletest//:gtest_main",
    ],
)

cc_test(
    name = "task_dependency_manager_test",
    srcs = ["src/ray/raylet/task_dependency_manager_test.cc"],
    copts = COPTS,
    deps = [
        ":raylet_lib",
        "@com_google_googletest//:gtest_main",
        ":mock_accessor_lib",
    ],
)

cc_test(
    name = "client_connection_test",
    srcs = ["src/ray/common/test/client_connection_test.cc"],
    copts = COPTS,
    deps = [
        ":ray_common",
        "@com_google_googletest//:gtest_main",
    ],
)

cc_test(
    name = "signal_test",
    srcs = ["src/ray/util/signal_test.cc"],
    copts = COPTS,
    deps = [
        ":raylet_lib",
        "@com_google_googletest//:gtest_main",
    ],
)

cc_test(
    name = "sequencer_test",
    srcs = ["src/ray/util/sequencer_test.cc"],
    copts = COPTS,
    deps = [
        ":ray_util",
        "@com_google_googletest//:gtest_main",
    ],
)

cc_test(
    name = "stats_test",
    srcs = ["src/ray/stats/stats_test.cc"],
    copts = COPTS,
    tags = ["stats"],
    deps = [
        ":stats_lib",
        "@com_google_googletest//:gtest_main",
    ],
)

cc_test(
    name = "metric_exporter_client_test",
    srcs = ["src/ray/stats/metric_exporter_client_test.cc"],
    copts = COPTS,
    tags = ["stats"],
    deps = [
        ":stats_lib",
        "@com_google_googletest//:gtest_main",
    ],
)

cc_library(
    name = "gcs_test_util_lib",
    hdrs = [
        "src/ray/gcs/test/accessor_test_base.h",
        "src/ray/gcs/test/gcs_test_util.h",
    ],
    copts = COPTS,
    strip_include_prefix = "src",
    deps = [
        ":gcs",
        ":gcs_service_rpc",
    ],
)

cc_test(
    name = "gcs_server_rpc_test",
    srcs = [
        "src/ray/gcs/gcs_server/test/gcs_server_rpc_test.cc",
    ],
    args = [
        "$(location redis-server)",
        "$(location redis-cli)",
        "$(location libray_redis_module.so)",
    ],
    copts = COPTS,
    data = [
        "//:libray_redis_module.so",
        "//:redis-cli",
        "//:redis-server",
    ],
    deps = [
        ":gcs_server_lib",
        ":gcs_test_util_lib",
        "@com_google_googletest//:gtest_main",
    ],
)

cc_library(
    name = "gcs_server_test_util",
    hdrs = [
        "src/ray/gcs/gcs_server/test/gcs_server_test_util.h",
    ],
    copts = COPTS,
    strip_include_prefix = "src",
)

cc_test(
    name = "gcs_node_manager_test",
    srcs = [
        "src/ray/gcs/gcs_server/test/gcs_node_manager_test.cc",
    ],
    copts = COPTS,
    deps = [
        ":gcs_server_lib",
        ":gcs_server_test_util",
        ":gcs_test_util_lib",
        "@com_google_googletest//:gtest_main",
    ],
)

cc_test(
    name = "gcs_placement_group_manager_test",
    srcs = [
        "src/ray/gcs/gcs_server/test/gcs_placement_group_manager_test.cc",
    ],
    copts = COPTS,
    deps = [
        ":gcs_server_lib",
        ":gcs_server_test_util",
        ":gcs_test_util_lib",
        "@com_google_googletest//:gtest_main",
    ],
)

cc_test(
    name = "gcs_placement_group_scheduler_test",
    srcs = [
        "src/ray/gcs/gcs_server/test/gcs_placement_group_scheduler_test.cc",
    ],
    copts = COPTS,
    deps = [
        ":gcs_server_lib",
        ":gcs_server_test_util",
        ":gcs_test_util_lib",
        "@com_google_googletest//:gtest_main",
    ],
)

cc_test(
    name = "gcs_actor_scheduler_test",
    srcs = [
        "src/ray/gcs/gcs_server/test/gcs_actor_scheduler_test.cc",
    ],
    copts = COPTS,
    deps = [
        ":gcs_server_lib",
        ":gcs_server_test_util",
        ":gcs_test_util_lib",
        "@com_google_googletest//:gtest_main",
    ],
)

cc_test(
    name = "gcs_actor_manager_test",
    srcs = [
        "src/ray/gcs/gcs_server/test/gcs_actor_manager_test.cc",
    ],
    copts = COPTS,
    deps = [
        ":gcs_server_lib",
        ":gcs_server_test_util",
        ":gcs_test_util_lib",
        "@com_google_googletest//:gtest_main",
    ],
)

cc_library(
    name = "gcs_table_storage_lib",
    srcs = glob(
        [
            "src/ray/gcs/gcs_server/gcs_table_storage.cc",
        ],
    ),
    hdrs = glob(
        [
            "src/ray/gcs/gcs_server/gcs_table_storage.h",
        ],
    ),
    copts = COPTS,
    strip_include_prefix = "src",
    deps = [
        ":gcs",
        ":gcs_in_memory_store_client",
        ":ray_common",
        ":redis_store_client",
    ],
)

cc_library(
    name = "gcs_table_storage_test_lib",
    hdrs = [
        "src/ray/gcs/gcs_server/test/gcs_table_storage_test_base.h",
    ],
    copts = COPTS,
    strip_include_prefix = "src",
    deps = [
        "redis_store_client",
    ],
)

cc_test(
    name = "redis_gcs_table_storage_test",
    srcs = [
        "src/ray/gcs/gcs_server/test/redis_gcs_table_storage_test.cc",
    ],
    args = [
        "$(location redis-server)",
        "$(location redis-cli)",
        "$(location libray_redis_module.so)",
    ],
    copts = COPTS,
    data = [
        "//:libray_redis_module.so",
        "//:redis-cli",
        "//:redis-server",
    ],
    deps = [
        ":gcs_table_storage_lib",
        ":gcs_table_storage_test_lib",
        ":gcs_test_util_lib",
        ":store_client_test_lib",
        "@com_google_googletest//:gtest_main",
    ],
)

cc_test(
    name = "in_memory_gcs_table_storage_test",
    srcs = [
        "src/ray/gcs/gcs_server/test/in_memory_gcs_table_storage_test.cc",
    ],
    copts = COPTS,
    deps = [
        ":gcs_table_storage_lib",
        ":gcs_table_storage_test_lib",
        ":gcs_test_util_lib",
        ":store_client_test_lib",
        "@com_google_googletest//:gtest_main",
    ],
)

cc_library(
    name = "service_based_gcs_client_lib",
    srcs = glob(
        [
            "src/ray/gcs/gcs_client/service_based_*.cc",
        ],
    ),
    hdrs = glob(
        [
            "src/ray/gcs/gcs_client/service_based_*.h",
        ],
    ),
    copts = COPTS,
    strip_include_prefix = "src",
    deps = [
        ":gcs",
        ":gcs_pub_sub_lib",
        ":gcs_service_rpc",
        ":redis_store_client",
    ],
)

cc_library(
    name = "global_state_accessor_lib",
    srcs = glob(
        [
            "src/ray/gcs/gcs_client/global_state_accessor.cc",
        ],
    ),
    hdrs = glob(
        [
            "src/ray/gcs/gcs_client/global_state_accessor.h",
        ],
    ),
    copts = COPTS,
    strip_include_prefix = "src",
    deps = [
        ":service_based_gcs_client_lib",
    ],
)

cc_test(
    name = "global_state_accessor_test",
    srcs = [
        "src/ray/gcs/gcs_client/test/global_state_accessor_test.cc",
    ],
    args = [
        "$(location redis-server)",
        "$(location redis-cli)",
        "$(location libray_redis_module.so)",
    ],
    copts = COPTS,
    data = [
        "//:libray_redis_module.so",
        "//:redis-cli",
        "//:redis-server",
    ],
    deps = [
        ":gcs_server_lib",
        ":gcs_test_util_lib",
        ":global_state_accessor_lib",
        ":service_based_gcs_client_lib",
        "@com_google_googletest//:gtest_main",
    ],
)

cc_test(
    name = "gcs_server_test",
    srcs = [
        "src/ray/gcs/gcs_client/test/service_based_gcs_client_test.cc",
    ],
    args = [
        "$(location redis-server)",
        "$(location redis-cli)",
        "$(location libray_redis_module.so)",
    ],
    copts = COPTS,
    data = [
        "//:libray_redis_module.so",
        "//:redis-cli",
        "//:redis-server",
    ],
    deps = [
        ":gcs_server_lib",
        ":gcs_test_util_lib",
        ":service_based_gcs_client_lib",
        "@com_google_googletest//:gtest_main",
    ],
)

cc_test(
    name = "gcs_object_manager_test",
    srcs = [
        "src/ray/gcs/gcs_server/test/gcs_object_manager_test.cc",
    ],
    copts = COPTS,
    deps = [
        ":gcs_server_lib",
        ":gcs_server_test_util",
        ":gcs_test_util_lib",
        "@com_google_googletest//:gtest_main",
    ],
)

cc_library(
    name = "object_manager",
    srcs = glob([
        "src/ray/object_manager/*.cc",
        "src/ray/object_manager/notification/*.cc",
    ]),
    hdrs = glob([
        "src/ray/object_manager/*.h",
        "src/ray/object_manager/notification/*.h",
    ]),
    copts = COPTS,
    strip_include_prefix = "src",
    deps = [
        ":core_worker_lib",
        ":gcs",
        ":object_manager_fbs",
        ":object_manager_rpc",
        ":plasma_store_server_lib",
        ":ray_common",
        ":ray_util",
        "@boost//:asio",
    ],
)

cc_binary(
    name = "object_manager_test",
    testonly = 1,
    srcs = ["src/ray/object_manager/test/object_manager_test.cc"],
    copts = COPTS,
    deps = [
        ":object_manager",
<<<<<<< HEAD
        ":mock_accessor_lib",
=======
        "//src/ray/protobuf:common_cc_proto",
>>>>>>> f1ede109
        "@com_google_googletest//:gtest_main",
    ],
)

cc_binary(
    name = "object_manager_stress_test",
    testonly = 1,
    srcs = ["src/ray/object_manager/test/object_manager_stress_test.cc"],
    copts = COPTS,
    deps = [
        ":object_manager",
<<<<<<< HEAD
        ":mock_accessor_lib",
=======
        "//src/ray/protobuf:common_cc_proto",
>>>>>>> f1ede109
        "@com_google_googletest//:gtest_main",
    ],
)

cc_library(
    name = "platform_shims",
    srcs = [] + select({
        "@bazel_tools//src/conditions:windows": glob([
            "src/shims/windows/**/*.c",
            "src/shims/windows/**/*.cc",
            "src/shims/windows/**/*.h",
        ]),
        "//conditions:default": [],
    }),
    hdrs = [] + select({
        "@bazel_tools//src/conditions:windows": glob([
            "src/shims/windows/**/*.h",
        ]),
        "//conditions:default": [],
    }),
    copts = COPTS,
    strip_include_prefix = select({
        "@bazel_tools//src/conditions:windows": "src/shims/windows",
        "//conditions:default": "",
    }),
    visibility = ["//visibility:public"],
)

cc_library(
    name = "ray_util",
    srcs = glob(
        [
            "src/ray/util/*.cc",
        ],
        exclude = [
            "src/ray/util/*_test.cc",
        ],
    ),
    hdrs = glob([
        "src/ray/util/*.h",
    ]),
    copts = COPTS,
    strip_include_prefix = "src",
    visibility = ["//visibility:public"],
    deps = [
        ":sha256",
        "//src/ray/protobuf:event_cc_proto",
        "@boost//:asio",
        "@com_github_google_glog//:glog",
        "@com_google_absl//absl/synchronization",
        "@com_google_absl//absl/time",
        "@com_google_googletest//:gtest_main",
    ],
)

filegroup(
    name = "iwyu_sh",
    srcs = ["ci/travis/iwyu.sh"],
)

filegroup(
    name = "extra_actions_base_proto",
    srcs = [
        # TODO: Replace our file with the built-in copy once this issue is resolved:
        #   https://github.com/bazelbuild/bazel/issues/8738
        "thirdparty/protobuf/extra_actions_base.proto",
        #"@bazel_tools//src/main/protobuf:extra_actions_base.proto",
    ],
)

action_listener(
    name = "iwyu_cpp",
    extra_actions = [":iwyu_action"],
    mnemonics = ["CppCompile"],
)

extra_action(
    name = "iwyu_action",
    cmd = "$(location :iwyu_sh) postbuild $(location @com_google_protobuf//:protoc) $(location :extra_actions_base_proto) --extra_action_file=$(EXTRA_ACTION_FILE) > $(output $(ACTION_ID).iwyu.txt)",
    out_templates = [
        "$(ACTION_ID).iwyu.txt",
    ],
    tools = [
        ":extra_actions_base_proto",
        ":iwyu_sh",
        "@com_google_protobuf//:protoc",
    ],
)

cc_library(
    name = "sha256",
    srcs = [
        "src/ray/thirdparty/sha256.c",
    ],
    hdrs = [
        "src/ray/thirdparty/sha256.h",
    ],
    copts = COPTS,
    strip_include_prefix = "src",
)

alias(
    name = "hiredis",
    actual = "@com_github_redis_hiredis//:hiredis",
)

cc_library(
    name = "redis_client",
    srcs = [
        "src/ray/gcs/asio.cc",
        "src/ray/gcs/redis_async_context.cc",
        "src/ray/gcs/redis_client.cc",
        "src/ray/gcs/redis_context.cc",
    ],
    hdrs = [
        "src/ray/gcs/asio.h",
        "src/ray/gcs/redis_async_context.h",
        "src/ray/gcs/redis_client.h",
        "src/ray/gcs/redis_context.h",
    ],
    copts = COPTS,
    strip_include_prefix = "src",
    deps = [
        ":hiredis",
        ":ray_common",
        ":ray_util",
        ":stats_lib",
        "@boost//:asio",
    ],
)

cc_library(
    name = "redis_store_client",
    srcs = [
        "src/ray/gcs/store_client/redis_store_client.cc",
    ],
    hdrs = [
        "src/ray/gcs/callback.h",
        "src/ray/gcs/store_client/redis_store_client.h",
        "src/ray/gcs/store_client/store_client.h",
    ],
    copts = COPTS,
    strip_include_prefix = "src",
    deps = [
        "redis_client",
    ],
)

cc_library(
    name = "gcs_in_memory_store_client",
    srcs = [
        "src/ray/gcs/store_client/in_memory_store_client.cc",
    ],
    hdrs = [
        "src/ray/gcs/callback.h",
        "src/ray/gcs/store_client/in_memory_store_client.h",
        "src/ray/gcs/store_client/store_client.h",
    ],
    copts = COPTS,
    strip_include_prefix = "src",
    deps = [
        ":ray_common",
        ":ray_util",
    ],
)

cc_library(
    name = "store_client_test_lib",
    hdrs = [
        "src/ray/gcs/store_client/test/store_client_test_base.h",
    ],
    copts = COPTS,
    strip_include_prefix = "src",
    deps = [
        "redis_store_client",
    ],
)

cc_test(
    name = "redis_store_client_test",
    srcs = ["src/ray/gcs/store_client/test/redis_store_client_test.cc"],
    args = [
        "$(location redis-server)",
        "$(location redis-cli)",
        "$(location libray_redis_module.so)",
    ],
    copts = COPTS,
    data = [
        "//:libray_redis_module.so",
        "//:redis-cli",
        "//:redis-server",
    ],
    deps = [
        ":redis_store_client",
        ":store_client_test_lib",
        "@com_google_googletest//:gtest_main",
    ],
)

cc_test(
    name = "in_memory_store_client_test",
    srcs = ["src/ray/gcs/store_client/test/in_memory_store_client_test.cc"],
    copts = COPTS,
    deps = [
        ":gcs_in_memory_store_client",
        ":store_client_test_lib",
        "@com_google_googletest//:gtest_main",
    ],
)

cc_library(
    name = "gcs",
    srcs = glob(
        [
            "src/ray/gcs/*.cc",
        ],
        exclude = [
            "src/ray/gcs/*_test.cc",
        ],
    ),
    hdrs = glob([
        "src/ray/gcs/*.h",
    ]),
    copts = COPTS,
    strip_include_prefix = "src",
    deps = [
        ":hiredis",
        ":node_manager_fbs",
        ":node_manager_rpc",
        ":ray_common",
        ":ray_util",
        ":stats_lib",
        "//src/ray/protobuf:gcs_cc_proto",
        "@boost//:asio",
    ],
)

# TODO(micafan) Support test group in future. Use test group we can run all gcs test once.
cc_test(
    name = "redis_gcs_client_test",
    srcs = ["src/ray/gcs/test/redis_gcs_client_test.cc"],
    args = [
        "$(location redis-server)",
        "$(location redis-cli)",
        "$(location libray_redis_module.so)",
    ],
    copts = COPTS,
    data = [
        "//:libray_redis_module.so",
        "//:redis-cli",
        "//:redis-server",
    ],
    deps = [
        ":gcs",
        "@com_google_googletest//:gtest_main",
    ],
)

cc_test(
    name = "subscription_executor_test",
    srcs = ["src/ray/gcs/test/subscription_executor_test.cc"],
    args = [
        "$(location redis-server)",
        "$(location redis-cli)",
        "$(location libray_redis_module.so)",
    ],
    copts = COPTS,
    data = [
        "//:libray_redis_module.so",
        "//:redis-cli",
        "//:redis-server",
    ],
    deps = [
        ":gcs",
        ":gcs_test_util_lib",
        "@com_google_googletest//:gtest_main",
        ":mock_accessor_lib",
    ],
)

cc_test(
    name = "asio_test",
    srcs = ["src/ray/gcs/test/asio_test.cc"],
    args = [
        "$(location redis-server)",
        "$(location redis-cli)",
        "$(location libray_redis_module.so)",
    ],
    copts = COPTS,
    data = [
        "//:libray_redis_module.so",
        "//:redis-cli",
        "//:redis-server",
    ],
    deps = [
        ":gcs",
        ":ray_util",
        "@com_google_googletest//:gtest_main",
    ],
)

flatbuffer_cc_library(
    name = "node_manager_fbs",
    srcs = ["src/ray/raylet/format/node_manager.fbs"],
    flatc_args = FLATC_ARGS,
    out_prefix = "ray/raylet/format/",
)

flatbuffer_cc_library(
    name = "object_manager_fbs",
    srcs = ["src/ray/object_manager/format/object_manager.fbs"],
    flatc_args = FLATC_ARGS,
    out_prefix = "src/ray/object_manager/format/",
)

pyx_library(
    name = "_raylet",
    srcs = glob([
        "python/ray/__init__.py",
        "python/ray/_raylet.pxd",
        "python/ray/_raylet.pyx",
        "python/ray/includes/*.pxd",
        "python/ray/includes/*.pxi",
    ]),
    # Export ray ABI symbols, which can then be used by _streaming.so.
    # We need to dlopen this lib with RTLD_GLOBAL to use ABI in this
    # shared lib, see python/ray/__init__.py.
    cc_kwargs = dict(
        srcs = PYX_SRCS,
        copts = COPTS + PYX_COPTS,
        # see https://github.com/tensorflow/tensorflow/blob/r2.1/tensorflow/lite/BUILD#L444
        linkopts = select({
            "@bazel_tools//src/conditions:darwin": [
                "-Wl,-exported_symbols_list,$(location //:src/ray/ray_exported_symbols.lds)",
            ],
            "@bazel_tools//src/conditions:windows": [
            ],
            "//conditions:default": [
                "-Wl,--version-script,$(location //:src/ray/ray_version_script.lds)",
            ],
        }),
        linkstatic = 1,
    ),
    deps = [
        "//:core_worker_lib",
        "//:global_state_accessor_lib",
        "//:ray_util",
        "//:raylet_lib",
        "//:src/ray/ray_exported_symbols.lds",
        "//:src/ray/ray_version_script.lds",
        "//:stats_lib",
        "//src/ray/protobuf:serialization_cc_proto",
    ],
)

pyx_library(
    name = "_streaming",
    srcs = glob([
        "python/ray/streaming/_streaming.pyx",
        "python/ray/__init__.py",
        "python/ray/_raylet.pxd",
        "python/ray/includes/*.pxd",
        "python/ray/includes/*.pxi",
        "python/ray/streaming/__init__.pxd",
        "python/ray/streaming/includes/*.pxd",
        "python/ray/streaming/includes/*.pxi",
    ]),
    cc_kwargs = dict(
        srcs = PYX_SRCS,
        copts = COPTS + PYX_COPTS,
    ),
    deps = [
        "//streaming:streaming_lib",
    ],
)

cc_binary(
    name = "libcore_worker_library_java.so",
    srcs = glob([
        "src/ray/core_worker/lib/java/*.h",
        "src/ray/core_worker/lib/java/*.cc",
    ]),
    copts = COPTS,
    # Export ray ABI symbols, which can then be used by libstreaming_java.so. see `//:_raylet`
    linkopts = select({
        "@bazel_tools//src/conditions:darwin": [
            "-Wl,-exported_symbols_list,$(location //:src/ray/ray_exported_symbols.lds)",
        ],
        "@bazel_tools//src/conditions:windows": [
        ],
        "//conditions:default": [
            "-Wl,--version-script,$(location //:src/ray/ray_version_script.lds)",
        ],
    }),
    linkshared = 1,
    linkstatic = 1,
    visibility = ["//java:__subpackages__"],
    deps = [
        "//:core_worker_lib",
        "//:global_state_accessor_lib",
        "//:src/ray/ray_exported_symbols.lds",
        "//:src/ray/ray_version_script.lds",
        "//:stats_lib",
        "@bazel_tools//tools/jdk:jni",
    ],
)

filegroup(
    name = "python_sources",
    srcs = glob([
        "python/ray/*.py",
        "python/ray/autoscaler/*.py",
        "python/ray/autoscaler/aws/example-full.yaml",
        "python/ray/autoscaler/azure/example-full.yaml",
        "python/ray/autoscaler/gcp/example-full.yaml",
        "python/ray/autoscaler/local/example-full.yaml",
        "python/ray/cloudpickle/*.py",
        "python/ray/core/__init__.py",
        "python/ray/core/generated/__init__.py",
        "python/ray/core/generated/ray/__init__.py",
        "python/ray/core/generated/ray/protocol/__init__.py",
        "python/ray/dashboard/*.py",
        "python/ray/dashboard/metrics_exporter/*.py",
        "python/ray/experimental/*.py",
        "python/ray/util/*.py",
        "python/ray/internal/*.py",
        "python/ray/projects/*.py",
        "python/ray/projects/schema.json",
        "python/ray/projects/templates/cluster_template.yaml",
        "python/ray/projects/templates/project_template.yaml",
        "python/ray/projects/templates/requirements.txt",
        "python/ray/workers/default_worker.py",
    ]),
)

alias(
    name = "redis-server",
    actual = select({
        "@bazel_tools//src/conditions:windows": "@com_github_tporadowski_redis_bin//:redis-server.exe",
        "//conditions:default": "@com_github_antirez_redis//:redis-server",
    }),
    visibility = ["//visibility:public"],
)

alias(
    name = "redis-cli",
    actual = select({
        "@bazel_tools//src/conditions:windows": "@com_github_tporadowski_redis_bin//:redis-cli.exe",
        "//conditions:default": "@com_github_antirez_redis//:redis-cli",
    }),
    visibility = ["//visibility:public"],
)

cc_library(
    name = "ray_redis_module",
    hdrs = [
        "src/ray/gcs/redis_module/redis_string.h",
        "src/ray/gcs/redis_module/redismodule.h",
    ],
    copts = COPTS,
    strip_include_prefix = "src",
)

cc_binary(
    name = "libray_redis_module.so",
    srcs = [
        "src/ray/gcs/redis_module/ray_redis_module.cc",
    ],
    copts = COPTS,
    linkshared = 1,
    linkstatic = 1,
    visibility = ["//java:__subpackages__"],
    deps = [
        ":ray_common",
        ":ray_redis_module",
        "//src/ray/protobuf:gcs_cc_proto",
    ],
)

filegroup(
    name = "all_py_proto",
    srcs = [
        "//src/ray/protobuf:common_py_proto",
        "//src/ray/protobuf:core_worker_py_proto",
        "//src/ray/protobuf:gcs_py_proto",
        "//src/ray/protobuf:node_manager_py_proto",
        "//src/ray/protobuf:reporter_py_proto",
    ],
)

# This is a dummy test dependency that causes the python tests to be
# re-run if any of these files changes.
py_library(
    name = "ray_lib",
    srcs = glob(
        ["python/ray/**/*.py"],
        exclude = ["python/ray/tests/*.py"],
    ),
    visibility = ["__subpackages__"],
)

copy_to_workspace(
    name = "cp_raylet_so",
    srcs = ["python/ray/_raylet.so"],
    dstdir = "python/ray",
)

copy_to_workspace(
    name = "cp_streaming",
    srcs = ["python/ray/streaming/_streaming.so"],
    dstdir = "python/ray/streaming",
)

copy_to_workspace(
    name = "cp_all_py_proto",
    srcs = [":all_py_proto"],
    dstdir = "python/ray/core/generated",
)

copy_to_workspace(
    name = "cp_redis",
    srcs = [
        ":redis-cli",
        ":redis-server",
    ],
    dstdir = "python/ray/core/src/ray/thirdparty/redis/src",
)

copy_to_workspace(
    name = "cp_libray_redis_module",
    srcs = [":libray_redis_module.so"],
    dstdir = "python/ray/core/src/ray/gcs/redis_module",
)

copy_to_workspace(
    name = "cp_raylet",
    srcs = [":raylet"],
    dstdir = "python/ray/core/src/ray/raylet",
)

copy_to_workspace(
    name = "cp_gcs_server",
    srcs = [":gcs_server"],
    dstdir = "python/ray/core/src/ray/gcs",
)

copy_to_workspace(
    name = "cp_plasma_store_server",
    srcs = [":plasma_store_server"],
    dstdir = "python/ray/core/src/plasma",
)

genrule(
    name = "ray_pkg",
    srcs = [
        ":cp_raylet_so",
        ":cp_streaming",
        ":python_sources",
        ":cp_all_py_proto",
        ":cp_redis",
        ":cp_libray_redis_module",
        ":cp_raylet",
        ":cp_gcs_server",
        ":cp_plasma_store_server",
        "//streaming:copy_streaming_py_proto",
    ],
    outs = ["ray_pkg.out"],
    cmd = """
        if [ "$${OSTYPE-}" = "msys" ]; then
            ln -P -f -- python/ray/_raylet.so python/ray/_raylet.pyd
        fi
        # NOTE(hchen): Protobuf doesn't allow specifying Python package name. So we use this `sed`
        # command to change the import path in the generated file.
        files=(
            python/ray/core/generated/gcs_pb2.py
            python/ray/core/generated/common_pb2.py
            python/ray/core/generated/node_manager_pb2.py
            python/ray/core/generated/node_manager_pb2_grpc.py
            python/ray/core/generated/reporter_pb2.py
            python/ray/core/generated/reporter_pb2_grpc.py
            python/ray/core/generated/core_worker_pb2.py
            python/ray/core/generated/core_worker_pb2_grpc.py
        )
        sed -i -E 's/from src.ray.protobuf/from ./' "$${files[@]}"
        echo "$${PWD}" > $@
    """,
    local = 1,
)<|MERGE_RESOLUTION|>--- conflicted
+++ resolved
@@ -1261,11 +1261,8 @@
     copts = COPTS,
     deps = [
         ":object_manager",
-<<<<<<< HEAD
         ":mock_accessor_lib",
-=======
         "//src/ray/protobuf:common_cc_proto",
->>>>>>> f1ede109
         "@com_google_googletest//:gtest_main",
     ],
 )
@@ -1277,11 +1274,8 @@
     copts = COPTS,
     deps = [
         ":object_manager",
-<<<<<<< HEAD
         ":mock_accessor_lib",
-=======
         "//src/ray/protobuf:common_cc_proto",
->>>>>>> f1ede109
         "@com_google_googletest//:gtest_main",
     ],
 )
