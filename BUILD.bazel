--- conflicted
+++ resolved
@@ -493,7 +493,6 @@
 
 ray_cc_library(
     name = "gcs_pub_sub_lib",
-<<<<<<< HEAD
     srcs = [
         "src/ray/gcs/pubsub/gcs_pub_sub.cc",
         "src/ray/gcs/pubsub/gcs_pub_sub.ant.cc",
@@ -501,10 +500,6 @@
     hdrs = [
         "src/ray/gcs/pubsub/gcs_pub_sub.h",
     ],
-=======
-    srcs = ["src/ray/gcs/pubsub/gcs_pub_sub.cc"],
-    hdrs = ["src/ray/gcs/pubsub/gcs_pub_sub.h"],
->>>>>>> 2e278ffd
     deps = [
         ":gcs",
         ":gcs_service_rpc",
