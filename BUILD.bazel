# Bazel build
# C/C++ documentation: https://docs.bazel.build/versions/master/be/c-cpp.html

load("@com_github_grpc_grpc//bazel:grpc_build_system.bzl", "grpc_proto_library")
load("@com_github_google_flatbuffers//:build_defs.bzl", "flatbuffer_cc_library")
load("@//bazel:ray.bzl", "flatbuffer_py_library")
load("@//bazel:cython_library.bzl", "pyx_library")

COPTS = ["-DRAY_USE_GLOG"]

<<<<<<< HEAD
# grpc common lib
cc_library(
    name = "common_grpc_lib",
    srcs = [
        "src/ray/rpc/grpc_server.cc",
    ],
    hdrs = [
        "src/ray/rpc/grpc_server.h",
        "src/ray/rpc/server_call.h",
        "src/ray/rpc/client_call.h",
        "src/ray/rpc/util.h",
    ],
    copts = COPTS,
    deps = [
        ":ray_common",
        "@boost//:asio",
        "@com_github_grpc_grpc//:grpc++"
    ]
)

=======
>>>>>>> 2bf92e02
# Node manager gRPC lib.
grpc_proto_library(
    name = "node_manager_grpc_lib",
    srcs = ["src/ray/protobuf/node_manager.proto"],
)

# Node manager server and client.
cc_library(
    name = "node_manager_rpc_lib",
<<<<<<< HEAD
    hdrs = [
        "src/ray/rpc/node_manager_client.h",
        "src/ray/rpc/node_manager_server.h",
    ],
    copts = COPTS,
    deps = [
        ":ray_common",
        ":node_manager_grpc_lib",
        ":common_grpc_lib",
        "@boost//:asio",
        "@com_github_grpc_grpc//:grpc++",
    ],
)

grpc_proto_library(
    name = "object_manager_grpc_lib",
    srcs = ["src/ray/protobuf/object_manager.proto"],
)

# Object manger rpc lib
cc_library(
    name = "object_manager_rpc_lib",
    hdrs = [
        "src/ray/rpc/object_manager_client.h",
        "src/ray/rpc/object_manager_server.h",
    ],
    copts = COPTS,
    deps = [
        ":ray_common",
        ":common_grpc_lib",
        ":object_manager_grpc_lib",
=======
    srcs = glob([
        "src/ray/rpc/*.cc",
    ]),
    hdrs = glob([
        "src/ray/rpc/*.h",
    ]),
    copts = COPTS,
    deps = [
        ":node_manager_grpc_lib",
        ":ray_common",
>>>>>>> 2bf92e02
        "@boost//:asio",
        "@com_github_grpc_grpc//:grpc++",
    ],
)

cc_binary(
    name = "raylet",
    srcs = ["src/ray/raylet/main.cc"],
    copts = COPTS,
    visibility = ["//java:__subpackages__"],
    deps = [
        ":ray_util",
        ":raylet_lib",
        "@com_github_gflags_gflags//:gflags",
    ],
)

cc_binary(
    name = "raylet_monitor",
    srcs = [
        "src/ray/raylet/monitor.cc",
        "src/ray/raylet/monitor.h",
        "src/ray/raylet/monitor_main.cc",
    ],
    copts = COPTS,
    deps = [
        ":gcs",
        ":ray_util",
    ],
)

cc_library(
    name = "stats_lib",
    srcs = glob(
        [
            "src/ray/stats/*.cc",
        ],
        exclude = [
            "src/ray/stats/*_test.cc",
        ],
    ),
    hdrs = glob(
        [
            "src/ray/stats/*.h",
        ],
    ),
    copts = COPTS,
    includes = [
        "src",
    ],
    linkopts = ["-pthread"],
    deps = [
        ":ray_util",
        "@com_github_jupp0r_prometheus_cpp//pull",
        "@com_google_absl//absl/base:core_headers",
        "@com_google_absl//absl/memory",
        "@com_google_absl//absl/strings",
        "@com_google_googletest//:gtest",
        "@io_opencensus_cpp//opencensus/exporters/stats/prometheus:prometheus_exporter",
        "@io_opencensus_cpp//opencensus/exporters/stats/stdout:stdout_exporter",
        "@io_opencensus_cpp//opencensus/stats",
        "@io_opencensus_cpp//opencensus/tags",
    ],
)

cc_library(
    name = "raylet_lib",
    srcs = glob(
        [
            "src/ray/raylet/*.cc",
        ],
        exclude = [
            "src/ray/raylet/mock_gcs_client.cc",
            "src/ray/raylet/monitor_main.cc",
            "src/ray/raylet/*_test.cc",
            "src/ray/raylet/main.cc",
        ],
    ),
    hdrs = glob([
        "src/ray/raylet/*.h",
    ]),
    copts = COPTS,
    linkopts = ["-pthread"],
    deps = [
        ":gcs",
        ":gcs_fbs",
        ":node_manager_fbs",
        ":node_manager_rpc_lib",
        ":object_manager",
        ":ray_common",
        ":ray_util",
        ":stats_lib",
        "@boost//:asio",
        "@com_github_jupp0r_prometheus_cpp//pull",
        "@com_google_absl//absl/base:core_headers",
        "@com_google_absl//absl/memory",
        "@com_google_absl//absl/strings",
        "@com_google_googletest//:gtest",
        "@io_opencensus_cpp//opencensus/exporters/stats/prometheus:prometheus_exporter",
        "@io_opencensus_cpp//opencensus/stats",
        "@io_opencensus_cpp//opencensus/tags",
        "@plasma//:plasma_client",
    ],
)

cc_library(
    name = "core_worker_lib",
    srcs = glob(
        [
            "src/ray/core_worker/*.cc",
            "src/ray/core_worker/store_provider/*.cc",
            "src/ray/core_worker/transport/*.cc",
        ],
        exclude = [
            "src/ray/core_worker/*_test.cc",
            "src/ray/core_worker/mock_worker.cc",
        ],
    ),
    hdrs = glob([
        "src/ray/core_worker/*.h",
        "src/ray/core_worker/store_provider/*.h",
        "src/ray/core_worker/transport/*.h",
    ]),
    copts = COPTS,
    deps = [
        ":ray_common",
        ":ray_util",
        ":raylet_lib",
    ],
)

cc_binary(
    name = "mock_worker",
    srcs = ["src/ray/core_worker/mock_worker.cc"],
    copts = COPTS,
    deps = [
        ":core_worker_lib",
    ],
)

cc_binary(
    name = "core_worker_test",
    srcs = ["src/ray/core_worker/core_worker_test.cc"],
    copts = COPTS,
    deps = [
        ":core_worker_lib",
        ":gcs",
        "@com_google_googletest//:gtest_main",
    ],
)

cc_test(
    name = "lineage_cache_test",
    srcs = ["src/ray/raylet/lineage_cache_test.cc"],
    copts = COPTS,
    deps = [
        ":node_manager_fbs",
        ":raylet_lib",
        "@com_google_googletest//:gtest_main",
    ],
)

cc_test(
    name = "reconstruction_policy_test",
    srcs = ["src/ray/raylet/reconstruction_policy_test.cc"],
    copts = COPTS,
    deps = [
        ":node_manager_fbs",
        ":object_manager",
        ":raylet_lib",
        "@com_google_googletest//:gtest_main",
    ],
)

cc_test(
    name = "worker_pool_test",
    srcs = ["src/ray/raylet/worker_pool_test.cc"],
    copts = COPTS,
    deps = [
        ":raylet_lib",
        "@com_google_googletest//:gtest_main",
    ],
)

cc_test(
    name = "logging_test",
    srcs = ["src/ray/util/logging_test.cc"],
    args = ["--gtest_filter=PrintLogTest*"],
    copts = COPTS,
    deps = [
        ":ray_util",
        "@boost//:asio",
        "@com_google_googletest//:gtest_main",
    ],
)

cc_test(
    name = "task_dependency_manager_test",
    srcs = ["src/ray/raylet/task_dependency_manager_test.cc"],
    copts = COPTS,
    deps = [
        ":raylet_lib",
        "@com_google_googletest//:gtest_main",
    ],
)

cc_test(
    name = "task_test",
    srcs = ["src/ray/raylet/task_test.cc"],
    copts = COPTS,
    deps = [
        ":raylet_lib",
        "@com_google_googletest//:gtest_main",
    ],
)

cc_test(
    name = "client_connection_test",
    srcs = ["src/ray/raylet/client_connection_test.cc"],
    copts = COPTS,
    deps = [
        ":raylet_lib",
        "@com_google_googletest//:gtest_main",
    ],
)

cc_test(
    name = "signal_test",
    srcs = ["src/ray/util/signal_test.cc"],
    copts = COPTS,
    deps = [
        ":raylet_lib",
        "@com_google_googletest//:gtest_main",
    ],
)

cc_test(
    name = "stats_test",
    srcs = ["src/ray/stats/stats_test.cc"],
    deps = [
        ":stats_lib",
        "@com_google_googletest//:gtest_main",
    ],
)

cc_library(
    name = "object_manager",
    srcs = glob([
        "src/ray/object_manager/*.cc",
    ]),
    hdrs = glob([
        "src/ray/object_manager/*.h",
    ]),
    copts = COPTS,
    includes = [
        "src",
    ],
    deps = [
        ":gcs",
        ":object_manager_fbs",
        ":object_manager_rpc_lib",
        ":ray_common",
        ":ray_util",
        "@boost//:asio",
        "@plasma//:plasma_client",
    ],
)

cc_binary(
    name = "object_manager_test",
    testonly = 1,
    srcs = ["src/ray/object_manager/test/object_manager_test.cc"],
    copts = COPTS,
    deps = [
        ":object_manager",
        "@com_google_googletest//:gtest_main",
    ],
)

cc_binary(
    name = "object_manager_stress_test",
    testonly = 1,
    srcs = ["src/ray/object_manager/test/object_manager_stress_test.cc"],
    copts = COPTS,
    deps = [
        ":object_manager",
        "@com_google_googletest//:gtest_main",
    ],
)

cc_library(
    name = "ray_util",
    srcs = glob(
        [
            "src/ray/util/*.cc",
        ],
        exclude = [
            "src/ray/util/*_test.cc",
        ],
    ),
    hdrs = glob([
        "src/ray/util/*.h",
    ]),
    copts = COPTS,
    includes = [
        "src",
    ],
    deps = [
        ":sha256",
        "@com_github_google_glog//:glog",
        "@plasma//:plasma_client",
    ],
)

cc_library(
    name = "ray_common",
    srcs = glob(
        [
            "src/ray/common/*.cc",
        ],
        exclude = [
            "src/ray/common/*_test.cc",
        ],
    ),
    hdrs = glob(
        [
            "src/ray/common/*.h",
        ],
    ),
    copts = COPTS,
    includes = [
        "src/ray/gcs/format",
    ],
    deps = [
        ":gcs_fbs",
        ":ray_util",
        "@boost//:asio",
        "@plasma//:plasma_client",
    ],
)

cc_library(
    name = "sha256",
    srcs = [
        "src/ray/thirdparty/sha256.c",
    ],
    hdrs = [
        "src/ray/thirdparty/sha256.h",
    ],
    includes = ["src/ray/thirdparty"],
)

cc_library(
    name = "hiredis",
    srcs = glob(
        [
            "src/ray/thirdparty/ae/ae.c",
            "src/ray/thirdparty/hiredis/*.c",
        ],
        exclude = [
            "src/ray/thirdparty/hiredis/test.c",
        ],
    ),
    hdrs = glob([
        "src/ray/thirdparty/ae/*.h",
        "src/ray/thirdparty/hiredis/*.h",
        "src/ray/thirdparty/hiredis/adapters/*.h",
        "src/ray/thirdparty/hiredis/dict.c",
        "src/ray/thirdparty/ae/ae_kqueue.c",
        "src/ray/thirdparty/ae/ae_epoll.c",
    ]),
    includes = [
        "src/ray/thirdparty/ae",
        "src/ray/thirdparty/hiredis",
    ],
)

cc_library(
    name = "gcs",
    srcs = glob(
        [
            "src/ray/gcs/*.cc",
        ],
        exclude = [
            "src/ray/gcs/*_test.cc",
        ],
    ),
    hdrs = glob([
        "src/ray/gcs/*.h",
        "src/ray/gcs/format/*.h",
    ]),
    copts = COPTS,
    includes = [
        "src/ray/gcs/format",
    ],
    deps = [
        ":gcs_fbs",
        ":hiredis",
        ":node_manager_fbs",
        ":ray_common",
        ":ray_util",
        ":stats_lib",
        "@boost//:asio",
    ],
)

cc_binary(
    name = "gcs_client_test",
    testonly = 1,
    srcs = ["src/ray/gcs/client_test.cc"],
    copts = COPTS,
    deps = [
        ":gcs",
        "@com_google_googletest//:gtest_main",
    ],
)

cc_binary(
    name = "asio_test",
    testonly = 1,
    srcs = ["src/ray/gcs/asio_test.cc"],
    copts = COPTS,
    deps = [
        ":gcs",
        ":ray_util",
        "@com_google_googletest//:gtest_main",
    ],
)

FLATC_ARGS = [
    "--gen-object-api",
    "--gen-mutable",
    "--scoped-enums",
]

flatbuffer_cc_library(
    name = "gcs_fbs",
    srcs = ["src/ray/gcs/format/gcs.fbs"],
    flatc_args = FLATC_ARGS,
    out_prefix = "src/ray/gcs/format/",
)

flatbuffer_cc_library(
    name = "common_fbs",
    srcs = ["@plasma//:cpp/src/plasma/format/common.fbs"],
    flatc_args = FLATC_ARGS,
    out_prefix = "src/ray/common/",
)

flatbuffer_cc_library(
    name = "node_manager_fbs",
    srcs = ["src/ray/raylet/format/node_manager.fbs"],
    flatc_args = FLATC_ARGS,
    include_paths = ["src/ray/gcs/format"],
    includes = [":gcs_fbs_includes"],
    out_prefix = "src/ray/raylet/format/",
)

flatbuffer_cc_library(
    name = "object_manager_fbs",
    srcs = ["src/ray/object_manager/format/object_manager.fbs"],
    flatc_args = FLATC_ARGS,
    out_prefix = "src/ray/object_manager/format/",
)

pyx_library(
    name = "_raylet",
    srcs = glob([
        "python/ray/__init__.py",
        "python/ray/_raylet.pyx",
        "python/ray/includes/*.pxd",
        "python/ray/includes/*.pxi",
    ]),
    deps = ["//:raylet_lib"],
)

cc_binary(
    name = "libraylet_library_java.so",
    srcs = [
        "src/ray/raylet/lib/java/org_ray_runtime_raylet_RayletClientImpl.h",
        "src/ray/raylet/lib/java/org_ray_runtime_raylet_RayletClientImpl.cc",
        "src/ray/common/id.h",
        "src/ray/raylet/raylet_client.h",
        "src/ray/util/logging.h",
        "@bazel_tools//tools/jdk:jni_header",
    ] + select({
        "@bazel_tools//src/conditions:windows": ["@bazel_tools//tools/jdk:jni_md_header-windows"],
        "@bazel_tools//src/conditions:darwin": ["@bazel_tools//tools/jdk:jni_md_header-darwin"],
        "//conditions:default": ["@bazel_tools//tools/jdk:jni_md_header-linux"],
    }),
    includes = [
        "src",
        "external/bazel_tools/tools/jdk/include",
    ] + select({
        "@bazel_tools//src/conditions:windows": ["external/bazel_tools/tools/jdk/include/windows"],
        "@bazel_tools//src/conditions:darwin": ["external/bazel_tools/tools/jdk/include/darwin"],
        "//conditions:default": ["external/bazel_tools/tools/jdk/include/linux"],
    }),
    linkshared = 1,
    linkstatic = 1,
    deps = [
        "//:raylet_lib",
        "@plasma//:plasma_client",
    ],
)

genrule(
    name = "raylet-jni-darwin-compat",
    srcs = [":libraylet_library_java.so"],
    outs = ["libraylet_library_java.dylib"],
    cmd = "cp $< $@",
    output_to_bindir = 1,
)

filegroup(
    name = "raylet_library_java",
    srcs = select({
        "@bazel_tools//src/conditions:darwin": [":libraylet_library_java.dylib"],
        "//conditions:default": [":libraylet_library_java.so"],
    }),
    visibility = ["//java:__subpackages__"],
)

filegroup(
    name = "gcs_fbs_file",
    srcs = ["src/ray/gcs/format/gcs.fbs"],
    visibility = ["//java:__subpackages__"],
)

flatbuffer_py_library(
    name = "python_gcs_fbs",
    srcs = [
        ":gcs_fbs_file",
    ],
    outs = [
        "ActorCheckpointIdData.py",
        "ActorState.py",
        "ActorTableData.py",
        "Arg.py",
        "ClassTableData.py",
        "ClientTableData.py",
        "ConfigTableData.py",
        "CustomSerializerData.py",
        "DriverTableData.py",
        "EntryType.py",
        "ErrorTableData.py",
        "ErrorType.py",
        "FunctionTableData.py",
        "GcsEntry.py",
        "HeartbeatBatchTableData.py",
        "HeartbeatTableData.py",
        "Language.py",
        "ObjectTableData.py",
        "ProfileEvent.py",
        "ProfileTableData.py",
        "RayResource.py",
        "ResourcePair.py",
        "SchedulingState.py",
        "TablePrefix.py",
        "TablePubsub.py",
        "TaskInfo.py",
        "TaskLeaseData.py",
        "TaskReconstructionData.py",
        "TaskTableData.py",
        "TaskTableTestAndUpdate.py",
    ],
    out_prefix = "python/ray/core/generated/",
)

flatbuffer_py_library(
    name = "python_node_manager_fbs",
    srcs = [
        "src/ray/raylet/format/node_manager.fbs",
    ],
    outs = [
        "ray/protocol/DisconnectClient.py",
        "ray/protocol/FetchOrReconstruct.py",
        "ray/protocol/ForwardTaskRequest.py",
        "ray/protocol/FreeObjectsRequest.py",
        "ray/protocol/GetTaskReply.py",
        "ray/protocol/MessageType.py",
        "ray/protocol/NotifyUnblocked.py",
        "ray/protocol/PushErrorRequest.py",
        "ray/protocol/RegisterClientReply.py",
        "ray/protocol/RegisterClientRequest.py",
        "ray/protocol/RegisterNodeManagerRequest.py",
        "ray/protocol/ResourceIdSetInfo.py",
        "ray/protocol/SubmitTaskRequest.py",
        "ray/protocol/Task.py",
        "ray/protocol/TaskExecutionSpecification.py",
        "ray/protocol/WaitReply.py",
        "ray/protocol/WaitRequest.py",
    ],
    include_paths = [
        "src/ray/gcs/format/",
    ],
    includes = ["src/ray/gcs/format/gcs.fbs"],
    out_prefix = "python/ray/core/generated/",
)

filegroup(
    name = "python_sources",
    srcs = glob([
        "python/ray/*.py",
        "python/ray/autoscaler/*.py",
        "python/ray/autoscaler/aws/example-full.yaml",
        "python/ray/autoscaler/gcp/example-full.yaml",
        "python/ray/autoscaler/local/example-full.yaml",
        "python/ray/cloudpickle/*.py",
        "python/ray/core/__init__.py",
        "python/ray/core/generated/__init__.py",
        "python/ray/core/generated/ray/__init__.py",
        "python/ray/core/generated/ray/protocol/__init__.py",
        "python/ray/dashboard/dashboard.py",
        "python/ray/dashboard/index.html",
        "python/ray/dashboard/res/main.css",
        "python/ray/dashboard/res/main.js",
        "python/ray/experimental/*.py",
        "python/ray/internal/*.py",
        "python/ray/workers/default_worker.py",
    ]),
)

genrule(
    name = "redis",
    outs = [
        "redis-server",
        "redis-cli",
    ],
    cmd = """
        set -x &&
        curl -sL \"https://github.com/antirez/redis/archive/5.0.3.tar.gz\" | tar xz --strip-components=1 -C . &&
        make &&
        mv ./src/redis-server $(location redis-server) &&
        chmod +x $(location redis-server) &&
        mv ./src/redis-cli $(location redis-cli) &&
        chmod +x $(location redis-cli)
    """,
    visibility = ["//java:__subpackages__"],
)

cc_binary(
    name = "libray_redis_module.so",
    srcs = [
        "src/ray/gcs/redis_module/ray_redis_module.cc",
        "src/ray/gcs/redis_module/redis_string.h",
        "src/ray/gcs/redis_module/redismodule.h",
    ],
    copts = COPTS,
    linkshared = 1,
    linkstatic = 1,
    visibility = ["//java:__subpackages__"],
    deps = [
        ":ray_common",
    ],
)

genrule(
    name = "ray_pkg",
    srcs = [
        "python/ray/_raylet.so",
        "//:python_sources",
        "//:python_gcs_fbs",
        "//:python_node_manager_fbs",
        "//:redis-server",
        "//:redis-cli",
        "//:libray_redis_module.so",
        "//:raylet",
        "//:raylet_monitor",
        "@plasma//:plasma_store_server",
    ],
    outs = ["ray_pkg.out"],
    cmd = """
        set -x &&
        WORK_DIR=$$(pwd) &&
        cp -f $(location python/ray/_raylet.so) $$WORK_DIR/python/ray &&
        mkdir -p $$WORK_DIR/python/ray/core/src/ray/thirdparty/redis/src/ &&
        cp -f $(location //:redis-server) $$WORK_DIR/python/ray/core/src/ray/thirdparty/redis/src/ &&
        cp -f $(location //:redis-cli) $$WORK_DIR/python/ray/core/src/ray/thirdparty/redis/src/ &&
        mkdir -p $$WORK_DIR/python/ray/core/src/ray/gcs/redis_module/ &&
        cp -f $(locations //:libray_redis_module.so) $$WORK_DIR/python/ray/core/src/ray/gcs/redis_module/ &&
        cp -f $(location //:raylet_monitor) $$WORK_DIR/python/ray/core/src/ray/raylet/ &&
        cp -f $(location @plasma//:plasma_store_server) $$WORK_DIR/python/ray/core/src/plasma/ &&
        cp -f $(location //:raylet) $$WORK_DIR/python/ray/core/src/ray/raylet/ &&
        for f in $(locations //:python_gcs_fbs); do cp -f $$f $$WORK_DIR/python/ray/core/generated/; done &&
        mkdir -p $$WORK_DIR/python/ray/core/generated/ray/protocol/ &&
        for f in $(locations //:python_node_manager_fbs); do
            cp -f $$f $$WORK_DIR/python/ray/core/generated/ray/protocol/;
        done &&
        echo $$WORK_DIR > $@
    """,
    local = 1,
)<|MERGE_RESOLUTION|>--- conflicted
+++ resolved
@@ -8,7 +8,6 @@
 
 COPTS = ["-DRAY_USE_GLOG"]
 
-<<<<<<< HEAD
 # grpc common lib
 cc_library(
     name = "common_grpc_lib",
@@ -29,8 +28,6 @@
     ]
 )
 
-=======
->>>>>>> 2bf92e02
 # Node manager gRPC lib.
 grpc_proto_library(
     name = "node_manager_grpc_lib",
@@ -40,7 +37,6 @@
 # Node manager server and client.
 cc_library(
     name = "node_manager_rpc_lib",
-<<<<<<< HEAD
     hdrs = [
         "src/ray/rpc/node_manager_client.h",
         "src/ray/rpc/node_manager_server.h",
@@ -72,18 +68,6 @@
         ":ray_common",
         ":common_grpc_lib",
         ":object_manager_grpc_lib",
-=======
-    srcs = glob([
-        "src/ray/rpc/*.cc",
-    ]),
-    hdrs = glob([
-        "src/ray/rpc/*.h",
-    ]),
-    copts = COPTS,
-    deps = [
-        ":node_manager_grpc_lib",
-        ":ray_common",
->>>>>>> 2bf92e02
         "@boost//:asio",
         "@com_github_grpc_grpc//:grpc++",
     ],
