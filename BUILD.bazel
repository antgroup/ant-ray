--- conflicted
+++ resolved
@@ -9,10 +9,9 @@
 
 COPTS = ["-DRAY_USE_GLOG"]
 
-<<<<<<< HEAD
 # grpc common lib
 cc_library(
-    name = "common_grpc_lib",
+    name = "grpc_common_lib",
     srcs = glob([
         "src/ray/rpc/*.cc",
     ]),
@@ -27,10 +26,6 @@
     ],
 )
 
-# Node manager gRPC lib.
-grpc_proto_library(
-    name = "node_manager_grpc_lib",
-=======
 # === Begin of protobuf definitions ===
 
 proto_library(
@@ -51,13 +46,22 @@
 
 proto_library(
     name = "node_manager_proto",
->>>>>>> bb8e75b5
     srcs = ["src/ray/protobuf/node_manager.proto"],
 )
 
 cc_proto_library(
     name = "node_manager_cc_proto",
     deps = ["node_manager_proto"],
+)
+
+proto_library(
+    name = "object_manager_proto",
+    srcs = ["src/ray/protobuf/object_manager.proto"],
+)
+
+cc_proto_library(
+    name = "object_manager_cc_proto",
+    deps = ["object_manager_proto"],
 )
 
 # === End of protobuf definitions ===
@@ -72,46 +76,37 @@
 
 # Node manager server and client.
 cc_library(
-<<<<<<< HEAD
-    name = "node_manager_rpc_lib",
-=======
     name = "node_manager_rpc",
-    srcs = glob([
-        "src/ray/rpc/*.cc",
-    ]),
->>>>>>> bb8e75b5
     hdrs = glob([
         "src/ray/rpc/node_manager/*.h",
     ]),
     copts = COPTS,
     deps = [
-<<<<<<< HEAD
-        ":common_grpc_lib",
-        ":node_manager_grpc_lib",
-=======
+        ":grpc_common_lib",
         ":node_manager_cc_grpc",
->>>>>>> bb8e75b5
         ":ray_common",
         "@boost//:asio",
         "@com_github_grpc_grpc//:grpc++",
     ],
 )
 
-grpc_proto_library(
-    name = "object_manager_grpc_lib",
-    srcs = ["src/ray/protobuf/object_manager.proto"],
+cc_grpc_library(
+    name = "object_manager_cc_grpc",
+    srcs = [":object_manager_proto"],
+    grpc_only = True,
+    deps = [":object_manager_cc_proto"],
 )
 
 # Object manger rpc lib
 cc_library(
-    name = "object_manager_rpc_lib",
+    name = "object_manager_rpc",
     hdrs = glob([
         "src/ray/rpc/object_manager/*.h",
     ]),
     copts = COPTS,
     deps = [
-        ":common_grpc_lib",
-        ":object_manager_grpc_lib",
+        ":grpc_common_lib",
+        ":object_manager_cc_grpc",
         ":ray_common",
         "@boost//:asio",
         "@com_github_grpc_grpc//:grpc++",
@@ -373,7 +368,7 @@
     deps = [
         ":gcs",
         ":object_manager_fbs",
-        ":object_manager_rpc_lib",
+        ":object_manager_rpc",
         ":ray_common",
         ":ray_util",
         "@boost//:asio",
