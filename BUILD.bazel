--- conflicted
+++ resolved
@@ -1389,7 +1389,6 @@
 )
 
 cc_test(
-<<<<<<< HEAD
     name = "raylet_based_actor_scheduler_test",
     size = "small",
     srcs = [
@@ -1408,11 +1407,6 @@
     name = "gcs_based_actor_scheduler_test",
     size = "small",
     srcs = [
-=======
-    name = "gcs_based_actor_scheduler_test",
-    size = "small",
-    srcs = [
->>>>>>> d958457d
         "src/ray/gcs/gcs_server/test/gcs_based_actor_scheduler_test.cc",
     ],
     copts = COPTS,
