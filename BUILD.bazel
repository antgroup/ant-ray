--- conflicted
+++ resolved
@@ -136,229 +136,6 @@
     deps = ["//src/ray/protobuf:ray_syncer_cc_proto"],
 )
 
-<<<<<<< HEAD
-ray_cc_library(
-    name = "ray_common",
-    deps = [
-        "//src/ray/common:asio",
-        "//src/ray/common:constants",
-        "//src/ray/common:event_stats",
-        "//src/ray/common:file_system_monitor",
-        "//src/ray/common:grpc_util",
-        "//src/ray/common:id",
-        "//src/ray/common:memory_monitor",
-        "//src/ray/common:network",
-        "//src/ray/common:ray_config",
-        "//src/ray/common:ray_syncer",
-        "//src/ray/common:status",
-        "//src/ray/common:status_or",
-        "//src/ray/common:task_common",
-        "//src/ray/common:test_util",
-        "//src/ray/protobuf:gcs_cc_proto",
-        "//src/ray/stats:stats_metric",
-        "@com_google_googletest//:gtest",
-    ],
-)
-
-ray_cc_binary(
-    name = "raylet",
-    srcs = ["src/ray/raylet/main.cc"],
-    visibility = ["//java:__subpackages__"],
-    deps = [
-        ":raylet_lib",
-        "//src/ray/common/cgroup:cgroup_manager",
-        "//src/ray/util",
-        "//src/ray/util:cmd_line_utils",
-        "//src/ray/util:stream_redirection",
-        "//src/ray/util:stream_redirection_options",
-        "@com_github_gflags_gflags//:gflags",
-    ],
-)
-
-ray_cc_library(
-    name = "pubsub_rpc",
-    # TODO(core): Revisit this dependency after grpc_common_lib is broken down into smaller targets.
-    deps = [
-        ":grpc_common_lib",  # This is a large dependency, should be refined in the future.
-        ":pubsub_cc_grpc",
-    ],
-)
-
-ray_cc_library(
-    name = "raylet_agent_manager",
-    srcs = ["src/ray/raylet/agent_manager.cc"],
-    hdrs = ["src/ray/raylet/agent_manager.h"],
-    deps = [
-        "//src/ray/common:id",
-        "//src/ray/common:ray_config",
-        "//src/ray/protobuf:gcs_cc_proto",
-        "//src/ray/util",
-        "//src/ray/util:event",
-        "//src/ray/util:logging",
-        "//src/ray/util:process",
-        "//src/ray/util:thread_utils",
-        "@boost//:asio",
-    ],
-)
-
-ray_cc_library(
-    name = "worker",
-    srcs = ["src/ray/raylet/worker.cc"],
-    hdrs = ["src/ray/raylet/worker.h"],
-    deps = [
-        ":node_manager_fbs",
-        ":worker_rpc",
-        "//src/ray/common:id",
-        "//src/ray/common:network",
-        "//src/ray/common:task_common",
-        "//src/ray/raylet/scheduling:cluster_resource_scheduler",
-        "//src/ray/util:process",
-        "@com_google_absl//absl/memory",
-        "@com_google_absl//absl/time",
-        "@com_google_googletest//:gtest_prod",
-    ],
-)
-
-ray_cc_library(
-    name = "runtime_env_agent_client",
-    srcs = ["src/ray/raylet/runtime_env_agent_client.cc"],
-    hdrs = ["src/ray/raylet/runtime_env_agent_client.h"],
-    deps = [
-        "//src/ray/common:asio",
-        "//src/ray/common:id",
-        "//src/ray/common:ray_config",
-        "//src/ray/common:status",
-        "//src/ray/protobuf:gcs_cc_proto",
-        "//src/ray/protobuf:runtime_env_agent_cc_proto",
-        "//src/ray/util:logging",
-        "@boost//:beast",
-        "@com_google_absl//absl/container:flat_hash_set",
-        "@com_google_absl//absl/strings:str_format",
-    ],
-)
-
-ray_cc_library(
-    name = "worker_pool",
-    srcs = ["src/ray/raylet/worker_pool.cc"],
-    hdrs = ["src/ray/raylet/worker_pool.h"],
-    deps = [
-        ":runtime_env_agent_client",
-        ":worker",
-        "//src/ray/common:constants",
-        "//src/ray/common:network",
-        "//src/ray/common:ray_config",
-        "//src/ray/common:runtime_env",
-        "//src/ray/common:status",
-        "//src/ray/common:task_common",
-        "//src/ray/core_worker:core_worker_common",
-        "//src/ray/gcs/gcs_client:gcs_client_lib",
-        "@boost//:system",
-        "@com_google_absl//absl/strings",
-    ],
-)
-
-ray_cc_library(
-    name = "wait_manager",
-    srcs = ["src/ray/raylet/wait_manager.cc"],
-    hdrs = ["src/ray/raylet/wait_manager.h"],
-    deps = [
-        "//src/ray/common:id",
-        "//src/ray/util:container_util",
-    ],
-)
-
-ray_cc_library(
-    name = "local_object_manager",
-    srcs = ["src/ray/raylet/local_object_manager.cc"],
-    hdrs = ["src/ray/raylet/local_object_manager.h"],
-    deps = [
-        ":worker_pool",
-        ":worker_rpc",
-        "//src/ray/common:id",
-        "//src/ray/common:ray_object",
-        "//src/ray/gcs/gcs_client:gcs_client_lib",
-        "//src/ray/object_manager:object_directory",
-        "//src/ray/object_manager:object_manager_common",
-        "//src/ray/protobuf:node_manager_cc_proto",
-        "//src/ray/pubsub:subscriber_lib",
-    ],
-)
-
-ray_cc_library(
-    name = "raylet_lib",
-    srcs = [
-        "src/ray/raylet/dependency_manager.cc",
-        "src/ray/raylet/local_task_manager.cc",
-        "src/ray/raylet/node_manager.cc",
-        "src/ray/raylet/node_manager.ant.cc",
-        "src/ray/raylet/placement_group_resource_manager.cc",
-        "src/ray/raylet/raylet.cc",
-        "src/ray/raylet/worker_killing_policy.cc",
-        "src/ray/raylet/worker_killing_policy_group_by_owner.cc",
-        "src/ray/raylet/worker_killing_policy_retriable_fifo.cc",
-        "src/ray/raylet/virtual_cluster_manager.cc",
-    ],
-    hdrs = [
-        "src/ray/raylet/dependency_manager.h",
-        "src/ray/raylet/local_task_manager.h",
-        "src/ray/raylet/node_manager.h",
-        "src/ray/raylet/placement_group_resource_manager.h",
-        "src/ray/raylet/raylet.h",
-        "src/ray/raylet/test/util.h",
-        "src/ray/raylet/worker_killing_policy.h",
-        "src/ray/raylet/worker_killing_policy_group_by_owner.h",
-        "src/ray/raylet/worker_killing_policy_retriable_fifo.h",
-        "src/ray/raylet/virtual_cluster_manager.h",
-    ],
-    linkopts = select({
-        "@platforms//os:windows": [
-        ],
-        "//conditions:default": [
-            "-lpthread",
-        ],
-    }),
-    deps = [
-        ":local_object_manager",
-        ":node_manager_fbs",
-        ":node_manager_rpc",
-        ":raylet_agent_manager",
-        ":runtime_env_agent_client",
-        ":wait_manager",
-        ":worker",
-        ":worker_pool",
-        ":worker_rpc",
-        "//src/ray/common:memory_monitor",
-        "//src/ray/core_worker:experimental_mutable_object_provider",
-        "//src/ray/gcs",
-        "//src/ray/gcs/gcs_client:gcs_client_lib",
-        "//src/ray/object_manager",
-        "//src/ray/object_manager:ownership_object_directory",
-        "//src/ray/object_manager/plasma:plasma_client",
-        "//src/ray/protobuf:common_cc_proto",
-        "//src/ray/protobuf:runtime_env_agent_cc_proto",
-        "//src/ray/pubsub:pubsub_lib",
-        "//src/ray/raylet/scheduling:scheduler",
-        "//src/ray/stats:stats_lib",
-        "//src/ray/util:cmd_line_utils",
-        "//src/ray/util:container_util",
-        "//src/ray/util:throttler",
-        "@boost//:asio",
-        "@boost//:system",
-        "@com_github_jupp0r_prometheus_cpp//pull",
-        "@com_google_absl//absl/base:core_headers",
-        "@com_google_absl//absl/container:flat_hash_set",
-        "@com_google_absl//absl/memory",
-        "@com_google_absl//absl/strings",
-        "@com_google_absl//absl/strings:str_format",
-        "@com_google_googletest//:gtest_prod",
-        "@io_opencensus_cpp//opencensus/exporters/stats/prometheus:prometheus_exporter",
-        "@io_opencensus_cpp//opencensus/stats",
-        "@io_opencensus_cpp//opencensus/tags",
-    ],
-)
-
-=======
->>>>>>> d9b0a85a
 # This header is used to wrap some internal codes so we can reduce suspicious
 # symbols export.
 ray_cc_library(
@@ -379,208 +156,6 @@
     alwayslink = 1,
 )
 
-<<<<<<< HEAD
-ray_cc_test(
-    name = "local_object_manager_test",
-    size = "small",
-    srcs = [
-        "src/ray/raylet/test/local_object_manager_test.cc",
-    ],
-    tags = ["team:core"],
-    deps = [
-        ":raylet_lib",
-        "@com_google_googletest//:gtest_main",
-    ],
-)
-
-ray_cc_test(
-    name = "worker_pool_test",
-    size = "small",
-    srcs = ["src/ray/raylet/worker_pool_test.cc"],
-    tags = [
-        "no_tsan",
-        "team:core",
-    ],
-    deps = [
-        ":worker_pool",
-        "@com_google_googletest//:gtest_main",
-    ],
-)
-
-ray_cc_test(
-    name = "placement_group_resource_manager_test",
-    size = "small",
-    srcs = ["src/ray/raylet/placement_group_resource_manager_test.cc"],
-    tags = ["team:core"],
-    deps = [
-        "ray_common",
-        "raylet_lib",
-        ":ray_mock",
-        "//src/ray/gcs/test:gcs_test_util_lib",
-        "@com_google_googletest//:gtest_main",
-    ],
-)
-
-ray_cc_test(
-    name = "runtime_env_agent_client_test",
-    size = "small",
-    srcs = ["src/ray/raylet/runtime_env_agent_client_test.cc"],
-    tags = ["team:core"],
-    deps = [
-        "ray_common",
-        "raylet_lib",
-        ":ray_mock",
-        "//src/ray/gcs/test:gcs_test_util_lib",
-        "@com_google_googletest//:gtest_main",
-    ],
-)
-
-ray_cc_test(
-    name = "dependency_manager_test",
-    size = "small",
-    srcs = ["src/ray/raylet/dependency_manager_test.cc"],
-    tags = ["team:core"],
-    deps = [
-        ":raylet_lib",
-        "//:ray_mock",
-        "//src/ray/common:test_util",
-        "@com_google_googletest//:gtest_main",
-    ],
-)
-
-ray_cc_test(
-    name = "local_task_manager_test",
-    size = "small",
-    srcs = ["src/ray/raylet/local_task_manager_test.cc"],
-    tags = ["team:core"],
-    deps = [
-        ":ray_mock",
-        ":raylet_lib",
-        "//src/ray/common:test_util",
-        "@com_google_googletest//:gtest_main",
-    ],
-)
-
-ray_cc_test(
-    name = "node_manager_test",
-    size = "small",
-    srcs = ["src/ray/raylet/test/node_manager_test.cc"],
-    tags = ["team:core"],
-    deps = [
-        ":ray_mock",
-        ":raylet_lib",
-        "@com_google_googletest//:gtest_main",
-    ],
-)
-
-ray_cc_test(
-    name = "wait_manager_test",
-    size = "small",
-    srcs = ["src/ray/raylet/wait_manager_test.cc"],
-    tags = ["team:core"],
-    deps = [
-        ":raylet_lib",
-        "@com_google_googletest//:gtest_main",
-    ],
-)
-
-ray_cc_test(
-    name = "worker_killing_policy_test",
-    size = "small",
-    srcs = [
-        "src/ray/raylet/worker_killing_policy_test.cc",
-    ],
-    tags = ["team:core"],
-    deps = [
-        ":ray_common",
-        ":raylet_lib",
-        "@com_google_googletest//:gtest_main",
-    ],
-)
-
-ray_cc_test(
-    name = "worker_killing_policy_group_by_owner_test",
-    size = "small",
-    srcs = [
-        "src/ray/raylet/worker_killing_policy_group_by_owner_test.cc",
-    ],
-    tags = ["team:core"],
-    deps = [
-        ":ray_common",
-        ":raylet_lib",
-        "@com_google_googletest//:gtest_main",
-    ],
-)
-
-ray_cc_test(
-    name = "worker_killing_policy_retriable_fifo_test",
-    size = "small",
-    srcs = [
-        "src/ray/raylet/worker_killing_policy_retriable_fifo_test.cc",
-    ],
-    tags = ["team:core"],
-    deps = [
-        ":ray_common",
-        ":raylet_lib",
-        "@com_google_googletest//:gtest_main",
-    ],
-)
-
-ray_cc_test(
-    name = "virtual_cluster_manager_test",
-    size = "small",
-    srcs = ["src/ray/raylet/virtual_cluster_manager_test.cc"],
-    tags = ["team:core"],
-    deps = [
-        ":ray_mock",
-        ":raylet_lib",
-        "@com_google_googletest//:gtest_main",
-    ],
-)
-
-ray_cc_test(
-    name = "grpc_server_client_test",
-    size = "small",
-    srcs = [
-        "src/ray/rpc/test/grpc_server_client_test.cc",
-    ],
-    tags = ["team:core"],
-    deps = [
-        ":grpc_common_lib",
-        ":test_service_cc_grpc",
-        "@com_google_googletest//:gtest_main",
-    ],
-)
-
-ray_cc_test(
-    name = "rpc_chaos_test",
-    size = "small",
-    srcs = [
-        "src/ray/rpc/test/rpc_chaos_test.cc",
-    ],
-    tags = ["team:core"],
-    deps = [
-        ":grpc_common_lib",
-        "@com_google_googletest//:gtest_main",
-    ],
-)
-
-ray_cc_test(
-    name = "core_worker_client_pool_test",
-    size = "small",
-    srcs = [
-        "src/ray/rpc/worker/test/core_worker_client_pool_test.cc",
-    ],
-    tags = ["team:core"],
-    deps = [
-        ":ray_mock",
-        ":worker_rpc",
-        "@com_google_googletest//:gtest_main",
-    ],
-)
-
-=======
->>>>>>> d9b0a85a
 ray_cc_library(
     name = "platform_shims",
     srcs = [] + select({
