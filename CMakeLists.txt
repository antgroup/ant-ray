--- conflicted
+++ resolved
@@ -154,11 +154,7 @@
 
   # Copy java native dependencies.
   add_custom_command(TARGET copy_ray POST_BUILD
-<<<<<<< HEAD
     COMMAND mkdir -p ${CMAKE_SOURCE_DIR}/java/runtime/src/main/resources/native)
-=======
-    COMMAND mkdir -p ${CMAKE_SOURCE_DIR}/java/runtime/src/main/resources)
->>>>>>> 2324c672
   set(java_native_dependencies
     "src/ray/thirdparty/redis/src/redis-server"
     "src/ray/gcs/redis_module/libray_redis_module.so"
@@ -171,8 +167,8 @@
   endforeach()
 add_custom_command(TARGET copy_ray POST_BUILD
   COMMAND ${CMAKE_COMMAND} -E copy ${ARROW_HOME}/bin/plasma_store_server
-    ${CMAKE_SOURCE_DIR}/java/runtime/src/main/resources)
+    ${CMAKE_SOURCE_DIR}/java/runtime/src/main/resources/native)
   add_custom_command(TARGET copy_ray POST_BUILD
     COMMAND $(CMAKE_COMMAND) -E copy ${ARROW_LIBRARY_DIR}/libplasma_java.*
-      ${CMAKE_SOURCE_DIR}/java/runtime/native_dependencies)
+      ${CMAKE_SOURCE_DIR}/java/runtime/src/main/resources/native)
 endif()