--- conflicted
+++ resolved
@@ -123,27 +123,19 @@
       --find-links https://s3-us-west-2.amazonaws.com/arrow-wheels/9357dc130789ee42f8181d8724bee1d5d1509060/index.html
 
   if [ "$RAY_BUILD_JAVA" == "YES" ]; then
-    bazel build //:ray_java_pkg -c opt --verbose_failures
+    bazel build //:ray_java_pkg --verbose_failures
+    find $ROOT_DIR/bazel-genfiles/ray_java_pkg/ -exec chmod +w {} \;
+    cp -r $ROOT_DIR/bazel-genfiles/ray_java_pkg/java $ROOT_DIR/ || true
     # The following are soft links.
     # TODO: remove this once cmake is removed
     mkdir -p $ROOT_DIR/build/src/ray/raylet/
-    mkdir -p $ROOT_DIR/build/src/ray/gcs/redis_module/
-    mkdir -p $ROOT_DIR/build/src/ray/thirdparty/redis/src/
     mkdir -p $ROOT_DIR/build/src/plasma/
     ln -sf $ROOT_DIR/bazel-bin/* $ROOT_DIR/build/src/ray/raylet/
     ln -sf $ROOT_DIR/bazel-bin/external/plasma/* $ROOT_DIR/build/src/plasma/
-    ln -sf $ROOT_DIR/bazel-genfiles/redis-server $ROOT_DIR/build/src/ray/thirdparty/redis/src/redis-server
-    ln -sf $ROOT_DIR/bazel-bin/ray_redis_module.so $ROOT_DIR/build/src/ray/gcs/redis_module/libray_redis_module.so
-    ln -sf $ROOT_DIR/bazel-bin/external/plasma/plasma_store_server $ROOT_DIR/build/src/plasma/plasma_store_server
-    ln -sf $ROOT_DIR/bazel-bin/raylet $ROOT_DIR/build/src/ray/raylet/raylet
   fi
 
   if [ "$RAY_BUILD_PYTHON" == "YES" ]; then
-<<<<<<< HEAD
-    bazel build //:ray_pkg -c opt --verbose_failures
-=======
-    bazel build //:ray_pkg -c opt --verbose_failures --action_env=PYTHON_BIN_PATH=$PYTHON_EXECUTABLE
->>>>>>> f1f6e21b
+    bazel build //:ray_pkg --verbose_failures --action_env=PYTHON_BIN_PATH=$PYTHON_EXECUTABLE
     # Copy files and keep them writeable. This is a workaround, as Bazel
     # marks all generated files non-writeable. If we would just copy them
     # over without adding write permission, the copy would fail the next time.
