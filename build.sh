--- conflicted
+++ resolved
@@ -124,17 +124,8 @@
 
   if [ "$RAY_BUILD_JAVA" == "YES" ]; then
     bazel build //:ray_java_pkg --verbose_failures
-<<<<<<< HEAD
     find $ROOT_DIR/bazel-genfiles/ray_java_pkg/ -exec chmod +w {} \;
     cp -r $ROOT_DIR/bazel-genfiles/ray_java_pkg/java $ROOT_DIR/ || true
-=======
->>>>>>> b64a0295
-    # The following are soft links.
-    # TODO: remove this once cmake is removed
-    mkdir -p $ROOT_DIR/build/src/ray/raylet/
-    mkdir -p $ROOT_DIR/build/src/plasma/
-    ln -sf $ROOT_DIR/bazel-bin/* $ROOT_DIR/build/src/ray/raylet/
-    ln -sf $ROOT_DIR/bazel-bin/external/plasma/* $ROOT_DIR/build/src/plasma/
   fi
 
   if [ "$RAY_BUILD_PYTHON" == "YES" ]; then
