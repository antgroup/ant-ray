from typing import List

import click

from ci.ray_ci.anyscale_docker_container import AnyscaleDockerContainer
from ci.ray_ci.builder_container import BuilderContainer
from ci.ray_ci.configs import (
    ARCHITECTURE,
    BUILD_TYPES,
    DEFAULT_PYTHON_VERSION,
    PYTHON_VERSIONS,
)
from ci.ray_ci.container import _DOCKER_ECR_REPO
from ci.ray_ci.docker_container import PLATFORMS_RAY, RayType
from ci.ray_ci.ray_docker_container import RayDockerContainer
from ci.ray_ci.utils import ci_init, ecr_docker_login, logger
from ci.ray_ci.windows_builder_container import WindowsBuilderContainer


@click.command()
@click.argument(
    "artifact_type",
    required=True,
    type=click.Choice(["wheel", "docker", "anyscale"]),
)
@click.option(
    "--image-type",
    default=RayType.RAY.value,
    type=click.Choice([v.value for v in list(RayType)]),
)
@click.option(
    "--build-type",
    default="optimized",
    type=click.Choice(BUILD_TYPES),
)
@click.option(
    "--python-version",
    default=DEFAULT_PYTHON_VERSION,
    type=click.Choice(list(PYTHON_VERSIONS.keys())),
    help=("Python version to build the wheel with"),
)
@click.option(
    "--platform",
    multiple=True,
    type=click.Choice(list(PLATFORMS_RAY)),
    help=("Platform to build the docker with"),
)
@click.option(
    "--architecture",
    default="x86_64",
    type=click.Choice(list(ARCHITECTURE)),
    help=("Platform to build the docker with"),
)
@click.option(
    "--operating-system",
    default="linux",
    type=click.Choice(["linux", "windows"]),
    help=("Operating system to run tests on"),
)
@click.option(
    "--canonical-tag",
    default=None,
    type=str,
    help=("Tag to use for the docker image"),
)
@click.option(
    "--upload",
    is_flag=True,
    show_default=True,
    default=False,
    help=("Upload the build artifacts"),
)
def main(
    artifact_type: str,
    image_type: str,
    build_type: str,
    python_version: str,
    platform: List[str],
    architecture: str,
    operating_system: str,
    canonical_tag: str,
    upload: bool,
) -> None:
    """
    Build a wheel or jar artifact
    """
<<<<<<< HEAD
=======
    ecr_docker_login(_DOCKER_ECR_REPO.split("/")[0])
>>>>>>> d9b0a85a
    ci_init()
    if artifact_type == "wheel":
        logger.info(f"Building wheel for {python_version}")
        build_wheel(python_version, build_type, architecture, operating_system, upload)
        return

    if artifact_type == "docker":
        logger.info(f"Building {image_type} docker for {python_version} on {platform}")
        build_docker(
            image_type,
            python_version,
            build_type,
            platform,
            architecture,
            canonical_tag,
            upload,
        )
        return

    if artifact_type == "anyscale":
        logger.info(
            f"Building {image_type} anyscale for {python_version} on {platform}"
        )
        build_anyscale(
            image_type,
            python_version,
            build_type,
            platform,
            architecture,
            canonical_tag,
            upload,
        )
        return

    raise ValueError(f"Invalid artifact type {artifact_type}")


def build_wheel(
    python_version: str,
    build_type: str,
    architecture: str,
    operating_system: str,
    upload: bool,
) -> None:
    """
    Build a wheel artifact.
    """
    if operating_system == "windows":
        return WindowsBuilderContainer(python_version, upload).run()
    return BuilderContainer(python_version, build_type, architecture, upload).run()


def build_docker(
    image_type: str,
    python_version: str,
    build_type: str,
    platform: List[str],
    architecture: str,
    canonical_tag: str,
    upload: bool,
) -> None:
    """
    Build a container artifact.
    """
    BuilderContainer(python_version, build_type, architecture, upload=False).run()
    for p in platform:
        RayDockerContainer(
            python_version, p, image_type, architecture, canonical_tag, upload
        ).run()


def build_anyscale(
    image_type: str,
    python_version: str,
    build_type: str,
    platform: List[str],
    architecture: str,
    canonical_tag: str,
    upload: bool,
) -> None:
    """
    Build an anyscale container artifact.
    """
    BuilderContainer(python_version, build_type, architecture, upload=False).run()
    for p in platform:
        RayDockerContainer(
            python_version, p, image_type, architecture, canonical_tag, upload=False
        ).run(base="base-extra-testdeps")
        AnyscaleDockerContainer(
            python_version, p, image_type, architecture, canonical_tag, upload
        ).run()<|MERGE_RESOLUTION|>--- conflicted
+++ resolved
@@ -84,10 +84,7 @@
     """
     Build a wheel or jar artifact
     """
-<<<<<<< HEAD
-=======
     ecr_docker_login(_DOCKER_ECR_REPO.split("/")[0])
->>>>>>> d9b0a85a
     ci_init()
     if artifact_type == "wheel":
         logger.info(f"Building wheel for {python_version}")
