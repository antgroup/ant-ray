import os
import platform
import subprocess
import sys
from typing import List, Optional, Tuple

from ci.ray_ci.configs import DEFAULT_ARCHITECTURE, DEFAULT_PYTHON_VERSION
from ci.ray_ci.container import Container, get_docker_image

_DOCKER_CAP_ADD = [
    "SYS_PTRACE",
    "SYS_ADMIN",
    "NET_ADMIN",
]


class LinuxContainer(Container):
    def __init__(
        self,
        docker_tag: str,
        volumes: Optional[List[str]] = None,
        envs: Optional[List[str]] = None,
        python_version: Optional[str] = None,
        tmp_filesystem: Optional[str] = None,
        architecture: Optional[str] = None,
        privileged: bool = False,
    ) -> None:
        super().__init__(docker_tag, volumes, envs)

        if tmp_filesystem is not None:
            if tmp_filesystem != "tmpfs":
                raise ValueError("Only tmpfs is supported for tmp filesystem")

        self.python_version = python_version or DEFAULT_PYTHON_VERSION
        self.tmp_filesystem = tmp_filesystem
        self.privileged = privileged

        if architecture is None:
            architecture = platform.machine()
            if architecture.lower() == "amd64":
                architecture = "x86_64"
            if architecture == "arm64":
                architecture = "aarch64"
        self.architecture = architecture

    def install_ray(
        self, build_type: Optional[str] = None, mask: Optional[str] = None
    ) -> List[str]:
        cache_readonly = os.environ.get("BUILDKITE_CACHE_READONLY", "")

        env = os.environ.copy()
        env["DOCKER_BUILDKIT"] = "1"
        build_cmd = [
            "docker",
            "build",
            "--pull",
            "--progress=plain",
            "-t",
            self._get_docker_image(),
            "--build-arg",
            f"BASE_IMAGE={self._get_docker_image()}",
            "--build-arg",
            f"BUILD_TYPE={build_type or ''}",
            "--build-arg",
            f"BUILDKITE_CACHE_READONLY={cache_readonly}",
        ]

        if not build_type or build_type == "optimized":
            python_version = self.python_version
            core_image_tag = f"ray-core-py{python_version}"
            if self.architecture != DEFAULT_ARCHITECTURE:
                core_image_tag += f"-{self.architecture}"
            ray_core_image = get_docker_image(core_image_tag)
            build_cmd += ["--build-arg", f"RAY_CORE_IMAGE={ray_core_image}"]
            ray_dashboard_image = get_docker_image("ray-dashboard")
            build_cmd += ["--build-arg", f"RAY_DASHBOARD_IMAGE={ray_dashboard_image}"]

        if mask:
            build_cmd += ["--build-arg", "RAY_INSTALL_MASK=" + mask]
<<<<<<< HEAD
        build_cmd += [
            "-f",
            f"{os.environ.get('RAY_DIR')}/ci/ray_ci/tests.env.Dockerfile",
            os.environ.get("RAY_DIR"),
        ]
=======

        build_cmd += ["-f", "ci/ray_ci/tests.env.Dockerfile", "/ray"]
>>>>>>> d9b0a85a
        subprocess.check_call(
            build_cmd,
            env=env,
            stdout=sys.stdout,
            stderr=sys.stderr,
        )

    def get_run_command_shell(self) -> List[str]:
        return ["/bin/bash", "-iecuo", "pipefail", "--"]

    def get_run_command_extra_args(
        self,
        gpu_ids: Optional[List[int]] = None,
    ) -> List[str]:
        extra_args = [
            "--add-host",
            "rayci.localhost:host-gateway",
        ]
        if self.tmp_filesystem:
            extra_args += [
                "--mount",
                f"type={self.tmp_filesystem},destination=/tmp",
            ]
        if self.privileged:
            extra_args += ["--privileged"]
        else:
            for cap in _DOCKER_CAP_ADD:
                extra_args += ["--cap-add", cap]
        if gpu_ids:
            extra_args += ["--gpus", f'"device={",".join(map(str, gpu_ids))}"']
        extra_args += [
            "--workdir",
            "/rayci",
            "--shm-size=2.5gb",
        ]
        return extra_args

    def get_artifact_mount(self) -> Tuple[str, str]:
        os.makedirs(
            os.path.join(os.environ.get("BAZEL_DIR"), "artifacts"), exist_ok=True
        )
        return (
            os.path.join(os.environ.get("BAZEL_DIR"), "artifacts"),
            os.environ.get("BAZEL_DIR"),
        )<|MERGE_RESOLUTION|>--- conflicted
+++ resolved
@@ -77,16 +77,8 @@
 
         if mask:
             build_cmd += ["--build-arg", "RAY_INSTALL_MASK=" + mask]
-<<<<<<< HEAD
-        build_cmd += [
-            "-f",
-            f"{os.environ.get('RAY_DIR')}/ci/ray_ci/tests.env.Dockerfile",
-            os.environ.get("RAY_DIR"),
-        ]
-=======
 
         build_cmd += ["-f", "ci/ray_ci/tests.env.Dockerfile", "/ray"]
->>>>>>> d9b0a85a
         subprocess.check_call(
             build_cmd,
             env=env,
