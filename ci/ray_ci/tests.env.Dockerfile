--- conflicted
+++ resolved
@@ -16,15 +16,11 @@
 ENV CC=clang
 ENV CXX=clang++-12
 
-<<<<<<< HEAD
-RUN mkdir -p /rayci
-=======
 # Disable C++ API/worker building by default on CI.
 # To use C++ API/worker, set BUILD_TYPE to "multi-lang".
 ENV RAY_DISABLE_EXTRA_CPP=1
 
 RUN mkdir /rayci
->>>>>>> d9b0a85a
 WORKDIR /rayci
 COPY . .
 
@@ -66,16 +62,8 @@
   fi
 fi
 
-
-<<<<<<< HEAD
 curl -o- https://raw.githubusercontent.com/nvm-sh/nvm/v0.39.5/install.sh | bash && export NVM_DIR="$([ -z "${XDG_CONFIG_HOME-}" ] && printf %s "${HOME}/.nvm" || printf %s "${XDG_CONFIG_HOME}/nvm")" && [ -s "$NVM_DIR/nvm.sh" ] && \. "$NVM_DIR/nvm.sh" && nvm install 16.20.2 && nvm use 16.20.2
 
-(
-  cd python/ray/dashboard/client
-  npm ci
-  npm run build
-)
-=======
 if [[ -e /opt/ray-dashboard/dashboard.tar.gz ]]; then
   echo "--- Extract built dashboard"
   mkdir -p python/ray/dashboard/client/build
@@ -88,7 +76,6 @@
     npm run build
   )
 fi
->>>>>>> d9b0a85a
 
 echo "--- Install Ray dependency packages"
 pip install -r python/requirements.txt
