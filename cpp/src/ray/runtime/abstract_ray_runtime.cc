--- conflicted
+++ resolved
@@ -135,21 +135,19 @@
           memory_buffer, metadata, std::vector<rpc::ObjectReference>()));
     } else {
       RAY_CHECK(arg.id);
-<<<<<<< HEAD
       ray_arg = absl::make_unique<ray::TaskArgByReference>(
           ObjectID::FromBinary(*arg.id),
           AbstractRayRuntime::GetInstance()->GetOwnershipInfoInternal(*arg.id),
           /*call_site=*/"");
-=======
-      auto id = ObjectID::FromBinary(*arg.id);
-      auto owner_address = ray::rpc::Address{};
-      if (ConfigInternal::Instance().run_mode == RunMode::CLUSTER) {
-        auto &core_worker = CoreWorkerProcess::GetCoreWorker();
-        owner_address = core_worker.GetOwnerAddress(id);
-      }
-      ray_arg = absl::make_unique<ray::TaskArgByReference>(id, owner_address,
-                                                           /*call_site=*/"");
->>>>>>> 8cd7a5c4
+
+      // auto id = ObjectID::FromBinary(*arg.id);
+      // auto owner_address = ray::rpc::Address{};
+      // if (ConfigInternal::Instance().run_mode == RunMode::CLUSTER) {
+      //   auto &core_worker = CoreWorkerProcess::GetCoreWorker();
+      //   owner_address = core_worker.GetOwnerAddress(id);
+      // }
+      // ray_arg = absl::make_unique<ray::TaskArgByReference>(id, owner_address,
+      //                                                      /*call_site=*/"");
     }
     ray_args.push_back(std::move(ray_arg));
   }
@@ -362,11 +360,12 @@
   }
 
   auto object_id = ray::ObjectID::FromBinary(object_id_str);
-  rpc::Address address;
-  std::string serialized_object_status;
-  CoreWorkerProcess::GetCoreWorker().GetOwnershipInfo(object_id, &address,
-                                                      &serialized_object_status);
-  return address;
+  return CoreWorkerProcess::GetCoreWorker().GetOwnerAddress(object_id);
+  // rpc::Address address;
+  // std::string serialized_object_status;
+  // CoreWorkerProcess::GetCoreWorker().GetOwnershipInfo(object_id, &address,
+  //                                                     &serialized_object_status);
+  // return address;
 }
 
 void AbstractRayRuntime::RegisterOwnershipInfoAndResolveFuture(
