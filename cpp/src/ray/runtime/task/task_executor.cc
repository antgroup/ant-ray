// Copyright 2020-2021 The Ray Authors.
//
// Licensed under the Apache License, Version 2.0 (the "License");
// you may not use this file except in compliance with the License.
// You may obtain a copy of the License at
//
//  http://www.apache.org/licenses/LICENSE-2.0
//
// Unless required by applicable law or agreed to in writing, software
// distributed under the License is distributed on an "AS IS" BASIS,
// WITHOUT WARRANTIES OR CONDITIONS OF ANY KIND, either express or implied.
// See the License for the specific language governing permissions and
// limitations under the License.

#include "task_executor.h"

#include <ray/api/common_types.h>

#include <memory>

#include "../../util/function_helper.h"
#include "../abstract_ray_runtime.h"
#include "ray/util/event.h"
#include "ray/util/event_label.h"

namespace ray {

namespace internal {
/// Execute remote functions by networking stream.
msgpack::sbuffer TaskExecutionHandler(const std::string &func_name,
                                      const ArgsBufferList &args_buffer,
                                      msgpack::sbuffer *actor_ptr) {
  if (func_name.empty()) {
    throw std::invalid_argument("Task function name is empty");
  }

  msgpack::sbuffer result;
  do {
    if (actor_ptr) {
      auto func_ptr = FunctionManager::Instance().GetMemberFunction(func_name);
      if (func_ptr == nullptr) {
        result = PackError("unknown actor task: " + func_name);
        break;
      }
      result = (*func_ptr)(actor_ptr, args_buffer);
    } else {
      auto func_ptr = FunctionManager::Instance().GetFunction(func_name);
      if (func_ptr == nullptr) {
        result = PackError("unknown function: " + func_name);
        break;
      }
      result = (*func_ptr)(args_buffer);
    }
  } while (0);

  return result;
}

auto &init_func_manager = FunctionManager::Instance();

FunctionManager &GetFunctionManager() { return init_func_manager; }

std::pair<const RemoteFunctionMap_t &, const RemoteMemberFunctionMap_t &>
GetRemoteFunctions() {
  return init_func_manager.GetRemoteFunctions();
}

void InitRayRuntime(std::shared_ptr<RayRuntime> runtime) {
  RayRuntimeHolder::Instance().Init(runtime);
}
}  // namespace internal

namespace internal {

using ray::core::CoreWorkerProcess;

std::shared_ptr<msgpack::sbuffer> TaskExecutor::current_actor_ = nullptr;

// TODO(SongGuyang): Make a common task execution function used for both local mode and
// cluster mode.
std::unique_ptr<ObjectID> TaskExecutor::Execute(InvocationSpec &invocation) {
  return std::make_unique<ObjectID>();
};

/// TODO(qicosmos): Need to add more details of the error messages, such as object id,
/// task id etc.
std::pair<Status, std::shared_ptr<msgpack::sbuffer>> GetExecuteResult(
    const std::string &func_name, const ArgsBufferList &args_buffer,
    msgpack::sbuffer *actor_ptr) {
  try {
    EntryFuntion entry_function;
    if (actor_ptr == nullptr) {
      entry_function = FunctionHelper::GetInstance().GetExecutableFunctions(func_name);
    } else {
      entry_function =
          FunctionHelper::GetInstance().GetExecutableMemberFunctions(func_name);
    }
    RAY_LOG(DEBUG) << "Get executable function " << func_name << " ok.";
    auto result = entry_function(func_name, args_buffer, actor_ptr);
    RAY_LOG(DEBUG) << "Execute function " << func_name << " ok.";
    return std::make_pair(ray::Status::OK(),
                          std::make_shared<msgpack::sbuffer>(std::move(result)));
  } catch (RayIntentionalSystemExitException &e) {
    return std::make_pair(ray::Status::IntentionalSystemExit(), nullptr);
  } catch (RayException &e) {
    return std::make_pair(ray::Status::NotFound(e.what()), nullptr);
  } catch (msgpack::type_error &e) {
    return std::make_pair(
        ray::Status::Invalid(std::string("invalid arguments: ") + e.what()), nullptr);
  } catch (const std::invalid_argument &e) {
    return std::make_pair(
        ray::Status::Invalid(std::string("function execute exception: ") + e.what()),
        nullptr);
  } catch (const std::exception &e) {
    return std::make_pair(
        ray::Status::Invalid(std::string("function execute exception: ") + e.what()),
        nullptr);
  } catch (...) {
    return std::make_pair(ray::Status::UnknownError(std::string("unknown exception")),
                          nullptr);
  }
}

Status TaskExecutor::ExecuteTask(
    ray::TaskType task_type, const std::string task_name, const RayFunction &ray_function,
    const std::unordered_map<std::string, double> &required_resources,
    const std::vector<std::shared_ptr<ray::RayObject>> &args_buffer,
    const std::vector<rpc::ObjectReference> &arg_refs,
    const std::vector<ObjectID> &return_ids, const std::string &debugger_breakpoint,
    std::vector<std::shared_ptr<ray::RayObject>> *results,
    std::shared_ptr<ray::LocalMemoryBuffer> &creation_task_exception_pb_bytes,
    bool *is_application_level_error,
    const std::vector<ConcurrencyGroup> &defined_concurrency_groups,
    const std::string name_of_concurrency_group_to_execute) {
  RAY_LOG(INFO) << "Execute task: " << TaskType_Name(task_type);
  RAY_CHECK(ray_function.GetLanguage() == ray::Language::CPP);
  auto function_descriptor = ray_function.GetFunctionDescriptor();
  RAY_CHECK(function_descriptor->Type() ==
            ray::FunctionDescriptorType::kCppFunctionDescriptor);
  auto typed_descriptor = function_descriptor->As<ray::CppFunctionDescriptor>();
  std::string func_name = typed_descriptor->FunctionName();

  Status status{};
  std::shared_ptr<msgpack::sbuffer> data = nullptr;
  ArgsBufferList ray_args_buffer;
  for (size_t i = 0; i < args_buffer.size(); i++) {
    auto &arg = args_buffer.at(i);
    msgpack::sbuffer sbuf;
<<<<<<< HEAD

    if (is_ref_arg) {
      AbstractRayRuntime::GetInstance()->RegisterOwnershipInfoAndResolveFutureInternal(
          ref.object_id(), "", ref.owner_address());
      sbuf.write(ref.object_id().data(), ref.object_id().size());
    } else {
      auto &arg = args_buffer.at(i);
      sbuf.write((const char *)(arg->GetData()->Data()), arg->GetData()->Size());
    }

=======
    sbuf.write((const char *)(arg->GetData()->Data()), arg->GetData()->Size());
>>>>>>> 8cd7a5c4
    ray_args_buffer.push_back(std::move(sbuf));
  }
  if (task_type == ray::TaskType::ACTOR_CREATION_TASK) {
    std::tie(status, data) = GetExecuteResult(func_name, ray_args_buffer, nullptr);
    current_actor_ = data;
  } else if (task_type == ray::TaskType::ACTOR_TASK) {
    RAY_CHECK(current_actor_ != nullptr);
    std::tie(status, data) =
        GetExecuteResult(func_name, ray_args_buffer, current_actor_.get());
  } else {  // NORMAL_TASK
    std::tie(status, data) = GetExecuteResult(func_name, ray_args_buffer, nullptr);
  }

  std::shared_ptr<ray::LocalMemoryBuffer> meta_buffer = nullptr;
  if (!status.ok()) {
    if (status.IsIntentionalSystemExit()) {
      return status;
    } else {
      RAY_EVENT(ERROR, EL_RAY_CPP_TASK_FAILED)
              .WithField("task_type", TaskType_Name(task_type))
              .WithField("function_name", func_name)
          << "C++ task failed: " << status.ToString();
    }

    std::string meta_str = std::to_string(ray::rpc::ErrorType::TASK_EXECUTION_EXCEPTION);
    meta_buffer = std::make_shared<ray::LocalMemoryBuffer>(
        reinterpret_cast<uint8_t *>(&meta_str[0]), meta_str.size(), true);

    msgpack::sbuffer buf;
    std::string msg = status.ToString();
    buf.write(msg.data(), msg.size());
    data = std::make_shared<msgpack::sbuffer>(std::move(buf));
  }

  results->resize(return_ids.size(), nullptr);
  if (task_type != ray::TaskType::ACTOR_CREATION_TASK) {
    size_t data_size = data->size();
    auto &result_id = return_ids[0];
    auto result_ptr = &(*results)[0];
    int64_t task_output_inlined_bytes = 0;
    RAY_CHECK_OK(CoreWorkerProcess::GetCoreWorker().AllocateReturnObject(
        result_id, data_size, meta_buffer, std::vector<ray::ObjectID>(),
        &task_output_inlined_bytes, result_ptr));

    auto result = *result_ptr;
    if (result != nullptr) {
      if (result->HasData()) {
        memcpy(result->GetData()->Data(), data->data(), data_size);
      }
    }

    RAY_CHECK_OK(CoreWorkerProcess::GetCoreWorker().SealReturnObject(result_id, result));
  } else {
    if (!status.ok()) {
      return ray::Status::CreationTaskError();
    }
  }
  return ray::Status::OK();
}

void TaskExecutor::Invoke(
    const TaskSpecification &task_spec, std::shared_ptr<msgpack::sbuffer> actor,
    AbstractRayRuntime *runtime,
    std::unordered_map<ActorID, std::unique_ptr<ActorContext>> &actor_contexts,
    absl::Mutex &actor_contexts_mutex) {
  ArgsBufferList args_buffer;
  for (size_t i = 0; i < task_spec.NumArgs(); i++) {
    if (task_spec.ArgByRef(i)) {
      const auto &id = task_spec.ArgId(i).Binary();
      msgpack::sbuffer sbuf;
      sbuf.write(id.data(), id.size());
      args_buffer.push_back(std::move(sbuf));
    } else {
      msgpack::sbuffer sbuf;
      sbuf.write((const char *)task_spec.ArgData(i), task_spec.ArgDataSize(i));
      args_buffer.push_back(std::move(sbuf));
    }
  }

  auto function_descriptor = task_spec.FunctionDescriptor();
  auto typed_descriptor = function_descriptor->As<ray::CppFunctionDescriptor>();

  std::shared_ptr<msgpack::sbuffer> data;
  try {
    if (actor) {
      auto result = TaskExecutionHandler(typed_descriptor->FunctionName(), args_buffer,
                                         actor.get());
      data = std::make_shared<msgpack::sbuffer>(std::move(result));
      runtime->Put(std::move(data), task_spec.ReturnId(0));
    } else {
      auto result =
          TaskExecutionHandler(typed_descriptor->FunctionName(), args_buffer, nullptr);
      data = std::make_shared<msgpack::sbuffer>(std::move(result));
      if (task_spec.IsActorCreationTask()) {
        std::unique_ptr<ActorContext> actorContext(new ActorContext());
        actorContext->current_actor = data;
        absl::MutexLock lock(&actor_contexts_mutex);
        actor_contexts.emplace(task_spec.ActorCreationId(), std::move(actorContext));
      } else {
        runtime->Put(std::move(data), task_spec.ReturnId(0));
      }
    }
  } catch (std::exception &e) {
    auto result = PackError(e.what());
    auto data = std::make_shared<msgpack::sbuffer>(std::move(result));
    runtime->Put(std::move(data), task_spec.ReturnId(0));
  }
}

}  // namespace internal
}  // namespace ray<|MERGE_RESOLUTION|>--- conflicted
+++ resolved
@@ -27,9 +27,9 @@
 
 namespace internal {
 /// Execute remote functions by networking stream.
-msgpack::sbuffer TaskExecutionHandler(const std::string &func_name,
-                                      const ArgsBufferList &args_buffer,
-                                      msgpack::sbuffer *actor_ptr) {
+msgpack::sbuffer TaskExecutionHandler(
+    const std::string &func_name, const ArgsBufferList &args_buffer,
+    msgpack::sbuffer *actor_ptr, const std::vector<std::string> &args_object_id = {}) {
   if (func_name.empty()) {
     throw std::invalid_argument("Task function name is empty");
   }
@@ -42,14 +42,14 @@
         result = PackError("unknown actor task: " + func_name);
         break;
       }
-      result = (*func_ptr)(actor_ptr, args_buffer);
+      result = (*func_ptr)(actor_ptr, args_buffer, args_object_id);
     } else {
       auto func_ptr = FunctionManager::Instance().GetFunction(func_name);
       if (func_ptr == nullptr) {
         result = PackError("unknown function: " + func_name);
         break;
       }
-      result = (*func_ptr)(args_buffer);
+      result = (*func_ptr)(args_buffer, args_object_id);
     }
   } while (0);
 
@@ -86,7 +86,7 @@
 /// task id etc.
 std::pair<Status, std::shared_ptr<msgpack::sbuffer>> GetExecuteResult(
     const std::string &func_name, const ArgsBufferList &args_buffer,
-    msgpack::sbuffer *actor_ptr) {
+    msgpack::sbuffer *actor_ptr, const std::vector<std::string> &args_object_id) {
   try {
     EntryFuntion entry_function;
     if (actor_ptr == nullptr) {
@@ -96,7 +96,7 @@
           FunctionHelper::GetInstance().GetExecutableMemberFunctions(func_name);
     }
     RAY_LOG(DEBUG) << "Get executable function " << func_name << " ok.";
-    auto result = entry_function(func_name, args_buffer, actor_ptr);
+    auto result = entry_function(func_name, args_buffer, actor_ptr, args_object_id);
     RAY_LOG(DEBUG) << "Execute function " << func_name << " ok.";
     return std::make_pair(ray::Status::OK(),
                           std::make_shared<msgpack::sbuffer>(std::move(result)));
@@ -143,34 +143,33 @@
   Status status{};
   std::shared_ptr<msgpack::sbuffer> data = nullptr;
   ArgsBufferList ray_args_buffer;
+  std::vector<std::string> args_object_id{};
   for (size_t i = 0; i < args_buffer.size(); i++) {
-    auto &arg = args_buffer.at(i);
-    msgpack::sbuffer sbuf;
-<<<<<<< HEAD
-
+    auto &ref = arg_refs.at(i);
+    bool is_ref_arg = (ref.object_id() != ray::ObjectID::Nil().Binary());
     if (is_ref_arg) {
       AbstractRayRuntime::GetInstance()->RegisterOwnershipInfoAndResolveFutureInternal(
           ref.object_id(), "", ref.owner_address());
-      sbuf.write(ref.object_id().data(), ref.object_id().size());
-    } else {
-      auto &arg = args_buffer.at(i);
-      sbuf.write((const char *)(arg->GetData()->Data()), arg->GetData()->Size());
-    }
-
-=======
+      args_object_id.push_back(ref.object_id());
+    }
+
+    msgpack::sbuffer sbuf;
+    auto &arg = args_buffer.at(i);
     sbuf.write((const char *)(arg->GetData()->Data()), arg->GetData()->Size());
->>>>>>> 8cd7a5c4
+
     ray_args_buffer.push_back(std::move(sbuf));
   }
   if (task_type == ray::TaskType::ACTOR_CREATION_TASK) {
-    std::tie(status, data) = GetExecuteResult(func_name, ray_args_buffer, nullptr);
+    std::tie(status, data) =
+        GetExecuteResult(func_name, ray_args_buffer, nullptr, args_object_id);
     current_actor_ = data;
   } else if (task_type == ray::TaskType::ACTOR_TASK) {
     RAY_CHECK(current_actor_ != nullptr);
+    std::tie(status, data) = GetExecuteResult(func_name, ray_args_buffer,
+                                              current_actor_.get(), args_object_id);
+  } else {  // NORMAL_TASK
     std::tie(status, data) =
-        GetExecuteResult(func_name, ray_args_buffer, current_actor_.get());
-  } else {  // NORMAL_TASK
-    std::tie(status, data) = GetExecuteResult(func_name, ray_args_buffer, nullptr);
+        GetExecuteResult(func_name, ray_args_buffer, nullptr, args_object_id);
   }
 
   std::shared_ptr<ray::LocalMemoryBuffer> meta_buffer = nullptr;
@@ -226,17 +225,18 @@
     std::unordered_map<ActorID, std::unique_ptr<ActorContext>> &actor_contexts,
     absl::Mutex &actor_contexts_mutex) {
   ArgsBufferList args_buffer;
+  std::vector<std::string> args_object_id{};
   for (size_t i = 0; i < task_spec.NumArgs(); i++) {
     if (task_spec.ArgByRef(i)) {
-      const auto &id = task_spec.ArgId(i).Binary();
-      msgpack::sbuffer sbuf;
-      sbuf.write(id.data(), id.size());
-      args_buffer.push_back(std::move(sbuf));
-    } else {
-      msgpack::sbuffer sbuf;
-      sbuf.write((const char *)task_spec.ArgData(i), task_spec.ArgDataSize(i));
-      args_buffer.push_back(std::move(sbuf));
-    }
+      auto &ref = task_spec.ArgRef(i);
+      AbstractRayRuntime::GetInstance()->RegisterOwnershipInfoAndResolveFutureInternal(
+          ref.object_id(), "", ref.owner_address());
+      args_object_id.push_back(ref.object_id());
+    }
+
+    msgpack::sbuffer sbuf;
+    sbuf.write((const char *)task_spec.ArgData(i), task_spec.ArgDataSize(i));
+    args_buffer.push_back(std::move(sbuf));
   }
 
   auto function_descriptor = task_spec.FunctionDescriptor();
@@ -246,12 +246,12 @@
   try {
     if (actor) {
       auto result = TaskExecutionHandler(typed_descriptor->FunctionName(), args_buffer,
-                                         actor.get());
+                                         actor.get(), args_object_id);
       data = std::make_shared<msgpack::sbuffer>(std::move(result));
       runtime->Put(std::move(data), task_spec.ReturnId(0));
     } else {
-      auto result =
-          TaskExecutionHandler(typed_descriptor->FunctionName(), args_buffer, nullptr);
+      auto result = TaskExecutionHandler(typed_descriptor->FunctionName(), args_buffer,
+                                         nullptr, args_object_id);
       data = std::make_shared<msgpack::sbuffer>(std::move(result));
       if (task_spec.IsActorCreationTask()) {
         std::unique_ptr<ActorContext> actorContext(new ActorContext());
