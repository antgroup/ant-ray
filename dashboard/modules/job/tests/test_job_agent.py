--- conflicted
+++ resolved
@@ -235,11 +235,7 @@
     )
 
     # There is only one node, so there is no need to replace the client of the JobAgent
-<<<<<<< HEAD
-    resp = await agent_client.get_job_logs(job_id)
-=======
     resp = await agent_client.get_job_logs_internal(job_id)
->>>>>>> 7280ef4d
     assert runtime_env_option["expected_logs"] in resp.logs
 
 
@@ -470,11 +466,7 @@
             agent_address = f"{ip}:{agent_port}"
             assert wait_until_server_available(agent_address)
             client = JobAgentSubmissionClient(format_web_url(agent_address))
-<<<<<<< HEAD
-            resp = await client.get_job_logs(job_id)
-=======
             resp = await client.get_job_logs_internal(job_id)
->>>>>>> 7280ef4d
             assert result_log in resp.logs, resp.logs
 
             job_check_status[index] = True
