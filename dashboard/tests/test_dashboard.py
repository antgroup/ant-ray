--- conflicted
+++ resolved
@@ -446,7 +446,55 @@
     assert len(data[0]) == 2
 
 
-<<<<<<< HEAD
+def test_get_cluster_status(ray_start_with_dashboard):
+    assert (wait_until_server_available(ray_start_with_dashboard["webui_url"])
+            is True)
+    address_info = ray_start_with_dashboard
+    webui_url = address_info["webui_url"]
+    webui_url = format_web_url(webui_url)
+
+    # Check that the cluster_status endpoint works without the underlying data
+    # from the GCS, but returns nothing.
+    last_exception = None
+    for _ in range(5):
+        try:
+            response = requests.get(f"{webui_url}/api/cluster_status")
+            response.raise_for_status()
+            assert response.json()["result"]
+            assert "autoscalingStatus" in response.json()["data"]
+            assert response.json()["data"]["autoscalingStatus"] is None
+            assert "autoscalingError" in response.json()["data"]
+            assert response.json()["data"]["autoscalingError"] is None
+            break
+        except requests.RequestException as e:
+            last_exception = e
+            time.sleep(1)
+    else:
+        raise last_exception
+
+    # Populate the GCS field, check that the data is returned from the
+    # endpoint.
+    address = address_info["redis_address"]
+    address = address.split(":")
+    assert len(address) == 2
+
+    client = redis.StrictRedis(
+        host=address[0],
+        port=int(address[1]),
+        password=ray_constants.REDIS_DEFAULT_PASSWORD)
+
+    client.hset(DEBUG_AUTOSCALING_STATUS, "value", "hello")
+    client.hset(DEBUG_AUTOSCALING_ERROR, "value", "world")
+
+    response = requests.get(f"{webui_url}/api/cluster_status")
+    response.raise_for_status()
+    assert response.json()["result"]
+    assert "autoscalingStatus" in response.json()["data"]
+    assert response.json()["data"]["autoscalingStatus"] == "hello"
+    assert "autoscalingError" in response.json()["data"]
+    assert response.json()["data"]["autoscalingError"] == "world"
+
+
 def test_immutable_types():
     d = {str(i): i for i in range(1000)}
     d["list"] = list(range(1000))
@@ -521,55 +569,6 @@
     d3 = dashboard_utils.ImmutableList([1, np.zeros([3, 5])])
     with pytest.raises(TypeError):
         print(d3[1])
-=======
-def test_get_cluster_status(ray_start_with_dashboard):
-    assert (wait_until_server_available(ray_start_with_dashboard["webui_url"])
-            is True)
-    address_info = ray_start_with_dashboard
-    webui_url = address_info["webui_url"]
-    webui_url = format_web_url(webui_url)
-
-    # Check that the cluster_status endpoint works without the underlying data
-    # from the GCS, but returns nothing.
-    last_exception = None
-    for _ in range(5):
-        try:
-            response = requests.get(f"{webui_url}/api/cluster_status")
-            response.raise_for_status()
-            assert response.json()["result"]
-            assert "autoscalingStatus" in response.json()["data"]
-            assert response.json()["data"]["autoscalingStatus"] is None
-            assert "autoscalingError" in response.json()["data"]
-            assert response.json()["data"]["autoscalingError"] is None
-            break
-        except requests.RequestException as e:
-            last_exception = e
-            time.sleep(1)
-    else:
-        raise last_exception
-
-    # Populate the GCS field, check that the data is returned from the
-    # endpoint.
-    address = address_info["redis_address"]
-    address = address.split(":")
-    assert len(address) == 2
-
-    client = redis.StrictRedis(
-        host=address[0],
-        port=int(address[1]),
-        password=ray_constants.REDIS_DEFAULT_PASSWORD)
-
-    client.hset(DEBUG_AUTOSCALING_STATUS, "value", "hello")
-    client.hset(DEBUG_AUTOSCALING_ERROR, "value", "world")
-
-    response = requests.get(f"{webui_url}/api/cluster_status")
-    response.raise_for_status()
-    assert response.json()["result"]
-    assert "autoscalingStatus" in response.json()["data"]
-    assert response.json()["data"]["autoscalingStatus"] == "hello"
-    assert "autoscalingError" in response.json()["data"]
-    assert response.json()["data"]["autoscalingError"] == "world"
->>>>>>> 1b3b009f
 
 
 if __name__ == "__main__":
