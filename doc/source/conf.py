import logging
import os
import pathlib
import sys
from datetime import datetime
from importlib import import_module
from typing import Any, Dict

import sphinx
from docutils import nodes
from jinja2.filters import FILTERS
from sphinx.ext import autodoc
from sphinx.ext.autosummary import generate
from sphinx.util.inspect import safe_getattr

DEFAULT_API_GROUP = "Others"

logger = logging.getLogger(__name__)

sys.path.insert(0, os.path.abspath("."))
from custom_directives import (  # noqa
    DownloadAndPreprocessEcosystemDocs,
    update_context,
    LinkcheckSummarizer,
    parse_navbar_config,
    setup_context,
    pregenerate_example_rsts,
    generate_versions_json,
)

# If extensions (or modules to document with autodoc) are in another directory,
# add these directories to sys.path here. If the directory is relative to the
# documentation root, use os.path.abspath to make it absolute, like shown here.
assert not os.path.exists("../../python/ray/_raylet.so"), (
    "_raylet.so should not be imported for the purpose for doc build, "
    "please rename the file to _raylet.so.bak and try again."
)
sys.path.insert(0, os.path.abspath("../../python/"))

# -- General configuration ------------------------------------------------

# This setting controls how single backticks are handled by sphinx. Developers
# are used to using single backticks for code, but RST syntax requires that code
# code to be denoted with _double_ backticks.
# Here we make sphinx treat single backticks as code also, because everyone is
# used to using single backticks as is done with markdown; without this setting,
# lots of documentation ends up getting committed with single backticks anyway,
# so we might as well make it work as developers intend for it to.
default_role = "code"

sys.path.append(os.path.abspath("./_ext"))

extensions = [
    "callouts",  # custom extension from _ext folder
    "queryparamrefs",
    "sphinx.ext.autodoc",
    "sphinx.ext.viewcode",
    "sphinx.ext.napoleon",
    "sphinx_click.ext",
    "sphinx-jsonschema",
    "sphinxemoji.sphinxemoji",
    "sphinx_copybutton",
    "sphinx_sitemap",
    "myst_nb",
    "sphinx.ext.doctest",
    "sphinx.ext.coverage",
    "sphinx.ext.autosummary",
    "sphinxcontrib.autodoc_pydantic",
    "sphinxcontrib.redoc",
    "sphinx_remove_toctrees",
    "sphinx_design",
    "sphinx.ext.intersphinx",
    "sphinx_docsearch",
]

# Configuration for algolia
# Note: This API key grants read access to our indexes and is intended to be public.
# See https://www.algolia.com/doc/guides/security/api-keys/ for more information.
docsearch_app_id = "LBHF0PABBL"
docsearch_api_key = "6c42f30d9669d8e42f6fc92f44028596"
docsearch_index_name = "docs-ray"

remove_from_toctrees = [
    "cluster/running-applications/job-submission/doc/*",
    "ray-observability/reference/doc/*",
    "ray-core/api/doc/*",
    "data/api/doc/*",
    "train/api/doc/*",
    "tune/api/doc/*",
    "serve/api/doc/*",
    "rllib/package_ref/algorithm/*",
    "rllib/package_ref/policy/*",
    "rllib/package_ref/models/*",
    "rllib/package_ref/catalogs/*",
    "rllib/package_ref/rl_modules/*",
    "rllib/package_ref/learner/*",
    "rllib/package_ref/evaluation/*",
    "rllib/package_ref/replay-buffers/*",
    "rllib/package_ref/utils/*",
]

myst_enable_extensions = [
    "dollarmath",
    "amsmath",
    "deflist",
    "html_admonition",
    "html_image",
    "colon_fence",
    "smartquotes",
    "replacements",
]

myst_heading_anchors = 3

# Make broken internal references into build time errors.
# See https://www.sphinx-doc.org/en/master/usage/configuration.html#confval-nitpicky
# for more information. :py:class: references are ignored due to false positives
# arising from type annotations. See https://github.com/ray-project/ray/pull/46103
# for additional context.
nitpicky = True
nitpick_ignore_regex = [
    ("py:class", ".*"),
    # Workaround for https://github.com/sphinx-doc/sphinx/issues/10974
    ("py:obj", "ray\.data\.datasource\.datasink\.WriteReturnType"),
]

# Cache notebook outputs in _build/.jupyter_cache
# To prevent notebook execution, set this to "off". To force re-execution, set this to
# "force". To cache previous runs, set this to "cache".
nb_execution_mode = os.getenv("RUN_NOTEBOOKS", "off")

# Add a render priority for doctest
nb_mime_priority_overrides = [
    ("html", "application/vnd.jupyter.widget-view+json", 10),
    ("html", "application/javascript", 20),
    ("html", "text/html", 30),
    ("html", "image/svg+xml", 40),
    ("html", "image/png", 50),
    ("html", "image/jpeg", 60),
    ("html", "text/markdown", 70),
    ("html", "text/latex", 80),
    ("html", "text/plain", 90),
]

html_extra_path = ["robots.txt"]

html_baseurl = "https://docs.ray.io/en/latest"

# This pattern matches:
# - Python Repl prompts (">>> ") and it's continuation ("... ")
# - Bash prompts ("$ ")
# - IPython prompts ("In []: ", "In [999]: ") and it's continuations
#   ("  ...: ", "     : ")
copybutton_prompt_text = r">>> |\.\.\. |\$ |In \[\d*\]: | {2,5}\.\.\.: | {5,8}: "
copybutton_prompt_is_regexp = True

# Ignore divs with class="no-copybutton"
copybutton_selector = "div:not(.no-copybutton) > div.highlight > pre"

# By default, tabs can be closed by selecting an open tab. We disable this
# functionality with the `sphinx_tabs_disable_tab_closing` option.
sphinx_tabs_disable_tab_closing = True

# Special mocking of packaging.version.Version is required when using sphinx;
# we can't just add this to autodoc_mock_imports, as packaging is imported by
# sphinx even before it can be mocked. Instead, we patch it here.
import packaging.version as packaging_version  # noqa

Version = packaging_version.Version


class MockVersion(Version):
    def __init__(self, version: str):
        if isinstance(version, (str, bytes)):
            super().__init__(version)
        else:
            super().__init__("0")


packaging_version.Version = MockVersion

# Add any paths that contain templates here, relative to this directory.
templates_path = ["_templates"]

# The master toctree document.
master_doc = "index"

# General information about the project.
project = "Ray"
copyright = str(datetime.now().year) + ", The Ray Team"
author = "The Ray Team"

# The version info for the project you're documenting acts as replacement for
# |version| and |release|, and is also used in various other places throughout the
# built documents. Retrieve the version using `find_version` rather than importing
# directly (from ray import __version__) because initializing ray will prevent
# mocking of certain external dependencies.
from setup import find_version  # noqa

release = find_version("ray", "_version.py")

language = "en"

# autogen files are only used to auto-generate public API documentation.
# They are not included in the toctree to avoid warnings such as documents not included
# in any toctree.
autogen_files = [
    "data/api/_autogen.rst",
]

# List of patterns, relative to source directory, that match files and
# directories to ignore when looking for source files.
# Also helps resolve warnings about documents not included in any toctree.
exclude_patterns = [
    "templates/*",
    "cluster/running-applications/doc/ray.*",
    "data/api/ray.data.*.rst",
] + autogen_files

# If "DOC_LIB" is found, only build that top-level navigation item.
build_one_lib = os.getenv("DOC_LIB")

all_toc_libs = [
    f.path.strip("./") for f in os.scandir(".") if f.is_dir() and "ray-" in f.path
]
all_toc_libs += [
    "cluster",
    "tune",
    "data",
    "train",
    "rllib",
    "serve",
    "workflows",
]
if build_one_lib and build_one_lib in all_toc_libs:
    all_toc_libs.remove(build_one_lib)
    exclude_patterns += all_toc_libs


# If true, `todo` and `todoList` produce output, else they produce nothing.
todo_include_todos = False

# Do not check anchors for links because it produces many false positives
# and is slow (it needs to download the linked website).
linkcheck_anchors = False

if os.environ.get("LINKCHECK_ALL"):
    # Only check external links, i.e. the ones starting with http:// or https://.
    linkcheck_ignore = [
        r"^((?!http).)*$",  # exclude links not starting with http
        "http://ala2017.it.nuigalway.ie/papers/ALA2017_Gupta.pdf",  # broken
        "https://mvnrepository.com/artifact/*",  # working but somehow not with linkcheck
        # This should be fixed -- is temporal the successor of cadence? Do the examples need to be updated?
        "https://github.com/serverlessworkflow/specification/blob/main/comparisons/comparison-cadence.md",
        "https://www.oracle.com/java/technologies/javase-jdk15-downloads.html",  # forbidden for client
        "https://speakerdeck.com/*",  # forbidden for bots
        r"https://huggingface.co/*",  # seems to be flaky
        r"https://www.meetup.com/*",  # seems to be flaky
        r"https://www.pettingzoo.ml/*",  # seems to be flaky
        r"http://localhost[:/].*",  # Ignore localhost links
        r"^http:/$",  # Ignore incomplete links
        # 403 Client Error: Forbidden for url.
        # They ratelimit bots.
        "https://www.datanami.com/2018/02/01/rays-new-library-targets-high-speed-reinforcement-learning/",
        # 403 Client Error: Forbidden for url.
        # They ratelimit bots.
        "https://www.researchgate.net/publication/222573328_Stochastic_Gradient_Boosting",
        "https://www.datanami.com/2019/11/05/why-every-python-developer-will-love-ray/",
        "https://dev.mysql.com/doc/connector-python/en/",
        # Returning 522s intermittently.
        "https://lczero.org/",
        # Returns 406 but remains accessible
        "https://www.uber.com/blog/elastic-xgboost-ray/",
        # Aggressive anti-bot checks
        "https://archive.vn/*",
        "https://archive.is/*",
        # 429: Rate limited
        "https://medium.com/*",
        "https://towardsdatascience.com/*",
    ]
else:
    # Only check links that point to the ray-project org on github, since those
    # links are under our control and therefore much more likely to be real
    # issues that we need to fix if they are broken.
    linkcheck_ignore = [
        r"^(?!https://(raw\.githubusercontent|github)\.com/ray-project/).*$"
    ]


# -- Options for HTML output ----------------------------------------------
def render_svg_logo(path):
    with open(pathlib.Path(__file__).parent / path, "r") as f:
        content = f.read()

    return content


# The theme to use for HTML and HTML Help pages.  See the documentation for
# a list of builtin themes.
html_theme = "pydata_sphinx_theme"

# Theme options are theme-specific and customize the look and feel of a theme
# further.  For a list of options available for each theme, see the
# documentation.
html_theme_options = {
    "use_edit_page_button": True,
    "announcement": False,
    "logo": {
        "svg": render_svg_logo("_static/img/ray_logo.svg"),
    },
    "navbar_start": ["navbar-ray-logo"],
    "navbar_end": [
        "theme-switcher",
        "version-switcher",
        "navbar-icon-links",
        "navbar-anyscale",
    ],
    "navbar_center": ["navbar-links"],
    "navbar_align": "left",
    "secondary_sidebar_items": [
        "page-toc",
        "edit-on-github",
    ],
    "content_footer_items": [
        "csat",
    ],
    "navigation_depth": 4,
    "pygment_light_style": "stata-dark",
    "pygment_dark_style": "stata-dark",
    "switcher": {
<<<<<<< HEAD
        "json_url": "https://antgroup.github.io/ant-ray/versions.json",
        "version_match": os.getenv("READTHEDOCS_VERSION", "main"),
=======
        "json_url": "https://docs.ray.io/en/master/_static/versions.json",
        "version_match": os.getenv("READTHEDOCS_VERSION", "master"),
>>>>>>> 2e278ffd
    },
}

html_context = {
    "github_user": "ray-project",
    "github_repo": "ray",
    "github_version": "master",
    "doc_path": "doc/source/",
}

html_sidebars = {
    "**": [
        (
            "main-sidebar-readthedocs"
            if os.getenv("READTHEDOCS") == "True"
            else "main-sidebar"
        )
    ],
    "ray-overview/examples": [],
}

# The name for this set of Sphinx documents.  If None, it defaults to
# "<project> v<release> documentation".
html_title = f"Ray {release}"

autodoc_typehints_format = "short"

# The name of an image file (within the static path) to use as favicon of the
# docs.  This file should be a Windows icon file (.ico) being 16x16 or 32x32
# pixels large.
html_favicon = "_static/favicon.ico"

# Add any paths that contain custom static files (such as style sheets) here,
# relative to this directory. They are copied after the builtin static files,
# so a file named "default.css" will overwrite the builtin "default.css".
html_static_path = ["_static"]


# Output file base name for HTML help builder.
htmlhelp_basename = "Raydoc"

# -- Options for LaTeX output ---------------------------------------------

latex_elements = {
    # The paper size ('letterpaper' or 'a4paper').
    # 'papersize': 'letterpaper',
    # The font size ('10pt', '11pt' or '12pt').
    # 'pointsize': '10pt',
    # Additional stuff for the LaTeX preamble.
    # 'preamble': '',
    # Latex figure (float) alignment
    # 'figure_align': 'htbp',
}

latex_documents = [
    (master_doc, "Ray.tex", "Ray Documentation", author, "manual"),
]

# -- Options for manual page output ---------------------------------------

man_pages = [(master_doc, "ray", "Ray Documentation", [author], 1)]

# -- Options for Texinfo output -------------------------------------------
texinfo_documents = [
    (
        master_doc,
        "Ray",
        "Ray Documentation",
        author,
        "Ray",
        "Ray provides a simple, universal API for building distributed applications.",
        "Miscellaneous",
    ),
]

# Python methods should be presented in source code order
autodoc_member_order = "bysource"

# Better typehint formatting (see custom.css)
autodoc_typehints = "signature"


def filter_out_undoc_class_members(member_name, class_name, module_name):
    module = import_module(module_name)
    cls = getattr(module, class_name)
    if getattr(cls, member_name).__doc__:
        return f"~{class_name}.{member_name}"
    else:
        return ""


def has_public_constructor(class_name, module_name):
    cls = getattr(import_module(module_name), class_name)
    return _is_public_api(cls)


def get_api_groups(method_names, class_name, module_name):
    api_groups = set()
    cls = getattr(import_module(module_name), class_name)
    for method_name in method_names:
        method = getattr(cls, method_name)
        if _is_public_api(method):
            api_groups.add(
                safe_getattr(method, "_annotated_api_group", DEFAULT_API_GROUP)
            )

    return sorted(api_groups)


def select_api_group(method_names, class_name, module_name, api_group):
    cls = getattr(import_module(module_name), class_name)
    return [
        method_name
        for method_name in method_names
        if _is_public_api(getattr(cls, method_name))
        and _is_api_group(getattr(cls, method_name), api_group)
    ]


def _is_public_api(obj):
    api_type = safe_getattr(obj, "_annotated_type", None)
    if not api_type:
        return False
    return api_type.value == "PublicAPI"


def _is_api_group(obj, group):
    return safe_getattr(obj, "_annotated_api_group", DEFAULT_API_GROUP) == group


FILTERS["filter_out_undoc_class_members"] = filter_out_undoc_class_members
FILTERS["get_api_groups"] = get_api_groups
FILTERS["select_api_group"] = select_api_group
FILTERS["has_public_constructor"] = has_public_constructor


def add_custom_assets(
    app: sphinx.application.Sphinx,
    pagename: str,
    templatename: str,
    context: Dict[str, Any],
    doctree: nodes.Node,
):
    """Add custom per-page assets.

    See documentation on Sphinx Core Events for more information:
    https://www.sphinx-doc.org/en/master/extdev/appapi.html#sphinx-core-events
    """
    if pagename == "index":
        app.add_css_file("css/index.css")
        app.add_js_file("js/index.js")
        return "index.html"  # Use the special index.html template for this page

    if pagename == "ray-overview/examples":
        app.add_css_file("css/examples.css")
        app.add_js_file("js/examples.js")
        return "ray-overview/examples.html"

    if pagename in [
        "data/examples",
        "train/examples",
        "serve/examples",
    ]:
        return "examples.html"

    if pagename == "train/train":
        app.add_css_file("css/ray-train.css")
    elif pagename == "ray-overview/ray-libraries":
        app.add_css_file("css/ray-libraries.css")
    elif pagename == "ray-overview/use-cases":
        app.add_css_file("css/use_cases.css")


def _autogen_apis(app: sphinx.application.Sphinx):
    """
    Auto-generate public API documentation.
    """
    generate.generate_autosummary_docs(
        [os.path.join(app.srcdir, file) for file in autogen_files],
        app=app,
    )


def setup(app):
    # Only generate versions JSON during RTD build
    if os.getenv("READTHEDOCS") == "True":
        generate_versions_json()

    pregenerate_example_rsts(app)

    # NOTE: 'MOCK' is a custom option we introduced to illustrate mock outputs. Since
    # `doctest` doesn't support this flag by default, `sphinx.ext.doctest` raises
    # warnings when we build the documentation.
    import doctest

    doctest.register_optionflag("MOCK")
    app.connect("html-page-context", update_context)

    app.add_config_value("navbar_content_path", "navbar.yml", "env")
    app.connect("config-inited", parse_navbar_config)
    app.connect("html-page-context", setup_context)
    app.connect("html-page-context", add_custom_assets)

    # https://github.com/ines/termynal
    app.add_js_file("js/termynal.js", defer="defer")
    app.add_css_file("css/termynal.css")

    app.add_js_file("js/custom.js", defer="defer")
    app.add_css_file("css/custom.css", priority=800)

    app.add_js_file("js/csat.js")
    app.add_css_file("css/csat.css")

    app.add_js_file("js/assistant.js", defer="defer")
    app.add_css_file("css/assistant.css")

    base_path = pathlib.Path(__file__).parent
    github_docs = DownloadAndPreprocessEcosystemDocs(base_path)
    # Download docs from ecosystem library repos
    app.connect("builder-inited", github_docs.write_new_docs)
    # Restore original file content after build
    app.connect("build-finished", github_docs.write_original_docs)

    # Hook into the logger used by linkcheck to display a summary at the end.
    linkcheck_summarizer = LinkcheckSummarizer()
    app.connect("builder-inited", linkcheck_summarizer.add_handler_to_linkcheck)
    app.connect("build-finished", linkcheck_summarizer.summarize)

    # Hook into the auto generation of public apis
    app.connect("builder-inited", _autogen_apis)


redoc = [
    {
        "name": "Ray Jobs API",
        "page": "cluster/running-applications/job-submission/api",
        "spec": "cluster/running-applications/job-submission/openapi.yml",
        "embed": True,
    },
]

redoc_uri = "https://cdn.redoc.ly/redoc/latest/bundles/redoc.standalone.js"

autosummary_filename_map = {
    "ray.serve.deployment": "ray.serve.deployment_decorator",
    "ray.serve.Deployment": "ray.serve.Deployment",
}

# Mock out external dependencies here.

autodoc_mock_imports = [
    "aiohttp",
    "aiosignal",
    "asyncache",
    "async_timeout",
    "backoff",
    "cachetools",
    "composer",
    "cupy",
    "dask",
    "datasets",
    "fastapi",
    "filelock",
    "frozenlist",
    "fsspec",
    "google",
    "grpc",
    "gymnasium",
    "horovod",
    "huggingface",
    "httpx",
    "joblib",
    "lightgbm",
    "lightgbm_ray",
    "nevergrad",
    "numpy",
    "pandas",
    "pyarrow",
    "pytorch_lightning",
    "scipy",
    "setproctitle",
    "skimage",
    "sklearn",
    "starlette",
    "tensorflow",
    "torch",
    "torchvision",
    "transformers",
    "tree",
    "typer",
    "uvicorn",
    "wandb",
    "watchfiles",
    "openai",
    "xgboost",
    "xgboost_ray",
    "psutil",
    "colorama",
    "grpc",
    "vllm",
    # Internal compiled modules
    "ray._raylet",
    "ray.core.generated",
    "ray.serve.generated",
]

for mock_target in autodoc_mock_imports:
    if mock_target in sys.modules:
        logger.info(
            f"Potentially problematic mock target ({mock_target}) found; "
            "autodoc_mock_imports cannot mock modules that have already "
            "been loaded into sys.modules when the sphinx build starts."
        )


class MockedClassDocumenter(autodoc.ClassDocumenter):
    """Remove note about base class when a class is derived from object."""

    def add_line(self, line: str, source: str, *lineno: int) -> None:
        if line == "   Bases: :py:class:`object`":
            return
        super().add_line(line, source, *lineno)


autodoc.ClassDocumenter = MockedClassDocumenter

# Other sphinx docs can be linked to if the appropriate URL to the docs
# is specified in the `intersphinx_mapping` - for example, types annotations
# that are defined in dependencies can link to their respective documentation.
intersphinx_mapping = {
    "aiohttp": ("https://docs.aiohttp.org/en/stable/", None),
    "composer": ("https://docs.mosaicml.com/en/latest/", None),
    "dask": ("https://docs.dask.org/en/stable/", None),
    "datasets": ("https://huggingface.co/docs/datasets/main/en/", None),
    "distributed": ("https://distributed.dask.org/en/stable/", None),
    "grpc": ("https://grpc.github.io/grpc/python/", None),
    "gymnasium": ("https://gymnasium.farama.org/", None),
    "horovod": ("https://horovod.readthedocs.io/en/stable/", None),
    "lightgbm": ("https://lightgbm.readthedocs.io/en/latest/", None),
    "mars": ("https://mars-project.readthedocs.io/en/latest/", None),
    "modin": ("https://modin.readthedocs.io/en/stable/", None),
    "nevergrad": ("https://facebookresearch.github.io/nevergrad/", None),
    "numpy": ("https://numpy.org/doc/stable/", None),
    "pandas": ("https://pandas.pydata.org/pandas-docs/stable/", None),
    "pyarrow": ("https://arrow.apache.org/docs", None),
    "pydantic": ("https://docs.pydantic.dev/latest/", None),
    "pymongoarrow": ("https://mongo-arrow.readthedocs.io/en/latest/", None),
    "pyspark": ("https://spark.apache.org/docs/latest/api/python/", None),
    "python": ("https://docs.python.org/3", None),
    "pytorch_lightning": ("https://lightning.ai/docs/pytorch/stable/", None),
    "scipy": ("https://docs.scipy.org/doc/scipy/", None),
    "sklearn": ("https://scikit-learn.org/stable/", None),
    "tensorflow": (
        "https://www.tensorflow.org/api_docs/python",
        "https://raw.githubusercontent.com/GPflow/tensorflow-intersphinx/master/tf2_py_objects.inv",
    ),
    "torch": ("https://pytorch.org/docs/stable/", None),
    "torchvision": ("https://pytorch.org/vision/stable/", None),
    "transformers": ("https://huggingface.co/docs/transformers/main/en/", None),
}

# Ray must not be imported in conf.py because third party modules initialized by
# `import ray` will no be mocked out correctly. Perform a check here to ensure
# ray is not imported by future maintainers.
assert (
    "ray" not in sys.modules
), "If ray is already imported, we will not render documentation correctly!"<|MERGE_RESOLUTION|>--- conflicted
+++ resolved
@@ -328,13 +328,8 @@
     "pygment_light_style": "stata-dark",
     "pygment_dark_style": "stata-dark",
     "switcher": {
-<<<<<<< HEAD
         "json_url": "https://antgroup.github.io/ant-ray/versions.json",
         "version_match": os.getenv("READTHEDOCS_VERSION", "main"),
-=======
-        "json_url": "https://docs.ray.io/en/master/_static/versions.json",
-        "version_match": os.getenv("READTHEDOCS_VERSION", "master"),
->>>>>>> 2e278ffd
     },
 }
 
