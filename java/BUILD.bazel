--- conflicted
+++ resolved
@@ -109,25 +109,11 @@
     ],
 )
 
-<<<<<<< HEAD
-
-=======
->>>>>>> 186d72b1
 define_java_module(
     name = "streaming",
     deps = [
         ":org_ray_ray_api",
         ":org_ray_ray_runtime",
-<<<<<<< HEAD
-        "@org_slf4j_slf4j_api//jar",
-        "@org_testng_testng//jar",
-        "@com_google_guava_guava//jar",
-        "@org_slf4j_slf4j_log4j12//jar",
-    ],
-)
-
-
-=======
         "@com_google_guava_guava//jar",
         "@org_slf4j_slf4j_api//jar",
         "@org_slf4j_slf4j_log4j12//jar",
@@ -144,7 +130,6 @@
     ],
 )
 
->>>>>>> 186d72b1
 java_binary(
     name = "all_tests",
     main_class = "org.testng.TestNG",
