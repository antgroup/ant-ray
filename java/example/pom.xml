--- conflicted
+++ resolved
@@ -50,28 +50,6 @@
             <version>1.0</version>
         </dependency>
 
-<<<<<<< HEAD
-  </dependencies>
-  <build>
-    <plugins>
-      <plugin>
-        <groupId>org.apache.maven.plugins</groupId>
-        <artifactId>maven-surefire-plugin</artifactId>
-        <version>2.20.1</version>
-        <configuration>
-          <environmentVariables>
-            <RAY_CONFIG>${basedir}/../ray.config.ini</RAY_CONFIG>
-          </environmentVariables>
-          <argLine>-ea
-            -Djava.library.path=${basedir}/../../build/src/plasma:${basedir}/../../build/src/local_scheduler
-            -noverify
-            -DlogOutput=console
-          </argLine>
-          <testSourceDirectory>${basedir}/src/main/java/</testSourceDirectory>
-          <testClassesDirectory>${project.build.directory}/classes/</testClassesDirectory>
-        </configuration>
-      </plugin>
-=======
         <dependency>
             <groupId>org.ray</groupId>
             <artifactId>ray-hook</artifactId>
@@ -97,7 +75,6 @@
                     <testClassesDirectory>${project.build.directory}/classes/</testClassesDirectory>
                 </configuration>
             </plugin>
->>>>>>> 1475600c
 
             <plugin>
                 <groupId>org.apache.maven.plugins</groupId>
