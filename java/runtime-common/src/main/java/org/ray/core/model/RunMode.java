--- conflicted
+++ resolved
@@ -5,47 +5,19 @@
   SINGLE_BOX(true, true),      // dev path, native runtime
   CLUSTER(false, true);        // deploy path, naive runtime
 
-<<<<<<< HEAD
+
   RunMode(boolean devPathManager,
       boolean nativeRuntime) {
-=======
-  private final boolean remoteLambda;
-  private final boolean staticRewrite;
-  private final boolean devPathManager;
-  private final boolean nativeRuntime;
-
-  RunMode(boolean remoteLambda, boolean staticRewrite, boolean devPathManager,
-          boolean nativeRuntime) {
-    this.remoteLambda = remoteLambda;
-    this.staticRewrite = staticRewrite;
->>>>>>> 1475600c
     this.devPathManager = devPathManager;
     this.nativeRuntime = nativeRuntime;
   }
 
   /**
-<<<<<<< HEAD
    * the jar has add to java -cp, no need to load jar after started
-=======
-   * Getter method for property <tt>remoteLambda</tt>.
-   *
-   * @return property value of remoteLambda
->>>>>>> 1475600c
    */
   private final boolean devPathManager;
 
-<<<<<<< HEAD
   private final boolean nativeRuntime;
-=======
-  /**
-   * Getter method for property <tt>staticRewrite</tt>.
-   *
-   * @return property value of staticRewrite
-   */
-  public boolean isStaticRewrite() {
-    return staticRewrite;
-  }
->>>>>>> 1475600c
 
   /**
    * Getter method for property <tt>devPathManager</tt>.
