package org.ray.core.impl;

import java.lang.reflect.Constructor;
import java.lang.reflect.InvocationTargetException;
import java.util.HashMap;
import java.util.List;
import java.util.Map;
import org.apache.arrow.plasma.ObjectStoreLink;
import org.apache.arrow.plasma.PlasmaClient;
import org.ray.api.RayActor;
import org.ray.api.RayRemote;
import org.ray.api.UniqueID;
import org.ray.api.funcs.RayFunc_2_1;
import org.ray.core.RayRuntime;
import org.ray.core.UniqueIdHelper;
import org.ray.core.WorkerContext;
import org.ray.core.model.RayParameters;
import org.ray.core.model.WorkerMode;
import org.ray.runner.RunManager;
import org.ray.spi.KeyValueStoreLink;
import org.ray.spi.LocalSchedulerLink;
import org.ray.spi.NopRemoteFunctionManager;
import org.ray.spi.PathConfig;
import org.ray.spi.RemoteFunctionManager;
import org.ray.spi.StateStoreProxy;
import org.ray.spi.impl.DefaultLocalSchedulerClient;
import org.ray.spi.impl.NativeRemoteFunctionManager;
import org.ray.spi.impl.RedisClient;
import org.ray.spi.impl.StateStoreProxyImpl;
import org.ray.spi.impl.RayletStateStoreProxyImpl;
import org.ray.spi.model.AddressInfo;
import org.ray.util.exception.TaskExecutionException;
import org.ray.util.logger.RayLog;

/**
 * native runtime for local box and cluster run.
 */
public class RayNativeRuntime extends RayRuntime {

  static {
    System.err.println("Current working directory is " + System.getProperty("user.dir"));
    System.loadLibrary("local_scheduler_library_java");
    System.loadLibrary("plasma_java");
  }

  private StateStoreProxy stateStoreProxy;
  private KeyValueStoreLink kvStore = null;
  private RunManager manager = null;
  private Object actor = null;
  private UniqueID actorId = UniqueID.nil;

  protected RayNativeRuntime() {
  }

  @Override
  public void start(RayParameters params) throws Exception {
    boolean isWorker = (params.worker_mode == WorkerMode.WORKER);
    PathConfig pathConfig = new PathConfig(configReader);

    // initialize params
    if (params.redis_address.length() == 0) {
      if (isWorker) {
        throw new Error("Redis address must be configured under Worker mode.");
      }
      startOnebox(params, pathConfig);
      initStateStore(params.redis_address, params.use_raylet);
    } else {
      initStateStore(params.redis_address, params.use_raylet);
      if (!isWorker && !params.use_raylet) {
        List<AddressInfo> nodes = stateStoreProxy.getAddressInfo(params.node_ip_address, 5);
        params.object_store_name = nodes.get(0).storeName;
        params.object_store_manager_name = nodes.get(0).managerName;
        params.local_scheduler_name = nodes.get(0).schedulerName;
        params.raylet_name = nodes.get(0).rayletName;
        
      }
    }

    // initialize remote function manager
    RemoteFunctionManager funcMgr = params.run_mode.isDevPathManager()
        ? new NopRemoteFunctionManager(params.driver_id) : new NativeRemoteFunctionManager(kvStore);

    // initialize worker context
    if (params.worker_mode == WorkerMode.DRIVER) {
      // TODO: The relationship between workerID, driver_id and dummy_task.driver_id should be
      // recheck carefully
      WorkerContext.workerID = params.driver_id;
    }
    WorkerContext.init(params);

    if (params.onebox_delay_seconds_before_run_app_logic > 0) {
      for (int i = 0; i < params.onebox_delay_seconds_before_run_app_logic; ++i) {
        System.err.println("Pause for debugger, "
            + (params.onebox_delay_seconds_before_run_app_logic - i)
            + " seconds left ...");
        Thread.sleep(1000);
      }
    }

    if (params.worker_mode != WorkerMode.NONE) {
      String overwrites = "";
      // initialize the links
      int releaseDelay = RayRuntime.configReader
          .getIntegerValue("ray", "plasma_default_release_delay", 0,
              "how many release requests should be delayed in plasma client");

      ObjectStoreLink plink = new PlasmaClient(params.object_store_name, params
          .object_store_manager_name, releaseDelay);

      LocalSchedulerLink slink = new DefaultLocalSchedulerClient(
          params.local_scheduler_name,
          WorkerContext.currentWorkerId(),
          UniqueID.nil,
          isWorker,
          0
      );

      init(slink, plink, funcMgr, pathConfig);

      // register
      registerWorker(isWorker, params.node_ip_address, params.object_store_name,
          params.object_store_manager_name, params.local_scheduler_name);
    } else {
      // register
      registerWorker(isWorker, params.node_ip_address, params.object_store_name,
          params.raylet_name);
    }

    RayLog.core.info("RayNativeRuntime start with "
        + "store " + params.object_store_name
        + ", manager " + params.object_store_manager_name
        + ", scheduler " + params.local_scheduler_name
    );
  }

  @Override
  public void cleanUp() {
    if (null != manager) {
      manager.cleanup(true);
    }
  }

  @Override
  public Object getLocalActor(UniqueID id) {
    if (actorId.equals(id)) {
      return actor;
    } else {
      return null;
    }
  }

  private void startOnebox(RayParameters params, PathConfig paths) throws Exception {
    params.cleanup = true;
    manager = new RunManager(params, paths, RayRuntime.configReader);
    manager.startRayHead();

    params.redis_address = manager.info().redisAddress;
    params.object_store_name = manager.info().localStores.get(0).storeName;
    params.object_store_manager_name = manager.info().localStores.get(0).managerName;
    params.local_scheduler_name = manager.info().localStores.get(0).schedulerName;
    //params.node_ip_address = NetworkUtil.getIpAddress();
  }

  private void initStateStore(String redisAddress, boolean useRaylet) throws Exception {
    kvStore = new RedisClient();
    kvStore.setAddr(redisAddress);
    stateStoreProxy = useRaylet ? new StateStoreProxyImpl(kvStore) 
                                : new RayletStateStoreProxyImpl(kvStore);
    //stateStoreProxy.setStore(kvStore);
    stateStoreProxy.initializeGlobalState();
  }

  private void registerWorker(boolean isWorker, String nodeIpAddress, String storeName,
<<<<<<< HEAD
                              String rayletName) {
    Map<String, String> workerInfo = new HashMap<>();
    String workerId = new String(WorkerContext.currentWorkerId().getBytes());
    if (!isWorker) {
      workerInfo.put("node_ip_address", nodeIpAddress);
      workerInfo.put("driver_id", workerId);
      workerInfo.put("start_time", String.valueOf(System.currentTimeMillis()));
      workerInfo.put("plasma_store_socket", storeName);
      workerInfo.put("raylet_socket", rayletName);
      workerInfo.put("name", System.getProperty("user.dir"));
      //TODO: worker.redis_client.hmset(b"Drivers:" + worker.workerId, driver_info)
      kvStore.hmset("Drivers:" + workerId, workerInfo);
    } else {
      workerInfo.put("node_ip_address", nodeIpAddress);
      workerInfo.put("plasma_store_socket", storeName);
      workerInfo.put("raylet_socket", rayletName);
      //TODO: b"Workers:" + worker.workerId,
      kvStore.hmset("Workers:" + workerId, workerInfo);
    }
  }

  private void registerWorker(boolean isWorker, String nodeIpAddress, String storeName,
                              String managerName, String schedulerName) {
=======
      String managerName, String schedulerName) {
>>>>>>> fa0ade2b
    Map<String, String> workerInfo = new HashMap<>();
    String workerId = new String(WorkerContext.currentWorkerId().getBytes());
    if (!isWorker) {
      workerInfo.put("node_ip_address", nodeIpAddress);
      workerInfo.put("driver_id", workerId);
      workerInfo.put("start_time", String.valueOf(System.currentTimeMillis()));
      workerInfo.put("plasma_store_socket", storeName);
      workerInfo.put("plasma_manager_socket", managerName);
      workerInfo.put("local_scheduler_socket", schedulerName);
      workerInfo.put("name", System.getProperty("user.dir"));
      //TODO: worker.redis_client.hmset(b"Drivers:" + worker.workerId, driver_info)
      kvStore.hmset("Drivers:" + workerId, workerInfo);
    } else {
      workerInfo.put("node_ip_address", nodeIpAddress);
      workerInfo.put("plasma_store_socket", storeName);
      workerInfo.put("plasma_manager_socket", managerName);
      workerInfo.put("local_scheduler_socket", schedulerName);
      //TODO: b"Workers:" + worker.workerId,
      kvStore.hmset("Workers:" + workerId, workerInfo);
    }
  }

  @SuppressWarnings("unchecked")
  @Override
  public <T> RayActor<T> create(Class<T> cls) {
    UniqueID createTaskId = UniqueIdHelper.nextTaskId(-1);
    UniqueID actorId = UniqueIdHelper.taskComputeReturnId(createTaskId, 0, false);
    RayActor<T> actor = new RayActor<>(actorId);
    UniqueID cursorId;

    RayFunc_2_1<byte[], String, byte[]> createActorLambda = RayNativeRuntime::createActorInActor;
    cursorId = worker.rpcCreateActor(
        createTaskId,
        actorId,
        RayFunc_2_1.class,
        createActorLambda,
        1,
        new Object[]{actorId.getBytes(), cls.getName()}
    ).getObjs()[0].getId();
    actor.setTaskCursor(cursorId);
    return actor;
  }

  @RayRemote
  public static byte[] createActorInActor(byte[] actorId, String className) {
    ((RayNativeRuntime) RayRuntime.getInstance()).localCreateActorInActor(actorId, className);
    return actorId;
  }

  public Object localCreateActorInActor(byte[] actorId, String className) {
    try {
      this.actorId = new UniqueID(actorId);
      Class<?> cls = Class.forName(className, true, Thread.currentThread().getContextClassLoader());

      Constructor<?>[] cts = cls.getConstructors();
      for (Constructor<?> ct : cts) {
        System.err.println(ct.getName() + ", param count = " + ct.getParameterCount());
      }

      actor = cls.getConstructor(new Class<?>[0]).newInstance();
      RayLog.core.info("create actor " + this.actorId + " inside actor ok");
      return actor;
    } catch (ClassNotFoundException | InstantiationException | IllegalAccessException
        | IllegalArgumentException | InvocationTargetException | NoSuchMethodException
        | SecurityException e) {
      e.printStackTrace();
      String log = "create actor " + this.actorId + " for " + className + "  failed, ex = " + e
          .getMessage();
      System.err.println(log);
      RayLog.core.error(log, e);
      throw new TaskExecutionException(log, e);
    }
  }
}<|MERGE_RESOLUTION|>--- conflicted
+++ resolved
@@ -171,7 +171,6 @@
   }
 
   private void registerWorker(boolean isWorker, String nodeIpAddress, String storeName,
-<<<<<<< HEAD
                               String rayletName) {
     Map<String, String> workerInfo = new HashMap<>();
     String workerId = new String(WorkerContext.currentWorkerId().getBytes());
@@ -195,9 +194,6 @@
 
   private void registerWorker(boolean isWorker, String nodeIpAddress, String storeName,
                               String managerName, String schedulerName) {
-=======
-      String managerName, String schedulerName) {
->>>>>>> fa0ade2b
     Map<String, String> workerInfo = new HashMap<>();
     String workerId = new String(WorkerContext.currentWorkerId().getBytes());
     if (!isWorker) {
