package org.ray.spi.impl;

import com.google.flatbuffers.FlatBufferBuilder;
import java.nio.ByteBuffer;
import java.nio.ByteOrder;
import java.util.ArrayList;
import java.util.List;
import org.ray.api.UniqueID;
import org.ray.core.RayRuntime;
import org.ray.spi.LocalSchedulerLink;
import org.ray.spi.model.FunctionArg;
import org.ray.spi.model.TaskSpec;
import org.ray.util.logger.RayLog;

/**
 * JNI-based local scheduler link provider.
 */
public class DefaultLocalSchedulerClient implements LocalSchedulerLink {

  private static ThreadLocal<ByteBuffer> _taskBuffer = ThreadLocal.withInitial(() -> {
    ByteBuffer bb = ByteBuffer
        .allocateDirect(RayRuntime.getParams().max_submit_task_buffer_size_bytes);
    bb.order(ByteOrder.LITTLE_ENDIAN);
    return bb;
  });
  private long client = 0;
  boolean useRaylet = false;

  public DefaultLocalSchedulerClient(String schedulerSockName, UniqueID clientId, UniqueID actorId,
<<<<<<< HEAD
                                     boolean isWorker, long numGpus, boolean useRaylet) {
    client = _init(schedulerSockName, clientId.getBytes(), actorId.getBytes(), isWorker,
        numGpus, useRaylet);
    this.useRaylet = useRaylet;
  }

  private static native long _init(String localSchedulerSocket, byte[] workerId, byte[] actorId,
                                   boolean isWorker, long numGpus, boolean useRaylet);
=======
                                     boolean isWorker, UniqueID driverId, long numGpus) {
    client = _init(schedulerSockName, clientId.getBytes(), actorId.getBytes(), isWorker,
        driverId.getBytes(), numGpus);
  }

  private static native long _init(String localSchedulerSocket, byte[] workerId, byte[] actorId,
                                   boolean isWorker, byte[] driverTaskId, long numGpus);
>>>>>>> ecc100cb

  private static native byte[] _computePutId(long client, byte[] taskId, int putIndex);

  private static native void _task_done(long client);

  private static native boolean[] _waitObject(long conn, byte[][] objectIds, 
       int numReturns, int timeout, boolean waitLocal);

  @Override
  public List<byte[]> wait(byte[][] objectIds, int timeoutMs, int numReturns) {
    assert (useRaylet == true);

    boolean[] readys = _waitObject(client, objectIds, numReturns, timeoutMs, false);

    List<byte[]> ret = new ArrayList<>();
    for (int i = 0; i < readys.length; i++) {
      if (readys[i]) {
        ret.add(objectIds[i]);
      }
    }

    assert (ret.size() == readys.length);
    return ret; 
  }


  @Override
  public void submitTask(TaskSpec task) {
    ByteBuffer info = taskSpec2Info(task);
    byte[] a = null;
    if (!task.actorId.isNil()) {
      a = task.cursorId.getBytes();
    }
    _submitTask(client, a, info, info.position(), info.remaining(), useRaylet);
  }

  @Override
  public TaskSpec getTaskTodo() {
    byte[] bytes = _getTaskTodo(client, useRaylet);
    assert (null != bytes);
    ByteBuffer bb = ByteBuffer.wrap(bytes);
    return taskInfo2Spec(bb);
  }

  @Override
  public void markTaskPutDependency(UniqueID taskId, UniqueID objectId) {
    _put_object(client, taskId.getBytes(), objectId.getBytes());
  }

  @Override
  public void reconstructObject(UniqueID objectId) {
    _reconstruct_object(client, objectId.getBytes());
  }

  @Override
  public void notifyUnblocked() {
    _notify_unblocked(client);
  }

  private static native void _notify_unblocked(long client);

  private static native void _reconstruct_object(long client, byte[] objectId);

  private static native void _put_object(long client, byte[] taskId, byte[] objectId);

  // return TaskInfo (in FlatBuffer)
  private static native byte[] _getTaskTodo(long client, boolean useRaylet);

  public static TaskSpec taskInfo2Spec(ByteBuffer bb) {
    bb.order(ByteOrder.LITTLE_ENDIAN);
    TaskInfo info = TaskInfo.getRootAsTaskInfo(bb);

    TaskSpec spec = new TaskSpec();
    spec.driverId = new UniqueID(info.driverIdAsByteBuffer());
    spec.taskId = new UniqueID(info.taskIdAsByteBuffer());
    spec.parentTaskId = new UniqueID(info.parentTaskIdAsByteBuffer());
    spec.parentCounter = info.parentCounter();
    spec.actorId = new UniqueID(info.actorIdAsByteBuffer());
    spec.actorCounter = info.actorCounter();
    spec.createActorId = new UniqueID(info.actorCreationIdAsByteBuffer());

    spec.functionId = new UniqueID(info.functionIdAsByteBuffer());

    List<FunctionArg> args = new ArrayList<>();
    for (int i = 0; i < info.argsLength(); i++) {
      FunctionArg darg = new FunctionArg();
      Arg sarg = info.args(i);

      int idCount = sarg.objectIdsLength();
      if (idCount > 0) {
        darg.ids = new ArrayList<>();
        for (int j = 0; j < idCount; j++) {
          ByteBuffer lbb = sarg.objectIdAsByteBuffer(j);
          assert (lbb != null && lbb.remaining() > 0);
          darg.ids.add(new UniqueID(lbb));
        }
      }

      ByteBuffer lbb = sarg.dataAsByteBuffer();
      if (lbb != null && lbb.remaining() > 0) {
        // TODO: how to avoid memory copy
        darg.data = new byte[lbb.remaining()];
        lbb.get(darg.data);
      }

      args.add(darg);
    }
    spec.args = args.toArray(new FunctionArg[0]);

    List<UniqueID> rids = new ArrayList<>();
    for (int i = 0; i < info.returnsLength(); i++) {
      ByteBuffer lbb = info.returnsAsByteBuffer(i);
      assert (lbb != null && lbb.remaining() > 0);
      rids.add(new UniqueID(lbb));
    }
    spec.returnIds = rids.toArray(new UniqueID[0]);

    return spec;
  }

  public static ByteBuffer taskSpec2Info(TaskSpec task) {
    ByteBuffer bb = _taskBuffer.get();
    bb.clear();

    FlatBufferBuilder fbb = new FlatBufferBuilder(bb);

    final int driverIdOffset = fbb.createString(task.driverId.toByteBuffer());
    final int taskIdOffset = fbb.createString(task.taskId.toByteBuffer());
    final int parentTaskIdOffset = fbb.createString(task.parentTaskId.toByteBuffer());
    final int parentCounter = task.parentCounter;
    final int actorCreateIdOffset = fbb.createString(task.createActorId.toByteBuffer());
    final int actorCreateDummyIdOffset = fbb.createString(UniqueID.nil.toByteBuffer());
    final int actorIdOffset = fbb.createString(task.actorId.toByteBuffer());
    final int actorHandleIdOffset = fbb.createString(task.actorHandleId.toByteBuffer());
    final int actorCounter = task.actorCounter;
    final int functionIdOffset = fbb.createString(task.functionId.toByteBuffer());

    // serialize args
    int[] argsOffsets = new int[task.args.length];
    for (int i = 0; i < argsOffsets.length; i++) {

      int objectIdOffset = 0;
      int dataOffset = 0;
      if (task.args[i].ids != null) {
        int idCount = task.args[i].ids.size();
        int[] idOffsets = new int[idCount];
        for (int k = 0; k < idCount; k++) {
          idOffsets[k] = fbb.createString(task.args[i].ids.get(k).toByteBuffer());
        }
        objectIdOffset = fbb.createVectorOfTables(idOffsets);
      } else {
        objectIdOffset = fbb.createVectorOfTables(new int[0]);
      }

      if (task.args[i].data != null) {
        dataOffset = fbb.createString(ByteBuffer.wrap(task.args[i].data));
      }

      argsOffsets[i] = Arg.createArg(fbb, objectIdOffset, dataOffset);
    }
    int argsOffset = fbb.createVectorOfTables(argsOffsets);

    // serialize returns
    int returnCount = task.returnIds.length;
    int[] returnsOffsets = new int[returnCount];
    for (int k = 0; k < returnCount; k++) {
      returnsOffsets[k] = fbb.createString(task.returnIds[k].toByteBuffer());
    }
    int returnsOffset = fbb.createVectorOfTables(returnsOffsets);

    // serialize required resources
    // The required_resources vector indicates the quantities of the different
    // resources required by this task. The index in this vector corresponds to
    // the resource type defined in the ResourceIndex enum. For example,

    int[]requiredResourcesOffsets = new int[1];
    for (int i = 0; i < requiredResourcesOffsets.length; i++) {
      int keyOffset = 0;
      keyOffset = fbb.createString(ByteBuffer.wrap("CPU".getBytes()));
      requiredResourcesOffsets[i] = ResourcePair.createResourcePair(fbb, keyOffset, 0.0);
    }
    int requiredResourcesOffset = fbb.createVectorOfTables(requiredResourcesOffsets);

    int root = TaskInfo.createTaskInfo(
        fbb, driverIdOffset, taskIdOffset,
        parentTaskIdOffset, parentCounter,
        actorCreateIdOffset, actorCreateDummyIdOffset,
        actorIdOffset, actorHandleIdOffset, actorCounter,
        false, functionIdOffset,
        argsOffset, returnsOffset, requiredResourcesOffset);

    fbb.finish(root);
    ByteBuffer buffer = fbb.dataBuffer();

    if (buffer.remaining() > RayRuntime.getParams().max_submit_task_buffer_size_bytes) {
      RayLog.core.error(
          "Allocated buffer is not enough to transfer the task specification: " + RayRuntime
              .getParams().max_submit_task_buffer_size_bytes + " vs " + buffer.remaining());
      assert (false);
    }

    return buffer;
  }

  // task -> TaskInfo (with FlatBuffer)
  protected static native void _submitTask(long client, byte[] cursorId, /*Direct*/ByteBuffer task,
                                         int pos, int sz, boolean useRaylet);

  public void destroy() {
    _destroy(client);
  }

  private static native void _destroy(long client);
}<|MERGE_RESOLUTION|>--- conflicted
+++ resolved
@@ -27,24 +27,14 @@
   boolean useRaylet = false;
 
   public DefaultLocalSchedulerClient(String schedulerSockName, UniqueID clientId, UniqueID actorId,
-<<<<<<< HEAD
-                                     boolean isWorker, long numGpus, boolean useRaylet) {
+                                     boolean isWorker, UniqueID driverId, long numGpus, boolean useRaylet) {
     client = _init(schedulerSockName, clientId.getBytes(), actorId.getBytes(), isWorker,
-        numGpus, useRaylet);
+        driverId.getBytes(), numGpus, useRaylet);
     this.useRaylet = useRaylet;
   }
 
   private static native long _init(String localSchedulerSocket, byte[] workerId, byte[] actorId,
-                                   boolean isWorker, long numGpus, boolean useRaylet);
-=======
-                                     boolean isWorker, UniqueID driverId, long numGpus) {
-    client = _init(schedulerSockName, clientId.getBytes(), actorId.getBytes(), isWorker,
-        driverId.getBytes(), numGpus);
-  }
-
-  private static native long _init(String localSchedulerSocket, byte[] workerId, byte[] actorId,
-                                   boolean isWorker, byte[] driverTaskId, long numGpus);
->>>>>>> ecc100cb
+                                   boolean isWorker, byte[] driverTaskId, long numGpus, boolean useRaylet);
 
   private static native byte[] _computePutId(long client, byte[] taskId, int putIndex);
 
@@ -69,7 +59,6 @@
     assert (ret.size() == readys.length);
     return ret; 
   }
-
 
   @Override
   public void submitTask(TaskSpec task) {
@@ -78,6 +67,7 @@
     if (!task.actorId.isNil()) {
       a = task.cursorId.getBytes();
     }
+
     _submitTask(client, a, info, info.position(), info.remaining(), useRaylet);
   }
 
@@ -95,8 +85,9 @@
   }
 
   @Override
-  public void reconstructObject(UniqueID objectId) {
-    _reconstruct_object(client, objectId.getBytes());
+  public void reconstructObject(UniqueID objectId, boolean fetchOnly) {
+    RayLog.core.info("reconstruct " + objectId.toString());
+    _reconstruct_object(client, objectId.getBytes(), fetchOnly);
   }
 
   @Override
@@ -106,7 +97,7 @@
 
   private static native void _notify_unblocked(long client);
 
-  private static native void _reconstruct_object(long client, byte[] objectId);
+  private static native void _reconstruct_object(long client, byte[] objectId, boolean fetchOnly);
 
   private static native void _put_object(long client, byte[] taskId, byte[] objectId);
 
