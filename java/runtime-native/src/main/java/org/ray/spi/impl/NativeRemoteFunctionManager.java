--- conflicted
+++ resolved
@@ -18,17 +18,11 @@
  */
 public class NativeRemoteFunctionManager implements RemoteFunctionManager {
 
-<<<<<<< HEAD
   private final ConcurrentHashMap<UniqueID, ClassLoader> loadedApps = new ConcurrentHashMap<>();
   private MessageDigest md;
   private final String appDir = System.getProperty("user.dir") + "/apps";
   private final KeyValueStoreLink kvStore;
-=======
-  private ConcurrentHashMap<UniqueID, LoadedFunctions> loadedApps = new ConcurrentHashMap<>();
-  private MessageDigest md;
-  private String appDir = System.getProperty("user.dir") + "/apps";
-  private KeyValueStoreLink kvStore;
->>>>>>> 1475600c
+
 
   public NativeRemoteFunctionManager(KeyValueStoreLink kvStore) throws NoSuchAlgorithmException {
     this.kvStore = kvStore;
@@ -48,26 +42,14 @@
     UniqueID resourceId = new UniqueID(digest);
 
     // TODO: resources must be saved in persistent store
-<<<<<<< HEAD
-    kvStore.Set(resourceId.getBytes(), resourceZip, null);
-=======
-    // instead of cache
-    //if (!Ray.exist(resourceId)) {
-    //Ray.put(resourceId, resourceZip);
     kvStore.set(resourceId.getBytes(), resourceZip, null);
-    //}
->>>>>>> 1475600c
+
     return resourceId;
   }
 
   @Override
   public byte[] getResource(UniqueID resourceId) {
-<<<<<<< HEAD
-    return kvStore.Get(resourceId.getBytes(), null);
-=======
     return kvStore.get(resourceId.getBytes(), null);
-    //return (byte[])Ray.get(resourceId);
->>>>>>> 1475600c
   }
 
   @Override
@@ -77,12 +59,7 @@
 
   @Override
   public void registerApp(UniqueID driverId, UniqueID resourceId) {
-<<<<<<< HEAD
-    kvStore.Set("App2ResMap", resourceId.toString(), driverId.toString());
-=======
-    //Ray.put(driverId, resourceId);
     kvStore.set("App2ResMap", resourceId.toString(), driverId.toString());
->>>>>>> 1475600c
   }
 
   @Override
@@ -112,17 +89,10 @@
   private ClassLoader initLoadedApps(UniqueID driverId) {
     try {
       RayLog.core.info("initLoadedApps" + driverId.toString());
-<<<<<<< HEAD
+
       ClassLoader cl = loadedApps.get(driverId);
       if (cl == null) {
-        UniqueID resId = new UniqueID(kvStore.Get("App2ResMap", driverId.toString()));
-=======
-      LoadedFunctions rf = loadedApps.get(driverId);
-      if (rf == null) {
         UniqueID resId = new UniqueID(kvStore.get("App2ResMap", driverId.toString()));
-        //UniqueID resId = Ray.get(driverId);
-
->>>>>>> 1475600c
         byte[] res = getResource(resId);
         if (res == null) {
           throw new RuntimeException("get resource null, the resId " + resId.toString());
@@ -158,8 +128,4 @@
       RayLog.rapp.error("unload function for " + driverId + " failed, ex = " + e.getMessage(), e);
     }
   }
-<<<<<<< HEAD
-
-=======
->>>>>>> 1475600c
 }