--- conflicted
+++ resolved
@@ -31,8 +31,6 @@
       //TODO NUM maybe equels to the thread num
       jedisPoolConfig.setMaxTotal(1);
       jedisPool = new JedisPool(jedisPoolConfig, ipPort[0], Integer.parseInt(ipPort[1]), 30000);
-
-      connect(redisAddress);
     }
   }
 
@@ -175,6 +173,13 @@
   }
 
   @Override
+  public Set<String> zrange(String key, long start, long end) {
+    try (Jedis jedis = jedisPool.getResource()) {
+      return jedis.zrange(key, start, end);
+    }
+  }
+
+  @Override
   public Long rpush(String key, String... strings) {
     try (Jedis jedis = jedisPool.getResource()) {
       return jedis.rpush(key, strings);
@@ -209,7 +214,6 @@
 
   @Override
   public byte[] sendCommand(String command, int commandType, byte[] objectId) {
-<<<<<<< HEAD
     if (handle == 0) {
       String[] ipPort = redisAddress.split(":");
       handle = connect(ipPort[0], Integer.parseInt(ipPort[1]));
@@ -221,13 +225,6 @@
 
   private static native void disconnect(int handle);
   
-  private static native byte[] execute_command(int handle, String command, int commandType, byte[] objectId);
-=======
-    return execute_command(command, commandType, objectId);
-  }
-  
-  private static native void connect(String redisAddress);
-  
-  private static native byte[] execute_command(String command, int commandType, byte[] objectId);
->>>>>>> 5f94b0ad
+  private static native byte[] execute_command(int handle, 
+      String command, int commandType, byte[] objectId);
 }