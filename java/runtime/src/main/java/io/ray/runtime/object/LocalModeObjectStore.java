--- conflicted
+++ resolved
@@ -100,15 +100,15 @@
   }
 
   @Override
-<<<<<<< HEAD
-  public Address getOwnerAddress(ObjectId id) {
-    return Address.getDefaultInstance();
-=======
   public void addLocalReference(UniqueId workerId, ObjectId objectId) {
   }
 
   @Override
   public void removeLocalReference(UniqueId workerId, ObjectId objectId) {
->>>>>>> d4541893
+  }
+
+  @Override
+  public Address getOwnerAddress(ObjectId id) {
+    return Address.getDefaultInstance();
   }
 }