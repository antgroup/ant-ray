package io.ray.runtime.object;

import com.google.protobuf.InvalidProtocolBufferException;
import io.ray.api.id.BaseId;
import io.ray.api.id.ObjectId;
import io.ray.api.id.UniqueId;
import io.ray.runtime.context.WorkerContext;
<<<<<<< HEAD
import io.ray.runtime.generated.Common.Address;
=======
import java.util.HashMap;
>>>>>>> d4541893
import java.util.List;
import java.util.Map;
import java.util.concurrent.locks.Lock;
import java.util.concurrent.locks.ReadWriteLock;
import java.util.stream.Collectors;
import org.slf4j.Logger;
import org.slf4j.LoggerFactory;

/**
 * Object store methods for cluster mode. This is a wrapper class for core worker object interface.
 */
public class NativeObjectStore extends ObjectStore {

  private static final Logger LOGGER = LoggerFactory.getLogger(NativeObjectStore.class);

  private final ReadWriteLock shutdownLock;

  public NativeObjectStore(WorkerContext workerContext, ReadWriteLock shutdownLock) {
    super(workerContext);
    this.shutdownLock = shutdownLock;
  }

  @Override
  public ObjectId putRaw(NativeRayObject obj) {
    return new ObjectId(nativePut(obj));
  }

  @Override
  public void putRaw(NativeRayObject obj, ObjectId objectId) {
    nativePut(objectId.getBytes(), obj);
  }

  @Override
  public List<NativeRayObject> getRaw(List<ObjectId> objectIds, long timeoutMs) {
    return nativeGet(toBinaryList(objectIds), timeoutMs);
  }

  @Override
  public List<Boolean> wait(List<ObjectId> objectIds, int numObjects, long timeoutMs) {
    return nativeWait(toBinaryList(objectIds), numObjects, timeoutMs);
  }

  @Override
  public void delete(List<ObjectId> objectIds, boolean localOnly, boolean deleteCreatingTasks) {
    nativeDelete(toBinaryList(objectIds), localOnly, deleteCreatingTasks);
  }

  @Override
<<<<<<< HEAD
  public Address getOwnerAddress(ObjectId id) {
    try {
      return Address.parseFrom(nativeGetOwnerAddress(id.getBytes()));
    } catch (InvalidProtocolBufferException e) {
      throw new RuntimeException(e);
    }
=======
  public void addLocalReference(UniqueId workerId, ObjectId objectId) {
    nativeAddLocalReference(workerId.getBytes(), objectId.getBytes());
  }

  @Override
  public void removeLocalReference(UniqueId workerId, ObjectId objectId) {
    Lock readLock = shutdownLock.readLock();
    readLock.lock();
    try {
      nativeRemoveLocalReference(workerId.getBytes(), objectId.getBytes());
    } finally {
      readLock.unlock();
    }
  }

  public Map<ObjectId, long[]> getAllReferenceCounts() {
    Map<ObjectId, long[]> referenceCounts = new HashMap<>();
    for (Map.Entry<byte[], long[]> entry :
        nativeGetAllReferenceCounts().entrySet()) {
      referenceCounts.put(new ObjectId(entry.getKey()), entry.getValue());
    }
    return referenceCounts;
>>>>>>> d4541893
  }

  private static List<byte[]> toBinaryList(List<ObjectId> ids) {
    return ids.stream().map(BaseId::getBytes).collect(Collectors.toList());
  }

  private static native byte[] nativePut(NativeRayObject obj);

  private static native void nativePut(byte[] objectId, NativeRayObject obj);

  private static native List<NativeRayObject> nativeGet(List<byte[]> ids, long timeoutMs);

  private static native List<Boolean> nativeWait(List<byte[]> objectIds, int numObjects,
      long timeoutMs);

  private static native void nativeDelete(List<byte[]> objectIds, boolean localOnly,
      boolean deleteCreatingTasks);

<<<<<<< HEAD
  private static native byte[] nativeGetOwnerAddress(byte[] objectId);
=======
  private static native void nativeAddLocalReference(byte[] workerId, byte[] objectId);

  private static native void nativeRemoveLocalReference(byte[] workerId, byte[] objectId);

  private static native Map<byte[], long[]> nativeGetAllReferenceCounts();
>>>>>>> d4541893
}<|MERGE_RESOLUTION|>--- conflicted
+++ resolved
@@ -5,11 +5,8 @@
 import io.ray.api.id.ObjectId;
 import io.ray.api.id.UniqueId;
 import io.ray.runtime.context.WorkerContext;
-<<<<<<< HEAD
 import io.ray.runtime.generated.Common.Address;
-=======
 import java.util.HashMap;
->>>>>>> d4541893
 import java.util.List;
 import java.util.Map;
 import java.util.concurrent.locks.Lock;
@@ -58,14 +55,6 @@
   }
 
   @Override
-<<<<<<< HEAD
-  public Address getOwnerAddress(ObjectId id) {
-    try {
-      return Address.parseFrom(nativeGetOwnerAddress(id.getBytes()));
-    } catch (InvalidProtocolBufferException e) {
-      throw new RuntimeException(e);
-    }
-=======
   public void addLocalReference(UniqueId workerId, ObjectId objectId) {
     nativeAddLocalReference(workerId.getBytes(), objectId.getBytes());
   }
@@ -88,7 +77,15 @@
       referenceCounts.put(new ObjectId(entry.getKey()), entry.getValue());
     }
     return referenceCounts;
->>>>>>> d4541893
+  }
+
+  @Override
+  public Address getOwnerAddress(ObjectId id) {
+    try {
+      return Address.parseFrom(nativeGetOwnerAddress(id.getBytes()));
+    } catch (InvalidProtocolBufferException e) {
+      throw new RuntimeException(e);
+    }
   }
 
   private static List<byte[]> toBinaryList(List<ObjectId> ids) {
@@ -107,13 +104,11 @@
   private static native void nativeDelete(List<byte[]> objectIds, boolean localOnly,
       boolean deleteCreatingTasks);
 
-<<<<<<< HEAD
-  private static native byte[] nativeGetOwnerAddress(byte[] objectId);
-=======
   private static native void nativeAddLocalReference(byte[] workerId, byte[] objectId);
 
   private static native void nativeRemoveLocalReference(byte[] workerId, byte[] objectId);
 
   private static native Map<byte[], long[]> nativeGetAllReferenceCounts();
->>>>>>> d4541893
+
+  private static native byte[] nativeGetOwnerAddress(byte[] objectId);
 }