package io.ray.runtime.object;

import com.google.common.base.Preconditions;
import io.ray.api.ObjectRef;
import io.ray.api.WaitResult;
import io.ray.api.id.ObjectId;
import io.ray.api.id.UniqueId;
import io.ray.runtime.context.WorkerContext;
import io.ray.runtime.exception.RayException;
import io.ray.runtime.generated.Common.Address;
import java.util.ArrayList;
import java.util.Collections;
import java.util.List;
import java.util.Objects;
import java.util.stream.Collectors;

/**
 * A class that is used to put/get objects to/from the object store.
 */
public abstract class ObjectStore {

  private final WorkerContext workerContext;

  public ObjectStore(WorkerContext workerContext) {
    this.workerContext = workerContext;
  }

  /**
   * Put a raw object into object store.
   *
   * @param obj The ray object.
   * @return Generated ID of the object.
   */
  public abstract ObjectId putRaw(NativeRayObject obj);

  /**
   * Put a raw object with specified ID into object store.
   *
   * @param obj The ray object.
   * @param objectId Object ID specified by user.
   */
  public abstract void putRaw(NativeRayObject obj, ObjectId objectId);

  /**
   * Serialize and put an object to the object store.
   *
   * @param object The object to put.
   * @return Id of the object.
   */
  public ObjectId put(Object object) {
    if (object instanceof NativeRayObject) {
      throw new IllegalArgumentException(
          "Trying to put a NativeRayObject. Please use putRaw instead.");
    }
    return putRaw(ObjectSerializer.serialize(object));
  }

  /**
   * Serialize and put an object to the object store, with the given object id.
   *
   * This method is only used for testing.
   *
   * @param object The object to put.
   * @param objectId Object id.
   */
  public void put(Object object, ObjectId objectId) {
    if (object instanceof NativeRayObject) {
      throw new IllegalArgumentException(
          "Trying to put a NativeRayObject. Please use putRaw instead.");
    }
    putRaw(ObjectSerializer.serialize(object), objectId);
  }

  /**
   * Get a list of raw objects from the object store.
   *
   * @param objectIds IDs of the objects to get.
   * @param timeoutMs Timeout in milliseconds, wait infinitely if it's negative.
   * @return Result list of objects data.
   */
  public abstract List<NativeRayObject> getRaw(List<ObjectId> objectIds, long timeoutMs);

  /**
   * Get a list of objects from the object store.
   *
   * @param ids List of the object ids.
   * @param <T> Type of these objects.
   * @return A list of GetResult objects.
   */
  @SuppressWarnings("unchecked")
  public <T> List<T> get(List<ObjectId> ids, Class<?> elementType) {
    // Pass -1 as timeout to wait until all objects are available in object store.
    List<NativeRayObject> dataAndMetaList = getRaw(ids, -1);

    List<T> results = new ArrayList<>();
    for (int i = 0; i < dataAndMetaList.size(); i++) {
      NativeRayObject dataAndMeta = dataAndMetaList.get(i);
      Object object = null;
      if (dataAndMeta != null) {
        try {
          ObjectSerializer.setOuterObjectId(ids.get(i));
          object = ObjectSerializer
            .deserialize(dataAndMeta, ids.get(i), elementType);
        } finally {
          ObjectSerializer.resetOuterObjectId();
        }
      }
      if (object instanceof RayException) {
        // If the object is a `RayException`, it means that an error occurred during task
        // execution.
        throw (RayException) object;
      }
      results.add((T) object);
    }
    // This check must be placed after the throw exception statement.
    // Because if there was any exception, The get operation would return early
    // and wouldn't wait until all objects exist.
    Preconditions.checkState(dataAndMetaList.stream().allMatch(Objects::nonNull));
    return results;
  }

  /**
   * Wait for a list of objects to appear in the object store.
   *
   * @param objectIds IDs of the objects to wait for.
   * @param numObjects Number of objects that should appear.
   * @param timeoutMs Timeout in milliseconds, wait infinitely if it's negative.
   * @return A bitset that indicates each object has appeared or not.
   */
  public abstract List<Boolean> wait(List<ObjectId> objectIds, int numObjects, long timeoutMs);

  /**
   * Wait for a list of RayObjects to be locally available, until specified number of objects are
   * ready, or specified timeout has passed.
   *
   * @param waitList A list of object references to wait for.
   * @param numReturns The number of objects that should be returned.
   * @param timeoutMs The maximum time in milliseconds to wait before returning.
   * @return Two lists, one containing locally available objects, one containing the rest.
   */
  public <T> WaitResult<T> wait(List<ObjectRef<T>> waitList, int numReturns, int timeoutMs) {
    Preconditions.checkNotNull(waitList);
    if (waitList.isEmpty()) {
      return new WaitResult<>(Collections.emptyList(), Collections.emptyList());
    }

    List<ObjectId> ids = waitList.stream().map(ref -> ((ObjectRefImpl<?>) ref).getId())
        .collect(Collectors.toList());

    List<Boolean> ready = wait(ids, numReturns, timeoutMs);
    List<ObjectRef<T>> readyList = new ArrayList<>();
    List<ObjectRef<T>> unreadyList = new ArrayList<>();

    for (int i = 0; i < ready.size(); i++) {
      if (ready.get(i)) {
        readyList.add(waitList.get(i));
      } else {
        unreadyList.add(waitList.get(i));
      }
    }

    return new WaitResult<>(readyList, unreadyList);
  }

  /**
   * Delete a list of objects from the object store.
   *
   * @param objectIds IDs of the objects to delete.
   * @param localOnly Whether only delete the objects in local node, or all nodes in the cluster.
   * @param deleteCreatingTasks Whether also delete the tasks that created these objects.
   */
  public abstract void delete(List<ObjectId> objectIds, boolean localOnly,
      boolean deleteCreatingTasks);

  /**
   * Increase the local reference count for this object ID.
   *
   * @param workerId The ID of the worker to increase on.
   * @param objectId The object ID to increase the reference count for.
   */
  public abstract void addLocalReference(UniqueId workerId, ObjectId objectId);

  /**
   * Decrease the reference count for this object ID.
   *
   * @param workerId The ID of the worker to decrease on.
   * @param objectId The object ID to decrease the reference count for.
   */
  public abstract void removeLocalReference(UniqueId workerId, ObjectId objectId);

<<<<<<< HEAD
  public abstract Address getOwnerAddress(ObjectId id);
=======
  /**
   * Promote the given object to the underlying object store, and get the ownership info.
   *
   * @param objectId The ID of the object to promote
   * @return the serialized ownership address
   */
  public abstract byte[] promoteAndGetOwnershipInfo(ObjectId objectId);

  /**
   * Add a reference to an ObjectID that will deserialized. This will also start the process to
   * resolve the future. Specifically, we will periodically contact the owner, until we learn that
   * the object has been created or the owner is no longer reachable. This will then unblock any
   * Gets or submissions of tasks dependent on the object.
   *
   * @param objectId The object ID to deserialize.
   * @param outerObjectId The object ID that contained objectId, if any. This may be nil if the
   *                      object ID was inlined directly in a task spec or if it was passed
   *                      out-of-band by the application (deserialized from a byte string).
   * @param ownerAddress The address of the object's owner.
   */
  public abstract void registerOwnershipInfoAndResolveFuture(ObjectId objectId,
      ObjectId outerObjectId, byte[] ownerAddress);
>>>>>>> abd1eed3
}<|MERGE_RESOLUTION|>--- conflicted
+++ resolved
@@ -188,9 +188,8 @@
    */
   public abstract void removeLocalReference(UniqueId workerId, ObjectId objectId);
 
-<<<<<<< HEAD
   public abstract Address getOwnerAddress(ObjectId id);
-=======
+
   /**
    * Promote the given object to the underlying object store, and get the ownership info.
    *
@@ -213,5 +212,4 @@
    */
   public abstract void registerOwnershipInfoAndResolveFuture(ObjectId objectId,
       ObjectId outerObjectId, byte[] ownerAddress);
->>>>>>> abd1eed3
 }