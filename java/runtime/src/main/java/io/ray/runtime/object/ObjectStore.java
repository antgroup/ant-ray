--- conflicted
+++ resolved
@@ -168,9 +168,6 @@
   public abstract void delete(List<ObjectId> objectIds, boolean localOnly,
       boolean deleteCreatingTasks);
 
-<<<<<<< HEAD
-  public abstract Address getOwnerAddress(ObjectId id);
-=======
   /**
    * Increase the local reference count for this object ID.
    * @param workerId The ID of the worker to increase on.
@@ -184,5 +181,6 @@
    * @param objectId The object ID to decrease the reference count for.
    */
   public abstract void removeLocalReference(UniqueId workerId, ObjectId objectId);
->>>>>>> d4541893
+
+  public abstract Address getOwnerAddress(ObjectId id);
 }