package io.ray.serve;

import com.google.common.base.Preconditions;
import io.ray.api.BaseActorHandle;
import io.ray.api.Ray;
import io.ray.runtime.serializer.MessagePackSerializer;
import io.ray.serve.api.Serve;
<<<<<<< HEAD
=======
import io.ray.serve.generated.BackendConfig;
import io.ray.serve.generated.DeploymentVersion;
>>>>>>> 7a2e9e00
import io.ray.serve.generated.RequestMetadata;
import io.ray.serve.util.LogUtil;
import io.ray.serve.util.ReflectUtil;
import io.ray.serve.util.ServeProtoUtil;
import java.io.IOException;
import java.util.Map;
import java.util.Optional;
import org.apache.commons.lang3.StringUtils;
import org.slf4j.Logger;
import org.slf4j.LoggerFactory;

/** Replica class wrapping the provided class. Note that Java function is not supported now. */
public class RayServeWrappedReplica implements RayServeReplica {

  private static final Logger LOGGER = LoggerFactory.getLogger(RayServeReplicaImpl.class);

  private DeploymentInfo deploymentInfo;

  private RayServeReplicaImpl backend;

  public RayServeWrappedReplica(
      String backendTag,
      String replicaTag,
      String backendDef,
      byte[] initArgsbytes,
      byte[] backendConfigBytes,
<<<<<<< HEAD
      byte[] backendVersionBytes,
      String controllerName) {
=======
      byte[] deploymentVersionBytes,
      String controllerName)
      throws ClassNotFoundException, NoSuchMethodException, InstantiationException,
          IllegalAccessException, IllegalArgumentException, InvocationTargetException, IOException {
>>>>>>> 7a2e9e00

    // Parse BackendConfig.
    BackendConfig backendConfig = ServeProtoUtil.parseBackendConfig(backendConfigBytes);

    // Parse init args.
<<<<<<< HEAD
    Object[] initArgs = null;
    try {
      initArgs = parseInitArgs(initArgsbytes, backendConfig);
    } catch (IOException e) {
      String errMsg =
          LogUtil.format(
              "Failed to initialize replica {} of deployment {}",
              replicaTag,
              deploymentInfo.getName());
      LOGGER.error(errMsg, e);
      throw new RayServeException(errMsg, e);
    }

    // Init replica.
    init(
        new DeploymentInfo()
            .setName(backendTag)
            .setBackendConfig(backendConfig)
            .setBackendVersion(ServeProtoUtil.parseBackendVersion(backendVersionBytes))
            .setBackendDef(backendDef)
            .setInitArgs(initArgs),
        replicaTag,
        controllerName,
        null);
  }

  public RayServeWrappedReplica(
      DeploymentInfo deploymentInfo,
      String replicaTag,
      String controllerName,
      RayServeConfig rayServeConfig) {
    init(deploymentInfo, replicaTag, controllerName, rayServeConfig);
  }

  @SuppressWarnings("rawtypes")
  private void init(
      DeploymentInfo deploymentInfo,
      String replicaTag,
      String controllerName,
      RayServeConfig rayServeConfig) {
    try {
      // Set the controller name so that Serve.connect() in the user's backend code will connect to
      // the instance that this backend is running in.
      Serve.setInternalReplicaContext(deploymentInfo.getName(), replicaTag, controllerName, null);
      Serve.getReplicaContext().setRayServeConfig(rayServeConfig);

      // Instantiate the object defined by backendDef.
      Class backendClass = Class.forName(deploymentInfo.getBackendDef());
      Object callable =
          ReflectUtil.getConstructor(backendClass, deploymentInfo.getInitArgs())
              .newInstance(deploymentInfo.getInitArgs());
      Serve.getReplicaContext().setServableObject(callable);

      // Get the controller by controllerName.
      Preconditions.checkArgument(
          StringUtils.isNotBlank(controllerName), "Must provide a valid controllerName");
      Optional<BaseActorHandle> optional = Ray.getActor(controllerName);
      Preconditions.checkState(optional.isPresent(), "Controller does not exist");

      // Enable metrics.
      enableMetrics(deploymentInfo.getConfig());

      // Construct worker replica.
      this.backend =
          new RayServeReplicaImpl(
              callable,
              deploymentInfo.getBackendConfig(),
              deploymentInfo.getBackendVersion(),
              optional.get());
      this.deploymentInfo = deploymentInfo;
    } catch (Throwable e) {
      String errMsg =
          LogUtil.format(
              "Failed to initialize replica {} of deployment {}",
              replicaTag,
              deploymentInfo.getName());
      LOGGER.error(errMsg, e);
      throw new RayServeException(errMsg, e);
    }
  }

  private void enableMetrics(Map<String, String> config) {
    Optional.ofNullable(config)
        .map(conf -> conf.get(RayServeConfig.METRICS_ENABLED))
        .ifPresent(
            enabled -> {
              if (Boolean.valueOf(enabled)) {
                RayServeMetrics.enable();
              } else {
                RayServeMetrics.disable();
              }
            });
=======
    Object[] initArgs = parseInitArgs(initArgsbytes, backendConfig);

    // Instantiate the object defined by backendDef.
    Class backendClass = Class.forName(backendDef);
    Object callable = ReflectUtil.getConstructor(backendClass, initArgs).newInstance(initArgs);

    // Get the controller by controllerName.
    Preconditions.checkArgument(
        StringUtils.isNotBlank(controllerName), "Must provide a valid controllerName");
    Optional<BaseActorHandle> optional = Ray.getActor(controllerName);
    Preconditions.checkState(optional.isPresent(), "Controller does not exist");

    // Set the controller name so that Serve.connect() in the user's backend code will connect to
    // the instance that this backend is running in.
    Serve.setInternalReplicaContext(backendTag, replicaTag, controllerName, callable);

    // Construct worker replica.
    backend =
        new RayServeReplica(
            callable,
            backendConfig,
            ServeProtoUtil.parseDeploymentVersion(deploymentVersionBytes),
            optional.get());
  }

  public RayServeWrappedReplica(
      String backendTag, String replicaTag, DeploymentInfo deploymentInfo, String controllerName)
      throws ClassNotFoundException, NoSuchMethodException, InstantiationException,
          IllegalAccessException, IllegalArgumentException, InvocationTargetException, IOException {
    this(
        backendTag,
        replicaTag,
        deploymentInfo.getReplicaConfig().getBackendDef(),
        deploymentInfo.getReplicaConfig().getInitArgs(),
        deploymentInfo.getBackendConfig(),
        deploymentInfo.getDeploymentVersion(),
        controllerName);
>>>>>>> 7a2e9e00
  }

  private Object[] parseInitArgs(byte[] initArgsbytes, BackendConfig backendConfig)
      throws IOException {

    if (initArgsbytes == null || initArgsbytes.length == 0) {
      return new Object[0];
    }

    if (backendConfig.isCrossLanguage()) {
      // For other language like Python API, not support Array type.
      return new Object[] {MessagePackSerializer.decode(initArgsbytes, Object.class)};
    } else {
      // If the construction request is from Java API, deserialize initArgsbytes to Object[]
      // directly.
      return MessagePackSerializer.decode(initArgsbytes, Object[].class);
    }
  }

  /**
   * The entry method to process the request.
   *
   * @param requestMetadata the real type is byte[] if this invocation is cross-language. Otherwise,
   *     the real type is {@link io.ray.serve.generated.RequestMetadata}.
   * @param requestArgs The input parameters of the specified method of the object defined by
   *     backendDef. The real type is serialized {@link io.ray.serve.generated.RequestWrapper} if
   *     this invocation is cross-language. Otherwise, the real type is Object[].
   * @return the result of request being processed
   */
  @Override
  public Object handleRequest(Object requestMetadata, Object requestArgs) {
    boolean isCrossLanguage = requestMetadata instanceof byte[];
    return backend.handleRequest(
        isCrossLanguage
            ? ServeProtoUtil.parseRequestMetadata((byte[]) requestMetadata)
            : (RequestMetadata) requestMetadata,
        isCrossLanguage ? ServeProtoUtil.parseRequestWrapper((byte[]) requestArgs) : requestArgs);
  }

  /**
   * Check if the actor is healthy.
   *
   * @return true if the actor is health, or return false.
   */
  @Override
  public boolean checkHealth() {
    return backend.checkHealth();
  }

  /**
   * Wait until there is no request in processing. It is used for stopping replica gracefully.
   *
   * @return true if it is ready for shutdown.
   */
  @Override
  public boolean prepareForShutdown() {
    return backend.prepareForShutdown();
  }

<<<<<<< HEAD
  /**
   * Reconfigure user's configuration in the callable object through its reconfigure method.
   *
   * @param userConfig new user's configuration
   * @return BackendVersion. If the current invocation is crossing language, the BackendVersion is
   *     serialized to protobuf byte[].
   */
  @Override
  public Object reconfigure(Object userConfig) {
    BackendVersion backendVersion =
        backend.reconfigure(
            deploymentInfo.getBackendConfig().isCrossLanguage() && userConfig != null
                ? MessagePackSerializer.decode((byte[]) userConfig, Object.class)
                : userConfig);
    return deploymentInfo.getBackendConfig().isCrossLanguage()
        ? ServeProtoUtil.toProtobuf(backendVersion).toByteArray()
        : backendVersion;
  }

  public Object getVersion() {
    BackendVersion backendVersion = backend.getVersion();
    return deploymentInfo.getBackendConfig().isCrossLanguage()
        ? ServeProtoUtil.toProtobuf(backendVersion).toByteArray()
        : backendVersion;
=======
  public byte[] reconfigure(Object userConfig) {
    DeploymentVersion deploymentVersion = backend.reconfigure(userConfig);
    return deploymentVersion.toByteArray();
>>>>>>> 7a2e9e00
  }

  public Object getCallable() {
    return backend.getCallable();
  }
}<|MERGE_RESOLUTION|>--- conflicted
+++ resolved
@@ -5,11 +5,6 @@
 import io.ray.api.Ray;
 import io.ray.runtime.serializer.MessagePackSerializer;
 import io.ray.serve.api.Serve;
-<<<<<<< HEAD
-=======
-import io.ray.serve.generated.BackendConfig;
-import io.ray.serve.generated.DeploymentVersion;
->>>>>>> 7a2e9e00
 import io.ray.serve.generated.RequestMetadata;
 import io.ray.serve.util.LogUtil;
 import io.ray.serve.util.ReflectUtil;
@@ -36,21 +31,13 @@
       String backendDef,
       byte[] initArgsbytes,
       byte[] backendConfigBytes,
-<<<<<<< HEAD
-      byte[] backendVersionBytes,
+      byte[] deploymentVersionBytes,
       String controllerName) {
-=======
-      byte[] deploymentVersionBytes,
-      String controllerName)
-      throws ClassNotFoundException, NoSuchMethodException, InstantiationException,
-          IllegalAccessException, IllegalArgumentException, InvocationTargetException, IOException {
->>>>>>> 7a2e9e00
 
     // Parse BackendConfig.
     BackendConfig backendConfig = ServeProtoUtil.parseBackendConfig(backendConfigBytes);
 
     // Parse init args.
-<<<<<<< HEAD
     Object[] initArgs = null;
     try {
       initArgs = parseInitArgs(initArgsbytes, backendConfig);
@@ -69,7 +56,7 @@
         new DeploymentInfo()
             .setName(backendTag)
             .setBackendConfig(backendConfig)
-            .setBackendVersion(ServeProtoUtil.parseBackendVersion(backendVersionBytes))
+            .setDeploymentVersion(ServeProtoUtil.parseDeploymentVersion(deploymentVersionBytes))
             .setBackendDef(backendDef)
             .setInitArgs(initArgs),
         replicaTag,
@@ -118,7 +105,7 @@
           new RayServeReplicaImpl(
               callable,
               deploymentInfo.getBackendConfig(),
-              deploymentInfo.getBackendVersion(),
+              deploymentInfo.getDeploymentVersion(),
               optional.get());
       this.deploymentInfo = deploymentInfo;
     } catch (Throwable e) {
@@ -143,45 +130,6 @@
                 RayServeMetrics.disable();
               }
             });
-=======
-    Object[] initArgs = parseInitArgs(initArgsbytes, backendConfig);
-
-    // Instantiate the object defined by backendDef.
-    Class backendClass = Class.forName(backendDef);
-    Object callable = ReflectUtil.getConstructor(backendClass, initArgs).newInstance(initArgs);
-
-    // Get the controller by controllerName.
-    Preconditions.checkArgument(
-        StringUtils.isNotBlank(controllerName), "Must provide a valid controllerName");
-    Optional<BaseActorHandle> optional = Ray.getActor(controllerName);
-    Preconditions.checkState(optional.isPresent(), "Controller does not exist");
-
-    // Set the controller name so that Serve.connect() in the user's backend code will connect to
-    // the instance that this backend is running in.
-    Serve.setInternalReplicaContext(backendTag, replicaTag, controllerName, callable);
-
-    // Construct worker replica.
-    backend =
-        new RayServeReplica(
-            callable,
-            backendConfig,
-            ServeProtoUtil.parseDeploymentVersion(deploymentVersionBytes),
-            optional.get());
-  }
-
-  public RayServeWrappedReplica(
-      String backendTag, String replicaTag, DeploymentInfo deploymentInfo, String controllerName)
-      throws ClassNotFoundException, NoSuchMethodException, InstantiationException,
-          IllegalAccessException, IllegalArgumentException, InvocationTargetException, IOException {
-    this(
-        backendTag,
-        replicaTag,
-        deploymentInfo.getReplicaConfig().getBackendDef(),
-        deploymentInfo.getReplicaConfig().getInitArgs(),
-        deploymentInfo.getBackendConfig(),
-        deploymentInfo.getDeploymentVersion(),
-        controllerName);
->>>>>>> 7a2e9e00
   }
 
   private Object[] parseInitArgs(byte[] initArgsbytes, BackendConfig backendConfig)
@@ -241,36 +189,30 @@
     return backend.prepareForShutdown();
   }
 
-<<<<<<< HEAD
   /**
    * Reconfigure user's configuration in the callable object through its reconfigure method.
    *
    * @param userConfig new user's configuration
-   * @return BackendVersion. If the current invocation is crossing language, the BackendVersion is
-   *     serialized to protobuf byte[].
+   * @return DeploymentVersion. If the current invocation is crossing language, the
+   *     DeploymentVersion is serialized to protobuf byte[].
    */
   @Override
   public Object reconfigure(Object userConfig) {
-    BackendVersion backendVersion =
+    DeploymentVersion deploymentVersion =
         backend.reconfigure(
             deploymentInfo.getBackendConfig().isCrossLanguage() && userConfig != null
                 ? MessagePackSerializer.decode((byte[]) userConfig, Object.class)
                 : userConfig);
     return deploymentInfo.getBackendConfig().isCrossLanguage()
-        ? ServeProtoUtil.toProtobuf(backendVersion).toByteArray()
-        : backendVersion;
+        ? ServeProtoUtil.toProtobuf(deploymentVersion).toByteArray()
+        : deploymentVersion;
   }
 
   public Object getVersion() {
-    BackendVersion backendVersion = backend.getVersion();
+    DeploymentVersion deploymentVersion = backend.getVersion();
     return deploymentInfo.getBackendConfig().isCrossLanguage()
-        ? ServeProtoUtil.toProtobuf(backendVersion).toByteArray()
-        : backendVersion;
-=======
-  public byte[] reconfigure(Object userConfig) {
-    DeploymentVersion deploymentVersion = backend.reconfigure(userConfig);
-    return deploymentVersion.toByteArray();
->>>>>>> 7a2e9e00
+        ? ServeProtoUtil.toProtobuf(deploymentVersion).toByteArray()
+        : deploymentVersion;
   }
 
   public Object getCallable() {
