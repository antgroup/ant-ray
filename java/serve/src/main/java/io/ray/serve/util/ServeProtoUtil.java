package io.ray.serve.util;

import com.google.common.collect.Lists;
import com.google.gson.Gson;
import com.google.protobuf.ByteString;
import com.google.protobuf.InvalidProtocolBufferException;
import io.ray.runtime.serializer.MessagePackSerializer;
import io.ray.serve.BackendConfig;
import io.ray.serve.Constants;
import io.ray.serve.DeploymentVersion;
import io.ray.serve.RayServeException;
<<<<<<< HEAD
import io.ray.serve.generated.BackendLanguage;
=======
import io.ray.serve.generated.DeploymentConfig;
import io.ray.serve.generated.DeploymentLanguage;
import io.ray.serve.generated.DeploymentVersion;
>>>>>>> da689484
import io.ray.serve.generated.EndpointInfo;
import io.ray.serve.generated.EndpointSet;
import io.ray.serve.generated.LongPollResult;
import io.ray.serve.generated.RequestMetadata;
import io.ray.serve.generated.RequestWrapper;
import io.ray.serve.generated.UpdatedObject;
import io.ray.serve.poll.KeyType;
import java.util.HashMap;
import java.util.Map;
import org.apache.commons.lang3.StringUtils;

public class ServeProtoUtil {

  private static final Gson GSON = new Gson();

  public static DeploymentConfig parseDeploymentConfig(byte[] deploymentConfigBytes) {

<<<<<<< HEAD
    BackendConfig backendConfig = new BackendConfig();
    if (backendConfigBytes == null) {
      return backendConfig;
=======
    // Get a builder from DeploymentConfig(bytes) or create a new one.
    DeploymentConfig.Builder builder = null;
    if (deploymentConfigBytes == null) {
      builder = DeploymentConfig.newBuilder();
    } else {
      DeploymentConfig deploymentConfig = null;
      try {
        deploymentConfig = DeploymentConfig.parseFrom(deploymentConfigBytes);
      } catch (InvalidProtocolBufferException e) {
        throw new RayServeException("Failed to parse DeploymentConfig from protobuf bytes.", e);
      }
      if (deploymentConfig == null) {
        builder = DeploymentConfig.newBuilder();
      } else {
        builder = DeploymentConfig.newBuilder(deploymentConfig);
      }
>>>>>>> da689484
    }

    io.ray.serve.generated.BackendConfig pbBackendConfig = null;
    try {
      pbBackendConfig = io.ray.serve.generated.BackendConfig.parseFrom(backendConfigBytes);
    } catch (InvalidProtocolBufferException e) {
      throw new RayServeException("Failed to parse BackendConfig from protobuf bytes.", e);
    }

    if (pbBackendConfig == null) {
      return backendConfig;
    }

    if (pbBackendConfig.getNumReplicas() != 0) {
      backendConfig.setNumReplicas(pbBackendConfig.getNumReplicas());
    }
    if (pbBackendConfig.getMaxConcurrentQueries() != 0) {
      backendConfig.setMaxConcurrentQueries(pbBackendConfig.getMaxConcurrentQueries());
    }
<<<<<<< HEAD
    if (pbBackendConfig.getGracefulShutdownWaitLoopS() != 0) {
      backendConfig.setGracefulShutdownWaitLoopS(pbBackendConfig.getGracefulShutdownWaitLoopS());
    }
    if (pbBackendConfig.getGracefulShutdownTimeoutS() != 0) {
      backendConfig.setGracefulShutdownTimeoutS(pbBackendConfig.getGracefulShutdownTimeoutS());
    }
    backendConfig.setCrossLanguage(pbBackendConfig.getIsCrossLanguage());
    if (pbBackendConfig.getBackendLanguage() == BackendLanguage.UNRECOGNIZED) {
      throw new RayServeException(
          LogUtil.format(
              "Unrecognized backend language {}. Backend language must be in {}.",
              pbBackendConfig.getBackendLanguageValue(),
              Lists.newArrayList(BackendLanguage.values())));
    }
    backendConfig.setBackendLanguage(pbBackendConfig.getBackendLanguageValue());
    if (pbBackendConfig.getUserConfig() != null && pbBackendConfig.getUserConfig().size() != 0) {
      backendConfig.setUserConfig(
          MessagePackSerializer.decode(
              pbBackendConfig.getUserConfig().toByteArray(), Object.class));
    }
    return backendConfig;
=======

    if (builder.getDeploymentLanguage() == DeploymentLanguage.UNRECOGNIZED) {
      throw new RayServeException(
          LogUtil.format(
              "Unrecognized backend language {}. Backend language must be in {}.",
              builder.getDeploymentLanguageValue(),
              Lists.newArrayList(DeploymentLanguage.values())));
    }

    return builder.build();
  }

  public static Object parseUserConfig(DeploymentConfig deploymentConfig) {
    if (deploymentConfig.getUserConfig() == null || deploymentConfig.getUserConfig().size() == 0) {
      return null;
    }
    return MessagePackSerializer.decode(
        deploymentConfig.getUserConfig().toByteArray(), Object.class);
>>>>>>> da689484
  }

  public static RequestMetadata parseRequestMetadata(byte[] requestMetadataBytes) {

    // Get a builder from RequestMetadata(bytes) or create a new one.
    RequestMetadata.Builder builder = null;
    if (requestMetadataBytes == null) {
      builder = RequestMetadata.newBuilder();
    } else {
      RequestMetadata requestMetadata = null;
      try {
        requestMetadata = RequestMetadata.parseFrom(requestMetadataBytes);
      } catch (InvalidProtocolBufferException e) {
        throw new RayServeException("Failed to parse RequestMetadata from protobuf bytes.", e);
      }
      if (requestMetadata == null) {
        builder = RequestMetadata.newBuilder();
      } else {
        builder = RequestMetadata.newBuilder(requestMetadata);
      }
    }

    // Set default values.
    if (StringUtils.isBlank(builder.getCallMethod())) {
      builder.setCallMethod(Constants.CALL_METHOD);
    }

    return builder.build();
  }

  public static RequestWrapper parseRequestWrapper(byte[] httpRequestWrapperBytes) {

    // Get a builder from HTTPRequestWrapper(bytes) or create a new one.
    RequestWrapper.Builder builder = null;
    if (httpRequestWrapperBytes == null) {
      builder = RequestWrapper.newBuilder();
    } else {
      RequestWrapper requestWrapper = null;
      try {
        requestWrapper = RequestWrapper.parseFrom(httpRequestWrapperBytes);
      } catch (InvalidProtocolBufferException e) {
        throw new RayServeException("Failed to parse RequestWrapper from protobuf bytes.", e);
      }
      if (requestWrapper == null) {
        builder = RequestWrapper.newBuilder();
      } else {
        builder = RequestWrapper.newBuilder(requestWrapper);
      }
    }

    return builder.build();
  }

  public static Map<KeyType, UpdatedObject> parseUpdatedObjects(byte[] longPollResultBytes)
      throws InvalidProtocolBufferException {
    if (longPollResultBytes == null) {
      return null;
    }
    LongPollResult longPollResult = LongPollResult.parseFrom(longPollResultBytes);
    Map<String, UpdatedObject> updatedObjects = longPollResult.getUpdatedObjectsMap();
    if (updatedObjects == null || updatedObjects.isEmpty()) {
      return null;
    }
    Map<KeyType, UpdatedObject> udpates = new HashMap<>(updatedObjects.size());
    updatedObjects.forEach(
        (key, value) -> udpates.put(ServeProtoUtil.GSON.fromJson(key, KeyType.class), value));
    return udpates;
  }

  public static Map<String, EndpointInfo> parseEndpointSet(byte[] endpointSetBytes) {
    if (endpointSetBytes == null) {
      return null;
    }
    EndpointSet endpointSet = null;
    try {
      endpointSet = EndpointSet.parseFrom(endpointSetBytes);
    } catch (InvalidProtocolBufferException e) {
      throw new RayServeException("Failed to parse EndpointSet from protobuf bytes.", e);
    }
    if (endpointSet == null) {
      return null;
    }
    return endpointSet.getEndpointsMap();
  }

  public static DeploymentVersion parseDeploymentVersion(byte[] deploymentVersionBytes) {
    if (deploymentVersionBytes == null) {
      return new DeploymentVersion();
    }

    io.ray.serve.generated.DeploymentVersion pbDeploymentVersion = null;
    try {
      pbDeploymentVersion =
          io.ray.serve.generated.DeploymentVersion.parseFrom(deploymentVersionBytes);
    } catch (InvalidProtocolBufferException e) {
      throw new RayServeException("Failed to parse DeploymentVersion from protobuf bytes.", e);
    }
    if (pbDeploymentVersion == null) {
      return new DeploymentVersion();
    }
    return new DeploymentVersion(
        pbDeploymentVersion.getCodeVersion(),
        pbDeploymentVersion.getUserConfig() != null
                && pbDeploymentVersion.getUserConfig().size() != 0
            ? new Object[] {
              MessagePackSerializer.decode(
                  pbDeploymentVersion.getUserConfig().toByteArray(), Object.class)
            }
            : null);
  }

  public static io.ray.serve.generated.DeploymentVersion toProtobuf(
      DeploymentVersion deploymentVersion) {
    io.ray.serve.generated.DeploymentVersion.Builder pbDeploymentVersion =
        io.ray.serve.generated.DeploymentVersion.newBuilder();
    if (deploymentVersion == null) {
      return pbDeploymentVersion.build();
    }

    if (StringUtils.isNotBlank(deploymentVersion.getCodeVersion())) {
      pbDeploymentVersion.setCodeVersion(deploymentVersion.getCodeVersion());
    }
    if (deploymentVersion.getUserConfig() != null) {
      pbDeploymentVersion.setUserConfig(
          ByteString.copyFrom(
              MessagePackSerializer.encode(deploymentVersion.getUserConfig()).getLeft()));
    }
    return pbDeploymentVersion.build();
  }
}<|MERGE_RESOLUTION|>--- conflicted
+++ resolved
@@ -5,17 +5,11 @@
 import com.google.protobuf.ByteString;
 import com.google.protobuf.InvalidProtocolBufferException;
 import io.ray.runtime.serializer.MessagePackSerializer;
-import io.ray.serve.BackendConfig;
 import io.ray.serve.Constants;
+import io.ray.serve.DeploymentConfig;
 import io.ray.serve.DeploymentVersion;
 import io.ray.serve.RayServeException;
-<<<<<<< HEAD
-import io.ray.serve.generated.BackendLanguage;
-=======
-import io.ray.serve.generated.DeploymentConfig;
 import io.ray.serve.generated.DeploymentLanguage;
-import io.ray.serve.generated.DeploymentVersion;
->>>>>>> da689484
 import io.ray.serve.generated.EndpointInfo;
 import io.ray.serve.generated.EndpointSet;
 import io.ray.serve.generated.LongPollResult;
@@ -33,89 +27,52 @@
 
   public static DeploymentConfig parseDeploymentConfig(byte[] deploymentConfigBytes) {
 
-<<<<<<< HEAD
-    BackendConfig backendConfig = new BackendConfig();
-    if (backendConfigBytes == null) {
-      return backendConfig;
-=======
-    // Get a builder from DeploymentConfig(bytes) or create a new one.
-    DeploymentConfig.Builder builder = null;
+    DeploymentConfig deploymentConfig = new DeploymentConfig();
     if (deploymentConfigBytes == null) {
-      builder = DeploymentConfig.newBuilder();
-    } else {
-      DeploymentConfig deploymentConfig = null;
-      try {
-        deploymentConfig = DeploymentConfig.parseFrom(deploymentConfigBytes);
-      } catch (InvalidProtocolBufferException e) {
-        throw new RayServeException("Failed to parse DeploymentConfig from protobuf bytes.", e);
-      }
-      if (deploymentConfig == null) {
-        builder = DeploymentConfig.newBuilder();
-      } else {
-        builder = DeploymentConfig.newBuilder(deploymentConfig);
-      }
->>>>>>> da689484
-    }
-
-    io.ray.serve.generated.BackendConfig pbBackendConfig = null;
+      return deploymentConfig;
+    }
+
+    io.ray.serve.generated.DeploymentConfig pbDeploymentConfig = null;
     try {
-      pbBackendConfig = io.ray.serve.generated.BackendConfig.parseFrom(backendConfigBytes);
+      pbDeploymentConfig = io.ray.serve.generated.DeploymentConfig.parseFrom(deploymentConfigBytes);
     } catch (InvalidProtocolBufferException e) {
-      throw new RayServeException("Failed to parse BackendConfig from protobuf bytes.", e);
-    }
-
-    if (pbBackendConfig == null) {
-      return backendConfig;
-    }
-
-    if (pbBackendConfig.getNumReplicas() != 0) {
-      backendConfig.setNumReplicas(pbBackendConfig.getNumReplicas());
-    }
-    if (pbBackendConfig.getMaxConcurrentQueries() != 0) {
-      backendConfig.setMaxConcurrentQueries(pbBackendConfig.getMaxConcurrentQueries());
-    }
-<<<<<<< HEAD
-    if (pbBackendConfig.getGracefulShutdownWaitLoopS() != 0) {
-      backendConfig.setGracefulShutdownWaitLoopS(pbBackendConfig.getGracefulShutdownWaitLoopS());
-    }
-    if (pbBackendConfig.getGracefulShutdownTimeoutS() != 0) {
-      backendConfig.setGracefulShutdownTimeoutS(pbBackendConfig.getGracefulShutdownTimeoutS());
-    }
-    backendConfig.setCrossLanguage(pbBackendConfig.getIsCrossLanguage());
-    if (pbBackendConfig.getBackendLanguage() == BackendLanguage.UNRECOGNIZED) {
+      throw new RayServeException("Failed to parse DeploymentConfig from protobuf bytes.", e);
+    }
+
+    if (pbDeploymentConfig == null) {
+      return deploymentConfig;
+    }
+
+    if (pbDeploymentConfig.getNumReplicas() != 0) {
+      deploymentConfig.setNumReplicas(pbDeploymentConfig.getNumReplicas());
+    }
+    if (pbDeploymentConfig.getMaxConcurrentQueries() != 0) {
+      deploymentConfig.setMaxConcurrentQueries(pbDeploymentConfig.getMaxConcurrentQueries());
+    }
+    if (pbDeploymentConfig.getGracefulShutdownWaitLoopS() != 0) {
+      deploymentConfig.setGracefulShutdownWaitLoopS(
+          pbDeploymentConfig.getGracefulShutdownWaitLoopS());
+    }
+    if (pbDeploymentConfig.getGracefulShutdownTimeoutS() != 0) {
+      deploymentConfig.setGracefulShutdownTimeoutS(
+          pbDeploymentConfig.getGracefulShutdownTimeoutS());
+    }
+    deploymentConfig.setCrossLanguage(pbDeploymentConfig.getIsCrossLanguage());
+    if (pbDeploymentConfig.getDeploymentLanguage() == DeploymentLanguage.UNRECOGNIZED) {
       throw new RayServeException(
           LogUtil.format(
-              "Unrecognized backend language {}. Backend language must be in {}.",
-              pbBackendConfig.getBackendLanguageValue(),
-              Lists.newArrayList(BackendLanguage.values())));
-    }
-    backendConfig.setBackendLanguage(pbBackendConfig.getBackendLanguageValue());
-    if (pbBackendConfig.getUserConfig() != null && pbBackendConfig.getUserConfig().size() != 0) {
-      backendConfig.setUserConfig(
+              "Unrecognized deployment language {}. Deployment language must be in {}.",
+              pbDeploymentConfig.getDeploymentLanguage(),
+              Lists.newArrayList(DeploymentLanguage.values())));
+    }
+    deploymentConfig.setDeploymentLanguage(pbDeploymentConfig.getDeploymentLanguageValue());
+    if (pbDeploymentConfig.getUserConfig() != null
+        && pbDeploymentConfig.getUserConfig().size() != 0) {
+      deploymentConfig.setUserConfig(
           MessagePackSerializer.decode(
-              pbBackendConfig.getUserConfig().toByteArray(), Object.class));
-    }
-    return backendConfig;
-=======
-
-    if (builder.getDeploymentLanguage() == DeploymentLanguage.UNRECOGNIZED) {
-      throw new RayServeException(
-          LogUtil.format(
-              "Unrecognized backend language {}. Backend language must be in {}.",
-              builder.getDeploymentLanguageValue(),
-              Lists.newArrayList(DeploymentLanguage.values())));
-    }
-
-    return builder.build();
-  }
-
-  public static Object parseUserConfig(DeploymentConfig deploymentConfig) {
-    if (deploymentConfig.getUserConfig() == null || deploymentConfig.getUserConfig().size() == 0) {
-      return null;
-    }
-    return MessagePackSerializer.decode(
-        deploymentConfig.getUserConfig().toByteArray(), Object.class);
->>>>>>> da689484
+              pbDeploymentConfig.getUserConfig().toByteArray(), Object.class));
+    }
+    return deploymentConfig;
   }
 
   public static RequestMetadata parseRequestMetadata(byte[] requestMetadataBytes) {
