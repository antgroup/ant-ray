package io.ray.serve;

import com.google.common.collect.ImmutableMap;
import io.ray.api.ActorHandle;
import io.ray.api.Ray;
import io.ray.runtime.serializer.MessagePackSerializer;
import io.ray.serve.api.Serve;
import io.ray.serve.generated.ActorSet;
import io.ray.serve.generated.DeploymentLanguage;
import io.ray.serve.generated.EndpointInfo;
import io.ray.serve.util.CommonUtil;
import java.io.IOException;
import java.net.HttpURLConnection;
import java.util.HashMap;
import java.util.Map;
import org.apache.commons.lang3.RandomStringUtils;
import org.apache.hc.client5.http.classic.HttpClient;
import org.apache.hc.client5.http.classic.methods.HttpPost;
import org.apache.hc.client5.http.impl.classic.CloseableHttpResponse;
import org.apache.hc.client5.http.impl.classic.HttpClientBuilder;
import org.apache.hc.core5.http.io.entity.EntityUtils;
import org.testng.Assert;
import org.testng.annotations.Test;

public class ProxyActorTest {

  @Test
  public void test() throws IOException {
    boolean inited = Ray.isInitialized();
    Ray.init();

    try {
      String prefix = "ProxyActorTest";
      String controllerName =
          CommonUtil.formatActorName(
              Constants.SERVE_CONTROLLER_NAME, RandomStringUtils.randomAlphabetic(6));
      String deploymentName = prefix;
      String replicaTag = prefix;
      String endpointName = prefix;
      String route = "/route";
      String version = "v1";

      // Controller
      ActorHandle<DummyServeController> controller =
          Ray.actor(DummyServeController::new).setName(controllerName).remote();
      Map<String, EndpointInfo> endpointInfos = new HashMap<>();
      endpointInfos.put(
          endpointName,
          EndpointInfo.newBuilder().setEndpointName(endpointName).setRoute(route).build());
      controller.task(DummyServeController::setEndpoints, endpointInfos).remote();

      // Replica
      DeploymentInfo deploymentInfo =
          new DeploymentInfo()
              .setName(deploymentName)
              .setDeploymentConfig(
                  new DeploymentConfig().setDeploymentLanguage(DeploymentLanguage.JAVA.getNumber()))
              .setDeploymentVersion(new DeploymentVersion(version))
              .setDeploymentDef(DummyReplica.class.getName());

      ActorHandle<RayServeWrappedReplica> replica =
          Ray.actor(
                  RayServeWrappedReplica::new,
                  deploymentInfo,
                  replicaTag,
                  controllerName,
<<<<<<< HEAD
                  (RayServeConfig) null)
=======
                  new RayServeConfig().setConfig(RayServeConfig.LONG_POOL_CLIENT_ENABLED, "false"))
>>>>>>> b4b60444
              .setName(replicaTag)
              .remote();
      Assert.assertTrue(replica.task(RayServeWrappedReplica::checkHealth).remote().get());

      // ProxyActor
<<<<<<< HEAD
      ProxyActor proxyActor = new ProxyActor(controllerName, null);
=======
      ProxyActor proxyActor =
          new ProxyActor(
              controllerName, ImmutableMap.of(RayServeConfig.LONG_POOL_CLIENT_ENABLED, "false"));
>>>>>>> b4b60444
      Assert.assertTrue(proxyActor.ready());

      proxyActor.getProxyRouter().updateRoutes(endpointInfos);
      proxyActor
          .getProxyRouter()
          .getHandles()
          .get(endpointName)
          .getRouter()
          .getReplicaSet()
          .updateWorkerReplicas(ActorSet.newBuilder().addNames(replicaTag).build());

      // Send request.
      HttpClient httpClient = HttpClientBuilder.create().build();
      HttpPost httpPost =
          new HttpPost(
              "http://localhost:"
                  + ((HttpProxy) proxyActor.getProxies().get(HttpProxy.PROXY_NAME)).getPort()
                  + route);
      try (CloseableHttpResponse httpResponse =
          (CloseableHttpResponse) httpClient.execute(httpPost)) {

        int status = httpResponse.getCode();
        Assert.assertEquals(status, HttpURLConnection.HTTP_OK);
        Object result =
            MessagePackSerializer.decode(
                EntityUtils.toByteArray(httpResponse.getEntity()), Object.class);

        Assert.assertNotNull(result);
        Assert.assertEquals("1", result.toString());
      }

    } finally {
      if (!inited) {
        Ray.shutdown();
      }
      Serve.setInternalReplicaContext(null);
      Serve.setGlobalClient(null);
    }
  }
}<|MERGE_RESOLUTION|>--- conflicted
+++ resolved
@@ -64,23 +64,15 @@
                   deploymentInfo,
                   replicaTag,
                   controllerName,
-<<<<<<< HEAD
-                  (RayServeConfig) null)
-=======
                   new RayServeConfig().setConfig(RayServeConfig.LONG_POOL_CLIENT_ENABLED, "false"))
->>>>>>> b4b60444
               .setName(replicaTag)
               .remote();
       Assert.assertTrue(replica.task(RayServeWrappedReplica::checkHealth).remote().get());
 
       // ProxyActor
-<<<<<<< HEAD
-      ProxyActor proxyActor = new ProxyActor(controllerName, null);
-=======
       ProxyActor proxyActor =
           new ProxyActor(
               controllerName, ImmutableMap.of(RayServeConfig.LONG_POOL_CLIENT_ENABLED, "false"));
->>>>>>> b4b60444
       Assert.assertTrue(proxyActor.ready());
 
       proxyActor.getProxyRouter().updateRoutes(endpointInfos);
