--- conflicted
+++ resolved
@@ -172,7 +172,6 @@
     Assert.assertEquals(res.get(), "2".getBytes());
   }
 
-<<<<<<< HEAD
   @Test
   public void testCallingCppFunction() {
     ObjectRef<Integer> res = Ray.task(CppFunction.of("Plus", Integer.class), 1, 2).remote();
@@ -191,11 +190,9 @@
   }
 
   @Test
-=======
   // TODO(WangTaoTheTonic): This hangs on Mac and can't be detected by `flakey-tests.ray.io`.
   // Disable it for now and fix it later.
   @Test(enabled = false)
->>>>>>> 29358f96
   public void testCallingCppActor() {
     CppActorHandle actor = Ray.actor(CppActorClass.of("CreateCounter", "Counter")).remote();
     ObjectRef<Integer> res = actor.task(CppActorMethod.of("Plus1", Integer.class)).remote();
