--- conflicted
+++ resolved
@@ -121,63 +121,6 @@
             tasks.
     """
 
-<<<<<<< HEAD
-    def __init__(self,
-                 external_addresses=None,
-                 redis_address=None,
-                 num_cpus=None,
-                 num_gpus=None,
-                 resources=None,
-                 memory=None,
-                 object_store_memory=None,
-                 redis_max_memory=None,
-                 redis_port=None,
-                 redis_shard_ports=None,
-                 object_manager_port=None,
-                 node_manager_port=0,
-                 gcs_server_port=None,
-                 node_ip_address=None,
-                 raylet_ip_address=None,
-                 min_worker_port=None,
-                 max_worker_port=None,
-                 worker_port_list=None,
-                 ray_client_server_port=None,
-                 object_ref_seed=None,
-                 driver_mode=None,
-                 redirect_worker_output=None,
-                 redirect_output=None,
-                 num_redis_shards=None,
-                 redis_max_clients=None,
-                 redis_password=ray_constants.REDIS_DEFAULT_PASSWORD,
-                 plasma_directory=None,
-                 worker_path=None,
-                 setup_worker_path=None,
-                 huge_pages=False,
-                 include_dashboard=None,
-                 dashboard_host=ray_constants.DEFAULT_DASHBOARD_IP,
-                 dashboard_port=ray_constants.DEFAULT_DASHBOARD_PORT,
-                 dashboard_agent_listen_port=0,
-                 logging_level=logging.INFO,
-                 logging_format=ray_constants.LOGGER_FORMAT,
-                 plasma_store_socket_name=None,
-                 raylet_socket_name=None,
-                 temp_dir=None,
-                 runtime_env_dir_name=None,
-                 include_log_monitor=None,
-                 autoscaling_config=None,
-                 start_initial_python_workers_for_first_job=False,
-                 ray_debugger_external=False,
-                 _system_config=None,
-                 enable_object_reconstruction=False,
-                 metrics_agent_port=None,
-                 metrics_export_port=None,
-                 tracing_startup_hook=None,
-                 no_monitor=False,
-                 env_vars=None,
-                 load_code_mode=None):
-        self.object_ref_seed = object_ref_seed
-        self.external_addresses = external_addresses
-=======
     def __init__(
         self,
         redis_address=None,
@@ -231,8 +174,8 @@
         tracing_startup_hook=None,
         no_monitor=False,
         env_vars=None,
+        load_code_mode=None,
     ):
->>>>>>> 5a7c5ab7
         self.redis_address = redis_address
         self.gcs_address = gcs_address
         self.num_cpus = num_cpus
@@ -288,10 +231,10 @@
         )
         self.ray_debugger_external = ray_debugger_external
         self.env_vars = env_vars
-        self.load_code_mode = load_code_mode
         self._system_config = _system_config or {}
         self._enable_object_reconstruction = enable_object_reconstruction
         self._check_usage()
+        self.load_code_mode = load_code_mode
 
         # Set the internal config options for object reconstruction.
         if enable_object_reconstruction:
