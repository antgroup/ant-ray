"""Ray constants used in the Python code."""

import json
import logging
import os
import sys

logger = logging.getLogger(__name__)


def env_integer(key, default):
    if key in os.environ:
        value = os.environ[key]
        if value.isdigit():
            return int(os.environ[key])

        logger.debug(
            f"Found {key} in environment, but value must "
            f"be an integer. Got: {value}. Returning "
            f"provided default {default}."
        )
        return default
    return default


def env_float(key, default):
    if key in os.environ:
        value = os.environ[key]
        try:
            return float(value)
        except ValueError:
            logger.debug(
                f"Found {key} in environment, but value must "
                f"be a float. Got: {value}. Returning "
                f"provided default {default}."
            )
            return default
    return default


def env_bool(key, default):
    if key in os.environ:
        return (
            True
            if os.environ[key].lower() == "true" or os.environ[key] == "1"
            else False
        )
    return default


def env_set_by_user(key):
    return key in os.environ


# Whether event logging to driver is enabled. Set to 0 to disable.
AUTOSCALER_EVENTS = env_integer("RAY_SCHEDULER_EVENTS", 1)

RAY_LOG_TO_DRIVER = env_bool("RAY_LOG_TO_DRIVER", True)

# Filter level under which events will be filtered out, i.e. not printing to driver
RAY_LOG_TO_DRIVER_EVENT_LEVEL = os.environ.get("RAY_LOG_TO_DRIVER_EVENT_LEVEL", "INFO")

# Internal kv keys for storing monitor debug status.
DEBUG_AUTOSCALING_ERROR = "__autoscaling_error"
DEBUG_AUTOSCALING_STATUS = "__autoscaling_status"
DEBUG_AUTOSCALING_STATUS_LEGACY = "__autoscaling_status_legacy"

ID_SIZE = 28

# The default maximum number of bytes to allocate to the object store unless
# overridden by the user.
DEFAULT_OBJECT_STORE_MAX_MEMORY_BYTES = env_integer(
    "RAY_DEFAULT_OBJECT_STORE_MAX_MEMORY_BYTES", (200) * (10**9)  # 200 GB
)
# The default proportion of available memory allocated to the object store
DEFAULT_OBJECT_STORE_MEMORY_PROPORTION = env_float(
    "RAY_DEFAULT_OBJECT_STORE_MEMORY_PROPORTION",
    0.3,
)

# The following values are only used when resource isolation is enabled
# ===== The default number of bytes to reserve for ray system processes
DEFAULT_SYSTEM_RESERVED_MEMORY_BYTES = env_integer(
    "RAY_DEFAULT_DEFAULT_SYSTEM_RESERVED_MEMORY_BYTES", (25) * (10**9)
)
# The default proportion available memory to reserve for ray system processes
DEFAULT_SYSTEM_RESERVED_MEMORY_PROPORTION = env_integer(
    "RAY_DEFAULT_SYSTEM_RESERVED_MEMORY_PROPORTION", 0.10
)
# The default number of cpu cores to reserve for ray system processes
DEFAULT_SYSTEM_RESERVED_CPU_CORES = env_float(
    "RAY_DEFAULT_SYSTEM_RESERVED_CPU_CORES", 1.0
)
# The default proportion of cpu cores to reserve for ray system processes
DEFAULT_SYSTEM_RESERVED_CPU_PROPORTION = env_float(
    "RAY_DEFAULT_SYSTEM_RESERVED_CPU_PROPORTION", 0.05
)
# The smallest number of cores that ray system processes can be guaranteed
MINIMUM_SYSTEM_RESERVED_CPU_CORES = 0.5
# The smallest number of bytes that ray system processes can be guaranteed
MINIMUM_SYSTEM_RESERVED_MEMORY_BYTES = (100) * (10**6)
# The default path for cgroupv2
DEFAULT_CGROUP_PATH = "/sys/fs/cgroup"

# The smallest cap on the memory used by the object store that we allow.
# This must be greater than MEMORY_RESOURCE_UNIT_BYTES
OBJECT_STORE_MINIMUM_MEMORY_BYTES = 75 * 1024 * 1024
# Each ObjectRef currently uses about 3KB of caller memory.
CALLER_MEMORY_USAGE_PER_OBJECT_REF = 3000
# Match max_direct_call_object_size in
# src/ray/common/ray_config_def.h.
# TODO(swang): Ideally this should be pulled directly from the
# config in case the user overrides it.
DEFAULT_MAX_DIRECT_CALL_OBJECT_SIZE = 100 * 1024
# Above this number of bytes, raise an error by default unless the user sets
# RAY_ALLOW_SLOW_STORAGE=1. This avoids swapping with large object stores.
REQUIRE_SHM_SIZE_THRESHOLD = 10**10
# Mac with 16GB memory has degraded performance when the object store size is
# greater than 2GB.
# (see https://github.com/ray-project/ray/issues/20388 for details)
# The workaround here is to limit capacity to 2GB for Mac by default,
# and raise error if the capacity is overwritten by user.
MAC_DEGRADED_PERF_MMAP_SIZE_LIMIT = (2) * (2**30)
# If a user does not specify a port for the primary Ray service,
# we attempt to start the service running at this port.
DEFAULT_PORT = 6379

RAY_ADDRESS_ENVIRONMENT_VARIABLE = "RAY_ADDRESS"
RAY_NAMESPACE_ENVIRONMENT_VARIABLE = "RAY_NAMESPACE"
RAY_RUNTIME_ENV_ENVIRONMENT_VARIABLE = "RAY_RUNTIME_ENV"
RAY_RUNTIME_ENV_URI_PIN_EXPIRATION_S_ENV_VAR = (
    "RAY_RUNTIME_ENV_TEMPORARY_REFERENCE_EXPIRATION_S"
)
# Ray populates this env var to the working dir in the creation of a runtime env.
# For example, `pip` and `conda` users can use this environment variable to locate the
# `requirements.txt` file.
RAY_RUNTIME_ENV_CREATE_WORKING_DIR_ENV_VAR = "RAY_RUNTIME_ENV_CREATE_WORKING_DIR"
# Defaults to 10 minutes. This should be longer than the total time it takes for
# the local working_dir and py_modules to be uploaded, or these files might get
# garbage collected before the job starts.
RAY_RUNTIME_ENV_URI_PIN_EXPIRATION_S_DEFAULT = 10 * 60
# Environment variable to specify the virtual cluster ID a Ray job belongs to.
RAY_VIRTUAL_CLUSTER_ID_ENV_VAR = "VIRTUAL_CLUSTER_ID"
# If set to 1, then `.gitignore` files will not be parsed and loaded into "excludes"
# when using a local working_dir or py_modules.
RAY_RUNTIME_ENV_IGNORE_GITIGNORE = "RAY_RUNTIME_ENV_IGNORE_GITIGNORE"
RAY_STORAGE_ENVIRONMENT_VARIABLE = "RAY_STORAGE"
# Hook for running a user-specified runtime-env hook. This hook will be called
# unconditionally given the runtime_env dict passed for ray.init. It must return
# a rewritten runtime_env dict. Example: "your.module.runtime_env_hook".
RAY_RUNTIME_ENV_HOOK = "RAY_RUNTIME_ENV_HOOK"
# Hook that is invoked on `ray start`. It will be given the cluster parameters and
# whether we are the head node as arguments. The function can modify the params class,
# but otherwise returns void. Example: "your.module.ray_start_hook".
RAY_START_HOOK = "RAY_START_HOOK"
# Hook that is invoked on `ray job submit`. It will be given all the same args as the
# job.cli.submit() function gets, passed as kwargs to this function.
RAY_JOB_SUBMIT_HOOK = "RAY_JOB_SUBMIT_HOOK"
# Headers to pass when using the Job CLI. It will be given to
# instantiate a Job SubmissionClient.
RAY_JOB_HEADERS = "RAY_JOB_HEADERS"

DEFAULT_DASHBOARD_IP = "127.0.0.1"
DEFAULT_DASHBOARD_PORT = 8265
DASHBOARD_ADDRESS = "dashboard"
DASHBOARD_CLIENT_MAX_SIZE = 100 * 1024**2
PROMETHEUS_SERVICE_DISCOVERY_FILE = "prom_metrics_service_discovery.json"
DEFAULT_DASHBOARD_AGENT_LISTEN_PORT = 52365
# Default resource requirements for actors when no resource requirements are
# specified.
DEFAULT_ACTOR_METHOD_CPU_SIMPLE = 1
DEFAULT_ACTOR_CREATION_CPU_SIMPLE = 0
# Default resource requirements for actors when some resource requirements are
# specified in .
DEFAULT_ACTOR_METHOD_CPU_SPECIFIED = 0
DEFAULT_ACTOR_CREATION_CPU_SPECIFIED = 1
# Default number of return values for each actor method.
DEFAULT_ACTOR_METHOD_NUM_RETURN_VALS = 1

# Wait 30 seconds for client to reconnect after unexpected disconnection
DEFAULT_CLIENT_RECONNECT_GRACE_PERIOD = 30

# If a remote function or actor (or some other export) has serialized size
# greater than this quantity, print an warning.
FUNCTION_SIZE_WARN_THRESHOLD = 10**7
FUNCTION_SIZE_ERROR_THRESHOLD = env_integer("FUNCTION_SIZE_ERROR_THRESHOLD", (10**8))

# If remote functions with the same source are imported this many times, then
# print a warning.
DUPLICATE_REMOTE_FUNCTION_THRESHOLD = 100

# The maximum resource quantity that is allowed. TODO(rkn): This could be
# relaxed, but the current implementation of the node manager will be slower
# for large resource quantities due to bookkeeping of specific resource IDs.
MAX_RESOURCE_QUANTITY = 100e12

# Number of units 1 resource can be subdivided into.
MIN_RESOURCE_GRANULARITY = 0.0001

# Set this environment variable to populate the dashboard URL with
# an external hosted Ray dashboard URL (e.g. because the
# dashboard is behind a proxy or load balancer). This only overrides
# the dashboard URL when returning or printing to a user through a public
# API, but not in the internal KV store.
RAY_OVERRIDE_DASHBOARD_URL = "RAY_OVERRIDE_DASHBOARD_URL"


# Different types of Ray errors that can be pushed to the driver.
# TODO(rkn): These should be defined in flatbuffers and must be synced with
# the existing C++ definitions.
PICKLING_LARGE_OBJECT_PUSH_ERROR = "pickling_large_object"
WAIT_FOR_FUNCTION_PUSH_ERROR = "wait_for_function"
VERSION_MISMATCH_PUSH_ERROR = "version_mismatch"
WORKER_CRASH_PUSH_ERROR = "worker_crash"
WORKER_DIED_PUSH_ERROR = "worker_died"
WORKER_POOL_LARGE_ERROR = "worker_pool_large"
PUT_RECONSTRUCTION_PUSH_ERROR = "put_reconstruction"
RESOURCE_DEADLOCK_ERROR = "resource_deadlock"
REMOVED_NODE_ERROR = "node_removed"
MONITOR_DIED_ERROR = "monitor_died"
LOG_MONITOR_DIED_ERROR = "log_monitor_died"
DASHBOARD_AGENT_DIED_ERROR = "dashboard_agent_died"
DASHBOARD_DIED_ERROR = "dashboard_died"
RAYLET_DIED_ERROR = "raylet_died"
DETACHED_ACTOR_ANONYMOUS_NAMESPACE_ERROR = "detached_actor_anonymous_namespace"
EXCESS_QUEUEING_WARNING = "excess_queueing_warning"

# Used in gpu detection
RESOURCE_CONSTRAINT_PREFIX = "accelerator_type:"

# Used by autoscaler to set the node custom resources and labels
# from cluster.yaml.
RESOURCES_ENVIRONMENT_VARIABLE = "RAY_OVERRIDE_RESOURCES"
LABELS_ENVIRONMENT_VARIABLE = "RAY_OVERRIDE_LABELS"

# Temporary flag to disable log processing in the dashboard.  This is useful
# if the dashboard is overloaded by logs and failing to process other
# dashboard API requests (e.g. Job Submission).
DISABLE_DASHBOARD_LOG_INFO = env_integer("RAY_DISABLE_DASHBOARD_LOG_INFO", 0)

LOGGER_FORMAT = "%(asctime)s\t%(levelname)s %(filename)s:%(lineno)s -- %(message)s"
LOGGER_FORMAT_ESCAPE = json.dumps(LOGGER_FORMAT.replace("%", "%%"))
LOGGER_FORMAT_HELP = f"The logging format. default={LOGGER_FORMAT_ESCAPE}"
# Configure the default logging levels for various Ray components.
# TODO (kevin85421): Currently, I don't encourage Ray users to configure
# `RAY_LOGGER_LEVEL` until its scope and expected behavior are clear and
# easy to understand. Now, only Ray developers should use it.
LOGGER_LEVEL = os.environ.get("RAY_LOGGER_LEVEL", "info")
LOGGER_LEVEL_CHOICES = ["debug", "info", "warning", "error", "critical"]
LOGGER_LEVEL_HELP = (
    "The logging level threshold, choices=['debug', 'info',"
    " 'warning', 'error', 'critical'], default='info'"
)

LOGGING_ROTATE_BYTES = 512 * 1024 * 1024  # 512MB.
LOGGING_ROTATE_BACKUP_COUNT = 5  # 5 Backup files at max.

LOGGING_REDIRECT_STDERR_ENVIRONMENT_VARIABLE = "RAY_LOG_TO_STDERR"
# Logging format when logging stderr. This should be formatted with the
# component before setting the formatter, e.g. via
#   format = LOGGER_FORMAT_STDERR.format(component="dashboard")
#   handler.setFormatter(logging.Formatter(format))
LOGGER_FORMAT_STDERR = (
    "%(asctime)s\t%(levelname)s ({component}) %(filename)s:%(lineno)s -- %(message)s"
)

# Constants used to define the different process types.
PROCESS_TYPE_REAPER = "reaper"
PROCESS_TYPE_MONITOR = "monitor"
PROCESS_TYPE_RAY_CLIENT_SERVER = "ray_client_server"
PROCESS_TYPE_LOG_MONITOR = "log_monitor"
PROCESS_TYPE_DASHBOARD = "dashboard"
PROCESS_TYPE_DASHBOARD_AGENT = "dashboard_agent"
PROCESS_TYPE_RUNTIME_ENV_AGENT = "runtime_env_agent"
PROCESS_TYPE_WORKER = "worker"
PROCESS_TYPE_RAYLET = "raylet"
PROCESS_TYPE_REDIS_SERVER = "redis_server"
PROCESS_TYPE_GCS_SERVER = "gcs_server"
PROCESS_TYPE_PYTHON_CORE_WORKER_DRIVER = "python-core-driver"
PROCESS_TYPE_PYTHON_CORE_WORKER = "python-core-worker"

# Log file names
MONITOR_LOG_FILE_NAME = f"{PROCESS_TYPE_MONITOR}.log"
LOG_MONITOR_LOG_FILE_NAME = f"{PROCESS_TYPE_LOG_MONITOR}.log"

# Enable log deduplication.
RAY_DEDUP_LOGS = env_bool("RAY_DEDUP_LOGS", True)

# How many seconds of messages to buffer for log deduplication.
RAY_DEDUP_LOGS_AGG_WINDOW_S = env_integer("RAY_DEDUP_LOGS_AGG_WINDOW_S", 5)

# Regex for log messages to never deduplicate, or None. This takes precedence over
# the skip regex below. A default pattern is set for testing.
TESTING_NEVER_DEDUP_TOKEN = "__ray_testing_never_deduplicate__"
RAY_DEDUP_LOGS_ALLOW_REGEX = os.environ.get(
    "RAY_DEDUP_LOGS_ALLOW_REGEX", TESTING_NEVER_DEDUP_TOKEN
)

# Regex for log messages to always skip / suppress, or None.
RAY_DEDUP_LOGS_SKIP_REGEX = os.environ.get("RAY_DEDUP_LOGS_SKIP_REGEX")

WORKER_PROCESS_TYPE_IDLE_WORKER = "ray::IDLE"
WORKER_PROCESS_TYPE_SPILL_WORKER_NAME = "SpillWorker"
WORKER_PROCESS_TYPE_RESTORE_WORKER_NAME = "RestoreWorker"
WORKER_PROCESS_TYPE_SPILL_WORKER_IDLE = (
    f"ray::IDLE_{WORKER_PROCESS_TYPE_SPILL_WORKER_NAME}"
)
WORKER_PROCESS_TYPE_RESTORE_WORKER_IDLE = (
    f"ray::IDLE_{WORKER_PROCESS_TYPE_RESTORE_WORKER_NAME}"
)
WORKER_PROCESS_TYPE_SPILL_WORKER = f"ray::SPILL_{WORKER_PROCESS_TYPE_SPILL_WORKER_NAME}"
WORKER_PROCESS_TYPE_RESTORE_WORKER = (
    f"ray::RESTORE_{WORKER_PROCESS_TYPE_RESTORE_WORKER_NAME}"
)
WORKER_PROCESS_TYPE_SPILL_WORKER_DELETE = (
    f"ray::DELETE_{WORKER_PROCESS_TYPE_SPILL_WORKER_NAME}"
)
WORKER_PROCESS_TYPE_RESTORE_WORKER_DELETE = (
    f"ray::DELETE_{WORKER_PROCESS_TYPE_RESTORE_WORKER_NAME}"
)

# The number of files the log monitor will open. If more files exist, they will
# be ignored.
LOG_MONITOR_MAX_OPEN_FILES = int(
    os.environ.get("RAY_LOG_MONITOR_MAX_OPEN_FILES", "200")
)

# The maximum batch of lines to be read in a single iteration. We _always_ try
# to read this number of lines even if there aren't any new lines.
LOG_MONITOR_NUM_LINES_TO_READ = int(
    os.environ.get("RAY_LOG_MONITOR_NUM_LINES_TO_READ", "1000")
)

# Autoscaler events are denoted by the ":event_summary:" magic token.
LOG_PREFIX_EVENT_SUMMARY = ":event_summary:"
# Cluster-level info events are denoted by the ":info_message:" magic token. These may
# be emitted in the stderr of Ray components.
LOG_PREFIX_INFO_MESSAGE = ":info_message:"
# Actor names are recorded in the logs with this magic token as a prefix.
LOG_PREFIX_ACTOR_NAME = ":actor_name:"
# Task names are recorded in the logs with this magic token as a prefix.
LOG_PREFIX_TASK_NAME = ":task_name:"
# Job ids are recorded in the logs with this magic token as a prefix.
LOG_PREFIX_JOB_ID = ":job_id:"

# The object metadata field uses the following format: It is a comma
# separated list of fields. The first field is mandatory and is the
# type of the object (see types below) or an integer, which is interpreted
# as an error value. The second part is optional and if present has the
# form DEBUG:<breakpoint_id>, it is used for implementing the debugger.

# A constant used as object metadata to indicate the object is cross language.
OBJECT_METADATA_TYPE_CROSS_LANGUAGE = b"XLANG"
# A constant used as object metadata to indicate the object is python specific.
OBJECT_METADATA_TYPE_PYTHON = b"PYTHON"
# A constant used as object metadata to indicate the object is raw bytes.
OBJECT_METADATA_TYPE_RAW = b"RAW"

# A constant used as object metadata to indicate the object is an actor handle.
# This value should be synchronized with the Java definition in
# ObjectSerializer.java
# TODO(fyrestone): Serialize the ActorHandle via the custom type feature
# of XLANG.
OBJECT_METADATA_TYPE_ACTOR_HANDLE = b"ACTOR_HANDLE"

# A constant indicating the debugging part of the metadata (see above).
OBJECT_METADATA_DEBUG_PREFIX = b"DEBUG:"

AUTOSCALER_RESOURCE_REQUEST_CHANNEL = b"autoscaler_resource_request"

REDIS_DEFAULT_USERNAME = ""

REDIS_DEFAULT_PASSWORD = ""

# The default ip address to bind to.
NODE_DEFAULT_IP = "127.0.0.1"

# The Mach kernel page size in bytes.
MACH_PAGE_SIZE_BYTES = 4096

# The max number of bytes for task execution error message.
MAX_APPLICATION_ERROR_LEN = 500

# Max 64 bit integer value, which is needed to ensure against overflow
# in C++ when passing integer values cross-language.
MAX_INT64_VALUE = 9223372036854775807

# Object Spilling related constants
DEFAULT_OBJECT_PREFIX = "ray_spilled_objects"

GCS_PORT_ENVIRONMENT_VARIABLE = "RAY_GCS_SERVER_PORT"

HEALTHCHECK_EXPIRATION_S = os.environ.get("RAY_HEALTHCHECK_EXPIRATION_S", 10)

# Filename of "shim process" that sets up Python worker environment.
# Should be kept in sync with kSetupWorkerFilename in
# src/ray/common/constants.h.
SETUP_WORKER_FILENAME = "setup_worker.py"

# Directory name where runtime_env resources will be created & cached.
DEFAULT_RUNTIME_ENV_DIR_NAME = "runtime_resources"

# The timeout seconds for the creation of runtime env,
# dafault timeout is 10 minutes
DEFAULT_RUNTIME_ENV_TIMEOUT_SECONDS = 600

# Used to separate lines when formatting the call stack where an ObjectRef was
# created.
CALL_STACK_LINE_DELIMITER = " | "

# The default gRPC max message size is 4 MiB, we use a larger number of 512 MiB
# NOTE: This is equal to the C++ limit of (RAY_CONFIG::max_grpc_message_size)
GRPC_CPP_MAX_MESSAGE_SIZE = 512 * 1024 * 1024

# The gRPC send & receive max length for "dashboard agent" server.
# NOTE: This is equal to the C++ limit of RayConfig::max_grpc_message_size
#       and HAVE TO STAY IN SYNC with it (ie, meaning that both of these values
#       have to be set at the same time)
AGENT_GRPC_MAX_MESSAGE_LENGTH = env_integer(
    "AGENT_GRPC_MAX_MESSAGE_LENGTH", 20 * 1024 * 1024  # 20MB
)


# GRPC options
GRPC_ENABLE_HTTP_PROXY = (
    1
    if os.environ.get("RAY_grpc_enable_http_proxy", "0").lower() in ("1", "true")
    else 0
)
GLOBAL_GRPC_OPTIONS = (("grpc.enable_http_proxy", GRPC_ENABLE_HTTP_PROXY),)

# Internal kv namespaces
KV_NAMESPACE_DASHBOARD = b"dashboard"
KV_NAMESPACE_SESSION = b"session"
KV_NAMESPACE_TRACING = b"tracing"
KV_NAMESPACE_PDB = b"ray_pdb"
KV_NAMESPACE_HEALTHCHECK = b"healthcheck"
KV_NAMESPACE_JOB = b"job"
KV_NAMESPACE_CLUSTER = b"cluster"
KV_HEAD_NODE_ID_KEY = b"head_node_id"
# TODO: Set package for runtime env
# We need to update ray client for this since runtime env use ray client
# This might introduce some compatibility issues so leave it here for now.
KV_NAMESPACE_PACKAGE = None
KV_NAMESPACE_SERVE = b"serve"
KV_NAMESPACE_FUNCTION_TABLE = b"fun"

LANGUAGE_WORKER_TYPES = ["python", "java", "cpp"]

NEURON_CORES = "neuron_cores"
GPU = "GPU"
TPU = "TPU"
NPU = "NPU"
HPU = "HPU"


RAY_WORKER_NICENESS = "RAY_worker_niceness"

# Default max_retries option in @ray.remote for non-actor
# tasks.
DEFAULT_TASK_MAX_RETRIES = 3

# Default max_concurrency option in @ray.remote for threaded actors.
DEFAULT_MAX_CONCURRENCY_THREADED = 1

# Default max_concurrency option in @ray.remote for async actors.
DEFAULT_MAX_CONCURRENCY_ASYNC = 1000

# Prefix for namespaces which are used internally by ray.
# Jobs within these namespaces should be hidden from users
# and should not be considered user activity.
# Please keep this in sync with the definition kRayInternalNamespacePrefix
# in /src/ray/gcs/gcs_server/gcs_job_manager.h.
RAY_INTERNAL_NAMESPACE_PREFIX = "_ray_internal_"
RAY_INTERNAL_DASHBOARD_NAMESPACE = f"{RAY_INTERNAL_NAMESPACE_PREFIX}dashboard"

# Ray internal flags. These flags should not be set by users, and we strip them on job
# submission.
# This should be consistent with src/ray/common/ray_internal_flag_def.h
RAY_INTERNAL_FLAGS = [
    "RAY_JOB_ID",
    "RAY_RAYLET_PID",
    "RAY_OVERRIDE_NODE_ID_FOR_TESTING",
]


def gcs_actor_scheduling_enabled():
    return os.environ.get("RAY_gcs_actor_scheduling_enabled") == "true"


DEFAULT_RESOURCES = {"CPU", "GPU", "memory", "object_store_memory"}

# Supported Python versions for runtime env's "conda" field. Ray downloads
# Ray wheels into the conda environment, so the Ray wheels for these Python
# versions must be available online.
RUNTIME_ENV_CONDA_PY_VERSIONS = [(3, 9), (3, 10), (3, 11), (3, 12)]

# Whether to enable Ray clusters (in addition to local Ray).
# Ray clusters are not explicitly supported for Windows and OSX.
IS_WINDOWS_OR_OSX = sys.platform == "darwin" or sys.platform == "win32"
ENABLE_RAY_CLUSTERS_ENV_VAR = "RAY_ENABLE_WINDOWS_OR_OSX_CLUSTER"
ENABLE_RAY_CLUSTER = env_bool(
    ENABLE_RAY_CLUSTERS_ENV_VAR,
    not IS_WINDOWS_OR_OSX,
)

SESSION_LATEST = "session_latest"
NUM_PORT_RETRIES = 40
NUM_REDIS_GET_RETRIES = int(os.environ.get("RAY_NUM_REDIS_GET_RETRIES", "20"))

# The allowed cached ports in Ray. Refer to Port configuration for more details:
# https://docs.ray.io/en/latest/ray-core/configure.html#ports-configurations
RAY_ALLOWED_CACHED_PORTS = {
    "metrics_agent_port",
    "metrics_export_port",
    "dashboard_agent_listen_port",
    "runtime_env_agent_port",
    "gcs_server_port",  # the `port` option for gcs port.
}

# Turn this on if actor task log's offsets are expected to be recorded.
# With this enabled, actor tasks' log could be queried with task id.
RAY_ENABLE_RECORD_ACTOR_TASK_LOGGING = env_bool(
    "RAY_ENABLE_RECORD_ACTOR_TASK_LOGGING", False
)

# RuntimeEnv env var to indicate it exports a function
WORKER_PROCESS_SETUP_HOOK_ENV_VAR = "__RAY_WORKER_PROCESS_SETUP_HOOK_ENV_VAR"
RAY_WORKER_PROCESS_SETUP_HOOK_LOAD_TIMEOUT_ENV_VAR = (
    "RAY_WORKER_PROCESS_SETUP_HOOK_LOAD_TIMEOUT"  # noqa
)

RAY_DEFAULT_LABEL_KEYS_PREFIX = "ray.io/"

RAY_TPU_MAX_CONCURRENT_CONNECTIONS_ENV_VAR = "RAY_TPU_MAX_CONCURRENT_ACTIVE_CONNECTIONS"

RAY_NODE_IP_FILENAME = "node_ip_address.json"

PLACEMENT_GROUP_BUNDLE_RESOURCE_NAME = "bundle"

RAY_LOGGING_CONFIG_ENCODING = os.environ.get("RAY_LOGGING_CONFIG_ENCODING")

RAY_BACKEND_LOG_JSON_ENV_VAR = "RAY_BACKEND_LOG_JSON"

# Write export API event of all resource types to file if enabled.
# RAY_enable_export_api_write_config will not be considered if
# this is enabled.
RAY_ENABLE_EXPORT_API_WRITE = env_bool("RAY_enable_export_api_write", False)

# Comma separated string containing individual resource
# to write export API events for. This configuration is only used if
# RAY_enable_export_api_write is not enabled. Full list of valid
# resource types in ExportEvent.SourceType enum in
# src/ray/protobuf/export_api/export_event.proto
# Example config:
# `export RAY_enable_export_api_write_config='EXPORT_SUBMISSION_JOB,EXPORT_ACTOR'`
RAY_ENABLE_EXPORT_API_WRITE_CONFIG_STR = os.environ.get(
    "RAY_enable_export_api_write_config", ""
)
RAY_ENABLE_EXPORT_API_WRITE_CONFIG = RAY_ENABLE_EXPORT_API_WRITE_CONFIG_STR.split(",")

RAY_EXPORT_EVENT_MAX_FILE_SIZE_BYTES = env_bool(
    "RAY_EXPORT_EVENT_MAX_FILE_SIZE_BYTES", 100 * 1e6
)

RAY_EXPORT_EVENT_MAX_BACKUP_COUNT = env_bool("RAY_EXPORT_EVENT_MAX_BACKUP_COUNT", 20)

<<<<<<< HEAD
RAY_UNPACKABLE_FILE_SUFFIXS_STR = os.environ.get(
    "RAY_UNPACKABLE_FILE_SUFFIXS", ".zip,.jar,.whl,.tar,.tar.gz,.tar.bz,.tar.xz"
)

RAY_UNPACKABLE_FILE_SUFFIXS = RAY_UNPACKABLE_FILE_SUFFIXS_STR.split(",")
# head high-availability feature
STORAGE_NAMESPACE = (
    "RAY" + os.environ.get("RAY_external_storage_namespace", "default") + "@"
)
HEAD_NODE_LEADER_ELECTION_KEY = STORAGE_NAMESPACE + "head_node_leader_election_key"
HEAD_ROLE_ACTIVE = "active_head"
HEAD_ROLE_STANDBY = "standby_head"
GCS_ADDRESS_KEY = STORAGE_NAMESPACE + "GcsServerAddress"

# Number of attempts to ping the Redis server. See
# `services.py::wait_for_redis_to_start()` and
# `services.py::create_redis_client()`
START_REDIS_WAIT_RETRIES = env_integer("RAY_START_REDIS_WAIT_RETRIES", 60)

# The default pyenv root
RAY_DEFAULT_PYENV_ROOT = "/home/admin/.pyenv"

# Retrieve the directory path from the environment variable "RAY_WHL_DIR".
# If "RAY_WHL_DIR" is not set in the environment, default to "/home/admin/build/whl".
# This directory might be used for storing or accessing wheel (.whl) files for Ray.
# Using the environment variable allows customization based on different deployment environments or settings.
RAY_WHL_DIR = os.environ.get("RAY_WHL_DIR", "/home/admin/build/whl")
=======
# If this flag is set and you run the driver with `uv run`, Ray propagates the `uv run`
# environment to all workers. Ray does this by setting the `py_executable` to the
# `uv run`` command line and by propagating the working directory
# via the `working_dir` plugin so uv finds the pyproject.toml.
# If you enable RAY_ENABLE_UV_RUN_RUNTIME_ENV AND you run the driver
# with `uv run`, Ray deactivates the regular RAY_RUNTIME_ENV_HOOK
# because in most cases the hooks wouldn't work unless you specifically make the code
# for the runtime env hook available in your uv environment and make sure your hook
# is compatible with your uv runtime environment. If you want to combine a custom
# RAY_RUNTIME_ENV_HOOK with `uv run`, you should flag off RAY_ENABLE_UV_RUN_RUNTIME_ENV
# and call ray._private.runtime_env.uv_runtime_env_hook.hook manually in your hook or
# manually set the py_executable in your runtime environment hook.
RAY_ENABLE_UV_RUN_RUNTIME_ENV = env_bool("RAY_ENABLE_UV_RUN_RUNTIME_ENV", True)

# Prometheus metric cardinality level setting, either "legacy" or "recommended".
#
# Legacy: report all metrics to prometheus with the set of labels that are reported by
#   the component, including WorkerId, (task or actor) Name, etc. This is the default.
# Recommended: report only the node level metrics to prometheus. This means that the
#   WorkerId will be removed from all metrics.
RAY_METRIC_CARDINALITY_LEVEL = os.environ.get("RAY_metric_cardinality_level", "legacy")

# Whether enable OpenTelemetry as the metrics collection backend on the driver
# component. This flag is only used during the migration of the  metric collection
# backend from OpenCensus to OpenTelemetry. It will be removed in the future.
RAY_EXPERIMENTAL_ENABLE_OPEN_TELEMETRY_ON_AGENT = env_bool(
    "RAY_experimental_enable_open_telemetry_on_agent", False
)

# Whether enable OpenTelemetry as the metrics collection backend on the core
# components (core workers, gcs server, raylet, etc.). This flag is only used during
# the migration of the  metric collection backend from OpenCensus to OpenTelemetry.
# It will be removed in the future.
RAY_EXPERIMENTAL_ENABLE_OPEN_TELEMETRY_ON_CORE = env_bool(
    "RAY_experimental_enable_open_telemetry_on_core", False
)
>>>>>>> 8ea94573
<|MERGE_RESOLUTION|>--- conflicted
+++ resolved
@@ -565,7 +565,6 @@
 
 RAY_EXPORT_EVENT_MAX_BACKUP_COUNT = env_bool("RAY_EXPORT_EVENT_MAX_BACKUP_COUNT", 20)
 
-<<<<<<< HEAD
 RAY_UNPACKABLE_FILE_SUFFIXS_STR = os.environ.get(
     "RAY_UNPACKABLE_FILE_SUFFIXS", ".zip,.jar,.whl,.tar,.tar.gz,.tar.bz,.tar.xz"
 )
@@ -593,7 +592,7 @@
 # This directory might be used for storing or accessing wheel (.whl) files for Ray.
 # Using the environment variable allows customization based on different deployment environments or settings.
 RAY_WHL_DIR = os.environ.get("RAY_WHL_DIR", "/home/admin/build/whl")
-=======
+
 # If this flag is set and you run the driver with `uv run`, Ray propagates the `uv run`
 # environment to all workers. Ray does this by setting the `py_executable` to the
 # `uv run`` command line and by propagating the working directory
@@ -629,5 +628,4 @@
 # It will be removed in the future.
 RAY_EXPERIMENTAL_ENABLE_OPEN_TELEMETRY_ON_CORE = env_bool(
     "RAY_experimental_enable_open_telemetry_on_core", False
-)
->>>>>>> 8ea94573
+)