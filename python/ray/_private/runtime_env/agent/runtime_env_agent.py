import asyncio
import logging
import os
import time
import traceback
import json
from collections import defaultdict
from dataclasses import dataclass
from typing import Callable, Dict, List, Set, Tuple, Optional, Union
from copy import deepcopy
from ray._private.ray_constants import (
    DEFAULT_RUNTIME_ENV_TIMEOUT_SECONDS,
)

import ray._private.runtime_env.agent.runtime_env_consts as runtime_env_consts
from ray._private.ray_logging import setup_component_logger
from ray._private.runtime_env.conda import CondaPlugin
from ray._private.runtime_env.context import RuntimeEnvContext
from ray._private.runtime_env.default_impl import get_image_uri_plugin_cls
from ray._private.runtime_env.java_jars import JavaJarsPlugin
from ray._private.runtime_env.image_uri import ContainerPlugin
from ray._private.runtime_env.pip import PipPlugin
from ray._private.runtime_env.uv import UvPlugin
from ray._private.gcs_utils import GcsAioClient
from ray._private.runtime_env.plugin import (
    RuntimeEnvPlugin,
    create_for_plugin_if_needed,
)
from ray._private.utils import get_or_create_event_loop
from ray._private.runtime_env.plugin import RuntimeEnvPluginManager
from ray._private.runtime_env.py_modules import PyModulesPlugin
from ray._private.runtime_env.working_dir import WorkingDirPlugin
from ray._private.runtime_env.nsight import NsightPlugin
from ray._private.runtime_env.py_executable import PyExecutablePlugin
from ray._private.runtime_env.mpi import MPIPlugin
from ray.core.generated import (
    runtime_env_agent_pb2,
    agent_manager_pb2,
)
from ray.core.generated.runtime_env_common_pb2 import (
    RuntimeEnvState as ProtoRuntimeEnvState,
)
from ray.runtime_env import RuntimeEnv, RuntimeEnvConfig

default_logger = logging.getLogger(__name__)

# TODO(edoakes): this is used for unit tests. We should replace it with a
# better pluggability mechanism once available.
SLEEP_FOR_TESTING_S = os.environ.get("RAY_RUNTIME_ENV_SLEEP_FOR_TESTING_S")


@dataclass
class CreatedEnvResult:
    # Whether or not the env was installed correctly.
    success: bool
    # If success is True, will be a RuntimeEnvContext
    # If success is False, will be an error message
    result: Union[RuntimeEnvContext, str]
    # The time to create a runtime env in ms.
    creation_time_ms: int


# e.g., "working_dir"
UriType = str


class ReferenceTable:
    """
    The URI reference table which is used for GC.
    When the reference count is decreased to zero,
    the URI should be removed from this table and
    added to cache if needed.
    """

    def __init__(
        self,
        uris_parser: Callable[[RuntimeEnv], Tuple[str, UriType]],
        unused_uris_callback: Callable[[List[Tuple[str, UriType]]], None],
        unused_runtime_env_callback: Callable[[str], None],
    ):
        # Runtime Environment reference table. The key is serialized runtime env and
        # the value is reference count.
        self._runtime_env_reference: Dict[str, int] = defaultdict(int)
        # URI reference table. The key is URI parsed from runtime env and the value
        # is reference count.
        self._uri_reference: Dict[str, int] = defaultdict(int)
        self._uris_parser = uris_parser
        self._unused_uris_callback = unused_uris_callback
        self._unused_runtime_env_callback = unused_runtime_env_callback
        # send the `DeleteRuntimeEnvIfPossible` RPC when the client exits. The URI won't
        # be leaked now because the reference count will be reset to zero when the job
        # finished.
        self._reference_exclude_sources: Set[str] = {
            "client_server",
        }

    def _increase_reference_for_uris(self, uris):
        default_logger.debug(f"Increase reference for uris {uris}.")
        for uri, _ in uris:
            self._uri_reference[uri] += 1

    def _decrease_reference_for_uris(self, uris):
        default_logger.debug(f"Decrease reference for uris {uris}.")
        unused_uris = list()
        for uri, uri_type in uris:
            if self._uri_reference[uri] > 0:
                self._uri_reference[uri] -= 1
                if self._uri_reference[uri] == 0:
                    unused_uris.append((uri, uri_type))
                    del self._uri_reference[uri]
            else:
                default_logger.warning(f"URI {uri} does not exist.")
        if unused_uris:
            default_logger.info(f"Unused uris {unused_uris}.")
            self._unused_uris_callback(unused_uris)
        return unused_uris

    def _increase_reference_for_runtime_env(self, serialized_env: str):
        default_logger.debug(f"Increase reference for runtime env {serialized_env}.")
        self._runtime_env_reference[serialized_env] += 1

    def _decrease_reference_for_runtime_env(self, serialized_env: str):
        """Decrease reference count for the given [serialized_env]. Throw exception if we cannot decrement reference."""
        default_logger.debug(f"Decrease reference for runtime env {serialized_env}.")
        unused = False
        if self._runtime_env_reference[serialized_env] > 0:
            self._runtime_env_reference[serialized_env] -= 1
            if self._runtime_env_reference[serialized_env] == 0:
                unused = True
                del self._runtime_env_reference[serialized_env]
        else:
            default_logger.warning(f"Runtime env {serialized_env} does not exist.")
            raise ValueError(
                f"{serialized_env} cannot decrement reference since the reference count is 0"
            )
        if unused:
            default_logger.info(f"Unused runtime env {serialized_env}.")
            self._unused_runtime_env_callback(serialized_env)

    def increase_reference(
        self, runtime_env: RuntimeEnv, serialized_env: str, source_process: str
    ) -> None:
        if source_process in self._reference_exclude_sources:
            return
        self._increase_reference_for_runtime_env(serialized_env)
        uris = self._uris_parser(runtime_env)
        self._increase_reference_for_uris(uris)

    def decrease_reference(
        self, runtime_env: RuntimeEnv, serialized_env: str, source_process: str
    ) -> None:
        """Decrease reference count for runtime env and uri. Throw exception if decrement reference count fails."""
        if source_process in self._reference_exclude_sources:
            return
        self._decrease_reference_for_runtime_env(serialized_env)
        uris = self._uris_parser(runtime_env)
        self._decrease_reference_for_uris(uris)

    @property
    def runtime_env_refs(self) -> Dict[str, int]:
        """Return the runtime_env -> ref count mapping.

        Returns:
            The mapping of serialized runtime env -> ref count.
        """
        return self._runtime_env_reference


class RuntimeEnvAgent:
    """An RPC server to create and delete runtime envs.

    Attributes:
        dashboard_agent: The DashboardAgent object contains global config.
    """

    LOG_FILENAME = "runtime_env_agent.log"

    def __init__(
        self,
        runtime_env_dir,
        logging_params,
        gcs_address: str,
        cluster_id_hex: str,
        temp_dir,
        address,
        runtime_env_agent_port,
    ):
        super().__init__()

        self._logger = default_logger
        self._logging_params = logging_params
        self._logging_params.update(filename=self.LOG_FILENAME)
        self._logger = setup_component_logger(
            logger_name=default_logger.name, **self._logging_params
        )
        # Don't propagate logs to the root logger, because these logs
        # might contain sensitive information. Instead, these logs should
        # be confined to the runtime env agent log file `self.LOG_FILENAME`.
        self._logger.propagate = False

        self._logger.info("Starting runtime env agent at pid %s", os.getpid())
        self._logger.info(f"Parent raylet pid is {os.environ.get('RAY_RAYLET_PID')}")

        self._runtime_env_dir = runtime_env_dir
        self._per_job_logger_cache = dict()
        # Cache the results of creating envs to avoid repeatedly calling into
        # conda and other slow calls.
        self._env_cache: Dict[str, CreatedEnvResult] = dict()
        # Maps a serialized runtime env to a lock that is used
        # to prevent multiple concurrent installs of the same env.
        self._env_locks: Dict[str, asyncio.Lock] = dict()
        self._gcs_aio_client = GcsAioClient(
            address=gcs_address, cluster_id=cluster_id_hex
        )

        self._pip_plugin = PipPlugin(self._runtime_env_dir)
        self._uv_plugin = UvPlugin(self._runtime_env_dir)
        self._conda_plugin = CondaPlugin(self._runtime_env_dir)
        self._py_modules_plugin = PyModulesPlugin(
            self._runtime_env_dir, self._gcs_aio_client
        )
        self._py_executable_plugin = PyExecutablePlugin()
        self._java_jars_plugin = JavaJarsPlugin(
            self._runtime_env_dir, self._gcs_aio_client
        )
        self._working_dir_plugin = WorkingDirPlugin(
            self._runtime_env_dir, self._gcs_aio_client
        )
        self._container_plugin = ContainerPlugin(temp_dir)
        # TODO(jonathan-anyscale): change the plugin to ProfilerPlugin
        # and unify with nsight and other profilers.
        self._nsight_plugin = NsightPlugin(self._runtime_env_dir)
        self._mpi_plugin = MPIPlugin()
        self._image_uri_plugin = get_image_uri_plugin_cls()(temp_dir)
        # TODO(architkulkarni): "base plugins" and third-party plugins should all go
        # through the same code path.  We should never need to refer to
        # self._xxx_plugin, we should just iterate through self._plugins.
        self._base_plugins: List[RuntimeEnvPlugin] = [
            self._working_dir_plugin,
            self._uv_plugin,
            self._pip_plugin,
            self._conda_plugin,
            self._py_modules_plugin,
            self._py_executable_plugin,
            self._java_jars_plugin,
            self._container_plugin,
            self._nsight_plugin,
            self._mpi_plugin,
            self._image_uri_plugin,
        ]
        self._plugin_manager = RuntimeEnvPluginManager(self._runtime_env_dir)
        for plugin in self._base_plugins:
            self._plugin_manager.add_plugin(plugin)

        self._reference_table = ReferenceTable(
            self.uris_parser,
            self.unused_uris_processor,
            self.unused_runtime_env_processor,
        )

        self._logger.info(
            "Listening to address %s, port %d", address, runtime_env_agent_port
        )

    def uris_parser(self, runtime_env: RuntimeEnv):
        result = list()
        for name, plugin_setup_context in self._plugin_manager.plugins.items():
            plugin = plugin_setup_context.class_instance
            uris = plugin.get_uris(runtime_env)
            for uri in uris:
                result.append((uri, UriType(name)))
        return result

    def unused_uris_processor(self, unused_uris: List[Tuple[str, UriType]]) -> None:
        for uri, uri_type in unused_uris:
            self._plugin_manager.plugins[str(uri_type)].uri_cache.mark_unused(uri)

    def unused_runtime_env_processor(self, unused_runtime_env: str) -> None:
        def delete_runtime_env():
            del self._env_cache[unused_runtime_env]
            self._logger.info(
                "Runtime env %s removed from env-level cache.", unused_runtime_env
            )

        if unused_runtime_env in self._env_cache:
            if not self._env_cache[unused_runtime_env].success:
                loop = get_or_create_event_loop()
                # Cache the bad runtime env result by ttl seconds.
                loop.call_later(
                    runtime_env_consts.BAD_RUNTIME_ENV_CACHE_TTL_SECONDS,
                    delete_runtime_env,
                )
            else:
                delete_runtime_env()

    def get_or_create_logger(self, job_id: bytes, log_files: List[str]):
        job_id = job_id.decode()
        if job_id not in self._per_job_logger_cache:
            params = self._logging_params.copy()
            params["filename"] = [f"runtime_env_setup-{job_id}.log", *log_files]
            params["logger_name"] = f"runtime_env_{job_id}"
            params["propagate"] = False
            per_job_logger = setup_component_logger(**params)
            self._per_job_logger_cache[job_id] = per_job_logger
        return self._per_job_logger_cache[job_id]

    async def GetOrCreateRuntimeEnv(self, request):
        self._logger.info(
            f"Got request from {request.source_process} to increase "
            "reference for runtime env: "
            f"{request.serialized_runtime_env} to be used by worker : "
            f"{request.worker_id}"
        )

        async def _setup_runtime_env(
            runtime_env: RuntimeEnv,
            runtime_env_config: RuntimeEnvConfig,
<<<<<<< HEAD
            serialized_allocated_resource_instances,
        ):
            allocated_resource: dict = json.loads(
                serialized_allocated_resource_instances or "{}"
=======
            serialized_allocated_instances: str,
        ):
            allocated_resource: dict = json.loads(
                serialized_allocated_instances or "{}"
>>>>>>> a2b42373
            )
            log_files = runtime_env_config.get("log_files", [])
            # Use a separate logger for each job.
            per_job_logger = self.get_or_create_logger(request.job_id, log_files)
            per_job_logger.info(f"Worker has resource :" f"{allocated_resource}")
            context = RuntimeEnvContext(env_vars=runtime_env.env_vars())

            # Warn about unrecognized fields in the runtime env.
            for name, _ in runtime_env.plugins():
                if name not in self._plugin_manager.plugins:
                    per_job_logger.warning(
                        f"runtime_env field {name} is not recognized by "
                        "Ray and will be ignored.  In the future, unrecognized "
                        "fields in the runtime_env will raise an exception."
                    )

            # Creates each runtime env URI by their priority. `working_dir` is special
            # because it needs to be created before other plugins. All other plugins are
            # created in the priority order (smaller priority value -> earlier to
            # create), with a special environment variable being set to the working dir.
            # ${RAY_RUNTIME_ENV_CREATE_WORKING_DIR}

            # First create working dir...
            working_dir_ctx = self._plugin_manager.plugins[WorkingDirPlugin.name]
            await create_for_plugin_if_needed(
                runtime_env,
                working_dir_ctx.class_instance,
                working_dir_ctx.uri_cache,
                context,
                per_job_logger,
            )

            # Then within the working dir, create the other plugins and skip container plugin
            working_dir_uri_or_none = runtime_env.working_dir_uri()
            with self._working_dir_plugin.with_working_dir_env(working_dir_uri_or_none):
                """Run setup for each plugin unless it has already been cached."""
                for (
                    plugin_setup_context
                ) in self._plugin_manager.sorted_plugin_setup_contexts():
                    plugin = plugin_setup_context.class_instance
                    if plugin.name == ContainerPlugin.name:
                        continue
                    if plugin.name != WorkingDirPlugin.name:
                        uri_cache = plugin_setup_context.uri_cache
                        await create_for_plugin_if_needed(
                            runtime_env, plugin, uri_cache, context, per_job_logger
                        )

            # Container plugin should be created after all other plugins.
            container_ctx = self._plugin_manager.plugins[ContainerPlugin.name]
            await create_for_plugin_if_needed(
                runtime_env,
                container_ctx.class_instance,
                container_ctx.uri_cache,
                context,
                per_job_logger,
            )

            return context

        async def _create_runtime_env_with_retry(
            runtime_env,
            setup_timeout_seconds,
            runtime_env_config: RuntimeEnvConfig,
        ) -> Tuple[bool, str, str]:
            """
            Create runtime env with retry times. This function won't raise exceptions.

            Args:
                runtime_env: The instance of RuntimeEnv class.
                setup_timeout_seconds: The timeout of runtime environment creation for
                each attempt.

            Returns:
                a tuple which contains result(bool), runtime env context(RuntimeEnvContext),
                and error message(str).

            """
            self._logger.info(
                f"Creating runtime env: {serialized_env} with timeout "
                f"{setup_timeout_seconds} seconds."
            )
            serialized_context = None
            error_message = None
            for _ in range(runtime_env_consts.RUNTIME_ENV_RETRY_TIMES):
                try:
                    runtime_env_setup_task = _setup_runtime_env(
                        runtime_env,
                        runtime_env_config,
<<<<<<< HEAD
                        request.allocated_instances_serialized_json,
=======
                        request.serialized_allocated_instances,
>>>>>>> a2b42373
                    )
                    runtime_env_context = await asyncio.wait_for(
                        runtime_env_setup_task, timeout=setup_timeout_seconds
                    )
                    serialized_context = runtime_env_context.serialize()
                    error_message = None
                    break
                except Exception as e:
                    err_msg = f"Failed to create runtime env {serialized_env}."
                    self._logger.exception(err_msg)
                    error_message = "".join(
                        traceback.format_exception(type(e), e, e.__traceback__)
                    )
                    if isinstance(e, asyncio.TimeoutError):
                        hint = (
                            f"Failed to install runtime_env within the "
                            f"timeout of {setup_timeout_seconds} seconds. Consider "
                            "increasing the timeout in the runtime_env config. "
                            "For example: \n"
                            '    runtime_env={"config": {"setup_timeout_seconds":'
                            " 1800}, ...}\n"
                            "If not provided, the default timeout is "
                            f"{DEFAULT_RUNTIME_ENV_TIMEOUT_SECONDS} seconds. "
                        )
                        error_message = hint + error_message
                    await asyncio.sleep(
                        runtime_env_consts.RUNTIME_ENV_RETRY_INTERVAL_MS / 1000
                    )
            if error_message:
                self._logger.error(
                    "Runtime env creation failed for %d times, "
                    "don't retry any more.",
                    runtime_env_consts.RUNTIME_ENV_RETRY_TIMES,
                )
                return False, None, error_message
            else:
                self._logger.info(
                    "Successfully created runtime env: %s, the context: %s",
                    serialized_env,
                    serialized_context,
                )
                return True, runtime_env_context, None

        try:
            runtime_env = RuntimeEnv.deserialize(request.serialized_runtime_env)
            runtime_env.set_serialized_allocated_instances(
                request.serialized_allocated_instances,
            )
            serialized_env = RuntimeEnv.serialize_combined(
                request.serialized_runtime_env,
                request.serialized_allocated_instances,
            )

        except Exception as e:
            self._logger.exception(
                "[Increase] Failed to parse runtime env: " f"{serialized_env}"
            )
            return runtime_env_agent_pb2.GetOrCreateRuntimeEnvReply(
                status=agent_manager_pb2.AGENT_RPC_STATUS_FAILED,
                error_message="".join(
                    traceback.format_exception(type(e), e, e.__traceback__)
                ),
            )

        # Increase reference
        self._reference_table.increase_reference(
            runtime_env, serialized_env, request.source_process
        )

        if serialized_env not in self._env_locks:
            # async lock to prevent the same env being concurrently installed
            self._env_locks[serialized_env] = asyncio.Lock()

        async with self._env_locks[serialized_env]:
            if serialized_env in self._env_cache:
                result = self._env_cache[serialized_env]
                if result.success:
                    runtime_env_context = result.result
                    self._logger.info(
                        "Runtime env already created "
                        f"successfully. Env: {serialized_env}, "
                    )
                    context = await self.trigger_pre_worker_startup(
                        runtime_env,
                        runtime_env_context,
                        request.worker_id.decode(),
                        request.job_id.decode(),
                        self._logger,
                    )
                    return runtime_env_agent_pb2.GetOrCreateRuntimeEnvReply(
                        status=agent_manager_pb2.AGENT_RPC_STATUS_OK,
                        serialized_runtime_env_context=context,
                    )
                else:
                    error_message = result.result
                    self._logger.info(
                        "Runtime env already failed. "
                        f"Env: {serialized_env}, "
                        f"err: {error_message}"
                    )
                    # Recover the reference.
                    self._reference_table.decrease_reference(
                        runtime_env, serialized_env, request.source_process
                    )
                    return runtime_env_agent_pb2.GetOrCreateRuntimeEnvReply(
                        status=agent_manager_pb2.AGENT_RPC_STATUS_FAILED,
                        error_message=error_message,
                    )

            if SLEEP_FOR_TESTING_S:
                self._logger.info(f"Sleeping for {SLEEP_FOR_TESTING_S}s.")
                time.sleep(int(SLEEP_FOR_TESTING_S))

            runtime_env_config = RuntimeEnvConfig.from_proto(request.runtime_env_config)

            # accroding to the document of `asyncio.wait_for`,
            # None means disable timeout logic
            setup_timeout_seconds = (
                None
                if runtime_env_config["setup_timeout_seconds"] == -1
                else runtime_env_config["setup_timeout_seconds"]
            )

            start = time.perf_counter()
            (
                successful,
                runtime_env_context,
                error_message,
            ) = await _create_runtime_env_with_retry(
                runtime_env,
                setup_timeout_seconds,
                runtime_env_config,
            )
            creation_time_ms = int(round((time.perf_counter() - start) * 1000, 0))
            if not successful:
                # Recover the reference.
                self._reference_table.decrease_reference(
                    runtime_env, serialized_env, request.source_process
                )
            # Add the result to env cache.
            self._env_cache[serialized_env] = CreatedEnvResult(
                successful,
                runtime_env_context if successful else error_message,
                creation_time_ms,
            )
            serialized_context = await self.trigger_pre_worker_startup(
                runtime_env,
                runtime_env_context,
                request.worker_id.decode(),
                request.job_id.decode(),
                self._logger,
            )
            # Reply the RPC
            return runtime_env_agent_pb2.GetOrCreateRuntimeEnvReply(
                status=agent_manager_pb2.AGENT_RPC_STATUS_OK
                if successful
                else agent_manager_pb2.AGENT_RPC_STATUS_FAILED,
                serialized_runtime_env_context=serialized_context,
                error_message=error_message,
            )

    async def DeleteRuntimeEnvIfPossible(self, request):
        self._logger.info(
            f"Got request from {request.source_process} to decrease "
            "reference for runtime env: "
            f"{request.serialized_runtime_env} used by worker : "
            f"{request.worker_id}"
        )

        try:
            runtime_env = RuntimeEnv.deserialize(request.serialized_runtime_env)
        except Exception as e:
            self._logger.exception(
                "[Decrease] Failed to parse runtime env: "
                f"{request.serialized_runtime_env}"
            )
            return runtime_env_agent_pb2.GetOrCreateRuntimeEnvReply(
                status=agent_manager_pb2.AGENT_RPC_STATUS_FAILED,
                error_message="".join(
                    traceback.format_exception(type(e), e, e.__traceback__)
                ),
            )

        try:
            runtime_env.set_serialized_allocated_instances(
                request.serialized_allocated_instances,
            )
            serialized_env = RuntimeEnv.serialize_combined(
                request.serialized_runtime_env,
                request.serialized_allocated_instances,
            )
            self._reference_table.decrease_reference(
                runtime_env, serialized_env, request.source_process
            )
        except Exception as e:
            return runtime_env_agent_pb2.DeleteRuntimeEnvIfPossibleReply(
                status=agent_manager_pb2.AGENT_RPC_STATUS_FAILED,
                error_message=f"Fails to decrement reference for runtime env for {str(e)}",
            )

        # Trigger `post_worker_exit` of plugins to clean something for each
        # worker process, such as the cleanup of working directory.
        if request.worker_id:
            for (
                plugin_setup_context
            ) in self._plugin_manager.sorted_plugin_setup_contexts():
                await plugin_setup_context.class_instance.post_worker_exit(
                    runtime_env,
                    request.worker_id.decode(),
                    request.job_id.decode(),
                    self._logger,
                )

        return runtime_env_agent_pb2.DeleteRuntimeEnvIfPossibleReply(
            status=agent_manager_pb2.AGENT_RPC_STATUS_OK
        )

    async def GetRuntimeEnvsInfo(self, request):
        """Return the runtime env information of the node."""
        # TODO(sang): Currently, it only includes runtime_env information.
        # We should include the URI information which includes,
        # URIs
        # Caller
        # Ref counts
        # Cache information
        # Metrics (creation time & success)
        # Deleted URIs
        limit = request.limit if request.HasField("limit") else -1
        runtime_env_states = defaultdict(ProtoRuntimeEnvState)
        runtime_env_refs = self._reference_table.runtime_env_refs
        for runtime_env, ref_cnt in runtime_env_refs.items():
            runtime_env_states[runtime_env].runtime_env = runtime_env
            runtime_env_states[runtime_env].ref_cnt = ref_cnt
        for runtime_env, result in self._env_cache.items():
            runtime_env_states[runtime_env].runtime_env = runtime_env
            runtime_env_states[runtime_env].success = result.success
            if not result.success:
                runtime_env_states[runtime_env].error = result.result
            runtime_env_states[runtime_env].creation_time_ms = result.creation_time_ms

        reply = runtime_env_agent_pb2.GetRuntimeEnvsInfoReply()
        count = 0
        for runtime_env_state in runtime_env_states.values():
            if limit != -1 and count >= limit:
                break
            count += 1
            reply.runtime_env_states.append(runtime_env_state)
        reply.total = len(runtime_env_states)
        return reply

    async def trigger_pre_worker_startup(
        self,
        runtime_env: RuntimeEnv,  # noqa: F821
        runtime_env_context: RuntimeEnvContext,
        worker_id: str,
        job_id: str,
        logger: logging.Logger,
    ):
        # Trigger `pre_worker_startup` of plugins to prepare something for each
        # worker process, such as making a unique working directory.
        # NOTE(Jacky): Deep copy here because `pre_worker_startup` will rewrite it for a
        # specific worker.
        if runtime_env_context is None:
            return

        runtime_env_context_copy = deepcopy(runtime_env_context)
        if worker_id:
            for (
                plugin_setup_context
            ) in self._plugin_manager.sorted_plugin_setup_contexts():
                await plugin_setup_context.class_instance.pre_worker_startup(
                    runtime_env,
                    runtime_env_context_copy,
                    worker_id,
                    job_id,
                    self._logger,
                )

        # Need to write runtime env context here because `pre_worker_startup`
        # could rewrite the context.
        serialized_runtime_env_context = runtime_env_context_copy.serialize()
        logger.info(
            "The serialized runtime env context for reply is "
            f"{serialized_runtime_env_context}."
        )

        return serialized_runtime_env_context<|MERGE_RESOLUTION|>--- conflicted
+++ resolved
@@ -315,17 +315,10 @@
         async def _setup_runtime_env(
             runtime_env: RuntimeEnv,
             runtime_env_config: RuntimeEnvConfig,
-<<<<<<< HEAD
-            serialized_allocated_resource_instances,
-        ):
-            allocated_resource: dict = json.loads(
-                serialized_allocated_resource_instances or "{}"
-=======
             serialized_allocated_instances: str,
         ):
             allocated_resource: dict = json.loads(
                 serialized_allocated_instances or "{}"
->>>>>>> a2b42373
             )
             log_files = runtime_env_config.get("log_files", [])
             # Use a separate logger for each job.
@@ -415,11 +408,7 @@
                     runtime_env_setup_task = _setup_runtime_env(
                         runtime_env,
                         runtime_env_config,
-<<<<<<< HEAD
-                        request.allocated_instances_serialized_json,
-=======
                         request.serialized_allocated_instances,
->>>>>>> a2b42373
                     )
                     runtime_env_context = await asyncio.wait_for(
                         runtime_env_setup_task, timeout=setup_timeout_seconds
