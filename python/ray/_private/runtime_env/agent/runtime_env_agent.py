import asyncio
import logging
import os
import time
import traceback
from collections import defaultdict
from dataclasses import dataclass
from typing import Callable, Dict, List, Set, Tuple, Optional
from copy import deepcopy
from ray._private.ray_constants import (
    DEFAULT_RUNTIME_ENV_TIMEOUT_SECONDS,
)

import ray._private.runtime_env.agent.runtime_env_consts as runtime_env_consts
from ray._private.ray_logging import setup_component_logger
from ray._private.runtime_env.conda import CondaPlugin
from ray._private.runtime_env.context import RuntimeEnvContext
from ray._private.runtime_env.default_impl import get_image_uri_plugin_cls
from ray._private.runtime_env.java_jars import JavaJarsPlugin
from ray._private.runtime_env.image_uri import ContainerPlugin
from ray._private.runtime_env.pip import PipPlugin
from ray._private.runtime_env.uv import UvPlugin
from ray._private.gcs_utils import GcsAioClient
from ray._private.runtime_env.plugin import (
    RuntimeEnvPlugin,
    create_for_plugin_if_needed,
)
from ray._private.utils import get_or_create_event_loop
from ray._private.runtime_env.plugin import RuntimeEnvPluginManager
from ray._private.runtime_env.py_modules import PyModulesPlugin
from ray._private.runtime_env.working_dir import WorkingDirPlugin
from ray._private.runtime_env.job_dir import JobDirPlugin
from ray._private.runtime_env.nsight import NsightPlugin
from ray._private.runtime_env.py_executable import PyExecutablePlugin
from ray._private.runtime_env.mpi import MPIPlugin
from ray.core.generated import (
    runtime_env_agent_pb2,
    agent_manager_pb2,
)
from ray.core.generated.runtime_env_common_pb2 import (
    RuntimeEnvState as ProtoRuntimeEnvState,
)
from ray.runtime_env import RuntimeEnv, RuntimeEnvConfig

default_logger = logging.getLogger(__name__)

# TODO(edoakes): this is used for unit tests. We should replace it with a
# better pluggability mechanism once available.
SLEEP_FOR_TESTING_S = os.environ.get("RAY_RUNTIME_ENV_SLEEP_FOR_TESTING_S")


@dataclass
class CreatedEnvResult:
    # Whether or not the env was installed correctly.
    success: bool
    # If success is True, will be a RuntimeEnvContext
    # If success is False, will be None
    context: Optional[RuntimeEnvContext]
    # If success is True, will be None
    # If success is False, error message will be filled in
    error_message: Optional[str]
    # The time to create a runtime env in ms.
    creation_time_ms: int


# e.g., "working_dir"
UriType = str


class ReferenceTable:
    """
    The URI reference table which is used for GC.
    When the reference count is decreased to zero,
    the URI should be removed from this table and
    added to cache if needed.
    """

    def __init__(
        self,
        uris_parser: Callable[[RuntimeEnv], Tuple[str, UriType]],
        unused_uris_callback: Callable[[List[Tuple[str, UriType]]], None],
        unused_runtime_env_callback: Callable[[str], None],
    ):
        # Runtime Environment reference table. The key is serialized runtime env and
        # the value is reference count.
        self._runtime_env_reference: Dict[str, int] = defaultdict(int)
        # URI reference table. The key is URI parsed from runtime env and the value
        # is reference count.
        self._uri_reference: Dict[str, int] = defaultdict(int)
        self._uris_parser = uris_parser
        self._unused_uris_callback = unused_uris_callback
        self._unused_runtime_env_callback = unused_runtime_env_callback
        # send the `DeleteRuntimeEnvIfPossible` RPC when the client exits. The URI won't
        # be leaked now because the reference count will be reset to zero when the job
        # finished.
        self._reference_exclude_sources: Set[str] = {
            "client_server",
        }

    def _increase_reference_for_uris(self, uris):
        default_logger.debug(f"Increase reference for uris {uris}.")
        for uri, _ in uris:
            self._uri_reference[uri] += 1

    def _decrease_reference_for_uris(self, uris):
        default_logger.debug(f"Decrease reference for uris {uris}.")
        unused_uris = list()
        for uri, uri_type in uris:
            if self._uri_reference[uri] > 0:
                self._uri_reference[uri] -= 1
                if self._uri_reference[uri] == 0:
                    unused_uris.append((uri, uri_type))
                    del self._uri_reference[uri]
            else:
                default_logger.warning(f"URI {uri} does not exist.")
        if unused_uris:
            default_logger.info(f"Unused uris {unused_uris}.")
            self._unused_uris_callback(unused_uris)
        return unused_uris

    def _increase_reference_for_runtime_env(self, serialized_env: str):
        default_logger.debug(f"Increase reference for runtime env {serialized_env}.")
        self._runtime_env_reference[serialized_env] += 1

    def _decrease_reference_for_runtime_env(self, serialized_env: str):
        """Decrease reference count for the given [serialized_env]. Throw exception if we cannot decrement reference."""
        default_logger.debug(f"Decrease reference for runtime env {serialized_env}.")
        unused = False
        if self._runtime_env_reference[serialized_env] > 0:
            self._runtime_env_reference[serialized_env] -= 1
            if self._runtime_env_reference[serialized_env] == 0:
                unused = True
                del self._runtime_env_reference[serialized_env]
        else:
            default_logger.warning(f"Runtime env {serialized_env} does not exist.")
            raise ValueError(
                f"{serialized_env} cannot decrement reference since the reference count is 0"
            )
        if unused:
            default_logger.info(f"Unused runtime env {serialized_env}.")
            self._unused_runtime_env_callback(serialized_env)

    def increase_reference(
        self, runtime_env: RuntimeEnv, serialized_env: str, source_process: str
    ) -> None:
        if source_process in self._reference_exclude_sources:
            return
        self._increase_reference_for_runtime_env(serialized_env)
        uris = self._uris_parser(runtime_env)
        self._increase_reference_for_uris(uris)

    def decrease_reference(
        self, runtime_env: RuntimeEnv, serialized_env: str, source_process: str
    ) -> None:
        """Decrease reference count for runtime env and uri. Throw exception if decrement reference count fails."""
        if source_process in self._reference_exclude_sources:
            return
        self._decrease_reference_for_runtime_env(serialized_env)
        uris = self._uris_parser(runtime_env)
        self._decrease_reference_for_uris(uris)

    @property
    def runtime_env_refs(self) -> Dict[str, int]:
        """Return the runtime_env -> ref count mapping.

        Returns:
            The mapping of serialized runtime env -> ref count.
        """
        return self._runtime_env_reference


class RuntimeEnvAgent:
    """An RPC server to create and delete runtime envs.

    Attributes:
        dashboard_agent: The DashboardAgent object contains global config.
    """

    LOG_FILENAME = "runtime_env_agent.log"

    def __init__(
        self,
        runtime_env_dir,
        logging_params,
        gcs_address: str,
        cluster_id_hex: str,
        temp_dir,
        address,
        runtime_env_agent_port,
    ):
        super().__init__()

        self._logger = default_logger
        self._logging_params = logging_params
        self._logging_params.update(filename=self.LOG_FILENAME)
        self._logger = setup_component_logger(
            logger_name=default_logger.name, **self._logging_params
        )
        # Don't propagate logs to the root logger, because these logs
        # might contain sensitive information. Instead, these logs should
        # be confined to the runtime env agent log file `self.LOG_FILENAME`.
        self._logger.propagate = False

        self._logger.info("Starting runtime env agent at pid %s", os.getpid())
        self._logger.info(f"Parent raylet pid is {os.environ.get('RAY_RAYLET_PID')}")

        self._runtime_env_dir = runtime_env_dir
        self._per_job_logger_cache = dict()
        # Cache the results of creating envs to avoid repeatedly calling into
        # conda and other slow calls.
        self._env_cache: Dict[str, CreatedEnvResult] = dict()
        # Maps a serialized runtime env to a lock that is used
        # to prevent multiple concurrent installs of the same env.
        self._env_locks: Dict[str, asyncio.Lock] = dict()
        self._gcs_aio_client = GcsAioClient(
            address=gcs_address, cluster_id=cluster_id_hex
        )

        self._pip_plugin = PipPlugin(self._runtime_env_dir)
        self._uv_plugin = UvPlugin(self._runtime_env_dir)
        self._conda_plugin = CondaPlugin(self._runtime_env_dir)
        self._py_modules_plugin = PyModulesPlugin(
            self._runtime_env_dir, self._gcs_aio_client
        )
        self._py_executable_plugin = PyExecutablePlugin()
        self._java_jars_plugin = JavaJarsPlugin(
            self._runtime_env_dir, self._gcs_aio_client
        )
        self._working_dir_plugin = WorkingDirPlugin(
            self._runtime_env_dir, self._gcs_aio_client
        )
        self._job_dir_plugin = JobDirPlugin(self._runtime_env_dir, self._gcs_aio_client)
        self._container_plugin = ContainerPlugin(temp_dir)
        # TODO(jonathan-anyscale): change the plugin to ProfilerPlugin
        # and unify with nsight and other profilers.
        self._nsight_plugin = NsightPlugin(self._runtime_env_dir)
        self._mpi_plugin = MPIPlugin()
        self._image_uri_plugin = get_image_uri_plugin_cls()(temp_dir)

        # TODO(architkulkarni): "base plugins" and third-party plugins should all go
        # through the same code path.  We should never need to refer to
        # self._xxx_plugin, we should just iterate through self._plugins.
        self._base_plugins: List[RuntimeEnvPlugin] = [
            self._working_dir_plugin,
            self._job_dir_plugin,
            self._uv_plugin,
            self._pip_plugin,
            self._conda_plugin,
            self._py_modules_plugin,
            self._py_executable_plugin,
            self._java_jars_plugin,
            self._container_plugin,
            self._nsight_plugin,
            self._mpi_plugin,
            self._image_uri_plugin,
        ]
        self._plugin_manager = RuntimeEnvPluginManager(self._runtime_env_dir)
        for plugin in self._base_plugins:
            self._plugin_manager.add_plugin(plugin)

        self._reference_table = ReferenceTable(
            self.uris_parser,
            self.unused_uris_processor,
            self.unused_runtime_env_processor,
        )

        self._logger.info(
            "Listening to address %s, port %d", address, runtime_env_agent_port
        )

    def uris_parser(self, runtime_env: RuntimeEnv):
        result = list()
        for name, plugin_setup_context in self._plugin_manager.plugins.items():
            plugin = plugin_setup_context.class_instance
            uris = plugin.get_uris(runtime_env)
            for uri in uris:
                result.append((uri, UriType(name)))
        return result

    def unused_uris_processor(self, unused_uris: List[Tuple[str, UriType]]) -> None:
        for uri, uri_type in unused_uris:
            self._plugin_manager.plugins[str(uri_type)].uri_cache.mark_unused(uri)

    def unused_runtime_env_processor(self, unused_runtime_env: str) -> None:
        def delete_runtime_env():
            del self._env_cache[unused_runtime_env]
            self._logger.info(
                "Runtime env %s removed from env-level cache.", unused_runtime_env
            )

        if unused_runtime_env in self._env_cache:
            if not self._env_cache[unused_runtime_env].success:
                loop = get_or_create_event_loop()
                # Cache the bad runtime env result by ttl seconds.
                loop.call_later(
                    runtime_env_consts.BAD_RUNTIME_ENV_CACHE_TTL_SECONDS,
                    delete_runtime_env,
                )
            else:
                delete_runtime_env()

    def get_or_create_logger(self, job_id: bytes, log_files: List[str]):
        job_id = job_id.decode()
        if job_id not in self._per_job_logger_cache:
            params = self._logging_params.copy()
            params["filename"] = [f"runtime_env_setup-{job_id}.log", *log_files]
            params["logger_name"] = f"runtime_env_{job_id}"
            params["propagate"] = False
            per_job_logger = setup_component_logger(**params)
            self._per_job_logger_cache[job_id] = per_job_logger
        return self._per_job_logger_cache[job_id]

    async def GetOrCreateRuntimeEnv(self, request):
        self._logger.info(
            f"Got request from {request.source_process} to increase "
            "reference for runtime env: "
            f"{request.serialized_runtime_env} to be used by worker : "
            f"{request.worker_id}"
        )

        async def _setup_runtime_env(
            runtime_env: RuntimeEnv,
            runtime_env_config: RuntimeEnvConfig,
        ):
            log_files = runtime_env_config.get("log_files", [])
            # Use a separate logger for each job.
            per_job_logger = self.get_or_create_logger(request.job_id, log_files)
            context = RuntimeEnvContext(env_vars=runtime_env.env_vars())

            # Warn about unrecognized fields in the runtime env.
            for name, _ in runtime_env.plugins():
                if name not in self._plugin_manager.plugins:
                    per_job_logger.warning(
                        f"runtime_env field {name} is not recognized by "
                        "Ray and will be ignored.  In the future, unrecognized "
                        "fields in the runtime_env will raise an exception."
                    )

            # Creates each runtime env URI by their priority. `working_dir` is special
            # because it needs to be created before other plugins. All other plugins are
            # created in the priority order (smaller priority value -> earlier to
            # create), with a special environment variable being set to the working dir.
            # ${RAY_RUNTIME_ENV_CREATE_WORKING_DIR}

            # First create working dir...
            working_dir_ctx = self._plugin_manager.plugins[WorkingDirPlugin.name]
            await create_for_plugin_if_needed(
                runtime_env,
                working_dir_ctx.class_instance,
                working_dir_ctx.uri_cache,
                context,
                per_job_logger,
            )

            # Then within the working dir, create the other plugins.
            working_dir_uri_or_none = runtime_env.working_dir_uri()
            with self._working_dir_plugin.with_working_dir_env(working_dir_uri_or_none):
                """Run setup for each plugin unless it has already been cached."""
                for (
                    plugin_setup_context
                ) in self._plugin_manager.sorted_plugin_setup_contexts():
                    plugin = plugin_setup_context.class_instance
                    if plugin.name != WorkingDirPlugin.name:
                        uri_cache = plugin_setup_context.uri_cache
                        await create_for_plugin_if_needed(
                            runtime_env, plugin, uri_cache, context, per_job_logger
                        )
            return context

        async def _create_runtime_env_with_retry(
            runtime_env,
            setup_timeout_seconds,
            runtime_env_config: RuntimeEnvConfig,
        ) -> Tuple[bool, str, str]:
            """
            Create runtime env with retry times. This function won't raise exceptions.

            Args:
                runtime_env: The instance of RuntimeEnv class.
                setup_timeout_seconds: The timeout of runtime environment creation for
                each attempt.

            Returns:
                a tuple which contains result(bool), runtime env context(RuntimeEnvContext),
                and error message(str).

            """
            self._logger.info(
                f"Creating runtime env: {serialized_env} with timeout "
                f"{setup_timeout_seconds} seconds."
            )
            serialized_context = None
            error_message = None
            for _ in range(runtime_env_consts.RUNTIME_ENV_RETRY_TIMES):
                try:
                    runtime_env_setup_task = _setup_runtime_env(
                        runtime_env, runtime_env_config
                    )
                    runtime_env_context = await asyncio.wait_for(
                        runtime_env_setup_task, timeout=setup_timeout_seconds
                    )
                    serialized_context = runtime_env_context.serialize()
                    error_message = None
                    break
                except Exception as e:
                    err_msg = f"Failed to create runtime env {serialized_env}."
                    self._logger.exception(err_msg)
                    error_message = "".join(
                        traceback.format_exception(type(e), e, e.__traceback__)
                    )
                    if isinstance(e, asyncio.TimeoutError):
                        hint = (
                            f"Failed to install runtime_env within the "
                            f"timeout of {setup_timeout_seconds} seconds. Consider "
                            "increasing the timeout in the runtime_env config. "
                            "For example: \n"
                            '    runtime_env={"config": {"setup_timeout_seconds":'
                            " 1800}, ...}\n"
                            "If not provided, the default timeout is "
                            f"{DEFAULT_RUNTIME_ENV_TIMEOUT_SECONDS} seconds. "
                        )
                        error_message = hint + error_message
                    await asyncio.sleep(
                        runtime_env_consts.RUNTIME_ENV_RETRY_INTERVAL_MS / 1000
                    )
            if error_message:
                self._logger.error(
                    "Runtime env creation failed for %d times, "
                    "don't retry any more.",
                    runtime_env_consts.RUNTIME_ENV_RETRY_TIMES,
                )
                return False, None, error_message
            else:
                self._logger.info(
                    "Successfully created runtime env: %s, the context: %s",
                    serialized_env,
                    serialized_context,
                )
                return True, runtime_env_context, None

        try:
            serialized_env = request.serialized_runtime_env
            runtime_env = RuntimeEnv.deserialize(serialized_env)
        except Exception as e:
            self._logger.exception(
                "[Increase] Failed to parse runtime env: " f"{serialized_env}"
            )
            return runtime_env_agent_pb2.GetOrCreateRuntimeEnvReply(
                status=agent_manager_pb2.AGENT_RPC_STATUS_FAILED,
                error_message="".join(
                    traceback.format_exception(type(e), e, e.__traceback__)
                ),
            )

        # Increase reference
        self._reference_table.increase_reference(
            runtime_env, serialized_env, request.source_process
        )

        if serialized_env not in self._env_locks:
            # async lock to prevent the same env being concurrently installed
            self._env_locks[serialized_env] = asyncio.Lock()

        async with self._env_locks[serialized_env]:
            if serialized_env in self._env_cache:
                result = self._env_cache[serialized_env]
                if result.success:
                    runtime_env_context = result.context
                    self._logger.info(
                        "Runtime env already created "
                        f"successfully. Env: {serialized_env}, "
                    )
                    serialized_runtime_env_context = (
                        await self.trigger_pre_worker_startup(
                            runtime_env,
                            runtime_env_context,
                            request.worker_id.decode(),
                            request.job_id.decode(),
                            self._logger,
                        )
                    )
                    return runtime_env_agent_pb2.GetOrCreateRuntimeEnvReply(
                        status=agent_manager_pb2.AGENT_RPC_STATUS_OK,
                        serialized_runtime_env_context=serialized_runtime_env_context,
                        error_message="",
                    )
                else:
                    error_message = result.error_message
                    self._logger.info(
                        "Runtime env already failed. "
                        f"Env: {serialized_env}, "
                        f"err: {error_message}"
                    )
                    # Recover the reference.
                    self._reference_table.decrease_reference(
                        runtime_env, serialized_env, request.source_process
                    )
                    return runtime_env_agent_pb2.GetOrCreateRuntimeEnvReply(
                        status=agent_manager_pb2.AGENT_RPC_STATUS_FAILED,
                        serialized_runtime_env_context="",
                        error_message=error_message,
                    )

            if SLEEP_FOR_TESTING_S:
                self._logger.info(f"Sleeping for {SLEEP_FOR_TESTING_S}s.")
                time.sleep(int(SLEEP_FOR_TESTING_S))

            runtime_env_config = RuntimeEnvConfig.from_proto(request.runtime_env_config)

            # accroding to the document of `asyncio.wait_for`,
            # None means disable timeout logic
            setup_timeout_seconds = (
                None
                if runtime_env_config["setup_timeout_seconds"] == -1
                else runtime_env_config["setup_timeout_seconds"]
            )

<<<<<<< HEAD
            # Trigger `pre_job_startup` of plugins to prepare something to
            # handle job starting by eager install, such as making a unique
            # job directory
            if runtime_env_context and not request.worker_id:
                runtime_env_context = deepcopy(runtime_env_context)
                for (
                    plugin_setup_context
                ) in self._plugin_manager.sorted_plugin_setup_contexts():
                    await plugin_setup_context.class_instance.pre_job_startup(
                        runtime_env,
                        runtime_env_context,
                        request.job_id.decode(),
                        self._logger,
                    )

            # Need to write runtime env context here because `pre_worker_startup`
            # could rewrite the context.
            if runtime_env_context:
                runtime_env_reply.serialized_runtime_env_context = (
                    runtime_env_context.serialize()
                )
                self._logger.info(
                    "The serialized runtime env context for reply is "
                    f"{runtime_env_reply.serialized_runtime_env_context}."
=======
            start = time.perf_counter()
            (
                successful,
                runtime_env_context,
                error_message,
            ) = await _create_runtime_env_with_retry(
                runtime_env,
                setup_timeout_seconds,
                runtime_env_config,
            )
            creation_time_ms = int(round((time.perf_counter() - start) * 1000, 0))
            if not successful:
                # Recover the reference.
                self._reference_table.decrease_reference(
                    runtime_env, serialized_env, request.source_process
>>>>>>> 985d7df8
                )
            # Add the result to env cache.
            self._env_cache[serialized_env] = CreatedEnvResult(
                successful, runtime_env_context, error_message, creation_time_ms
            )
            serialized_runtime_env_context = await self.trigger_pre_worker_startup(
                runtime_env,
                runtime_env_context,
                request.worker_id.decode(),
                request.job_id.decode(),
                self._logger,
            )
            # Reply the RPC
            return runtime_env_agent_pb2.GetOrCreateRuntimeEnvReply(
                status=agent_manager_pb2.AGENT_RPC_STATUS_OK
                if successful
                else agent_manager_pb2.AGENT_RPC_STATUS_FAILED,
                serialized_runtime_env_context=serialized_runtime_env_context,
                error_message=error_message,
            )

    async def DeleteRuntimeEnvIfPossible(self, request):
        self._logger.info(
            f"Got request from {request.source_process} to decrease "
            "reference for runtime env: "
<<<<<<< HEAD
            f"{request.serialized_runtime_env}, worker_id {request.worker_id}, "
            f"job id {request.job_id}"
=======
            f"{request.serialized_runtime_env} used by worker : "
            f"{request.worker_id}"
>>>>>>> 985d7df8
        )

        try:
            runtime_env = RuntimeEnv.deserialize(request.serialized_runtime_env)
            runtime_env_config = RuntimeEnvConfig.from_proto(request.runtime_env_config)
        except Exception as e:
            self._logger.exception(
                "[Decrease] Failed to parse runtime env: "
                f"{request.serialized_runtime_env}"
            )
            return runtime_env_agent_pb2.GetOrCreateRuntimeEnvReply(
                status=agent_manager_pb2.AGENT_RPC_STATUS_FAILED,
                error_message="".join(
                    traceback.format_exception(type(e), e, e.__traceback__)
                ),
            )

<<<<<<< HEAD
        if not request.worker_id:
            for (
                plugin_setup_context
            ) in self._plugin_manager.sorted_plugin_setup_contexts():
                await plugin_setup_context.class_instance.post_job_exit(
                    runtime_env,
                    request.job_id.decode(),
                    self._logger,
                )
            if not runtime_env_config["eager_install"]:
                self._logger.info(
                    "Will not handle runtime_env at the job level "
                    "if eager_install is False. "
                )
                return runtime_env_agent_pb2.DeleteRuntimeEnvIfPossibleReply(
                    status=agent_manager_pb2.AGENT_RPC_STATUS_OK
                )

        self._reference_table.decrease_reference(
            runtime_env, request.serialized_runtime_env, request.source_process
        )
=======
        try:
            self._reference_table.decrease_reference(
                runtime_env, request.serialized_runtime_env, request.source_process
            )
        except Exception as e:
            return runtime_env_agent_pb2.DeleteRuntimeEnvIfPossibleReply(
                status=agent_manager_pb2.AGENT_RPC_STATUS_FAILED,
                error_message=f"Fails to decrement reference for runtime env for {str(e)}",
            )
>>>>>>> 985d7df8

        # Trigger `post_worker_exit` of plugins to clean something for each
        # worker process, such as the cleanup of working directory.
        if request.worker_id:
            for (
                plugin_setup_context
            ) in self._plugin_manager.sorted_plugin_setup_contexts():
                await plugin_setup_context.class_instance.post_worker_exit(
                    runtime_env,
                    request.worker_id.decode(),
                    self._logger,
                )

        return runtime_env_agent_pb2.DeleteRuntimeEnvIfPossibleReply(
            status=agent_manager_pb2.AGENT_RPC_STATUS_OK
        )

    async def GetRuntimeEnvsInfo(self, request):
        """Return the runtime env information of the node."""
        # TODO(sang): Currently, it only includes runtime_env information.
        # We should include the URI information which includes,
        # URIs
        # Caller
        # Ref counts
        # Cache information
        # Metrics (creation time & success)
        # Deleted URIs
        limit = request.limit if request.HasField("limit") else -1
        runtime_env_states = defaultdict(ProtoRuntimeEnvState)
        runtime_env_refs = self._reference_table.runtime_env_refs
        for runtime_env, ref_cnt in runtime_env_refs.items():
            runtime_env_states[runtime_env].runtime_env = runtime_env
            runtime_env_states[runtime_env].ref_cnt = ref_cnt
        for runtime_env, result in self._env_cache.items():
            runtime_env_states[runtime_env].runtime_env = runtime_env
            runtime_env_states[runtime_env].success = result.success
            if not result.success:
                runtime_env_states[runtime_env].error = result.error_message
            runtime_env_states[runtime_env].creation_time_ms = result.creation_time_ms

        reply = runtime_env_agent_pb2.GetRuntimeEnvsInfoReply()
        count = 0
        for runtime_env_state in runtime_env_states.values():
            if limit != -1 and count >= limit:
                break
            count += 1
            reply.runtime_env_states.append(runtime_env_state)
        reply.total = len(runtime_env_states)
        return reply

    async def trigger_pre_worker_startup(
        self,
        runtime_env: RuntimeEnv,  # noqa: F821
        runtime_env_context: RuntimeEnvContext,
        worker_id: str,
        job_id: str,
        logger: logging.Logger,
    ):
        # Trigger `pre_worker_startup` of plugins to prepare something for each
        # worker process, such as making a unique working directory.
        # NOTE(Jacky): Deep copy here because `pre_worker_startup` will rewrite it for a
        # specific worker.
        runtime_env_context_copy = deepcopy(runtime_env_context)
        if runtime_env_context_copy and worker_id:
            for (
                plugin_setup_context
            ) in self._plugin_manager.sorted_plugin_setup_contexts():
                await plugin_setup_context.class_instance.pre_worker_startup(
                    runtime_env,
                    runtime_env_context_copy,
                    worker_id,
                    job_id,
                    self._logger,
                )

        # Need to write runtime env context here because `pre_worker_startup`
        # could rewrite the context.
        serialized_runtime_env_context = ""
        if runtime_env_context_copy:
            serialized_runtime_env_context = runtime_env_context_copy.serialize()
            self._logger.info(
                "The serialized runtime env context for reply is "
                f"{serialized_runtime_env_context}."
            )

        return serialized_runtime_env_context<|MERGE_RESOLUTION|>--- conflicted
+++ resolved
@@ -515,32 +515,6 @@
                 else runtime_env_config["setup_timeout_seconds"]
             )
 
-<<<<<<< HEAD
-            # Trigger `pre_job_startup` of plugins to prepare something to
-            # handle job starting by eager install, such as making a unique
-            # job directory
-            if runtime_env_context and not request.worker_id:
-                runtime_env_context = deepcopy(runtime_env_context)
-                for (
-                    plugin_setup_context
-                ) in self._plugin_manager.sorted_plugin_setup_contexts():
-                    await plugin_setup_context.class_instance.pre_job_startup(
-                        runtime_env,
-                        runtime_env_context,
-                        request.job_id.decode(),
-                        self._logger,
-                    )
-
-            # Need to write runtime env context here because `pre_worker_startup`
-            # could rewrite the context.
-            if runtime_env_context:
-                runtime_env_reply.serialized_runtime_env_context = (
-                    runtime_env_context.serialize()
-                )
-                self._logger.info(
-                    "The serialized runtime env context for reply is "
-                    f"{runtime_env_reply.serialized_runtime_env_context}."
-=======
             start = time.perf_counter()
             (
                 successful,
@@ -556,7 +530,6 @@
                 # Recover the reference.
                 self._reference_table.decrease_reference(
                     runtime_env, serialized_env, request.source_process
->>>>>>> 985d7df8
                 )
             # Add the result to env cache.
             self._env_cache[serialized_env] = CreatedEnvResult(
@@ -582,13 +555,8 @@
         self._logger.info(
             f"Got request from {request.source_process} to decrease "
             "reference for runtime env: "
-<<<<<<< HEAD
-            f"{request.serialized_runtime_env}, worker_id {request.worker_id}, "
-            f"job id {request.job_id}"
-=======
             f"{request.serialized_runtime_env} used by worker : "
             f"{request.worker_id}"
->>>>>>> 985d7df8
         )
 
         try:
@@ -606,29 +574,6 @@
                 ),
             )
 
-<<<<<<< HEAD
-        if not request.worker_id:
-            for (
-                plugin_setup_context
-            ) in self._plugin_manager.sorted_plugin_setup_contexts():
-                await plugin_setup_context.class_instance.post_job_exit(
-                    runtime_env,
-                    request.job_id.decode(),
-                    self._logger,
-                )
-            if not runtime_env_config["eager_install"]:
-                self._logger.info(
-                    "Will not handle runtime_env at the job level "
-                    "if eager_install is False. "
-                )
-                return runtime_env_agent_pb2.DeleteRuntimeEnvIfPossibleReply(
-                    status=agent_manager_pb2.AGENT_RPC_STATUS_OK
-                )
-
-        self._reference_table.decrease_reference(
-            runtime_env, request.serialized_runtime_env, request.source_process
-        )
-=======
         try:
             self._reference_table.decrease_reference(
                 runtime_env, request.serialized_runtime_env, request.source_process
@@ -638,7 +583,6 @@
                 status=agent_manager_pb2.AGENT_RPC_STATUS_FAILED,
                 error_message=f"Fails to decrement reference for runtime env for {str(e)}",
             )
->>>>>>> 985d7df8
 
         # Trigger `post_worker_exit` of plugins to clean something for each
         # worker process, such as the cleanup of working directory.
