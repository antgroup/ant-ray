--- conflicted
+++ resolved
@@ -6,11 +6,7 @@
 import json
 from collections import defaultdict
 from dataclasses import dataclass
-<<<<<<< HEAD
-from typing import Callable, Dict, List, Set, Tuple
-=======
 from typing import Callable, Dict, List, Set, Tuple, Optional, Union
->>>>>>> d1674bd5
 from copy import deepcopy
 from ray._private.ray_constants import (
     DEFAULT_RUNTIME_ENV_TIMEOUT_SECONDS,
@@ -58,16 +54,8 @@
     # Whether or not the env was installed correctly.
     success: bool
     # If success is True, will be a RuntimeEnvContext
-<<<<<<< HEAD
-    # If success is False, will be None
-    context: RuntimeEnvContext
-    # If success is True, will be None
-    # If success is False, error message will be filled in
-    error_message: str
-=======
     # If success is False, will be an error message
     result: Union[RuntimeEnvContext, str]
->>>>>>> d1674bd5
     # The time to create a runtime env in ms.
     creation_time_ms: int
 
@@ -321,12 +309,8 @@
         self._logger.info(
             f"Got request from {request.source_process} to increase "
             "reference for runtime env: "
-<<<<<<< HEAD
-            f"{request.serialized_runtime_env}, worker_id {request.worker_id}"
-=======
             f"{request.serialized_runtime_env} to be used by worker : "
             f"{request.worker_id}"
->>>>>>> d1674bd5
         )
 
         async def _setup_runtime_env(
@@ -489,18 +473,9 @@
             self._env_locks[serialized_env] = asyncio.Lock()
 
         async with self._env_locks[serialized_env]:
-            runtime_env_context = None
-            runtime_env_reply = None
-
             if serialized_env in self._env_cache:
                 result = self._env_cache[serialized_env]
                 if result.success:
-<<<<<<< HEAD
-                    runtime_env_context = result.context
-                    self._logger.info(
-                        "Runtime env already created "
-                        f"successfully. Env: {serialized_env}, "
-=======
                     runtime_env_context = result.result
                     self._logger.info(
                         "Runtime env already created "
@@ -512,15 +487,13 @@
                         request.worker_id.decode(),
                         request.job_id.decode(),
                         self._logger,
->>>>>>> d1674bd5
-                    )
-                    runtime_env_reply = (
-                        runtime_env_agent_pb2.GetOrCreateRuntimeEnvReply(
-                            status=agent_manager_pb2.AGENT_RPC_STATUS_OK,
-                        )
+                    )
+                    return runtime_env_agent_pb2.GetOrCreateRuntimeEnvReply(
+                        status=agent_manager_pb2.AGENT_RPC_STATUS_OK,
+                        serialized_runtime_env_context=context,
                     )
                 else:
-                    error_message = result.error_message
+                    error_message = result.result
                     self._logger.info(
                         "Runtime env already failed. "
                         f"Env: {serialized_env}, "
@@ -530,88 +503,25 @@
                     self._reference_table.decrease_reference(
                         runtime_env, serialized_env, request.source_process
                     )
-                    runtime_env_reply = (
-                        runtime_env_agent_pb2.GetOrCreateRuntimeEnvReply(
-                            status=agent_manager_pb2.AGENT_RPC_STATUS_FAILED,
-                            error_message=error_message,
-                        )
-                    )
-            else:
-                if SLEEP_FOR_TESTING_S:
-                    self._logger.info(f"Sleeping for {SLEEP_FOR_TESTING_S}s.")
-                    time.sleep(int(SLEEP_FOR_TESTING_S))
-
-                runtime_env_config = RuntimeEnvConfig.from_proto(
-                    request.runtime_env_config
-                )
-
-                # accroding to the document of `asyncio.wait_for`,
-                # None means disable timeout logic
-                setup_timeout_seconds = (
-                    None
-                    if runtime_env_config["setup_timeout_seconds"] == -1
-                    else runtime_env_config["setup_timeout_seconds"]
-                )
-
-                start = time.perf_counter()
-                (
-                    successful,
-                    runtime_env_context,
-                    error_message,
-                ) = await _create_runtime_env_with_retry(
-                    runtime_env,
-                    setup_timeout_seconds,
-                    runtime_env_config,
-                )
-                creation_time_ms = int(round((time.perf_counter() - start) * 1000, 0))
-                if not successful:
-                    # Recover the reference.
-                    self._reference_table.decrease_reference(
-                        runtime_env, serialized_env, request.source_process
-                    )
-                # Add the result to env cache.
-                self._env_cache[serialized_env] = CreatedEnvResult(
-                    successful, runtime_env_context, error_message, creation_time_ms
-                )
-                # Reply the RPC
-                runtime_env_reply = runtime_env_agent_pb2.GetOrCreateRuntimeEnvReply(
-                    status=agent_manager_pb2.AGENT_RPC_STATUS_OK
-                    if successful
-                    else agent_manager_pb2.AGENT_RPC_STATUS_FAILED,
-                    error_message=error_message,
-                )
-
-<<<<<<< HEAD
-            # Trigger `pre_worker_startup` of plugins to prepare something for each
-            # worker process, such as making a unique working directory.
-            if runtime_env_context and request.worker_id:
-                # Copy here because `pre_worker_startup` will rewrite it for a
-                # specific worker.
-                runtime_env_context = deepcopy(runtime_env_context)
-                for (
-                    plugin_setup_context
-                ) in self._plugin_manager.sorted_plugin_setup_contexts():
-                    await plugin_setup_context.class_instance.pre_worker_startup(
-                        runtime_env,
-                        runtime_env_context,
-                        request.worker_id.decode(),
-                        request.job_id.decode(),
-                        self._logger,
-                    )
-
-            # Need to write runtime env context here because `pre_worker_startup`
-            # could rewrite the context.
-            if runtime_env_context:
-                runtime_env_reply.serialized_runtime_env_context = (
-                    runtime_env_context.serialize()
-                )
-                self._logger.info(
-                    "The serialized runtime env context for reply is "
-                    f"{runtime_env_reply.serialized_runtime_env_context}."
-                )
-
-            return runtime_env_reply
-=======
+                    return runtime_env_agent_pb2.GetOrCreateRuntimeEnvReply(
+                        status=agent_manager_pb2.AGENT_RPC_STATUS_FAILED,
+                        error_message=error_message,
+                    )
+
+            if SLEEP_FOR_TESTING_S:
+                self._logger.info(f"Sleeping for {SLEEP_FOR_TESTING_S}s.")
+                time.sleep(int(SLEEP_FOR_TESTING_S))
+
+            runtime_env_config = RuntimeEnvConfig.from_proto(request.runtime_env_config)
+
+            # accroding to the document of `asyncio.wait_for`,
+            # None means disable timeout logic
+            setup_timeout_seconds = (
+                None
+                if runtime_env_config["setup_timeout_seconds"] == -1
+                else runtime_env_config["setup_timeout_seconds"]
+            )
+
             start = time.perf_counter()
             (
                 successful,
@@ -649,18 +559,13 @@
                 serialized_runtime_env_context=serialized_context,
                 error_message=error_message,
             )
->>>>>>> d1674bd5
 
     async def DeleteRuntimeEnvIfPossible(self, request):
         self._logger.info(
             f"Got request from {request.source_process} to decrease "
             "reference for runtime env: "
-<<<<<<< HEAD
-            f"{request.serialized_runtime_env}, worker_id {request.worker_id}"
-=======
             f"{request.serialized_runtime_env} used by worker : "
             f"{request.worker_id}"
->>>>>>> d1674bd5
         )
 
         try:
