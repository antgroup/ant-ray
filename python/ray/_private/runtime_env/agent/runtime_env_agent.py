--- conflicted
+++ resolved
@@ -467,23 +467,12 @@
                         "Runtime env already created "
                         f"successfully. Env: {serialized_env}, "
                     )
-<<<<<<< HEAD
-                    serialized_runtime_env_context = (
-                        await self.trigger_pre_worker_startup(
-                            runtime_env,
-                            runtime_env_context,
-                            request.worker_id.decode(),
-                            request.job_id.decode(),
-                            self._logger,
-                        )
-=======
                     context = await self.trigger_pre_worker_startup(
                         runtime_env,
                         runtime_env_context,
                         request.worker_id.decode(),
                         request.job_id.decode(),
                         self._logger,
->>>>>>> 92b85011
                     )
                     return runtime_env_agent_pb2.GetOrCreateRuntimeEnvReply(
                         status=agent_manager_pb2.AGENT_RPC_STATUS_OK,
@@ -543,11 +532,7 @@
                 runtime_env_context if successful else error_message,
                 creation_time_ms,
             )
-<<<<<<< HEAD
-            serialized_runtime_env_context = await self.trigger_pre_worker_startup(
-=======
             serialized_context = await self.trigger_pre_worker_startup(
->>>>>>> 92b85011
                 runtime_env,
                 runtime_env_context,
                 request.worker_id.decode(),
@@ -657,16 +642,11 @@
         # worker process, such as making a unique working directory.
         # NOTE(Jacky): Deep copy here because `pre_worker_startup` will rewrite it for a
         # specific worker.
-<<<<<<< HEAD
-        runtime_env_context_copy = deepcopy(runtime_env_context)
-        if runtime_env_context_copy and worker_id:
-=======
         if runtime_env_context is None:
             return
 
         runtime_env_context_copy = deepcopy(runtime_env_context)
         if worker_id:
->>>>>>> 92b85011
             for (
                 plugin_setup_context
             ) in self._plugin_manager.sorted_plugin_setup_contexts():
@@ -680,20 +660,10 @@
 
         # Need to write runtime env context here because `pre_worker_startup`
         # could rewrite the context.
-<<<<<<< HEAD
-        serialized_runtime_env_context = ""
-        if runtime_env_context_copy:
-            serialized_runtime_env_context = runtime_env_context_copy.serialize()
-            self._logger.info(
-                "The serialized runtime env context for reply is "
-                f"{serialized_runtime_env_context}."
-            )
-=======
         serialized_runtime_env_context = runtime_env_context_copy.serialize()
         logger.info(
             "The serialized runtime env context for reply is "
             f"{serialized_runtime_env_context}."
         )
->>>>>>> 92b85011
 
         return serialized_runtime_env_context