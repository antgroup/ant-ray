import ray._private.ray_constants as ray_constants

RUNTIME_ENV_RETRY_TIMES = ray_constants.env_integer("RUNTIME_ENV_RETRY_TIMES", 3)

RUNTIME_ENV_RETRY_INTERVAL_MS = ray_constants.env_integer(
    "RUNTIME_ENV_RETRY_INTERVAL_MS", 1000
)

# Cache TTL for bad runtime env. After this time, delete the cache and retry to create
# runtime env if needed.
BAD_RUNTIME_ENV_CACHE_TTL_SECONDS = ray_constants.env_integer(
    "BAD_RUNTIME_ENV_CACHE_TTL_SECONDS", 60 * 10
)

# Disable working dir GC or not
<<<<<<< HEAD
DISABLE_WORKING_DIR_GC = ray_constants.env_bool("RAY_DISABLE_WORKING_DIR_GC", False)
=======
DISABLE_WORKING_DIR_GC = ray_constants.env_bool(
    "RAY_RUNTIME_ENV_DISABLE_WORKING_DIR_GC", False
)
>>>>>>> 985d7df8

# Disable job dir GC or not
DISABLE_JOB_DIR_GC = ray_constants.env_bool("RAY_DISABLE_JOB_DIR_GC", False)

RUNTIME_ENV_LOG_FILENAME = "runtime_env.log"
RUNTIME_ENV_AGENT_PORT_PREFIX = "RUNTIME_ENV_AGENT_PORT_PREFIX:"
RUNTIME_ENV_AGENT_LOG_FILENAME = "runtime_env_agent.log"
RUNTIME_ENV_AGENT_CHECK_PARENT_INTERVAL_S_ENV_NAME = (
    "RAY_RUNTIME_ENV_AGENT_CHECK_PARENT_INTERVAL_S"  # noqa
)<|MERGE_RESOLUTION|>--- conflicted
+++ resolved
@@ -13,13 +13,9 @@
 )
 
 # Disable working dir GC or not
-<<<<<<< HEAD
-DISABLE_WORKING_DIR_GC = ray_constants.env_bool("RAY_DISABLE_WORKING_DIR_GC", False)
-=======
 DISABLE_WORKING_DIR_GC = ray_constants.env_bool(
     "RAY_RUNTIME_ENV_DISABLE_WORKING_DIR_GC", False
 )
->>>>>>> 985d7df8
 
 # Disable job dir GC or not
 DISABLE_JOB_DIR_GC = ray_constants.env_bool("RAY_DISABLE_JOB_DIR_GC", False)
