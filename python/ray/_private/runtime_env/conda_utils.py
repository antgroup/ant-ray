--- conflicted
+++ resolved
@@ -61,11 +61,7 @@
     return "ray-%s" % hashlib.sha1(conda_env_contents.encode("utf-8")).hexdigest()
 
 
-<<<<<<< HEAD
-def create_conda_env(
-=======
 def create_conda_env_if_needed(
->>>>>>> ee1711fe
     conda_yaml_file: str, prefix: str, logger: Optional[logging.Logger] = None
 ) -> None:
     """
@@ -93,8 +89,6 @@
             f"Conda executable by setting the {RAY_CONDA_HOME} "
             "environment variable to the path of the Conda executable."
         )
-<<<<<<< HEAD
-=======
 
     _, stdout, _ = exec_cmd([conda_path, "env", "list", "--json"])
     envs = json.loads(stdout)["envs"]
@@ -102,7 +96,6 @@
     if prefix in envs:
         logger.info(f"Conda environment {prefix} already exists.")
         return
->>>>>>> ee1711fe
 
     create_cmd = [
         conda_path,
@@ -119,15 +112,9 @@
     if exit_code != 0:
         if os.path.exists(prefix):
             shutil.rmtree(prefix)
-<<<<<<< HEAD
-            raise RuntimeError(
-                f"Failed to install conda environment {prefix}:\n{output}"
-            )
-=======
         raise RuntimeError(
             f"Failed to install conda environment {prefix}:\nOutput:\n{output}"
         )
->>>>>>> ee1711fe
 
 
 def delete_conda_env(prefix: str, logger: Optional[logging.Logger] = None) -> bool:
@@ -166,11 +153,7 @@
 
 
 def exec_cmd(
-<<<<<<< HEAD
-    cmd: List[str], throw_on_error: bool = True
-=======
     cmd: List[str], throw_on_error: bool = True, logger: Optional[logging.Logger] = None
->>>>>>> ee1711fe
 ) -> Union[int, Tuple[int, str, str]]:
     """
     Runs a command as a child process.
@@ -203,29 +186,19 @@
 
 
 def exec_cmd_stream_to_logger(
-<<<<<<< HEAD
-    cmd: List[str], logger: logging.Logger, n_lines: int = 10, **kwargs
-=======
     cmd: List[str], logger: logging.Logger, n_lines: int = 10
->>>>>>> ee1711fe
 ) -> Tuple[int, str]:
     """Runs a command as a child process, streaming output to the logger.
 
     The last n_lines lines of output are also returned (stdout and stderr).
     """
     child = subprocess.Popen(
-<<<<<<< HEAD
         cmd,
         universal_newlines=True,
         stdout=subprocess.PIPE,
         stderr=subprocess.STDOUT,
         **kwargs,
     )
-=======
-        cmd, universal_newlines=True, stdout=subprocess.PIPE, stderr=subprocess.STDOUT
-    )
-    exit_code = None
->>>>>>> ee1711fe
     last_n_lines = []
     with child.stdout:
         for line in iter(child.stdout.readline, b""):
