import json
import logging
import os
import subprocess
import shlex
import sys
from typing import Dict, List, Optional

from ray.util.annotations import DeveloperAPI
from ray.core.generated.common_pb2 import Language
from ray._private.services import get_ray_jars_dir
from ray._private.utils import (
    update_envs,
    try_update_code_search_path,
    try_update_ld_preload,
    try_update_ld_library_path,
)

logger = logging.getLogger(__name__)


@DeveloperAPI
class RuntimeEnvContext:
    """A context used to describe the created runtime env."""

    def __init__(
        self,
        command_prefix: List[str] = None,
        env_vars: Dict[str, str] = None,
        py_executable: Optional[str] = None,
        override_worker_entrypoint: Optional[str] = None,
        java_jars: List[str] = None,
<<<<<<< HEAD
        cwd: Optional[str] = None,
        symlink_dirs_to_cwd: List[str] = None,
=======
        native_libraries: List[Dict[str, str]] = None,
        preload_libraries: List[str] = None,
>>>>>>> 9441f54b
    ):
        self.command_prefix = command_prefix or []
        self.env_vars = env_vars or {}
        self.py_executable = py_executable or sys.executable
        self.override_worker_entrypoint: Optional[str] = override_worker_entrypoint
        self.java_jars = java_jars or []
<<<<<<< HEAD
        self.cwd = cwd
        # `symlink_dirs_to_cwd` provides a way that we can link any content to
        # the working directory of the workers. Note that the dirs in this list
        # will not be linked directly. Instead, we will walk through each dir
        # and link each content to the working directory.
        # For example, if the tree of a dir named "resource_dir1" is:
        # resource_dir1
        # ├── file1.txt
        # └── txt_dir
        #     └── file2.txt
        # And the tree of another dir named "resource_dir2" is:
        # resource_dir2
        # └── file3.txt
        # If you append these two dirs into `symlink_dirs_to_cwd`:
        # self.symlink_dirs_to_cwd.append("/xxx/xxx/resource_dir1")
        # self.symlink_dirs_to_cwd.append("/xxx/xxx/resource_dir2")
        # The final working directory of the worker process will be:
        # /xxx/xxx/working_dirs/{worker_id}
        # ├── file1.txt
        # └── txt_dir
        #     └── file2.txt
        # └── file3.txt
        # Note that if there are conflict file or sub dir names in different
        # resource dirs, some contents will be covered and we don't guarantee it.
        self.symlink_dirs_to_cwd = symlink_dirs_to_cwd or []
=======
        self.native_libraries = native_libraries or {
            "lib_path": [],
            "code_search_path": [],
        }
        self.preload_libraries = preload_libraries or []
>>>>>>> 9441f54b

    def serialize(self) -> str:
        return json.dumps(self.__dict__)

    @staticmethod
    def deserialize(json_string):
        return RuntimeEnvContext(**json.loads(json_string))

    def exec_worker(self, passthrough_args: List[str], language: Language):
        update_envs(self.env_vars)

        if language == Language.PYTHON and sys.platform == "win32":
            executable = [self.py_executable]
        elif language == Language.PYTHON:
            executable = ["exec", self.py_executable]
        elif language == Language.JAVA:
            executable = ["java"]
            ray_jars = os.path.join(get_ray_jars_dir(), "*")

            local_java_jars = []
            for java_jar in self.java_jars:
                local_java_jars.append(f"{java_jar}/*")
                local_java_jars.append(java_jar)

            class_path_args = ["-cp", ray_jars + ":" + str(":".join(local_java_jars))]
            # try update code search path
            passthrough_args = try_update_code_search_path(
                passthrough_args, language, self.java_jars, self.native_libraries
            )
            passthrough_args = class_path_args + passthrough_args
        elif language == Language.CPP:
            executable = ["exec"]
            # try update code search path
            passthrough_args = try_update_code_search_path(
                passthrough_args, language, self.java_jars, self.native_libraries
            )

        elif sys.platform == "win32":
            executable = []
        else:
            executable = ["exec"]

        # try update ld_library path
        try_update_ld_library_path(language, self.native_libraries)

        # try update ld_preload
        try_update_ld_preload(self.preload_libraries)

        # By default, raylet uses the path to default_worker.py on host.
        # However, the path to default_worker.py inside the container
        # can be different. We need the user to specify the path to
        # default_worker.py inside the container.
        if self.override_worker_entrypoint:
            logger.debug(
                f"Changing the worker entrypoint from {passthrough_args[0]} to "
                f"{self.override_worker_entrypoint}."
            )
            passthrough_args[0] = self.override_worker_entrypoint

        if sys.platform == "win32":

            def quote(s):
                s = s.replace("&", "%26")
                return s

            passthrough_args = [quote(s) for s in passthrough_args]

            cmd = [*self.command_prefix, *executable, *passthrough_args]
            logger.debug(f"Exec'ing worker with command: {cmd}")
            subprocess.Popen(cmd, shell=True).wait()
        else:
            # We use shlex to do the necessary shell escape
            # of special characters in passthrough_args.
            passthrough_args = [shlex.quote(s) for s in passthrough_args]
            cmd = [*self.command_prefix, *executable, *passthrough_args]
            # TODO(SongGuyang): We add this env to command for macOS because it doesn't
            # work for the C++ process of `os.execvp`. We should find a better way to
            # fix it.
            MACOS_LIBRARY_PATH_ENV_NAME = "DYLD_LIBRARY_PATH"
            if MACOS_LIBRARY_PATH_ENV_NAME in os.environ:
                cmd.insert(
                    0,
                    f"{MACOS_LIBRARY_PATH_ENV_NAME}="
                    f"{os.environ[MACOS_LIBRARY_PATH_ENV_NAME]}",
                )
            logger.info(f"Exec'ing worker with command: {cmd}")
            # PyCharm will monkey patch the os.execvp at
            # .pycharm_helpers/pydev/_pydev_bundle/pydev_monkey.py
            # The monkey patched os.execvp function has a different
            # signature. So, we use os.execvp("executable", args=[])
            # instead of os.execvp(file="executable", args=[])
            os.execvp("bash", args=["bash", "-c", " ".join(cmd)])<|MERGE_RESOLUTION|>--- conflicted
+++ resolved
@@ -30,20 +30,16 @@
         py_executable: Optional[str] = None,
         override_worker_entrypoint: Optional[str] = None,
         java_jars: List[str] = None,
-<<<<<<< HEAD
         cwd: Optional[str] = None,
         symlink_dirs_to_cwd: List[str] = None,
-=======
         native_libraries: List[Dict[str, str]] = None,
         preload_libraries: List[str] = None,
->>>>>>> 9441f54b
     ):
         self.command_prefix = command_prefix or []
         self.env_vars = env_vars or {}
         self.py_executable = py_executable or sys.executable
         self.override_worker_entrypoint: Optional[str] = override_worker_entrypoint
         self.java_jars = java_jars or []
-<<<<<<< HEAD
         self.cwd = cwd
         # `symlink_dirs_to_cwd` provides a way that we can link any content to
         # the working directory of the workers. Note that the dirs in this list
@@ -69,13 +65,11 @@
         # Note that if there are conflict file or sub dir names in different
         # resource dirs, some contents will be covered and we don't guarantee it.
         self.symlink_dirs_to_cwd = symlink_dirs_to_cwd or []
-=======
         self.native_libraries = native_libraries or {
             "lib_path": [],
             "code_search_path": [],
         }
         self.preload_libraries = preload_libraries or []
->>>>>>> 9441f54b
 
     def serialize(self) -> str:
         return json.dumps(self.__dict__)
