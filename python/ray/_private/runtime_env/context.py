--- conflicted
+++ resolved
@@ -7,7 +7,6 @@
 from typing import Dict, List, Optional, Any
 
 from ray._private.services import get_ray_jars_dir
-<<<<<<< HEAD
 from ray._private.utils import (
     update_envs,
     try_update_code_search_path,
@@ -16,11 +15,8 @@
     try_update_container_command,
     set_java_jar_dirs_to_env_vars,
 )
-=======
-from ray._private.utils import update_envs
 from ray.core.generated.common_pb2 import Language
 from ray.util.annotations import DeveloperAPI
->>>>>>> 8ea94573
 
 logger = logging.getLogger(__name__)
 
