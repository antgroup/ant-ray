--- conflicted
+++ resolved
@@ -47,30 +47,20 @@
         py_executable: Optional[str] = None,
         override_worker_entrypoint: Optional[str] = None,
         java_jars: List[str] = None,
-<<<<<<< HEAD
-        cwd: Optional[str] = None,
-        symlink_dirs_to_cwd: List[str] = None,
-        pyenv_folder: Optional[str] = None,
-        native_libraries: List[Dict[str, str]] = None,
-        container: Dict[str, Any] = None,
-        entrypoint_prefix: List[str] = None,
-=======
         working_dir: Optional[str] = None,
         symlink_paths_to_working_dir: List[str] = None,
         job_dir: Optional[str] = None,
         native_libraries: List[Dict[str, str]] = None,
         preload_libraries: List[str] = None,
->>>>>>> d1674bd5
+        pyenv_folder: Optional[str] = None,
+        container: Optional[Dict[str, Any]] = None,
+        entrypoint_prefix: List[str] = None,
     ):
         self.command_prefix = command_prefix or []
         self.env_vars = env_vars or {}
         self.py_executable = py_executable or sys.executable
         self.override_worker_entrypoint: Optional[str] = override_worker_entrypoint
         self.java_jars = java_jars or []
-<<<<<<< HEAD
-        self.cwd = cwd
-        self.symlink_dirs_to_cwd = symlink_dirs_to_cwd or []
-=======
         self.working_dir = working_dir
         # `symlink_paths_to_working_dir` provides a way that we can link any content to
         # the working directory of the workers. Note that the dirs in this list
@@ -97,18 +87,14 @@
         # resource dirs, some contents will be covered and we don't guarantee it.
         self.symlink_paths_to_working_dir = symlink_paths_to_working_dir or []
         self.job_dir = job_dir
->>>>>>> d1674bd5
         self.native_libraries = native_libraries or {
             "lib_path": [],
             "code_search_path": [],
         }
-<<<<<<< HEAD
+        self.preload_libraries = preload_libraries or []
         self.pyenv_folder = pyenv_folder
         self.container = container or {}
         self.entrypoint_prefix = entrypoint_prefix or []
-=======
-        self.preload_libraries = preload_libraries or []
->>>>>>> d1674bd5
 
     def serialize(self) -> str:
         return json.dumps(self.__dict__)
