--- conflicted
+++ resolved
@@ -32,13 +32,10 @@
         java_jars: List[str] = None,
         cwd: Optional[str] = None,
         symlink_dirs_to_cwd: List[str] = None,
-<<<<<<< HEAD
         job_dir: Optional[str] = None,
         symlink_dirs_to_job_dir: List[str] = None,
-=======
         native_libraries: List[Dict[str, str]] = None,
         preload_libraries: List[str] = None,
->>>>>>> 985d7df8
     ):
         self.command_prefix = command_prefix or []
         self.env_vars = env_vars or {}
@@ -70,16 +67,13 @@
         # Note that if there are conflict file or sub dir names in different
         # resource dirs, some contents will be covered and we don't guarantee it.
         self.symlink_dirs_to_cwd = symlink_dirs_to_cwd or []
-<<<<<<< HEAD
         self.job_dir = job_dir
         self.symlink_dirs_to_job_dir = symlink_dirs_to_job_dir
-=======
         self.native_libraries = native_libraries or {
             "lib_path": [],
             "code_search_path": [],
         }
         self.preload_libraries = preload_libraries or []
->>>>>>> 985d7df8
 
     def serialize(self) -> str:
         return json.dumps(self.__dict__)
