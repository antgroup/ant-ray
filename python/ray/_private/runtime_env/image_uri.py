import logging
import os
import json
from typing import List, Optional
import ray
import ray._private.runtime_env.constants as runtime_env_constants
from ray._private.runtime_env.context import RuntimeEnvContext
from ray._private.runtime_env.plugin import RuntimeEnvPlugin
from ray._private.runtime_env.utils import check_output_cmd

from ray._private.utils import (
    get_ray_site_packages_path,
    get_pyenv_path,
    try_parse_default_mount_points,
    try_parse_container_run_options,
    try_update_runtime_env_vars,
<<<<<<< HEAD
    parse_allocated_resource,
=======
    get_ray_whl_dir,
    get_dependencies_installer_path,
    try_generate_entrypoint_args,
>>>>>>> 6db29909
)

default_logger = logging.getLogger(__name__)


async def _create_impl(image_uri: str, logger: logging.Logger):
    # Pull image if it doesn't exist
    # Also get path to `default_worker.py` inside the image.
    pull_image_cmd = [
        "podman",
        "run",
        "--rm",
        image_uri,
        "python",
        "-c",
        (
            "import ray._private.workers.default_worker as default_worker; "
            "print(default_worker.__file__)"
        ),
    ]
    logger.info("Pulling image %s", image_uri)
    worker_path = await check_output_cmd(pull_image_cmd, logger=logger)
    return worker_path.strip()


def _modify_container_context_impl(
    runtime_env: "RuntimeEnv",  # noqa: F821
    context: RuntimeEnvContext,
    ray_tmp_dir: str,
    worker_path: str,
    logger: Optional[logging.Logger] = default_logger,
):
    if not runtime_env.py_container_image():
        return
    context.override_worker_entrypoint = worker_path

    logger.info(f"container setup for {runtime_env}")
    container_option = runtime_env.get("container")

    # Use the user's python executable if py_executable is not None.
    py_executable = container_option.get("py_executable")
    container_install_ray = runtime_env.py_container_install_ray()
    podman_dependencies_installer_path = (
        runtime_env_constants.RAY_PODMAN_DEPENDENCIES_INSTALLER_PATH
    )

    container_driver = "podman"
    # todo add cgroup config
    container_command = [
        container_driver,
        "run",
        "--rm",
        "-v",
        ray_tmp_dir + ":" + ray_tmp_dir,
        "--cgroup-manager=cgroupfs",
        "--network=host",
        "--pid=host",
        "--ipc=host",
        "--env-host",
        "--cgroups=no-conmon",  # ANT-INTERNAL
        # NOTE(zcin): Mounted volumes in rootless containers are
        # owned by the user `root`. The user on host (which will
        # usually be `ray` if this is being run in a ray docker
        # image) who started the container is mapped using user
        # namespaces to the user `root` in a rootless container. In
        # order for the Ray Python worker to access the mounted ray
        # tmp dir, we need to use keep-id mode which maps the user
        # as itself (instead of as `root`) into the container.
        # https://www.redhat.com/sysadmin/rootless-podman-user-namespace-modes
        "--userns=keep-id",
    ]

    # Note(Jacky): If the same target_path is present in the container mount,
    # the image will not start due to the duplicate mount target path error,
    # so we create a reverse dict mapping,
    # which can modify the latest source_path.
    container_to_host_mount_dict = {}

    # we mount default mount path to container
    container_to_host_mount_dict = try_parse_default_mount_points(
        container_to_host_mount_dict
    )

<<<<<<< HEAD
    # Add reousrces isolation if needed
    if runtime_env.get_serialized_allocated_instances():
        container_command.extend(
            parse_allocated_resource(runtime_env.get_serialized_allocated_instances())
        )

=======
    pip_packages = runtime_env.pip_config().get("packages", [])
    # NOTE(Jacky): When `install_ray` is True, generate `entrypoint_args` to install dependencies before starting the worker.
    # These arguments will:
    # 1. Use the Python interpreter inside the container to install the specified version of `ant-ray`.
    # 2. Install additional user-specified Python packages via `pip_packages`.
    # Example command structure:
    #   python /tmp/scripts/dependencies_installer.py --ray-version=2.0.0 --packages "{base64_pip_packages}"
    # The generated `entrypoint_args` are prefixed to the container's entrypoint, ensuring dependencies are installed
    # before the worker process starts.
    if container_install_ray:
        entrypoint_args = try_generate_entrypoint_args(pip_packages, context)
        context.container["entrypoint_prefix"] = entrypoint_args
>>>>>>> 6db29909
    # we need 'sudo' and 'admin', mount logs
    container_command = ["sudo", "-E"] + container_command
    container_command.append("-u")
    # we set the user in the container, default is 'admin'
    user = container_option.get("user")
    if user:
        container_command.append(user)
    else:
        container_command.append("admin")
    container_command.append("-w")
    if context.working_dir:
        container_command.append(context.working_dir)
    else:
        container_command.append(os.getcwd())
    container_command.append("--cap-add=AUDIT_WRITE")

    redirected_pyenv_folder = None
    if container_install_ray:
        container_to_host_mount_dict[
            podman_dependencies_installer_path
        ] = get_dependencies_installer_path()
        if runtime_env_constants.RAY_PODMAN_UES_WHL_PACKAGE:
            container_to_host_mount_dict[get_ray_whl_dir()] = get_ray_whl_dir()

    else:
        # mount ray package site path
        host_site_packages_path = get_ray_site_packages_path()

        # If the user specifies a `py_executable` in the container
        # and it starts with the ${PYENV_ROOT} environment variable (indicating a PYENV-managed executable),
        # we define `redirected_pyenv_folder` as `ray/.pyenv`.
        # This ensures that all .pyenv-related paths are redirected
        # to avoid overwriting the container's internal PYENV environment
        # (which defaults to `/home/admin/.pyenv`).
        if py_executable and py_executable.startswith(get_pyenv_path()):
            redirected_pyenv_folder = "ray/.pyenv"

        host_pyenv_path = get_pyenv_path()
        container_pyenv_path = host_pyenv_path
        if redirected_pyenv_folder:
            container_pyenv_path = host_pyenv_path.replace(
                ".pyenv", redirected_pyenv_folder
            )
            context.container[redirected_pyenv_folder] = redirected_pyenv_folder
        container_to_host_mount_dict[container_pyenv_path] = host_pyenv_path
        container_to_host_mount_dict[host_site_packages_path] = host_site_packages_path

    # For loop `run options` and append each item to the command line of podman
    run_options = container_option.get("run_options")
    if run_options:
        (
            container_command,
            container_to_host_mount_dict,
        ) = try_parse_container_run_options(
            run_options, container_command, container_to_host_mount_dict
        )

    for (
        target_path,
        source_path,
    ) in container_to_host_mount_dict.items():
        container_command.append("-v")
        container_command.append(f"{source_path}:{target_path}")
    if container_option.get("native_libraries"):
        container_native_libraries = container_option["native_libraries"]
        context.native_libraries["code_search_path"].append(container_native_libraries)

    # Environment variables to set in container
    context.env_vars = try_update_runtime_env_vars(
        context.env_vars, redirected_pyenv_folder
    )

    # Append the container_placeholder as a placeholder to the command.
    # This placeholder will be replaced in the `try_update_container_command`
    # function with all required environment variables (e.g., `--env RAY_RAYLET_PID=xxx`).
    # Environment variables like `LD_LIBRARY_PATH` need to be updated before the
    # `try_update_container_command` function, so direct inclusion of `--env` flags here
    # is avoided to ensure proper ordering and dynamic updates.
    container_command.append(runtime_env_constants.CONTAINER_ENV_PLACEHOLDER)
    container_command.append("--entrypoint")
    # Some docker image use conda to run python, it depend on ~/.bashrc.
    # So we need to use bash as container entrypoint.
    container_command.append("bash")

    # If podman integrate nydus, we use nydus image as rootfs
    if runtime_env_constants.RAY_PODMAN_UES_NYDUS:
        container_command.append("--rootfs")
        container_command.append(runtime_env.py_container_image() + ":O")
    else:
        container_command.append(runtime_env.py_container_image())
    container_command.extend(["-l", "-c"])
    context.container["container_command"] = container_command

    if py_executable:
        context.py_executable = py_executable
    # Example:
    # sudo -E podman run -v /tmp/ray:/tmp/ray
    # --cgroup-manager=cgroupfs --network=host --pid=host --ipc=host --env-host --cgroups=no-conmon
    # --userns=keep-id -v /home/admin/ray-pack:/home/admin/ray-pack --env RAY_RAYLET_PID=23478 --env RAY_JOB_ID=$RAY_JOB_ID
    # --entrypoint python rayproject/ray:nightly-py39
    logger.info(
        "start worker in container with prefix: {}".format(" ".join(container_command))
    )


def _modify_context_impl(
    image_uri: str,
    worker_path: str,
    run_options: Optional[List[str]],
    context: RuntimeEnvContext,
    logger: logging.Logger,
    ray_tmp_dir: str,
):
    context.override_worker_entrypoint = worker_path

    container_driver = "podman"
    container_command = [
        container_driver,
        "run",
        "-v",
        ray_tmp_dir + ":" + ray_tmp_dir,
        "--cgroup-manager=cgroupfs",
        "--network=host",
        "--pid=host",
        "--ipc=host",
        # NOTE(zcin): Mounted volumes in rootless containers are
        # owned by the user `root`. The user on host (which will
        # usually be `ray` if this is being run in a ray docker
        # image) who started the container is mapped using user
        # namespaces to the user `root` in a rootless container. In
        # order for the Ray Python worker to access the mounted ray
        # tmp dir, we need to use keep-id mode which maps the user
        # as itself (instead of as `root`) into the container.
        # https://www.redhat.com/sysadmin/rootless-podman-user-namespace-modes
        "--userns=keep-id",
    ]

    # Environment variables to set in container
    env_vars = dict()

    # Propagate all host environment variables that have the prefix "RAY_"
    # This should include RAY_RAYLET_PID
    for env_var_name, env_var_value in os.environ.items():
        if env_var_name.startswith("RAY_"):
            env_vars[env_var_name] = env_var_value

    # Support for runtime_env['env_vars']
    env_vars.update(context.env_vars)

    # Set environment variables
    for env_var_name, env_var_value in env_vars.items():
        container_command.append("--env")
        container_command.append(f"{env_var_name}='{env_var_value}'")

    # The RAY_JOB_ID environment variable is needed for the default worker.
    # It won't be set at the time setup() is called, but it will be set
    # when worker command is executed, so we use RAY_JOB_ID=$RAY_JOB_ID
    # for the container start command
    container_command.append("--env")
    container_command.append("RAY_JOB_ID=$RAY_JOB_ID")

    if run_options:
        container_command.extend(run_options)
    # TODO(chenk008): add resource limit
    container_command.append("--entrypoint")
    container_command.append("python")
    container_command.append(image_uri)

    # Example:
    # podman run -v /tmp/ray:/tmp/ray
    # --cgroup-manager=cgroupfs --network=host --pid=host --ipc=host
    # --userns=keep-id --env RAY_RAYLET_PID=23478 --env RAY_JOB_ID=$RAY_JOB_ID
    # --entrypoint python rayproject/ray:nightly-py39
    container_command_str = " ".join(container_command)
    logger.info(f"Starting worker in container with prefix {container_command_str}")

    context.py_executable = container_command_str


class ImageURIPlugin(RuntimeEnvPlugin):
    """Starts worker in a container of a custom image."""

    name = "image_uri"

    @staticmethod
    def get_compatible_keys():
        return {"image_uri", "config", "env_vars"}

    def __init__(self, ray_tmp_dir: str):
        self._ray_tmp_dir = ray_tmp_dir

    async def create(
        self,
        uri: Optional[str],
        runtime_env: "RuntimeEnv",  # noqa: F821
        context: RuntimeEnvContext,
        logger: logging.Logger,
    ) -> float:
        if not runtime_env.image_uri():
            return

        self.worker_path = await _create_impl(runtime_env.image_uri(), logger)

    def modify_context(
        self,
        uris: List[str],
        runtime_env: "RuntimeEnv",  # noqa: F821
        context: RuntimeEnvContext,
        logger: Optional[logging.Logger] = default_logger,
    ):
        if not runtime_env.image_uri():
            return

        _modify_context_impl(
            runtime_env.image_uri(),
            self.worker_path,
            [],
            context,
            logger,
            self._ray_tmp_dir,
        )


class ContainerPlugin(RuntimeEnvPlugin):
    """Starts worker in container."""

    name = "container"

    def __init__(self, ray_tmp_dir: str):
        self._ray_tmp_dir = ray_tmp_dir

    def modify_context(
        self,
        uris: List[str],
        runtime_env: "RuntimeEnv",  # noqa: F821
        context: RuntimeEnvContext,
        logger: Optional[logging.Logger] = default_logger,
    ):
        if not runtime_env.has_py_container() or not runtime_env.py_container_image():
            return

        if runtime_env.py_container_worker_path():
            logger.warning(
                "You are using `container.worker_path`, but the path to "
                "`default_worker.py` is now automatically detected from the image. "
                "`container.worker_path` is deprecated and will be removed in future "
                "versions."
            )

        _modify_container_context_impl(
            runtime_env=runtime_env,
            context=context,
            ray_tmp_dir=self._ray_tmp_dir,
            worker_path=runtime_env.py_container_worker_path(),
            logger=logger,
        )<|MERGE_RESOLUTION|>--- conflicted
+++ resolved
@@ -14,13 +14,10 @@
     try_parse_default_mount_points,
     try_parse_container_run_options,
     try_update_runtime_env_vars,
-<<<<<<< HEAD
-    parse_allocated_resource,
-=======
     get_ray_whl_dir,
     get_dependencies_installer_path,
     try_generate_entrypoint_args,
->>>>>>> 6db29909
+    parse_allocated_resource,
 )
 
 default_logger = logging.getLogger(__name__)
@@ -104,15 +101,12 @@
         container_to_host_mount_dict
     )
 
-<<<<<<< HEAD
     # Add reousrces isolation if needed
     if runtime_env.get_serialized_allocated_instances():
         container_command.extend(
             parse_allocated_resource(runtime_env.get_serialized_allocated_instances())
         )
 
-=======
-    pip_packages = runtime_env.pip_config().get("packages", [])
     # NOTE(Jacky): When `install_ray` is True, generate `entrypoint_args` to install dependencies before starting the worker.
     # These arguments will:
     # 1. Use the Python interpreter inside the container to install the specified version of `ant-ray`.
@@ -121,10 +115,10 @@
     #   python /tmp/scripts/dependencies_installer.py --ray-version=2.0.0 --packages "{base64_pip_packages}"
     # The generated `entrypoint_args` are prefixed to the container's entrypoint, ensuring dependencies are installed
     # before the worker process starts.
+    pip_packages = runtime_env.pip_config().get("packages", [])
     if container_install_ray:
         entrypoint_args = try_generate_entrypoint_args(pip_packages, context)
         context.container["entrypoint_prefix"] = entrypoint_args
->>>>>>> 6db29909
     # we need 'sudo' and 'admin', mount logs
     container_command = ["sudo", "-E"] + container_command
     container_command.append("-u")
