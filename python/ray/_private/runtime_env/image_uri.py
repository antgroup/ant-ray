--- conflicted
+++ resolved
@@ -17,10 +17,7 @@
     get_ray_whl_dir,
     get_dependencies_installer_path,
     try_generate_entrypoint_args,
-<<<<<<< HEAD
-=======
     parse_allocated_resource,
->>>>>>> 47ce0d2a
 )
 
 default_logger = logging.getLogger(__name__)
@@ -62,16 +59,11 @@
 
     # Use the user's python executable if py_executable is not None.
     py_executable = container_option.get("py_executable")
-<<<<<<< HEAD
-    install_ray = runtime_env.container_install_ray()
-    pip_install_without_python_path = (
-        runtime_env.container_pip_install_without_python_path()
-    )
-    dependencies_installer_path = (
-=======
     container_install_ray = runtime_env.py_container_install_ray()
+    container_pip_install_without_python_path = (
+        runtime_env.py_container_pip_install_without_python_path()
+    )
     container_dependencies_installer_path = (
->>>>>>> 47ce0d2a
         runtime_env_constants.RAY_PODMAN_DEPENDENCIES_INSTALLER_PATH
     )
 
@@ -112,33 +104,21 @@
         container_to_host_mount_dict
     )
 
-<<<<<<< HEAD
-    # install_ray and pip_install_without_python_path are mutually exclusive
-    if install_ray and pip_install_without_python_path:
+    # install_ray and container_pip_install_without_python_path are mutually exclusive
+    if container_install_ray and container_pip_install_without_python_path:
         raise ValueError(
-            "`install_ray` and `pip_install_without_python_path` can't both be True, "
+            "`install_ray` and `container_pip_install_without_python_path` can't both be True, "
             "please check your runtime_env field."
-=======
+        )
+
     # Add reousrces isolation if needed
     if runtime_env.get_serialized_allocated_instances():
         container_command.extend(
             parse_allocated_resource(runtime_env.get_serialized_allocated_instances())
->>>>>>> 47ce0d2a
         )
 
     pip_packages = runtime_env.pip_config().get("packages", [])
     container_pip_packages = runtime_env.py_container_pip_list()
-<<<<<<< HEAD
-    entrypoint_args = try_generate_entrypoint_args(
-        install_ray,
-        pip_packages,
-        container_pip_packages,
-        pip_install_without_python_path,
-        context,
-    )
-
-    context.container["entrypoint_prefix"] = entrypoint_args
-=======
     # NOTE(Jacky): When `install_ray` is True or runtime_env field has container pip packages,
     # generate `entrypoint_args` to install dependencies before starting the worker.
     # These arguments will:
@@ -154,10 +134,10 @@
             pip_packages,
             container_pip_packages,
             container_dependencies_installer_path,
+            container_pip_install_without_python_path,
             context,
         )
         context.container["entrypoint_prefix"] = entrypoint_args
->>>>>>> 47ce0d2a
     # we need 'sudo' and 'admin', mount logs
     container_command = ["sudo", "-E"] + container_command
     container_command.append("-u")
@@ -175,24 +155,14 @@
     container_command.append("--cap-add=AUDIT_WRITE")
 
     redirected_pyenv_folder = None
-<<<<<<< HEAD
-    if install_ray or container_pip_packages:
-        container_to_host_mount_dict[
-            dependencies_installer_path
-=======
     if container_install_ray or container_pip_packages:
         container_to_host_mount_dict[
             container_dependencies_installer_path
->>>>>>> 47ce0d2a
         ] = get_dependencies_installer_path()
         if runtime_env_constants.RAY_PODMAN_UES_WHL_PACKAGE:
             container_to_host_mount_dict[get_ray_whl_dir()] = get_ray_whl_dir()
 
-<<<<<<< HEAD
-    if not install_ray:
-=======
     if not container_install_ray:
->>>>>>> 47ce0d2a
         # mount ray package site path
         host_site_packages_path = get_ray_site_packages_path()
 
