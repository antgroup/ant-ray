--- conflicted
+++ resolved
@@ -101,8 +101,4 @@
                     "downloading, unpacking or installing the java jar files."
                 )
             context.java_jars.append(str(module_dir))
-<<<<<<< HEAD
-            context.symlink_dirs_to_cwd.append(str(module_dir))
-=======
-            context.symlink_paths_to_working_dir.append(str(module_dir))
->>>>>>> d1674bd5
+            context.symlink_paths_to_working_dir.append(str(module_dir))