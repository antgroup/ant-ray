--- conflicted
+++ resolved
@@ -272,9 +272,6 @@
         _, path = parse_uri(uri)
     except ValueError:
         return False
-<<<<<<< HEAD
-
-=======
     return is_tar_file(path)
 
 
@@ -291,7 +288,6 @@
         bool: Returns True if the path ends with a recognized tar file extension,
               otherwise returns False.
     """
->>>>>>> e40a4344
     return (
         path.endswith(".tar")
         or path.endswith(".tar.gz")
