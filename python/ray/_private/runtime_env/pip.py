--- conflicted
+++ resolved
@@ -332,15 +332,11 @@
         context: "RuntimeEnvContext",  # noqa: F821
         logger: Optional[logging.Logger] = default_logger,
     ) -> int:
-<<<<<<< HEAD
-        if not runtime_env.has_pip() or runtime_env.container_install_ray():
-=======
         # if the runtime env doesn't have pip, or if runtime env container field has
         # install ray, we don't need to create the pip env.
         # Because when install ray is True, the pip packages will be installed in container
         # with default python executable in the container.
         if not runtime_env.has_pip() or runtime_env.py_container_install_ray():
->>>>>>> 47ce0d2a
             return 0
 
         protocol, hash_val = parse_uri(uri)
@@ -378,15 +374,11 @@
         context: "RuntimeEnvContext",  # noqa: F821
         logger: logging.Logger = default_logger,
     ):
-<<<<<<< HEAD
-        if not runtime_env.has_pip() or runtime_env.container_install_ray():
-=======
         # if the runtime env doesn't have pip, or if runtime env container field has
         # install ray, we don't need to modify the context.
         # Because when install ray is True, the pip packages will be installed in container
         # with default python executable in the container.
         if not runtime_env.has_pip() or runtime_env.py_container_install_ray():
->>>>>>> 47ce0d2a
             return
         # PipPlugin only uses a single URI.
         uri = uris[0]
