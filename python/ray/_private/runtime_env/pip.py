import asyncio
import hashlib
import json
import logging
import os
import shutil
import sys
<<<<<<< HEAD
import shlex
from typing import Dict, List, Optional
=======
>>>>>>> 8ea94573
from asyncio import create_task, get_running_loop
from typing import Dict, List, Optional

from ray._private.runtime_env import dependency_utils, virtualenv_utils
from ray._private.runtime_env.packaging import Protocol, parse_uri
from ray._private.runtime_env.plugin import RuntimeEnvPlugin
from ray._private.runtime_env.utils import check_output_cmd
from ray._private.utils import get_directory_size_bytes, try_to_create_directory

from ray._private.runtime_env.working_dir import set_pythonpath_in_context

default_logger = logging.getLogger(__name__)


def _is_pip_cmd(s):
    return s.strip().startswith("pip ")


def _get_pip_hash(pip_dict: Dict) -> str:
    serialized_pip_spec = json.dumps(pip_dict, sort_keys=True)
    hash_val = hashlib.sha1(serialized_pip_spec.encode("utf-8")).hexdigest()
    return hash_val


def get_uri(runtime_env: Dict) -> Optional[str]:
    """Return `"pip://<hashed_dependencies>"`, or None if no GC required."""
    pip = runtime_env.get("pip")
    if pip is not None:
        if isinstance(pip, dict):
            uri = "pip://" + _get_pip_hash(pip_dict=pip)
        elif isinstance(pip, list):
            uri = "pip://" + _get_pip_hash(pip_dict=dict(packages=pip))
        else:
            raise TypeError(
                "pip field received by RuntimeEnvAgent must be "
                f"list or dict, not {type(pip).__name__}."
            )
    else:
        uri = None
    return uri


class PipProcessor:
    def __init__(
        self,
        target_dir: str,
        runtime_env: "RuntimeEnv",  # noqa: F821
        logger: Optional[logging.Logger] = default_logger,
    ):
        try:
            import virtualenv  # noqa: F401 ensure virtualenv exists.
        except ImportError:
            raise RuntimeError(
                f"Please install virtualenv "
                f"`{sys.executable} -m pip install virtualenv`"
                f"to enable pip runtime env."
            )
        logger.debug("Setting up pip for runtime_env: %s", runtime_env)
        self._target_dir = target_dir
        self._runtime_env = runtime_env
        self._logger = logger

        self._pip_config = self._runtime_env.pip_config()
        self._pip_env = os.environ.copy()
        self._pip_env.update(self._runtime_env.env_vars())

    @classmethod
    async def _ensure_pip_version(
        cls,
        path: str,
        pip_version: Optional[str],
        cwd: str,
        pip_env: Dict,
        logger: logging.Logger,
    ):
        """Run the pip command to reinstall pip to the specified version."""
        if not pip_version:
            return

        python = virtualenv_utils.get_virtualenv_python(path)
        # Ensure pip version.
        pip_reinstall_cmd = [
            python,
            "-m",
            "pip",
            "install",
            "--disable-pip-version-check",
            f"pip{pip_version}",
        ]
        logger.info("Installing pip with version %s", pip_version)

        await check_output_cmd(pip_reinstall_cmd, logger=logger, cwd=cwd, env=pip_env)

    async def _pip_check(
        self,
        path: str,
        pip_check: bool,
        cwd: str,
        pip_env: Dict,
        logger: logging.Logger,
    ):
        """Run the pip check command to check python dependency conflicts.
        If exists conflicts, the exit code of pip check command will be non-zero.
        """
        if not pip_check:
            logger.info("Skip pip check.")
            return
        python = virtualenv_utils.get_virtualenv_python(path)

        await check_output_cmd(
            [python, "-m", "pip", "check", "--disable-pip-version-check"],
            logger=logger,
            cwd=cwd,
            env=pip_env,
        )

        logger.info("Pip check on %s successfully.", path)

    @classmethod
    async def _install_pip_packages(
        cls,
        path: str,
        pip_packages: List[str],
        cwd: str,
        pip_env: Dict,
        logger: logging.Logger,
    ):
        virtualenv_path = virtualenv_utils.get_virtualenv_path(path)
        python = virtualenv_utils.get_virtualenv_python(path)
        # TODO(fyrestone): Support -i, --no-deps, --no-cache-dir, ...
        pip_requirements_file = dependency_utils.get_requirements_file(
            path, pip_packages
        )

        # Avoid blocking the event loop.
        loop = get_running_loop()
        await loop.run_in_executor(
            None,
            dependency_utils.gen_requirements_txt,
            pip_requirements_file,
            pip_packages,
        )

        # pip options
        #
        # --disable-pip-version-check
        #   Don't periodically check PyPI to determine whether a new version
        #   of pip is available for download.
        #
        # --no-cache-dir
        #   Disable the cache, the pip runtime env is a one-time installation,
        #   and we don't need to handle the pip cache broken.
        pip_install_cmd = [
            python,
            "-m",
            "pip",
            "install",
            "--disable-pip-version-check",
            "--no-cache-dir",
            "-r",
            pip_requirements_file,
        ]
        logger.info("Installing python requirements to %s", virtualenv_path)

        await check_output_cmd(pip_install_cmd, logger=logger, cwd=cwd, env=pip_env)

    @classmethod
    async def _run_pip_cmd_requirements(
        cls,
        path: str,
        pip_commands: List[str],
        cwd: str,
        pip_env: Dict,
        logger: logging.Logger,
    ):
        virtualenv_path = virtualenv_utils.get_virtualenv_path(path)
        python = virtualenv_utils.get_virtualenv_python(path)
        logger.info("execute pip command to %s", virtualenv_path)
        for cmd_str in pip_commands:
            cmd = shlex.split(cmd_str)
            if cmd[0] != "pip":
                raise ValueError(f"Unexpected Python requirement: {cmd_str}")
            await check_output_cmd(
                [python, "-m"] + cmd, logger=logger, cwd=cwd, env=pip_env
            )

    async def _run(self):
        path = self._target_dir
        logger = self._logger
        pip_dependencies = self._pip_config["packages"]
        # We create an empty directory for exec cmd so that the cmd will
        # run more stable. e.g. if cwd has ray, then checking ray will
        # look up ray in cwd instead of site packages.
        exec_cwd = os.path.join(path, "exec_cwd")
        os.makedirs(exec_cwd, exist_ok=True)
        pip_packages = []
        pip_commands = []

        for pip_dep in pip_dependencies:
            if _is_pip_cmd(pip_dep):
                pip_commands.append(pip_dep)
            else:
                pip_packages.append(pip_dep)
        try:
            await virtualenv_utils.create_or_get_virtualenv(path, exec_cwd, logger)
            python = virtualenv_utils.get_virtualenv_python(path)
            async with dependency_utils.check_ray(python, exec_cwd, logger):
                # Ensure pip version.
                await self._ensure_pip_version(
                    path,
                    self._pip_config.get("pip_version", None),
                    exec_cwd,
                    self._pip_env,
                    logger,
                )
                # Install pip packages.
                if len(pip_packages) > 0:
                    await self._install_pip_packages(
                        path,
                        pip_packages,
                        exec_cwd,
                        self._pip_env,
                        logger,
                    )
                # NOTE(Jacky): If there are both pip packages and pip commands in the `pip packages` field,
                # we will first write all pip packages into `requirements.txt` for installation.
                # Then pip commands will be executed in the order of pip commands.
                # Therefore, previously installed packages may be overwritten
                # so that we do not guarantee that the packages installed by pip_packages or pip_command
                # will exist in the ray virtual environment.
                # Users need to determine whether there are pip package dependency conflicts
                # or pip package dependencies are overwritten.
                if len(pip_commands) > 0:
                    await self._run_pip_cmd_requirements(
                        path,
                        pip_commands,
                        exec_cwd,
                        self._pip_env,
                        logger,
                    )

                # Check python environment for conflicts.
                await self._pip_check(
                    path,
                    self._pip_config.get("pip_check", False),
                    exec_cwd,
                    self._pip_env,
                    logger,
                )
        except Exception:
            logger.info("Delete incomplete virtualenv: %s", path)
            shutil.rmtree(path, ignore_errors=True)
            logger.exception("Failed to install pip packages.")
            raise

    def __await__(self):
        return self._run().__await__()


class PipPlugin(RuntimeEnvPlugin):
    name = "pip"

    def __init__(self, resources_dir: str):
        self._pip_resources_dir = os.path.join(resources_dir, "pip")
        self._creating_task = {}
        # Maps a URI to a lock that is used to prevent multiple concurrent
        # installs of the same virtualenv, see #24513
        self._create_locks: Dict[str, asyncio.Lock] = {}
        # Key: created hashes. Value: size of the pip dir.
        self._created_hash_bytes: Dict[str, int] = {}
        try_to_create_directory(self._pip_resources_dir)

    def _get_path_from_hash(self, hash_val: str) -> str:
        """Generate a path from the hash of a pip spec.

        Example output:
            /tmp/ray/session_2021-11-03_16-33-59_356303_41018/runtime_resources
                /pip/ray-9a7972c3a75f55e976e620484f58410c920db091
        """
        return os.path.join(self._pip_resources_dir, hash_val)

    def get_uris(self, runtime_env: "RuntimeEnv") -> List[str]:  # noqa: F821
        """Return the pip URI from the RuntimeEnv if it exists, else return []."""
        pip_uri = runtime_env.pip_uri()
        if pip_uri:
            return [pip_uri]
        return []

    def delete_uri(
        self, uri: str, logger: Optional[logging.Logger] = default_logger
    ) -> int:
        """Delete URI and return the number of bytes deleted."""
        logger.info("Got request to delete pip URI %s", uri)
        protocol, hash_val = parse_uri(uri)
        if protocol != Protocol.PIP:
            raise ValueError(
                "PipPlugin can only delete URIs with protocol "
                f"pip. Received protocol {protocol}, URI {uri}"
            )

        # Cancel running create task.
        task = self._creating_task.pop(hash_val, None)
        if task is not None:
            task.cancel()

        del self._created_hash_bytes[hash_val]

        pip_env_path = self._get_path_from_hash(hash_val)
        local_dir_size = get_directory_size_bytes(pip_env_path)
        del self._create_locks[uri]
        try:
            shutil.rmtree(pip_env_path)
        except OSError as e:
            logger.warning(f"Error when deleting pip env {pip_env_path}: {str(e)}")
            return 0

        return local_dir_size

    async def create(
        self,
        uri: str,
        runtime_env: "RuntimeEnv",  # noqa: F821
        context: "RuntimeEnvContext",  # noqa: F821
        logger: Optional[logging.Logger] = default_logger,
    ) -> int:
        # if the runtime env doesn't have pip, or if runtime env container field has
        # install ray, we don't need to create the pip env.
        # Because when install ray is True, the pip packages will be installed in container
        # with default python executable in the container.
        if not runtime_env.has_pip() or runtime_env.py_container_install_ray():
            return 0

        protocol, hash_val = parse_uri(uri)
        target_dir = self._get_path_from_hash(hash_val)

        async def _create_for_hash():
            await PipProcessor(
                target_dir,
                runtime_env,
                logger,
            )

            loop = get_running_loop()
            return await loop.run_in_executor(
                None, get_directory_size_bytes, target_dir
            )

        if uri not in self._create_locks:
            # async lock to prevent the same virtualenv being concurrently installed
            self._create_locks[uri] = asyncio.Lock()

        async with self._create_locks[uri]:
            if hash_val in self._created_hash_bytes:
                return self._created_hash_bytes[hash_val]
            self._creating_task[hash_val] = task = create_task(_create_for_hash())
            task.add_done_callback(lambda _: self._creating_task.pop(hash_val, None))
            pip_dir_bytes = await task
            self._created_hash_bytes[hash_val] = pip_dir_bytes
            return pip_dir_bytes

    def modify_context(
        self,
        uris: List[str],
        runtime_env: "RuntimeEnv",  # noqa: F821
        context: "RuntimeEnvContext",  # noqa: F821
        logger: logging.Logger = default_logger,
    ):
        # if the runtime env doesn't have pip, or if runtime env container field has
        # install ray, we don't need to modify the context.
        # Because when install ray is True, the pip packages will be installed in container
        # with default python executable in the container.
        if not runtime_env.has_pip() or runtime_env.py_container_install_ray():
            return
        # PipPlugin only uses a single URI.
        uri = uris[0]
        # Update py_executable.
        protocol, hash_val = parse_uri(uri)
        target_dir = self._get_path_from_hash(hash_val)
        virtualenv_python = virtualenv_utils.get_virtualenv_python(target_dir)

        if not os.path.exists(virtualenv_python):
            raise ValueError(
                f"Local directory {target_dir} for URI {uri} does "
                "not exist on the cluster. Something may have gone wrong while "
                "installing the runtime_env `pip` packages."
            )
        context.py_executable = virtualenv_python
        # We get the path of the ray base environment, virtual environment,
        # and virtual environment on the current pod, and add them to `PYTHONPATH`
        all_packages = virtualenv_utils.get_all_packages_paths(
            target_dir, runtime_env.pip_config().get("python_version")
        )
        for package in all_packages:
            set_pythonpath_in_context(package, context)
        context.command_prefix += virtualenv_utils.get_virtualenv_activate_command(
            target_dir
        )<|MERGE_RESOLUTION|>--- conflicted
+++ resolved
@@ -5,11 +5,7 @@
 import os
 import shutil
 import sys
-<<<<<<< HEAD
 import shlex
-from typing import Dict, List, Optional
-=======
->>>>>>> 8ea94573
 from asyncio import create_task, get_running_loop
 from typing import Dict, List, Optional
 
