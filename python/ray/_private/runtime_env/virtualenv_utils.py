--- conflicted
+++ resolved
@@ -1,21 +1,16 @@
 """Utils to detect runtime environment."""
 
-<<<<<<< HEAD
 import sys
 import platform
+import logging
+import os
+from typing import List
+
 from ray._private.utils import (
     get_ray_site_packages_path,
     get_current_python_info,
     get_specify_python_info,
 )
-from ray._private.runtime_env.utils import check_output_cmd
-=======
->>>>>>> 8ea94573
-import logging
-import os
-import sys
-from typing import List
-
 from ray._private.runtime_env.utils import check_output_cmd
 
 _WIN32 = os.name == "nt"
