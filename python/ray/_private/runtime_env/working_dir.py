import logging
import os
import shutil
from contextlib import contextmanager
from pathlib import Path
from typing import Any, Callable, Dict, List, Optional

import ray._private.ray_constants as ray_constants
<<<<<<< HEAD
import ray._private.runtime_env.agent.runtime_env_consts as runtime_env_consts
=======
from ray._common.utils import try_to_create_directory
>>>>>>> d9b0a85a
from ray._private.runtime_env.context import RuntimeEnvContext
from ray._private.runtime_env.packaging import (
    Protocol,
    delete_package,
    download_and_unpack_package,
    get_local_dir_from_uri,
    get_uri_for_directory,
    get_uri_for_package,
    parse_uri,
    upload_package_if_needed,
    upload_package_to_gcs,
)
from ray._private.runtime_env.plugin import RuntimeEnvPlugin
<<<<<<< HEAD
from ray._private.utils import (
    get_directory_size_bytes,
    try_to_create_directory,
    try_to_symlink,
)
=======
from ray._private.utils import get_directory_size_bytes
>>>>>>> d9b0a85a
from ray._raylet import GcsClient
from ray.exceptions import RuntimeEnvSetupError

default_logger = logging.getLogger(__name__)

_WIN32 = os.name == "nt"


def upload_working_dir_if_needed(
    runtime_env: Dict[str, Any],
    scratch_dir: Optional[str] = os.getcwd(),
    logger: Optional[logging.Logger] = default_logger,
    upload_fn: Optional[Callable[[str, Optional[List[str]]], None]] = None,
) -> Dict[str, Any]:
    """Uploads the working_dir and replaces it with a URI.

    If the working_dir is already a URI, this is a no-op.
    """
    working_dir = runtime_env.get("working_dir")
    if working_dir is None:
        return runtime_env

    if not isinstance(working_dir, str) and not isinstance(working_dir, Path):
        raise TypeError(
            "working_dir must be a string or Path (either a local path "
            f"or remote URI), got {type(working_dir)}."
        )

    if isinstance(working_dir, Path):
        working_dir = str(working_dir)

    # working_dir is already a URI -- just pass it through.
    try:
        protocol, path = parse_uri(working_dir)
    except ValueError:
        protocol, path = None, None

    if protocol is not None:
        if protocol in Protocol.remote_protocols() and not path.endswith(".zip"):
            raise ValueError("Only .zip files supported for remote URIs.")
        return runtime_env

    excludes = runtime_env.get("excludes", None)
    try:
        working_dir_uri = get_uri_for_directory(working_dir, excludes=excludes)
    except ValueError:  # working_dir is not a directory
        package_path = Path(working_dir)
        if not package_path.exists() or package_path.suffix != ".zip":
            raise ValueError(
                f"directory {package_path} must be an existing "
                "directory or a zip package"
            )

        pkg_uri = get_uri_for_package(package_path)
        try:
            upload_package_to_gcs(pkg_uri, package_path.read_bytes())
        except Exception as e:
            raise RuntimeEnvSetupError(
                f"Failed to upload package {package_path} to the Ray cluster: {e}"
            ) from e
        runtime_env["working_dir"] = pkg_uri
        return runtime_env
    if upload_fn is None:
        try:
            upload_package_if_needed(
                working_dir_uri,
                scratch_dir,
                working_dir,
                include_parent_dir=False,
                excludes=excludes,
                logger=logger,
            )
        except Exception as e:
            raise RuntimeEnvSetupError(
                f"Failed to upload working_dir {working_dir} to the Ray cluster: {e}"
            ) from e
    else:
        upload_fn(working_dir, excludes=excludes)

    runtime_env["working_dir"] = working_dir_uri
    return runtime_env


def set_pythonpath_in_context(python_path: str, context: RuntimeEnvContext):
    """Insert the path as the first entry in PYTHONPATH in the runtime env.

    This is compatible with users providing their own PYTHONPATH in env_vars,
    and is also compatible with the existing PYTHONPATH in the cluster.

    The import priority is as follows:
    this python_path arg > env_vars PYTHONPATH > existing cluster env PYTHONPATH.
    """
    if "PYTHONPATH" in context.env_vars:
        python_path += os.pathsep + context.env_vars["PYTHONPATH"]
    if "PYTHONPATH" in os.environ:
        python_path += os.pathsep + os.environ["PYTHONPATH"]
    context.env_vars["PYTHONPATH"] = python_path


class WorkingDirPlugin(RuntimeEnvPlugin):

    name = "working_dir"

    # Note working_dir is not following the priority order of other plugins. Instead
    # it's specially treated to happen before all other plugins.
    priority = 5
    working_dir_placeholder = "$WORKING_DIR_PLACEHOLDER"
    job_dir_placeholder = "$JOB_DIR_PLACEHOLDER"

    def __init__(self, resources_dir: str, gcs_client: GcsClient):
        self._resources_dir = os.path.join(resources_dir, "working_dir_files")
        self._working_dirs = os.path.join(resources_dir, "working_dirs")
        self._job_dirs = os.path.join(resources_dir, "job_dirs")
        self._gcs_client = gcs_client
        try_to_create_directory(self._resources_dir)

    def delete_uri(
        self, uri: str, logger: Optional[logging.Logger] = default_logger
    ) -> int:
        """Delete URI and return the number of bytes deleted."""
        logger.info("Got request to delete working dir URI %s", uri)
        local_dir = get_local_dir_from_uri(uri, self._resources_dir)
        local_dir_size = get_directory_size_bytes(local_dir)

        deleted = delete_package(uri, self._resources_dir)
        if not deleted:
            logger.warning(f"Tried to delete nonexistent URI: {uri}.")
            return 0

        return local_dir_size

    def get_uris(self, runtime_env: "RuntimeEnv") -> List[str]:  # noqa: F821
        working_dir_uri = runtime_env.working_dir()
        if working_dir_uri != "":
            return [working_dir_uri]
        return []

    async def create(
        self,
        uri: Optional[str],
        runtime_env: dict,
        context: RuntimeEnvContext,
        logger: logging.Logger = default_logger,
    ) -> int:
        local_dir = await download_and_unpack_package(
            uri,
            self._resources_dir,
            self._gcs_client,
            logger=logger,
            overwrite=True,
        )
        return get_directory_size_bytes(local_dir)

    def modify_context(
        self,
        uris: List[str],
        runtime_env_dict: Dict,
        context: RuntimeEnvContext,
        logger: Optional[logging.Logger] = default_logger,
    ):
        if not uris:
            return

        # WorkingDirPlugin uses a single URI.
        uri = uris[0]
        local_dir = get_local_dir_from_uri(uri, self._resources_dir)
        if not local_dir.exists():
            raise ValueError(
                f"Local directory {local_dir} for URI {uri} does "
                "not exist on the cluster. Something may have gone wrong while "
                "downloading or unpacking the working_dir."
            )
        # Use placeholder here and will replace it by `pre_worker_startup`.
        working_dir = WorkingDirPlugin.working_dir_placeholder
        # NOTE(Jacky): We need to set the working_dir in the context here, so that
        # the container plugin can change the working dir placeholder to real working dir
        context.working_dir = working_dir
        context.symlink_paths_to_working_dir.append(str(local_dir))
        context.env_vars[runtime_env_consts.RAY_WORKING_DIR] = working_dir

        if not _WIN32:
            context.command_prefix += [
                "cd",
                str(working_dir),
                "&&",
            ]
        else:
            # Include '/d' incase temp folder is on different drive than Ray install.
            context.command_prefix += [
                "cd",
                "/d",
                str(working_dir),
                "&&",
            ]
        set_pythonpath_in_context(python_path=str(working_dir), context=context)
        context.env_vars[
            runtime_env_consts.RAY_JOB_DIR
        ] = WorkingDirPlugin.job_dir_placeholder

    async def pre_worker_startup(
        self,
        runtime_env: "RuntimeEnv",  # noqa: F821
        context: RuntimeEnvContext,
        worker_id: str,
        job_id: str,
        logger: logging.Logger = default_logger,
    ) -> None:
        if not runtime_env.working_dir():
            return
        logger.info(f"Creating working dir for worker {worker_id}, job id {job_id}")
        working_dir = os.path.join(self._working_dirs, worker_id)
        os.makedirs(working_dir, exist_ok=True)
        context.working_dir = working_dir
        # Replace the placeholder with the real working dir.
        for i, prefix in enumerate(context.command_prefix):
            context.command_prefix[i] = prefix.replace(
                WorkingDirPlugin.working_dir_placeholder, working_dir
            )

        for k, v in context.env_vars.items():
            context.env_vars[k] = v.replace(
                WorkingDirPlugin.working_dir_placeholder, working_dir
            )
        if "container_command" in context.container:
            for i, command_str in enumerate(context.container["container_command"]):
                context.container["container_command"][i] = command_str.replace(
                    WorkingDirPlugin.working_dir_placeholder, working_dir
                )
        # Add symbol links to the working dir.
        # Deduplicate, as linking duplicate file will raise FileExistsError
        linked_dir = set()
        for symlink_dir in context.symlink_paths_to_working_dir:
            for name in os.listdir(symlink_dir):
                src_path = os.path.join(symlink_dir, name)
                link_path = os.path.join(working_dir, name)
                if src_path not in linked_dir:
                    if os.path.isfile(src_path) and src_path.endswith("jar"):
                        # Hard link jar files only
                        logger.info(
                            f"Creating hardlink from {src_path} to {link_path}."
                        )
                        os.link(src_path, link_path)
                    else:
                        logger.info(f"Creating symlink from {src_path} to {link_path}.")
                        os.symlink(src_path, link_path)
                    linked_dir.add(src_path)

        # Add symlink to job dir
        job_dir = os.path.join(self._job_dirs, job_id)
        if not os.path.exists(job_dir):
            logger.info(f"Creating job dir for job {job_id}")
            os.makedirs(job_dir, exist_ok=True)
        context.job_dir = job_dir
        symlink_working_dir = os.path.join(job_dir, worker_id)
        logger.debug(f"Creating symlink from {working_dir} to {symlink_working_dir}")
        try_to_symlink(symlink_working_dir, working_dir)

        # Replace the placeholder with the real job dir.
        for k, v in context.env_vars.items():
            context.env_vars[k] = v.replace(
                WorkingDirPlugin.job_dir_placeholder, job_dir
            )

    async def post_worker_exit(
        self,
        runtime_env: "RuntimeEnv",  # noqa: F821
        worker_id: str,
        job_id: str,
        logger: logging.Logger = default_logger,
    ) -> None:
        if not runtime_env.working_dir():
            return
        # TODO(Jacky): Cache working dirs for debugging.
        if runtime_env_consts.DISABLE_WORKING_DIR_GC:
            logger.info(
                f"Working directory GC has been disabled. The dir {worker_id} "
                "won't be deleted."
            )
            return
        logger.debug(
            f"Deleting symlink working dir for worker {worker_id}, job_id {job_id}"
        )
        job_dir = os.path.join(self._job_dirs, job_id)
        symlink_working_dir = os.path.join(job_dir, worker_id)
        if os.path.exists(symlink_working_dir):
            if os.path.islink(symlink_working_dir):
                os.unlink(symlink_working_dir)
            else:
                shutil.rmtree(symlink_working_dir)
        logger.info(f"Deleting working dir for worker {worker_id}")
        working_dir = os.path.join(self._working_dirs, worker_id)
        # TODO(Jacky): Use async method to remove, such as aiofiles.os.removedirs
        shutil.rmtree(working_dir)

        # Check if job_dir contains any symlinked directories for active workers.
        if any(entry.is_symlink() for entry in os.scandir(job_dir)):
            logger.debug(
                f"Job dir {job_dir} contains symlinked directories for active workers. "
                f"Skipping deletion for job {job_id}."
            )
            return

        if runtime_env_consts.DISABLE_JOB_DIR_GC:
            logger.info(
                f"Job directory GC has been disabled. The dir {job_id} "
                "won't be deleted."
            )
            return

        logger.info(f"Deleting job dir for job {job_id}.")
        shutil.rmtree(job_dir, ignore_errors=True)

    @contextmanager
    def with_working_dir_env(self, uri):
        """
        If uri is not None, add the local working directory to the environment variable
        as "RAY_RUNTIME_ENV_CREATE_WORKING_DIR". This is useful for other plugins to
        create their environment with reference to the working directory. For example
        `pip -r ${RAY_RUNTIME_ENV_CREATE_WORKING_DIR}/requirements.txt`

        The environment variable is removed after the context manager exits.
        """
        if uri is None:
            yield
        else:
            local_dir = get_local_dir_from_uri(uri, self._resources_dir)
            if not local_dir.exists():
                raise ValueError(
                    f"Local directory {local_dir} for URI {uri} does "
                    "not exist on the cluster. Something may have gone wrong while "
                    "downloading or unpacking the working_dir."
                )
            key = ray_constants.RAY_RUNTIME_ENV_CREATE_WORKING_DIR_ENV_VAR
            prev = os.environ.get(key)
            # Windows backslash paths are weird. When it's passed to the env var, and
            # when Pip expands it, the backslashes are interpreted as escape characters
            # and messes up the whole path. So we convert it to forward slashes.
            # This works at least for all Python applications, including pip.
            os.environ[key] = local_dir.as_posix()
            try:
                yield
            finally:
                if prev is None:
                    del os.environ[key]
                else:
                    os.environ[key] = prev<|MERGE_RESOLUTION|>--- conflicted
+++ resolved
@@ -6,11 +6,8 @@
 from typing import Any, Callable, Dict, List, Optional
 
 import ray._private.ray_constants as ray_constants
-<<<<<<< HEAD
 import ray._private.runtime_env.agent.runtime_env_consts as runtime_env_consts
-=======
 from ray._common.utils import try_to_create_directory
->>>>>>> d9b0a85a
 from ray._private.runtime_env.context import RuntimeEnvContext
 from ray._private.runtime_env.packaging import (
     Protocol,
@@ -24,15 +21,11 @@
     upload_package_to_gcs,
 )
 from ray._private.runtime_env.plugin import RuntimeEnvPlugin
-<<<<<<< HEAD
 from ray._private.utils import (
     get_directory_size_bytes,
     try_to_create_directory,
     try_to_symlink,
 )
-=======
-from ray._private.utils import get_directory_size_bytes
->>>>>>> d9b0a85a
 from ray._raylet import GcsClient
 from ray.exceptions import RuntimeEnvSetupError
 
