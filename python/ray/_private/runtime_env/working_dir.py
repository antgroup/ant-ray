import logging
import os
import shutil
from pathlib import Path
from typing import Any, Dict, List, Optional
from contextlib import contextmanager

import ray._private.ray_constants as ray_constants
import ray._private.runtime_env.agent.runtime_env_consts as runtime_env_consts
from ray._private.runtime_env.context import RuntimeEnvContext
from ray._private.runtime_env.packaging import (
    Protocol,
    delete_package,
    download_and_unpack_package,
    get_local_dir_from_uri,
    get_uri_for_directory,
    get_uri_for_package,
    parse_uri,
    upload_package_if_needed,
    upload_package_to_gcs,
)
from ray._private.runtime_env.plugin import RuntimeEnvPlugin
from ray._private.utils import (
    get_directory_size_bytes,
    try_to_create_directory,
    try_to_symlink,
)
from ray.exceptions import RuntimeEnvSetupError

default_logger = logging.getLogger(__name__)

_WIN32 = os.name == "nt"


def upload_working_dir_if_needed(
    runtime_env: Dict[str, Any],
    scratch_dir: Optional[str] = os.getcwd(),
    logger: Optional[logging.Logger] = default_logger,
    upload_fn=None,
) -> Dict[str, Any]:
    """Uploads the working_dir and replaces it with a URI.

    If the working_dir is already a URI, this is a no-op.
    """
    working_dir = runtime_env.get("working_dir")
    if working_dir is None:
        return runtime_env

    if not isinstance(working_dir, str) and not isinstance(working_dir, Path):
        raise TypeError(
            "working_dir must be a string or Path (either a local path "
            f"or remote URI), got {type(working_dir)}."
        )

    if isinstance(working_dir, Path):
        working_dir = str(working_dir)

    # working_dir is already a URI -- just pass it through.
    try:
        protocol, path = parse_uri(working_dir)
    except ValueError:
        protocol, path = None, None

    if protocol is not None:
        if protocol in Protocol.remote_protocols() and not path.endswith(".zip"):
            raise ValueError("Only .zip files supported for remote URIs.")
        return runtime_env

    excludes = runtime_env.get("excludes", None)
    try:
        working_dir_uri = get_uri_for_directory(working_dir, excludes=excludes)
    except ValueError:  # working_dir is not a directory
        package_path = Path(working_dir)
        if not package_path.exists() or package_path.suffix != ".zip":
            raise ValueError(
                f"directory {package_path} must be an existing "
                "directory or a zip package"
            )

        pkg_uri = get_uri_for_package(package_path)
        try:
            upload_package_to_gcs(pkg_uri, package_path.read_bytes())
        except Exception as e:
            raise RuntimeEnvSetupError(
                f"Failed to upload package {package_path} to the Ray cluster: {e}"
            ) from e
        runtime_env["working_dir"] = pkg_uri
        return runtime_env
    if upload_fn is None:
        try:
            upload_package_if_needed(
                working_dir_uri,
                scratch_dir,
                working_dir,
                include_parent_dir=False,
                excludes=excludes,
                logger=logger,
            )
        except Exception as e:
            raise RuntimeEnvSetupError(
                f"Failed to upload working_dir {working_dir} to the Ray cluster: {e}"
            ) from e
    else:
        upload_fn(working_dir, excludes=excludes)

    runtime_env["working_dir"] = working_dir_uri
    return runtime_env


def set_pythonpath_in_context(python_path: str, context: RuntimeEnvContext):
    """Insert the path as the first entry in PYTHONPATH in the runtime env.

    This is compatible with users providing their own PYTHONPATH in env_vars,
    and is also compatible with the existing PYTHONPATH in the cluster.

    The import priority is as follows:
    this python_path arg > env_vars PYTHONPATH > existing cluster env PYTHONPATH.
    """
    if "PYTHONPATH" in context.env_vars:
        python_path += os.pathsep + context.env_vars["PYTHONPATH"]
    if "PYTHONPATH" in os.environ:
        python_path += os.pathsep + os.environ["PYTHONPATH"]
    context.env_vars["PYTHONPATH"] = python_path


class WorkingDirPlugin(RuntimeEnvPlugin):

    name = "working_dir"

    # Note working_dir is not following the priority order of other plugins. Instead
    # it's specially treated to happen before all other plugins.
    priority = 5
    working_dir_placeholder = "$WORKING_DIR_PLACEHOLDER"
    job_dir_placeholder = "$JOB_DIR_PLACEHOLDER"

    def __init__(
        self, resources_dir: str, gcs_aio_client: "GcsAioClient"  # noqa: F821
    ):
        self._resources_dir = os.path.join(resources_dir, "working_dir_files")
        self._working_dirs = os.path.join(resources_dir, "working_dirs")
        self._job_dirs = os.path.join(resources_dir, "job_dirs")
        self._gcs_aio_client = gcs_aio_client
        try_to_create_directory(self._resources_dir)

    def delete_uri(
        self, uri: str, logger: Optional[logging.Logger] = default_logger
    ) -> int:
        """Delete URI and return the number of bytes deleted."""
        logger.info("Got request to delete working dir URI %s", uri)
        local_dir = get_local_dir_from_uri(uri, self._resources_dir)
        local_dir_size = get_directory_size_bytes(local_dir)

        deleted = delete_package(uri, self._resources_dir)
        if not deleted:
            logger.warning(f"Tried to delete nonexistent URI: {uri}.")
            return 0

        return local_dir_size

    def get_uris(self, runtime_env: "RuntimeEnv") -> List[str]:  # noqa: F821
        working_dir_uri = runtime_env.working_dir()
        if working_dir_uri != "":
            return [working_dir_uri]
        return []

    async def create(
        self,
        uri: Optional[str],
        runtime_env: dict,
        context: RuntimeEnvContext,
        logger: logging.Logger = default_logger,
    ) -> int:
        local_dir = await download_and_unpack_package(
            uri,
            self._resources_dir,
            self._gcs_aio_client,
            logger=logger,
            overwrite=True,
        )
        return get_directory_size_bytes(local_dir)

    def modify_context(
        self,
        uris: List[str],
        runtime_env_dict: Dict,
        context: RuntimeEnvContext,
        logger: Optional[logging.Logger] = default_logger,
    ):
        if not uris:
            return

        # WorkingDirPlugin uses a single URI.
        uri = uris[0]
        local_dir = get_local_dir_from_uri(uri, self._resources_dir)
        if not local_dir.exists():
            raise ValueError(
                f"Local directory {local_dir} for URI {uri} does "
                "not exist on the cluster. Something may have gone wrong while "
                "downloading or unpacking the working_dir."
            )
        # Use placeholder here and will replace it by `pre_worker_startup`.
        working_dir = WorkingDirPlugin.working_dir_placeholder
        context.symlink_paths_to_working_dir.append(str(local_dir))
        context.env_vars[runtime_env_consts.RAY_WORKING_DIR] = working_dir

        if not _WIN32:
            context.command_prefix += [
                "cd",
                str(working_dir),
                "&&",
            ]
        else:
            # Include '/d' incase temp folder is on different drive than Ray install.
            context.command_prefix += [
                "cd",
                "/d",
                str(working_dir),
                "&&",
            ]
        set_pythonpath_in_context(python_path=str(working_dir), context=context)
        context.env_vars[
            runtime_env_consts.RAY_JOB_DIR
        ] = WorkingDirPlugin.job_dir_placeholder

        # Use placeholder here and will replace it by `pre_worker_startup`.
        context.job_dir = WorkingDirPlugin.job_dir_placeholder
        job_dir = context.job_dir
        context.env_vars[runtime_env_consts.RAY_JOB_DIR] = job_dir

    async def pre_worker_startup(
        self,
        runtime_env: "RuntimeEnv",  # noqa: F821
        context: RuntimeEnvContext,
        worker_id: str,
        job_id: str,
        logger: logging.Logger = default_logger,
    ) -> None:
        if not runtime_env.working_dir():
            return
        logger.info(f"Creating working dir for worker {worker_id}, job id {job_id}")
        working_dir = os.path.join(self._working_dirs, worker_id)
        os.makedirs(working_dir, exist_ok=True)
        context.working_dir = working_dir
        # Replace the placeholder with the real working dir.
        for i, prefix in enumerate(context.command_prefix):
            context.command_prefix[i] = prefix.replace(
                WorkingDirPlugin.working_dir_placeholder, working_dir
            )

        for k, v in context.env_vars.items():
            context.env_vars[k] = v.replace(
                WorkingDirPlugin.working_dir_placeholder, working_dir
            )
        if "container_command" in context.container:
            for i, command_str in enumerate(context.container["container_command"]):
                context.container["container_command"][i] = command_str.replace(
                    WorkingDirPlugin.working_dir_placeholder, working_dir
                )
        # Add symbol links to the working dir.
        # Deduplicate, as linking duplicate file will raise FileExistsError
        linked_dir = set()
        for symlink_dir in context.symlink_paths_to_working_dir:
            for name in os.listdir(symlink_dir):
                src_path = os.path.join(symlink_dir, name)
                link_path = os.path.join(working_dir, name)
                if src_path not in linked_dir:
                    if os.path.isfile(src_path) and src_path.endswith("jar"):
                        # Hard link jar files only
                        logger.info(
                            f"Creating hardlink from {src_path} to {link_path}."
                        )
                        os.link(src_path, link_path)
                    else:
                        logger.info(f"Creating symlink from {src_path} to {link_path}.")
                        os.symlink(src_path, link_path)
                    linked_dir.add(src_path)

        # Add symlink to job dir
        job_dir = os.path.join(self._job_dirs, job_id)
        if not os.path.exists(job_dir):
            logger.info(f"Creating job dir for job {job_id}")
            os.makedirs(job_dir, exist_ok=True)
        context.job_dir = job_dir
        symlink_working_dir = os.path.join(job_dir, worker_id)
<<<<<<< HEAD
        logger.info(f"Creating symlink from {working_dir} to {symlink_working_dir}")
=======
        logger.debug(f"Creating symlink from {working_dir} to {symlink_working_dir}")
>>>>>>> 630701e5
        try_to_symlink(symlink_working_dir, working_dir)

        # Replace the placeholder with the real job dir.
        for k, v in context.env_vars.items():
            context.env_vars[k] = v.replace(
                WorkingDirPlugin.job_dir_placeholder, job_dir
            )

    async def post_worker_exit(
        self,
        runtime_env: "RuntimeEnv",  # noqa: F821
        worker_id: str,
        job_id: str,
        logger: logging.Logger = default_logger,
    ) -> None:
        if not runtime_env.working_dir():
            return
        # TODO(Jacky): Cache working dirs for debugging.
        if runtime_env_consts.DISABLE_WORKING_DIR_GC:
            logger.info(
                f"Working directory GC has been disabled. The dir {worker_id} "
                "won't be deleted."
            )
            return
<<<<<<< HEAD
        logger.info(
=======
        logger.debug(
>>>>>>> 630701e5
            f"Deleting symlink working dir for worker {worker_id}, job_id {job_id}"
        )
        job_dir = os.path.join(self._job_dirs, job_id)
        symlink_working_dir = os.path.join(job_dir, worker_id)
        if os.path.exists(symlink_working_dir):
            if os.path.islink(symlink_working_dir):
                os.unlink(symlink_working_dir)
            else:
                shutil.rmtree(symlink_working_dir)
<<<<<<< HEAD
        logger.info(f"Deleting working dir for worker {worker_id}, job id {job_id}")
=======
        logger.info(f"Deleting working dir for worker {worker_id}")
>>>>>>> 630701e5
        working_dir = os.path.join(self._working_dirs, worker_id)
        # TODO(Jacky): Use async method to remove, such as aiofiles.os.removedirs
        shutil.rmtree(working_dir)

        # Check if job_dir contains any symlinked directories for active workers.
        if any(entry.is_symlink() for entry in os.scandir(job_dir)):
<<<<<<< HEAD
            logger.info(
=======
            logger.debug(
>>>>>>> 630701e5
                f"Job dir {job_dir} contains symlinked directories for active workers. "
                f"Skipping deletion for job {job_id}."
            )
            return

        if runtime_env_consts.DISABLE_JOB_DIR_GC:
            logger.info(
                f"Job directory GC has been disabled. The dir {job_id} "
                "won't be deleted."
            )
            return

        logger.info(f"Deleting job dir for job {job_id}.")
        shutil.rmtree(job_dir, ignore_errors=True)

    @contextmanager
    def with_working_dir_env(self, uri):
        """
        If uri is not None, add the local working directory to the environment variable
        as "RAY_RUNTIME_ENV_CREATE_WORKING_DIR". This is useful for other plugins to
        create their environment with reference to the working directory. For example
        `pip -r ${RAY_RUNTIME_ENV_CREATE_WORKING_DIR}/requirements.txt`

        The environment variable is removed after the context manager exits.
        """
        if uri is None:
            yield
        else:
            local_dir = get_local_dir_from_uri(uri, self._resources_dir)
            if not local_dir.exists():
                raise ValueError(
                    f"Local directory {local_dir} for URI {uri} does "
                    "not exist on the cluster. Something may have gone wrong while "
                    "downloading or unpacking the working_dir."
                )
            key = ray_constants.RAY_RUNTIME_ENV_CREATE_WORKING_DIR_ENV_VAR
            prev = os.environ.get(key)
            # Windows backslash paths are weird. When it's passed to the env var, and
            # when Pip expands it, the backslashes are interpreted as escape characters
            # and messes up the whole path. So we convert it to forward slashes.
            # This works at least for all Python applications, including pip.
            os.environ[key] = local_dir.as_posix()
            try:
                yield
            finally:
                if prev is None:
                    del os.environ[key]
                else:
                    os.environ[key] = prev<|MERGE_RESOLUTION|>--- conflicted
+++ resolved
@@ -282,11 +282,7 @@
             os.makedirs(job_dir, exist_ok=True)
         context.job_dir = job_dir
         symlink_working_dir = os.path.join(job_dir, worker_id)
-<<<<<<< HEAD
-        logger.info(f"Creating symlink from {working_dir} to {symlink_working_dir}")
-=======
         logger.debug(f"Creating symlink from {working_dir} to {symlink_working_dir}")
->>>>>>> 630701e5
         try_to_symlink(symlink_working_dir, working_dir)
 
         # Replace the placeholder with the real job dir.
@@ -311,11 +307,7 @@
                 "won't be deleted."
             )
             return
-<<<<<<< HEAD
-        logger.info(
-=======
         logger.debug(
->>>>>>> 630701e5
             f"Deleting symlink working dir for worker {worker_id}, job_id {job_id}"
         )
         job_dir = os.path.join(self._job_dirs, job_id)
@@ -325,22 +317,14 @@
                 os.unlink(symlink_working_dir)
             else:
                 shutil.rmtree(symlink_working_dir)
-<<<<<<< HEAD
-        logger.info(f"Deleting working dir for worker {worker_id}, job id {job_id}")
-=======
         logger.info(f"Deleting working dir for worker {worker_id}")
->>>>>>> 630701e5
         working_dir = os.path.join(self._working_dirs, worker_id)
         # TODO(Jacky): Use async method to remove, such as aiofiles.os.removedirs
         shutil.rmtree(working_dir)
 
         # Check if job_dir contains any symlinked directories for active workers.
         if any(entry.is_symlink() for entry in os.scandir(job_dir)):
-<<<<<<< HEAD
-            logger.info(
-=======
             logger.debug(
->>>>>>> 630701e5
                 f"Job dir {job_dir} contains symlinked directories for active workers. "
                 f"Skipping deletion for job {job_id}."
             )
