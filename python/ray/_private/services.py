import base64
import collections
import errno
import io
import json
import logging
import mmap
import multiprocessing
import os
import random
import shutil
import signal
import socket
import subprocess
import sys
import time
from pathlib import Path
from typing import List, Optional, IO, AnyStr

# Import psutil after ray so the packaged version is used.
import psutil
from filelock import FileLock

# Ray modules
import ray
import ray._private.ray_constants as ray_constants
from ray._raylet import GcsClient, GcsClientOptions
from ray.core.generated.common_pb2 import Language
from ray._private.ray_constants import RAY_NODE_IP_FILENAME

resource = None
if sys.platform != "win32":
    _timeout = 30
else:
    _timeout = 60

EXE_SUFFIX = ".exe" if sys.platform == "win32" else ""

# True if processes are run in the valgrind profiler.
RUN_RAYLET_PROFILER = False

# Location of the redis server.
RAY_HOME = os.path.join(os.path.dirname(os.path.dirname(__file__)), "..", "..")
RAY_PATH = os.path.abspath(os.path.dirname(os.path.dirname(__file__)))
RAY_PRIVATE_DIR = "_private"
AUTOSCALER_PRIVATE_DIR = os.path.join("autoscaler", "_private")
AUTOSCALER_V2_DIR = os.path.join("autoscaler", "v2")

# Location of the raylet executables.
RAYLET_EXECUTABLE = os.path.join(
    RAY_PATH, "core", "src", "ray", "raylet", "raylet" + EXE_SUFFIX
)
GCS_SERVER_EXECUTABLE = os.path.join(
    RAY_PATH, "core", "src", "ray", "gcs", "gcs_server" + EXE_SUFFIX
)

JEMALLOC_SO = os.path.join(RAY_PATH, "core", "libjemalloc.so")

JEMALLOC_SO = JEMALLOC_SO if os.path.exists(JEMALLOC_SO) else None

# Location of the cpp default worker executables.
DEFAULT_WORKER_EXECUTABLE = os.path.join(RAY_PATH, "cpp", "default_worker" + EXE_SUFFIX)

# Location of the native libraries.
DEFAULT_NATIVE_LIBRARY_PATH = os.path.join(RAY_PATH, "cpp", "lib")

DASHBOARD_DEPENDENCY_ERROR_MESSAGE = (
    "Not all Ray Dashboard dependencies were "
    "found. To use the dashboard please "
    "install Ray using `pip install "
    "ray[default]`."
)

RAY_JEMALLOC_LIB_PATH = "RAY_JEMALLOC_LIB_PATH"
RAY_JEMALLOC_CONF = "RAY_JEMALLOC_CONF"
RAY_JEMALLOC_PROFILE = "RAY_JEMALLOC_PROFILE"

# Comma separated name of components that will run memory profiler.
# Ray uses `memray` to memory profile internal components.
# The name of the component must be one of ray_constants.PROCESS_TYPE*.
RAY_MEMRAY_PROFILE_COMPONENT_ENV = "RAY_INTERNAL_MEM_PROFILE_COMPONENTS"
# Options to specify for `memray run` command. See
# `memray run --help` for more details.
# Example:
# RAY_INTERNAL_MEM_PROFILE_OPTIONS="--live,--live-port,3456,-q,"
# -> `memray run --live --live-port 3456 -q`
RAY_MEMRAY_PROFILE_OPTIONS_ENV = "RAY_INTERNAL_MEM_PROFILE_OPTIONS"

# Logger for this module. It should be configured at the entry point
# into the program using Ray. Ray provides a default configuration at
# entry/init points.
logger = logging.getLogger(__name__)

ProcessInfo = collections.namedtuple(
    "ProcessInfo",
    [
        "process",
        "stdout_file",
        "stderr_file",
        "use_valgrind",
        "use_gdb",
        "use_valgrind_profiler",
        "use_perftools_profiler",
        "use_tmux",
    ],
)


def _site_flags() -> List[str]:
    """Detect whether flags related to site packages are enabled for the current
    interpreter. To run Ray in hermetic build environments, it helps to pass these flags
    down to Python workers.
    """
    flags = []
    # sys.flags hidden behind helper methods for unit testing.
    if _no_site():
        flags.append("-S")
    if _no_user_site():
        flags.append("-s")
    return flags


# sys.flags hidden behind helper methods for unit testing.
def _no_site():
    return sys.flags.no_site


# sys.flags hidden behind helper methods for unit testing.
def _no_user_site():
    return sys.flags.no_user_site


def _build_python_executable_command_memory_profileable(
    component: str, session_dir: str, unbuffered: bool = True
):
    """Build the Python executable command.

    It runs a memory profiler if env var is configured.

    Args:
        component: Name of the component. It must be one of
            ray_constants.PROCESS_TYPE*.
        session_dir: The directory name of the Ray session.
        unbuffered: If true, Python executable is started with unbuffered option.
            e.g., `-u`.
            It means the logs are flushed immediately (good when there's a failure),
            but writing to a log file can be slower.
    """
    command = [
        sys.executable,
    ]
    if unbuffered:
        command.append("-u")
    components_to_memory_profile = os.getenv(RAY_MEMRAY_PROFILE_COMPONENT_ENV, "")
    if not components_to_memory_profile:
        return command

    components_to_memory_profile = set(components_to_memory_profile.split(","))
    try:
        import memray  # noqa: F401
    except ImportError:
        raise ImportError(
            "Memray is required to memory profiler on components "
            f"{components_to_memory_profile}. Run `pip install memray`."
        )
    if component in components_to_memory_profile:
        session_dir = Path(session_dir)
        session_name = session_dir.name
        profile_dir = session_dir / "profile"
        profile_dir.mkdir(exist_ok=True)
        output_file_path = profile_dir / f"{session_name}_memory_{component}.bin"
        options = os.getenv(RAY_MEMRAY_PROFILE_OPTIONS_ENV, None)
        options = options.split(",") if options else []
        command.extend(["-m", "memray", "run", "-o", str(output_file_path), *options])

    return command


def _get_gcs_client_options(gcs_server_address):
    return GcsClientOptions.create(
        gcs_server_address,
        None,
        allow_cluster_id_nil=True,
        fetch_cluster_id_if_nil=False,
    )


def serialize_config(config):
    return base64.b64encode(json.dumps(config).encode("utf-8")).decode("utf-8")


def propagate_jemalloc_env_var(
    *,
    jemalloc_path: str,
    jemalloc_conf: str,
    jemalloc_comps: List[str],
    process_type: str,
):
    """Read the jemalloc memory profiling related
    env var and return the dictionary that translates
    them to proper jemalloc related env vars.

    For example, if users specify `RAY_JEMALLOC_LIB_PATH`,
    it is translated into `LD_PRELOAD` which is needed to
    run Jemalloc as a shared library.

    Params:
        jemalloc_path: The path to the jemalloc shared library.
        jemalloc_conf: `,` separated string of jemalloc config.
        jemalloc_comps: The list of Ray components
            that we will profile.
        process_type: The process type that needs jemalloc
            env var for memory profiling. If it doesn't match one of
            jemalloc_comps, the function will return an empty dict.

    Returns:
        dictionary of {env_var: value}
            that are needed to jemalloc profiling. The caller can
            call `dict.update(return_value_of_this_func)` to
            update the dict of env vars. If the process_type doesn't
            match jemalloc_comps, it will return an empty dict.
    """
    assert isinstance(jemalloc_comps, list)
    assert process_type is not None
    process_type = process_type.lower()
    if not jemalloc_path:
        return {}

    env_vars = {"LD_PRELOAD": jemalloc_path, "RAY_LD_PRELOAD": "1"}
    if process_type in jemalloc_comps and jemalloc_conf:
        env_vars.update({"MALLOC_CONF": jemalloc_conf})
    return env_vars


class ConsolePopen(subprocess.Popen):
    if sys.platform == "win32":

        def terminate(self):
            if isinstance(self.stdin, io.IOBase):
                self.stdin.close()
            if self._use_signals:
                self.send_signal(signal.CTRL_BREAK_EVENT)
            else:
                super(ConsolePopen, self).terminate()

        def __init__(self, *args, **kwargs):
            # CREATE_NEW_PROCESS_GROUP is used to send Ctrl+C on Windows:
            # https://docs.python.org/3/library/subprocess.html#subprocess.Popen.send_signal
            new_pgroup = subprocess.CREATE_NEW_PROCESS_GROUP
            flags_to_add = 0
            if ray._private.utils.detect_fate_sharing_support():
                # If we don't have kernel-mode fate-sharing, then don't do this
                # because our children need to be in out process group for
                # the process reaper to properly terminate them.
                flags_to_add = new_pgroup
            flags_key = "creationflags"
            if flags_to_add:
                kwargs[flags_key] = (kwargs.get(flags_key) or 0) | flags_to_add
            self._use_signals = kwargs[flags_key] & new_pgroup
            super(ConsolePopen, self).__init__(*args, **kwargs)


def address(ip_address, port):
    return ip_address + ":" + str(port)


def new_port(lower_bound=10000, upper_bound=65535, denylist=None):
    if not denylist:
        denylist = set()
    port = random.randint(lower_bound, upper_bound)
    retry = 0
    while port in denylist:
        if retry > 100:
            break
        port = random.randint(lower_bound, upper_bound)
        retry += 1
    if retry > 100:
        raise ValueError(
            "Failed to find a new port from the range "
            f"{lower_bound}-{upper_bound}. Denylist: {denylist}"
        )
    return port


def _find_address_from_flag(flag: str):
    """
    Attempts to find all valid Ray addresses on this node, specified by the
    flag.

    Params:
        flag: `--redis-address` or `--gcs-address`
    Returns:
        Set of detected addresses.
    """
    # Using Redis address `--redis-address` as an example:
    # Currently, this extracts the deprecated --redis-address from the command
    # that launched the raylet running on this node, if any. Anyone looking to
    # edit this function should be warned that these commands look like, for
    # example:
    # /usr/local/lib/python3.8/dist-packages/ray/core/src/ray/raylet/raylet
    # --redis_address=123.456.78.910 --node_ip_address=123.456.78.910
    # --raylet_socket_name=... --store_socket_name=... --object_manager_port=0
    # --min_worker_port=10000 --max_worker_port=19999
    # --node_manager_port=58578 --redis_port=6379
    # --maximum_startup_concurrency=8
    # --static_resource_list=node:123.456.78.910,1.0,object_store_memory,66
    # --config_list=plasma_store_as_thread,True
    # --python_worker_command=/usr/bin/python
    #     /usr/local/lib/python3.8/dist-packages/ray/workers/default_worker.py
    #     --redis-address=123.456.78.910:6379
    #     --node-ip-address=123.456.78.910 --node-manager-port=58578
    #     --object-store-name=... --raylet-name=...
    #     --temp-dir=/tmp/ray
    #     --metrics-agent-port=41856 --redis-password=[MASKED]
    #     --java_worker_command= --cpp_worker_command=
    #     --redis_password=[MASKED] --temp_dir=/tmp/ray --session_dir=...
    #     --metrics-agent-port=41856 --metrics_export_port=64229
    #     --dashboard_agent_command=/usr/bin/python
    #     -u /usr/local/lib/python3.8/dist-packages/ray/dashboard/agent.py
    #         --redis-address=123.456.78.910:6379 --metrics-export-port=64229
    #         --dashboard-agent-port=41856 --node-manager-port=58578
    #         --object-store-name=... --raylet-name=... --temp-dir=/tmp/ray
    #         --log-dir=/tmp/ray/session_2020-11-08_14-29-07_199128_278000/logs
    #         --redis-password=[MASKED] --object_store_memory=5037192806
    #         --plasma_directory=/tmp
    # Longer arguments are elided with ... but all arguments from this instance
    # are included, to provide a sense of what is in these.
    # Indeed, we had to pull --redis-address to the front of each call to make
    # this readable.
    # As you can see, this is very long and complex, which is why we can't
    # simply extract all the the arguments using regular expressions and
    # present a dict as if we never lost track of these arguments, for
    # example. Picking out --redis-address below looks like it might grab the
    # wrong thing, but double-checking that we're finding the correct process
    # by checking that the contents look like we expect would probably be prone
    # to choking in unexpected ways.
    # Notice that --redis-address appears twice. This is not a copy-paste
    # error; this is the reason why the for loop below attempts to pick out
    # every appearance of --redis-address.

    # The --redis-address here is what is now called the --address, but it
    # appears in the default_worker.py and agent.py calls as --redis-address.
    addresses = set()
    for proc in psutil.process_iter(["cmdline"]):
        try:
            # HACK: Workaround for UNIX idiosyncrasy
            # Normally, cmdline() is supposed to return the argument list.
            # But it in some cases (such as when setproctitle is called),
            # an arbitrary string resembling a command-line is stored in
            # the first argument.
            # Explanation: https://unix.stackexchange.com/a/432681
            # More info: https://github.com/giampaolo/psutil/issues/1179
            cmdline = proc.info["cmdline"]
            # NOTE(kfstorm): To support Windows, we can't use
            # `os.path.basename(cmdline[0]) == "raylet"` here.

            if _is_raylet_process(cmdline):
                for arglist in cmdline:
                    # Given we're merely seeking --redis-address, we just split
                    # every argument on spaces for now.
                    for arg in arglist.split(" "):
                        # TODO(ekl): Find a robust solution for locating Redis.
                        if arg.startswith(flag):
                            proc_addr = arg.split("=")[1]
                            # TODO(mwtian): remove this workaround after Ray
                            # no longer sets --redis-address to None.
                            if proc_addr != "" and proc_addr != "None":
                                addresses.add(proc_addr)
        except psutil.AccessDenied:
            pass
        except psutil.NoSuchProcess:
            pass
    return addresses


def find_gcs_addresses():
    """Finds any local GCS processes based on grepping ps."""
    return _find_address_from_flag("--gcs-address")


def find_bootstrap_address(temp_dir: Optional[str]):
    """Finds the latest Ray cluster address to connect to, if any. This is the
    GCS address connected to by the last successful `ray start`."""
    return ray._private.utils.read_ray_address(temp_dir)


def get_ray_address_from_environment(addr: str, temp_dir: Optional[str]):
    """Attempts to find the address of Ray cluster to use, in this order:

    1. Use RAY_ADDRESS if defined and nonempty.
    2. If no address is provided or the provided address is "auto", use the
    address in /tmp/ray/ray_current_cluster if available. This will error if
    the specified address is None and there is no address found. For "auto",
    we will fallback to connecting to any detected Ray cluster (legacy).
    3. Otherwise, use the provided address.

    Returns:
        A string to pass into `ray.init(address=...)`, e.g. ip:port, `auto`.
    """
    env_addr = os.environ.get(ray_constants.RAY_ADDRESS_ENVIRONMENT_VARIABLE)
    if env_addr is not None and env_addr != "":
        addr = env_addr

    if addr is not None and addr != "auto":
        return addr
    # We should try to automatically find an active local instance.
    gcs_addrs = find_gcs_addresses()
    bootstrap_addr = find_bootstrap_address(temp_dir)

    if len(gcs_addrs) > 1 and bootstrap_addr is not None:
        logger.warning(
            f"Found multiple active Ray instances: {gcs_addrs}. "
            f"Connecting to latest cluster at {bootstrap_addr}. "
            "You can override this by setting the `--address` flag "
            "or `RAY_ADDRESS` environment variable."
        )
    elif len(gcs_addrs) > 0 and addr == "auto":
        # Preserve legacy "auto" behavior of connecting to any cluster, even if not
        # started with ray start. However if addr is None, we will raise an error.
        bootstrap_addr = list(gcs_addrs).pop()

    if bootstrap_addr is None:
        if addr is None:
            # Caller should start a new instance.
            return None
        else:
            raise ConnectionError(
                "Could not find any running Ray instance. "
                "Please specify the one to connect to by setting `--address` flag "
                "or `RAY_ADDRESS` environment variable."
            )

    return bootstrap_addr


def wait_for_node(
    gcs_address: str,
    node_plasma_store_socket_name: str,
    timeout: int = _timeout,
):
    """Wait until this node has appeared in the client table.

    Args:
        gcs_address: The gcs address
        node_plasma_store_socket_name: The
            plasma_store_socket_name for the given node which we wait for.
        timeout: The amount of time in seconds to wait before raising an
            exception.

    Raises:
        TimeoutError: An exception is raised if the timeout expires before
            the node appears in the client table.
    """
    gcs_options = GcsClientOptions.create(
        gcs_address, None, allow_cluster_id_nil=True, fetch_cluster_id_if_nil=False
    )
    global_state = ray._private.state.GlobalState()
    global_state._initialize_global_state(gcs_options)
    start_time = time.time()
    while time.time() - start_time < timeout:
        clients = global_state.node_table()
        object_store_socket_names = [
            client["ObjectStoreSocketName"] for client in clients
        ]
        if node_plasma_store_socket_name in object_store_socket_names:
            return
        else:
            time.sleep(0.1)
    raise TimeoutError(
        f"Timed out after {timeout} seconds while waiting for node to startup. "
        f"Did not find socket name {node_plasma_store_socket_name} in the list "
        "of object store socket names."
    )


def get_node_to_connect_for_driver(gcs_address, node_ip_address):
    # Get node table from global state accessor.
    global_state = ray._private.state.GlobalState()
    gcs_options = _get_gcs_client_options(gcs_address)
    global_state._initialize_global_state(gcs_options)
    return global_state.get_node_to_connect_for_driver(node_ip_address)


def get_node(gcs_address, node_id):
    """
    Get the node information from the global state accessor.
    """
    global_state = ray._private.state.GlobalState()
    gcs_options = _get_gcs_client_options(gcs_address)
    global_state._initialize_global_state(gcs_options)
    return global_state.get_node(node_id)


def get_webui_url_from_internal_kv():
    assert ray.experimental.internal_kv._internal_kv_initialized()
    webui_url = ray.experimental.internal_kv._internal_kv_get(
        "webui:url", namespace=ray_constants.KV_NAMESPACE_DASHBOARD
    )
    return ray._private.utils.decode(webui_url) if webui_url is not None else None


def get_storage_uri_from_internal_kv():
    assert ray.experimental.internal_kv._internal_kv_initialized()
    storage_uri = ray.experimental.internal_kv._internal_kv_get(
        "storage", namespace=ray_constants.KV_NAMESPACE_SESSION
    )
    return ray._private.utils.decode(storage_uri) if storage_uri is not None else None


def remaining_processes_alive():
    """See if the remaining processes are alive or not.

    Note that this ignores processes that have been explicitly killed,
    e.g., via a command like node.kill_raylet().

    Returns:
        True if the remaining processes started by ray.init() are alive and
            False otherwise.

    Raises:
        Exception: An exception is raised if the processes were not started by
            ray.init().
    """
    if ray._private.worker._global_node is None:
        raise RuntimeError(
            "This process is not in a position to determine "
            "whether all processes are alive or not."
        )
    return ray._private.worker._global_node.remaining_processes_alive()


def canonicalize_bootstrap_address(
    addr: str, temp_dir: Optional[str] = None
) -> Optional[str]:
    """Canonicalizes Ray cluster bootstrap address to host:port.
    Reads address from the environment if needed.

    This function should be used to process user supplied Ray cluster address,
    via ray.init() or `--address` flags, before using the address to connect.

    Returns:
        Ray cluster address string in <host:port> format or None if the caller
        should start a local Ray instance.
    """
    if addr is None or addr == "auto":
        addr = get_ray_address_from_environment(addr, temp_dir)
    if addr is None or addr == "local":
        return None
    try:
        bootstrap_address = resolve_ip_for_localhost(addr)
    except Exception:
        logger.exception(f"Failed to convert {addr} to host:port")
        raise
    return bootstrap_address


def canonicalize_bootstrap_address_or_die(
    addr: str, temp_dir: Optional[str] = None
) -> str:
    """Canonicalizes Ray cluster bootstrap address to host:port.

    This function should be used when the caller expects there to be an active
    and local Ray instance. If no address is provided or address="auto", this
    will autodetect the latest Ray instance created with `ray start`.

    For convenience, if no address can be autodetected, this function will also
    look for any running local GCS processes, based on pgrep output. This is to
    allow easier use of Ray CLIs when debugging a local Ray instance (whose GCS
    addresses are not recorded).

    Returns:
        Ray cluster address string in <host:port> format. Throws a
        ConnectionError if zero or multiple active Ray instances are
        autodetected.
    """
    bootstrap_addr = canonicalize_bootstrap_address(addr, temp_dir=temp_dir)
    if bootstrap_addr is not None:
        return bootstrap_addr

    running_gcs_addresses = find_gcs_addresses()
    if len(running_gcs_addresses) == 0:
        raise ConnectionError(
            "Could not find any running Ray instance. "
            "Please specify the one to connect to by setting the `--address` "
            "flag or `RAY_ADDRESS` environment variable."
        )
    if len(running_gcs_addresses) > 1:
        raise ConnectionError(
            f"Found multiple active Ray instances: {running_gcs_addresses}. "
            "Please specify the one to connect to by setting the `--address` "
            "flag or `RAY_ADDRESS` environment variable."
        )
    return running_gcs_addresses.pop()


def extract_ip_port(bootstrap_address: str):
    if ":" not in bootstrap_address:
        raise ValueError(
            f"Malformed address {bootstrap_address}. " f"Expected '<host>:<port>'."
        )
    ip, _, port = bootstrap_address.rpartition(":")
    try:
        port = int(port)
    except ValueError:
        raise ValueError(f"Malformed address port {port}. Must be an integer.")
    if port < 1024 or port > 65535:
        raise ValueError(
            f"Invalid address port {port}. Must be between 1024 "
            "and 65535 (inclusive)."
        )
    return ip, port


def resolve_ip_for_localhost(address: str):
    """Convert to a remotely reachable IP if the address is "localhost"
            or "127.0.0.1". Otherwise do nothing.

    Args:
        address: This can be either a string containing a hostname (or an IP
            address) and a port or it can be just an IP address.

    Returns:
        The same address but with the local host replaced by remotely
            reachable IP.
    """
    if not address:
        raise ValueError(f"Malformed address: {address}")
    address_parts = address.split(":")
    if address_parts[0] == "127.0.0.1" or address_parts[0] == "localhost":
        # Make sure localhost isn't resolved to the loopback ip
        ip_address = get_node_ip_address()
        return ":".join([ip_address] + address_parts[1:])
    else:
        return address


def node_ip_address_from_perspective(address: str):
    """IP address by which the local node can be reached *from* the `address`.

    Args:
        address: The IP address and port of any known live service on the
            network you care about.

    Returns:
        The IP address by which the local node can be reached from the address.
    """
    ip_address, port = address.split(":")
    s = socket.socket(socket.AF_INET, socket.SOCK_DGRAM)
    try:
        # This command will raise an exception if there is no internet
        # connection.
        s.connect((ip_address, int(port)))
        node_ip_address = s.getsockname()[0]
    except OSError as e:
        node_ip_address = "127.0.0.1"
        # [Errno 101] Network is unreachable
        if e.errno == errno.ENETUNREACH:
            try:
                # try get node ip address from host name
                host_name = socket.getfqdn(socket.gethostname())
                node_ip_address = socket.gethostbyname(host_name)
            except Exception:
                pass
    finally:
        s.close()

    return node_ip_address


# NOTE: This API should not be used when you obtain the
# IP address when ray.init is not called because
# it cannot find the IP address if it is specified by
# ray start --node-ip-address. You should instead use
# get_cached_node_ip_address.
def get_node_ip_address(address="8.8.8.8:53"):
    if ray._private.worker._global_node is not None:
        return ray._private.worker._global_node.node_ip_address
    if not ray_constants.ENABLE_RAY_CLUSTER:
        # Use loopback IP as the local IP address to prevent bothersome
        # firewall popups on OSX and Windows.
        # https://github.com/ray-project/ray/issues/18730.
        return "127.0.0.1"
    return node_ip_address_from_perspective(address)


def get_cached_node_ip_address(session_dir: str) -> str:
    """Get a node address cached on this session.

    If a ray instance is started by `ray start --node-ip-address`,
    the node ip address is cached to a file RAY_NODE_IP_FILENAME.
    Otherwise, the file exists, but it is emptyl.

    This API is process-safe, meaning the file access is protected by
    a file lock.

    Args:
        session_dir: Path to the Ray session directory.

    Returns:
        node_ip_address cached on the current node. None if the node
        the file doesn't exist, meaning ray instance hasn't been
        started on a current node. If node_ip_address is not written
        to a file, it means --node-ip-address is not given, and in this
        case, we find the IP address ourselves.
    """
    file_path = Path(os.path.join(session_dir, RAY_NODE_IP_FILENAME))
    cached_node_ip_address = {}

    with FileLock(str(file_path.absolute()) + ".lock"):
        if not file_path.exists():
            return None

        with file_path.open() as f:
            cached_node_ip_address.update(json.load(f))

        if "node_ip_address" in cached_node_ip_address:
            return cached_node_ip_address["node_ip_address"]
        else:
            return ray.util.get_node_ip_address()


def write_node_ip_address(session_dir: str, node_ip_address: Optional[str]) -> None:
    """Write a node ip address of the current session to
    RAY_NODE_IP_FILENAME.

    If a ray instance is started by `ray start --node-ip-address`,
    the node ip address is cached to a file RAY_NODE_IP_FILENAME.

    This API is process-safe, meaning the file access is protected by
    a file lock.

    The file contains a single string node_ip_address. If nothing
    is written, it means --node-ip-address was not given, and Ray
    resolves the IP address on its own. It assumes in a single node,
    you can have only 1 IP address (which is the assumption ray
    has in general).

    node_ip_address is the ip address of the current node.

    Args:
        session_dir: The path to Ray session directory.
        node_ip_address: The node IP address of the current node.
            If None, it means the node ip address is not given
            by --node-ip-address. In this case, we don't write
            anything to a file.
    """
    file_path = Path(os.path.join(session_dir, RAY_NODE_IP_FILENAME))
    cached_node_ip_address = {}

    with FileLock(str(file_path.absolute()) + ".lock"):
        if not file_path.exists():
            with file_path.open(mode="w") as f:
                json.dump({}, f)

        with file_path.open() as f:
            cached_node_ip_address.update(json.load(f))

        cached_node_ip = cached_node_ip_address.get("node_ip_address")

        if node_ip_address is not None:
            if cached_node_ip:
                if cached_node_ip == node_ip_address:
                    # Nothing to do.
                    return
                else:
                    logger.warning(
                        "The node IP address of the current host recorded "
                        f"in {RAY_NODE_IP_FILENAME} ({cached_node_ip}) "
                        "is different from the current IP address: "
                        f"{node_ip_address}. Ray will use {node_ip_address} "
                        "as the current node's IP address. "
                        "Creating 2 instances in the same host with different "
                        "IP address is not supported. "
                        "Please create an enhnacement request to"
                        "https://github.com/ray-project/ray/issues."
                    )

            cached_node_ip_address["node_ip_address"] = node_ip_address
            with file_path.open(mode="w") as f:
                json.dump(cached_node_ip_address, f)


def create_redis_client(redis_address, password=None, username=None):
    """Create a Redis client.

    Args:
        The IP address, port, username, and password of the Redis server.

    Returns:
        A Redis client.
    """
    import redis

    if not hasattr(create_redis_client, "instances"):
        create_redis_client.instances = {}

    num_retries = ray_constants.START_REDIS_WAIT_RETRIES
    delay = 0.001
    for i in range(num_retries):
        cli = create_redis_client.instances.get(redis_address)
        if cli is None:
            redis_ip_address, redis_port = extract_ip_port(
                canonicalize_bootstrap_address_or_die(redis_address)
            )
            cli = redis.Redis(
                host=redis_ip_address,
                port=int(redis_port),
                username=username,
                password=password,
            )
            create_redis_client.instances[redis_address] = cli
        try:
            cli.ping()
            return cli
        except Exception as e:
            create_redis_client.instances.pop(redis_address)
            if i >= num_retries - 1:
                raise RuntimeError(
                    f"Unable to connect to Redis at {redis_address}: {e}"
                )
            # Wait a little bit.
            time.sleep(delay)
            # Make sure the retry interval doesn't increase too large.
            delay = min(1, delay * 2)


def start_ray_process(
    command: List[str],
    process_type: str,
    fate_share: bool,
    env_updates: Optional[dict] = None,
    cwd: Optional[str] = None,
    use_valgrind: bool = False,
    use_gdb: bool = False,
    use_valgrind_profiler: bool = False,
    use_perftools_profiler: bool = False,
    use_tmux: bool = False,
    stdout_file: Optional[IO[AnyStr]] = None,
    stderr_file: Optional[IO[AnyStr]] = None,
    pipe_stdin: bool = False,
):
    """Start one of the Ray processes.

    TODO(rkn): We need to figure out how these commands interact. For example,
    it may only make sense to start a process in gdb if we also start it in
    tmux. Similarly, certain combinations probably don't make sense, like
    simultaneously running the process in valgrind and the profiler.

    Args:
        command: The command to use to start the Ray process.
        process_type: The type of the process that is being started
            (e.g., "raylet").
        fate_share: If true, the child will be killed if its parent (us) dies.
            True must only be passed after detection of this functionality.
        env_updates: A dictionary of additional environment variables to
            run the command with (in addition to the caller's environment
            variables).
        cwd: The directory to run the process in.
        use_valgrind: True if we should start the process in valgrind.
        use_gdb: True if we should start the process in gdb.
        use_valgrind_profiler: True if we should start the process in
            the valgrind profiler.
        use_perftools_profiler: True if we should profile the process
            using perftools.
        use_tmux: True if we should start the process in tmux.
        stdout_file: A file handle opened for writing to redirect stdout to. If
            no redirection should happen, then this should be None.
        stderr_file: A file handle opened for writing to redirect stderr to. If
            no redirection should happen, then this should be None.
        pipe_stdin: If true, subprocess.PIPE will be passed to the process as
            stdin.

    Returns:
        Information about the process that was started including a handle to
            the process that was started.
    """
    # Detect which flags are set through environment variables.
    valgrind_env_var = f"RAY_{process_type.upper()}_VALGRIND"
    if os.environ.get(valgrind_env_var) == "1":
        logger.info("Detected environment variable '%s'.", valgrind_env_var)
        use_valgrind = True
    valgrind_profiler_env_var = f"RAY_{process_type.upper()}_VALGRIND_PROFILER"
    if os.environ.get(valgrind_profiler_env_var) == "1":
        logger.info("Detected environment variable '%s'.", valgrind_profiler_env_var)
        use_valgrind_profiler = True
    perftools_profiler_env_var = f"RAY_{process_type.upper()}_PERFTOOLS_PROFILER"
    if os.environ.get(perftools_profiler_env_var) == "1":
        logger.info("Detected environment variable '%s'.", perftools_profiler_env_var)
        use_perftools_profiler = True
    tmux_env_var = f"RAY_{process_type.upper()}_TMUX"
    if os.environ.get(tmux_env_var) == "1":
        logger.info("Detected environment variable '%s'.", tmux_env_var)
        use_tmux = True
    gdb_env_var = f"RAY_{process_type.upper()}_GDB"
    if os.environ.get(gdb_env_var) == "1":
        logger.info("Detected environment variable '%s'.", gdb_env_var)
        use_gdb = True
    # Jemalloc memory profiling.
    if os.environ.get("LD_PRELOAD") is None:
        jemalloc_lib_path = os.environ.get(RAY_JEMALLOC_LIB_PATH, JEMALLOC_SO)
        jemalloc_conf = os.environ.get(RAY_JEMALLOC_CONF)
        jemalloc_comps = os.environ.get(RAY_JEMALLOC_PROFILE)
        jemalloc_comps = [] if not jemalloc_comps else jemalloc_comps.split(",")
        jemalloc_env_vars = propagate_jemalloc_env_var(
            jemalloc_path=jemalloc_lib_path,
            jemalloc_conf=jemalloc_conf,
            jemalloc_comps=jemalloc_comps,
            process_type=process_type,
        )
    else:
        jemalloc_env_vars = {}

    use_jemalloc_mem_profiler = "MALLOC_CONF" in jemalloc_env_vars

    if (
        sum(
            [
                use_gdb,
                use_valgrind,
                use_valgrind_profiler,
                use_perftools_profiler,
                use_jemalloc_mem_profiler,
            ]
        )
        > 1
    ):
        raise ValueError(
            "At most one of the 'use_gdb', 'use_valgrind', "
            "'use_valgrind_profiler', 'use_perftools_profiler', "
            "and 'use_jemalloc_mem_profiler' flags can "
            "be used at a time."
        )
    if env_updates is None:
        env_updates = {}
    if not isinstance(env_updates, dict):
        raise ValueError("The 'env_updates' argument must be a dictionary.")

    modified_env = os.environ.copy()
    modified_env.update(env_updates)

    if use_gdb:
        if not use_tmux:
            raise ValueError(
                "If 'use_gdb' is true, then 'use_tmux' must be true as well."
            )

        # TODO(suquark): Any better temp file creation here?
        gdb_init_path = os.path.join(
            ray._private.utils.get_ray_temp_dir(),
            f"gdb_init_{process_type}_{time.time()}",
        )
        ray_process_path = command[0]
        ray_process_args = command[1:]
        run_args = " ".join(["'{}'".format(arg) for arg in ray_process_args])
        with open(gdb_init_path, "w") as gdb_init_file:
            gdb_init_file.write(f"run {run_args}")
        command = ["gdb", ray_process_path, "-x", gdb_init_path]

    if use_valgrind:
        command = [
            "valgrind",
            "--track-origins=yes",
            "--leak-check=full",
            "--show-leak-kinds=all",
            "--leak-check-heuristics=stdstring",
            "--error-exitcode=1",
        ] + command

    if use_valgrind_profiler:
        command = ["valgrind", "--tool=callgrind"] + command

    if use_perftools_profiler:
        modified_env["LD_PRELOAD"] = os.environ["PERFTOOLS_PATH"]
        modified_env["CPUPROFILE"] = os.environ["PERFTOOLS_LOGFILE"]

    modified_env.update(jemalloc_env_vars)

    if use_tmux:
        # The command has to be created exactly as below to ensure that it
        # works on all versions of tmux. (Tested with tmux 1.8-5, travis'
        # version, and tmux 2.1)
        command = ["tmux", "new-session", "-d", f"{' '.join(command)}"]

    if fate_share:
        assert ray._private.utils.detect_fate_sharing_support(), (
            "kernel-level fate-sharing must only be specified if "
            "detect_fate_sharing_support() has returned True"
        )

    def preexec_fn():
        import signal

        signal.pthread_sigmask(signal.SIG_BLOCK, {signal.SIGINT})
        if fate_share and sys.platform.startswith("linux"):
            ray._private.utils.set_kill_on_parent_death_linux()

    win32_fate_sharing = fate_share and sys.platform == "win32"
    # With Windows fate-sharing, we need special care:
    # The process must be added to the job before it is allowed to execute.
    # Otherwise, there's a race condition: the process might spawn children
    # before the process itself is assigned to the job.
    # After that point, its children will not be added to the job anymore.
    CREATE_SUSPENDED = 0x00000004  # from Windows headers
    if sys.platform == "win32":
        # CreateProcess, which underlies Popen, is limited to
        # 32,767 characters, including the Unicode terminating null
        # character
        total_chrs = sum([len(x) for x in command])
        if total_chrs > 31766:
            raise ValueError(
                f"command is limited to a total of 31767 characters, "
                f"got {total_chrs}"
            )

    process = ConsolePopen(
        command,
        env=modified_env,
        cwd=cwd,
        stdout=stdout_file,
        stderr=stderr_file,
        stdin=subprocess.PIPE if pipe_stdin else None,
        preexec_fn=preexec_fn if sys.platform != "win32" else None,
        creationflags=CREATE_SUSPENDED if win32_fate_sharing else 0,
    )

    if win32_fate_sharing:
        try:
            ray._private.utils.set_kill_child_on_death_win32(process)
            psutil.Process(process.pid).resume()
        except (psutil.Error, OSError):
            process.kill()
            raise

    def _get_stream_name(stream):
        if stream is not None:
            try:
                return stream.name
            except AttributeError:
                return str(stream)
        return None

    return ProcessInfo(
        process=process,
        stdout_file=_get_stream_name(stdout_file),
        stderr_file=_get_stream_name(stderr_file),
        use_valgrind=use_valgrind,
        use_gdb=use_gdb,
        use_valgrind_profiler=use_valgrind_profiler,
        use_perftools_profiler=use_perftools_profiler,
        use_tmux=use_tmux,
    )


def start_reaper(fate_share=None):
    """Start the reaper process.

    This is a lightweight process that simply
    waits for its parent process to die and then terminates its own
    process group. This allows us to ensure that ray processes are always
    terminated properly so long as that process itself isn't SIGKILLed.

    Returns:
        ProcessInfo for the process that was started.
    """
    # Make ourselves a process group leader so that the reaper can clean
    # up other ray processes without killing the process group of the
    # process that started us.
    try:
        if sys.platform != "win32":
            os.setpgrp()
    except OSError as e:
        errcode = e.errno
        if errcode == errno.EPERM and os.getpgrp() == os.getpid():
            # Nothing to do; we're already a session leader.
            pass
        else:
            logger.warning(
                f"setpgrp failed, processes may not be cleaned up properly: {e}."
            )
            # Don't start the reaper in this case as it could result in killing
            # other user processes.
            return None

    reaper_filepath = os.path.join(RAY_PATH, RAY_PRIVATE_DIR, "ray_process_reaper.py")
    command = [sys.executable, "-u", reaper_filepath]
    process_info = start_ray_process(
        command,
        ray_constants.PROCESS_TYPE_REAPER,
        pipe_stdin=True,
        fate_share=fate_share,
    )
    return process_info


def start_log_monitor(
    session_dir: str,
    logs_dir: str,
    gcs_address: str,
    fate_share: Optional[bool] = None,
    max_bytes: int = 0,
    backup_count: int = 0,
    redirect_logging: bool = True,
    stdout_file: Optional[IO[AnyStr]] = subprocess.DEVNULL,
    stderr_file: Optional[IO[AnyStr]] = subprocess.DEVNULL,
):
    """Start a log monitor process.

    Args:
        session_dir: The session directory.
        logs_dir: The directory of logging files.
        gcs_address: GCS address for pubsub.
        fate_share: Whether to share fate between log_monitor
            and this process.
        max_bytes: Log rotation parameter. Corresponding to
            RotatingFileHandler's maxBytes.
        backup_count: Log rotation parameter. Corresponding to
            RotatingFileHandler's backupCount.
        redirect_logging: Whether we should redirect logging to
            the provided log directory.
        stdout_file: A file handle opened for writing to redirect stdout to. If
            no redirection should happen, then this should be None.
        stderr_file: A file handle opened for writing to redirect stderr to. If
            no redirection should happen, then this should be None.

    Returns:
        ProcessInfo for the process that was started.
    """
    log_monitor_filepath = os.path.join(RAY_PATH, RAY_PRIVATE_DIR, "log_monitor.py")

    command = [
        sys.executable,
        "-u",
        log_monitor_filepath,
        f"--session-dir={session_dir}",
        f"--logs-dir={logs_dir}",
        f"--gcs-address={gcs_address}",
        f"--logging-rotate-bytes={max_bytes}",
        f"--logging-rotate-backup-count={backup_count}",
    ]

    if not redirect_logging:
        # If not redirecting logging to files, unset log filename.
        # This will cause log records to go to stderr.
        command.append("--logging-filename=")
        # Use stderr log format with the component name as a message prefix.
        logging_format = ray_constants.LOGGER_FORMAT_STDERR.format(
            component=ray_constants.PROCESS_TYPE_LOG_MONITOR
        )
        command.append(f"--logging-format={logging_format}")
        # Inherit stdout/stderr streams.
        stdout_file = None
        stderr_file = None
    process_info = start_ray_process(
        command,
        ray_constants.PROCESS_TYPE_LOG_MONITOR,
        stdout_file=stdout_file,
        stderr_file=stderr_file,
        fate_share=fate_share,
    )
    return process_info


def start_api_server(
    include_dashboard: Optional[bool],
    raise_on_failure: bool,
    host: str,
    gcs_address: str,
    cluster_id_hex: str,
    node_ip_address: str,
    temp_dir: str,
    logdir: str,
    session_dir: str,
    port: Optional[int] = None,
    dashboard_grpc_port: Optional[int] = None,
    fate_share: Optional[bool] = None,
    max_bytes: int = 0,
    backup_count: int = 0,
    redirect_logging: bool = True,
    stdout_file: Optional[IO[AnyStr]] = subprocess.DEVNULL,
    stderr_file: Optional[IO[AnyStr]] = subprocess.DEVNULL,
):
    """Start a API server process.

    Args:
        include_dashboard: If true, this will load all dashboard-related modules
            when starting the API server, or fail. If None, it will load all
            dashboard-related modules conditioned on dependencies being present.
            Otherwise, it will only start the modules that are not relevant to
            the dashboard.
        raise_on_failure: If true, this will raise an exception
            if we fail to start the API server. Otherwise it will print
            a warning if we fail to start the API server.
        host: The host to bind the dashboard web server to.
        gcs_address: The gcs address the dashboard should connect to
        cluster_id_hex: Cluster ID in hex.
        node_ip_address: The IP address where this is running.
        temp_dir: The temporary directory used for log files and
            information for this Ray session.
        session_dir: The session directory under temp_dir.
            It is used as a identifier of individual cluster.
        logdir: The log directory used to generate dashboard log.
        port: The port to bind the dashboard web server to.
            Defaults to 8265.
        dashboard_grpc_port: The port which the dashboard listens for
            gRPC on. Defaults to a random, available port.
        max_bytes: Log rotation parameter. Corresponding to
            RotatingFileHandler's maxBytes.
        backup_count: Log rotation parameter. Corresponding to
            RotatingFileHandler's backupCount.
        redirect_logging: Whether we should redirect logging to
            the provided log directory.
        stdout_file: A file handle opened for writing to redirect stdout to. If
            no redirection should happen, then this should be None.
        stderr_file: A file handle opened for writing to redirect stderr to. If
            no redirection should happen, then this should be None.

    Returns:
        A tuple of :
            - Dashboard URL if dashboard enabled and started.
            - ProcessInfo for the process that was started.
    """
    try:
        # Make sure port is available.
        if port is None:
            port_retries = 50
            port = ray_constants.DEFAULT_DASHBOARD_PORT
        else:
            port_retries = 0
            port_test_socket = socket.socket()
            port_test_socket.setsockopt(
                socket.SOL_SOCKET,
                socket.SO_REUSEADDR,
                1,
            )
            try:
                port_test_socket.bind((host, port))
                port_test_socket.close()
            except socket.error as e:
                # 10013 on windows is a bit more broad than just
                # "address in use": it can also indicate "permission denied".
                # TODO: improve the error message?
                if e.errno in {48, 98, 10013}:  # address already in use.
                    raise ValueError(
                        f"Failed to bind to {host}:{port} because it's "
                        "already occupied. You can use `ray start "
                        "--dashboard-port ...` or `ray.init(dashboard_port=..."
                        ")` to select a different port."
                    )
                else:
                    raise e
        # Make sure the process can start.
        minimal: bool = not ray._private.utils.check_dashboard_dependencies_installed()

        # Explicitly check here that when the user explicitly specifies
        # dashboard inclusion, the install is not minimal.
        if include_dashboard and minimal:
            logger.error(
                "--include-dashboard is not supported when minimal ray is used. "
                "Download ray[default] to use the dashboard."
            )
            raise Exception("Cannot include dashboard with missing packages.")

        include_dash: bool = True if include_dashboard is None else include_dashboard

        # Start the dashboard process.
        dashboard_dir = "dashboard"
        dashboard_filepath = os.path.join(RAY_PATH, dashboard_dir, "dashboard.py")

        command = [
            *_build_python_executable_command_memory_profileable(
                ray_constants.PROCESS_TYPE_DASHBOARD,
                session_dir,
                unbuffered=False,
            ),
            dashboard_filepath,
            f"--host={host}",
            f"--port={port}",
            f"--port-retries={port_retries}",
            f"--temp-dir={temp_dir}",
            f"--log-dir={logdir}",
            f"--session-dir={session_dir}",
            f"--logging-rotate-bytes={max_bytes}",
            f"--logging-rotate-backup-count={backup_count}",
            f"--gcs-address={gcs_address}",
            f"--cluster-id-hex={cluster_id_hex}",
            f"--node-ip-address={node_ip_address}",
        ]

        if not redirect_logging:
            # If not redirecting logging to files, unset log filename.
            # This will cause log records to go to stderr.
            command.append("--logging-filename=")
            # Use stderr log format with the component name as a message prefix.
            logging_format = ray_constants.LOGGER_FORMAT_STDERR.format(
                component=ray_constants.PROCESS_TYPE_DASHBOARD
            )
            command.append(f"--logging-format={logging_format}")
            # Inherit stdout/stderr streams so that
            # logs are redirected to stderr.
            stdout_file = None
            stderr_file = None
        if minimal:
            command.append("--minimal")

        if not include_dash:
            # If dashboard is not included, load modules
            # that are irrelevant to the dashboard.
            # TODO(sang): Modules like job or state APIs should be
            # loaded although dashboard is disabled. Fix it.
            command.append("--modules-to-load=UsageStatsHead")
            command.append("--disable-frontend")

        if dashboard_grpc_port is not None:
            command.append(f"--grpc-port={dashboard_grpc_port}")

        process_info = start_ray_process(
            command,
            ray_constants.PROCESS_TYPE_DASHBOARD,
            stdout_file=stdout_file,
            stderr_file=stderr_file,
            fate_share=fate_share,
        )

        # Retrieve the dashboard url
        gcs_client = GcsClient(address=gcs_address, cluster_id=cluster_id_hex)
        ray.experimental.internal_kv._initialize_internal_kv(gcs_client)
        dashboard_url = None
        dashboard_returncode = None
        for _ in range(200):
            dashboard_url = ray.experimental.internal_kv._internal_kv_get(
                ray_constants.DASHBOARD_ADDRESS,
                namespace=ray_constants.KV_NAMESPACE_DASHBOARD,
            )
            if dashboard_url is not None:
                dashboard_url = dashboard_url.decode("utf-8")
                break
            dashboard_returncode = process_info.process.poll()
            if dashboard_returncode is not None:
                break
            # This is often on the critical path of ray.init() and ray start,
            # so we need to poll often.
            time.sleep(0.1)

        # Dashboard couldn't be started.
        if dashboard_url is None:
            returncode_str = (
                f", return code {dashboard_returncode}"
                if dashboard_returncode is not None
                else ""
            )
            logger.error(f"Failed to start the dashboard {returncode_str}")

            def read_log(filename, lines_to_read):
                """Read a log file and return the last 20 lines."""
                dashboard_log = os.path.join(logdir, filename)
                # Read last n lines of dashboard log. The log file may be large.
                lines_to_read = 20
                lines = []
                with open(dashboard_log, "rb") as f:
                    with mmap.mmap(f.fileno(), 0, access=mmap.ACCESS_READ) as mm:
                        end = mm.size()
                        for _ in range(lines_to_read):
                            sep = mm.rfind(b"\n", 0, end - 1)
                            if sep == -1:
                                break
                            lines.append(mm[sep + 1 : end].decode("utf-8"))
                            end = sep
                lines.append(
                    f"The last {lines_to_read} lines of {dashboard_log} "
                    "(it contains the error message from the dashboard): "
                )
                return lines

            if logdir:
                lines_to_read = 20
                logger.error(
                    "Error should be written to 'dashboard.log' or "
                    "'dashboard.err'. We are printing the last "
                    f"{lines_to_read} lines for you. See "
                    "'https://docs.ray.io/en/master/ray-observability/user-guides/configure-logging.html#logging-directory-structure' "  # noqa
                    "to find where the log file is."
                )
                try:
                    lines = read_log("dashboard.log", lines_to_read=lines_to_read)
                except Exception as e:
                    logger.error(
                        f"Couldn't read dashboard.log file. Error: {e}. "
                        "It means the dashboard is broken even before it "
                        "initializes the logger (mostly dependency issues). "
                        "Reading the dashboard.err file which contains stdout/stderr."
                    )
                    # If we cannot read the .log file, we fallback to .err file.
                    # This is the case where dashboard couldn't be started at all
                    # and couldn't even initialize the logger to write logs to .log
                    # file.
                    try:
                        lines = read_log("dashboard.err", lines_to_read=lines_to_read)
                    except Exception as e:
                        raise Exception(
                            f"Failed to read dashboard.err file: {e}. "
                            "It is unexpected. Please report an issue to "
                            "Ray github. "
                            "https://github.com/ray-project/ray/issues"
                        )
                last_log_str = "\n" + "\n".join(reversed(lines[-lines_to_read:]))
                raise Exception(last_log_str)
            else:
                # Is it reachable?
                raise Exception("Failed to start a dashboard.")

        if minimal or not include_dash:
            # If it is the minimal installation, the web url (dashboard url)
            # shouldn't be configured because it doesn't start a server.
            dashboard_url = ""
        return dashboard_url, process_info
    except Exception as e:
        if raise_on_failure:
            raise e from e
        else:
            logger.error(e)
            return None, None


def get_address(redis_address):
    parts = redis_address.split("://", 1)
    enable_redis_ssl = False
    if len(parts) == 1:
        redis_ip_address, redis_port = parts[0].rsplit(":", 1)
    else:
        # rediss for SSL
        if len(parts) != 2 or parts[0] not in ("redis", "rediss"):
            raise ValueError(
                f"Invalid redis address {redis_address}."
                "Expected format is ip:port or redis://ip:port, "
                "or rediss://ip:port for SSL."
            )
        redis_ip_address, redis_port = parts[1].rsplit(":", 1)
        if parts[0] == "rediss":
            enable_redis_ssl = True
    return redis_ip_address, redis_port, enable_redis_ssl


def start_gcs_server(
    redis_address: str,
    log_dir: str,
    stdout_filepath: Optional[str],
    stderr_filepath: Optional[str],
    session_name: str,
    redis_username: Optional[str] = None,
    redis_password: Optional[str] = None,
    config: Optional[dict] = None,
    fate_share: Optional[bool] = None,
    gcs_server_port: Optional[int] = None,
    metrics_agent_port: Optional[int] = None,
    node_ip_address: Optional[str] = None,
):
    """Start a gcs server.

    Args:
        redis_address: The address that the Redis server is listening on.
        log_dir: The path of the dir where gcs log files are created.
        stdout_filepath: The file path to dump gcs server stdout.
            If None, stdout is not redirected.
        stderr_filepath: The file path to dump gcs server stderr.
            If None, stderr is not redirected.
        session_name: The session name (cluster id) of this cluster.
        redis_username: The username of the Redis server.
        redis_password: The password of the Redis server.
        config: Optional configuration that will
            override defaults in RayConfig.
        gcs_server_port: Port number of the gcs server.
        metrics_agent_port: The port where metrics agent is bound to.
        node_ip_address: IP Address of a node where gcs server starts.

    Returns:
        ProcessInfo for the process that was started.
    """
    assert gcs_server_port > 0

    command = [
        GCS_SERVER_EXECUTABLE,
        f"--log_dir={log_dir}",
        f"--config_list={serialize_config(config)}",
        f"--gcs_server_port={gcs_server_port}",
        f"--metrics-agent-port={metrics_agent_port}",
        f"--node-ip-address={node_ip_address}",
        f"--session-name={session_name}",
        f"--ray-commit={ray.__commit__}",
    ]

    if stdout_filepath:
        command += [f"--stdout_filepath={stdout_filepath}"]
    if stderr_filepath:
        command += [f"--stderr_filepath={stderr_filepath}"]

    if redis_address:
        redis_ip_address, redis_port, enable_redis_ssl = get_address(redis_address)

        command += [
            f"--redis_address={redis_ip_address}",
            f"--redis_port={redis_port}",
            f"--redis_enable_ssl={'true' if enable_redis_ssl else 'false'}",
        ]
    if redis_username:
        command += [f"--redis_username={redis_username}"]
    if redis_password:
        command += [f"--redis_password={redis_password}"]

    stdout_file = None
    if stdout_filepath:
        stdout_file = open(os.devnull, "w")

    stderr_file = None
    if stderr_filepath:
        stderr_file = open(os.devnull, "w")

    process_info = start_ray_process(
        command,
        ray_constants.PROCESS_TYPE_GCS_SERVER,
        stdout_file=stdout_file,
        stderr_file=stderr_file,
        fate_share=fate_share,
    )
    return process_info


def start_raylet(
    redis_address: str,
    gcs_address: str,
    node_id: str,
    node_ip_address: str,
    node_manager_port: int,
    raylet_name: str,
    plasma_store_name: str,
    cluster_id: str,
    worker_path: str,
    setup_worker_path: str,
    storage: str,
    temp_dir: str,
    session_dir: str,
    resource_dir: str,
    log_dir: str,
    resource_spec,
    plasma_directory: str,
    object_store_memory: int,
    session_name: str,
    is_head_node: bool,
    min_worker_port: Optional[int] = None,
    max_worker_port: Optional[int] = None,
    worker_port_list: Optional[List[int]] = None,
    object_manager_port: Optional[int] = None,
    redis_username: Optional[str] = None,
    redis_password: Optional[str] = None,
    metrics_agent_port: Optional[int] = None,
    metrics_export_port: Optional[int] = None,
    dashboard_agent_listen_port: Optional[int] = None,
    runtime_env_agent_port: Optional[int] = None,
    use_valgrind: bool = False,
    use_profiler: bool = False,
    stdout_filepath: Optional[str] = None,
    stderr_filepath: Optional[str] = None,
    huge_pages: bool = False,
    fate_share: Optional[bool] = None,
    socket_to_use: Optional[int] = None,
    max_bytes: int = 0,
    backup_count: int = 0,
    ray_debugger_external: bool = False,
    env_updates: Optional[dict] = None,
    node_name: Optional[str] = None,
    webui: Optional[str] = None,
    labels: Optional[dict] = None,
    enable_physical_mode: bool = False,
):
    """Start a raylet, which is a combined local scheduler and object manager.

    Args:
        redis_address: The address of the primary Redis server.
        gcs_address: The address of GCS server.
        node_id: The hex ID of this node.
        node_ip_address: The IP address of this node.
        node_manager_port: The port to use for the node manager. If it's
            0, a random port will be used.
        raylet_name: The name of the raylet socket to create.
        plasma_store_name: The name of the plasma store socket to connect
             to.
        worker_path: The path of the Python file that new worker
            processes will execute.
        setup_worker_path: The path of the Python file that will set up
            the environment for the worker process.
        storage: The persistent storage URI.
        temp_dir: The path of the temporary directory Ray will use.
        session_dir: The path of this session.
        resource_dir: The path of resource of this session .
        log_dir: The path of the dir where log files are created.
        resource_spec: Resources for this raylet.
        session_name: The session name (cluster id) of this cluster.
        object_manager_port: The port to use for the object manager. If this is
            None, then the object manager will choose its own port.
        min_worker_port: The lowest port number that workers will bind
            on. If not set, random ports will be chosen.
        max_worker_port: The highest port number that workers will bind
            on. If set, min_worker_port must also be set.
        redis_username: The username to use when connecting to Redis.
        redis_password: The password to use when connecting to Redis.
        metrics_agent_port: The port where metrics agent is bound to.
        metrics_export_port: The port at which metrics are exposed to.
        dashboard_agent_listen_port: The port at which the dashboard agent
            listens to for HTTP.
        runtime_env_agent_port: The port at which the runtime env agent
            listens to for HTTP.
        use_valgrind: True if the raylet should be started inside
            of valgrind. If this is True, use_profiler must be False.
        use_profiler: True if the raylet should be started inside
            a profiler. If this is True, use_valgrind must be False.
        stdout_filepath: The file path to dump raylet stdout.
            If None, stdout is not redirected.
        stderr_filepath: The file path to dump raylet stderr.
            If None, stderr is not redirected.
        tracing_startup_hook: Tracing startup hook.
        max_bytes: Log rotation parameter. Corresponding to
            RotatingFileHandler's maxBytes.
        backup_count: Log rotation parameter. Corresponding to
            RotatingFileHandler's backupCount.
        ray_debugger_external: True if the Ray debugger should be made
            available externally to this node.
        env_updates: Environment variable overrides.
        labels: The key-value labels of the node.
        enable_physical_mode: Whether physical mode is enabled, which applies
            constraint to tasks' resource consumption. As of now only memory
            resource is supported.
    Returns:
        ProcessInfo for the process that was started.
    """
    assert node_manager_port is not None and type(node_manager_port) is int

    if use_valgrind and use_profiler:
        raise ValueError("Cannot use valgrind and profiler at the same time.")

    assert resource_spec.resolved()
    static_resources = resource_spec.to_resource_dict()

    # Limit the number of workers that can be started in parallel by the
    # raylet. However, make sure it is at least 1.
    num_cpus_static = static_resources.get("CPU", 0)
    maximum_startup_concurrency = max(
        1, min(multiprocessing.cpu_count(), num_cpus_static)
    )

    # Format the resource argument in a form like 'CPU,1.0,GPU,0,Custom,3'.
    resource_argument = ",".join(
        ["{},{}".format(*kv) for kv in static_resources.items()]
    )

    has_java_command = False
    if shutil.which("java") is not None:
        has_java_command = True

    ray_java_installed = False
    try:
        jars_dir = get_ray_jars_dir()
        if os.path.exists(jars_dir):
            ray_java_installed = True
    except Exception:
        pass

    include_java = has_java_command and ray_java_installed
    if include_java is True:
        java_worker_command = build_java_worker_command(
            gcs_address,
            plasma_store_name,
            raylet_name,
            redis_username,
            redis_password,
            session_dir,
            node_ip_address,
            setup_worker_path,
        )
    else:
        java_worker_command = []

    if os.path.exists(DEFAULT_WORKER_EXECUTABLE):
        cpp_worker_command = build_cpp_worker_command(
            gcs_address,
            plasma_store_name,
            raylet_name,
            redis_username,
            redis_password,
            session_dir,
            log_dir,
            node_ip_address,
            setup_worker_path,
        )
    else:
        cpp_worker_command = []

    # Create the command that the Raylet will use to start workers.
    # TODO(architkulkarni): Pipe in setup worker args separately instead of
    # inserting them into start_worker_command and later erasing them if
    # needed.
    start_worker_command = (
        [
            sys.executable,
            setup_worker_path,
        ]
        + _site_flags()  # Inherit "-S" and "-s" flags from current Python interpreter.
        + [
            worker_path,
            f"--node-ip-address={node_ip_address}",
            "--node-manager-port=RAY_NODE_MANAGER_PORT_PLACEHOLDER",
            f"--object-store-name={plasma_store_name}",
            f"--raylet-name={raylet_name}",
            f"--redis-address={redis_address}",
            f"--metrics-agent-port={metrics_agent_port}",
            f"--logging-rotate-bytes={max_bytes}",
            f"--logging-rotate-backup-count={backup_count}",
            f"--runtime-env-agent-port={runtime_env_agent_port}",
            f"--gcs-address={gcs_address}",
            f"--session-name={session_name}",
            f"--temp-dir={temp_dir}",
            f"--webui={webui}",
            f"--cluster-id={cluster_id}",
        ]
    )

    if storage is not None:
        start_worker_command.append(f"--storage={storage}")

    start_worker_command.append("RAY_WORKER_DYNAMIC_OPTION_PLACEHOLDER")

    if redis_username:
        start_worker_command += [f"--redis-username={redis_username}"]

    if redis_password:
        start_worker_command += [f"--redis-password={redis_password}"]

    # If the object manager port is None, then use 0 to cause the object
    # manager to choose its own port.
    if object_manager_port is None:
        object_manager_port = 0

    if min_worker_port is None:
        min_worker_port = 0

    if max_worker_port is None:
        max_worker_port = 0

    labels_json_str = ""
    if labels:
        labels_json_str = json.dumps(labels)

    dashboard_agent_command = [
        *_build_python_executable_command_memory_profileable(
            ray_constants.PROCESS_TYPE_DASHBOARD_AGENT, session_dir
        ),
        os.path.join(RAY_PATH, "dashboard", "agent.py"),
        f"--node-ip-address={node_ip_address}",
        f"--metrics-export-port={metrics_export_port}",
        f"--dashboard-agent-port={metrics_agent_port}",
        f"--listen-port={dashboard_agent_listen_port}",
        "--node-manager-port=RAY_NODE_MANAGER_PORT_PLACEHOLDER",
        f"--object-store-name={plasma_store_name}",
        f"--raylet-name={raylet_name}",
        f"--temp-dir={temp_dir}",
        f"--session-dir={session_dir}",
        f"--log-dir={log_dir}",
        f"--logging-rotate-bytes={max_bytes}",
        f"--logging-rotate-backup-count={backup_count}",
        f"--session-name={session_name}",
        f"--gcs-address={gcs_address}",
        f"--cluster-id-hex={cluster_id}",
    ]
    if stdout_filepath is None and stderr_filepath is None:
        # If not redirecting logging to files, unset log filename.
        # This will cause log records to go to stderr.
        dashboard_agent_command.append("--logging-filename=")
        # Use stderr log format with the component name as a message prefix.
        logging_format = ray_constants.LOGGER_FORMAT_STDERR.format(
            component=ray_constants.PROCESS_TYPE_DASHBOARD_AGENT
        )
        dashboard_agent_command.append(f"--logging-format={logging_format}")

    if not ray._private.utils.check_dashboard_dependencies_installed():
        # If dependencies are not installed, it is the minimally packaged
        # ray. We should restrict the features within dashboard agent
        # that requires additional dependencies to be downloaded.
        dashboard_agent_command.append("--minimal")

    runtime_env_agent_command = [
        *_build_python_executable_command_memory_profileable(
            ray_constants.PROCESS_TYPE_RUNTIME_ENV_AGENT, session_dir
        ),
        os.path.join(RAY_PATH, "_private", "runtime_env", "agent", "main.py"),
        f"--node-ip-address={node_ip_address}",
        f"--runtime-env-agent-port={runtime_env_agent_port}",
        f"--gcs-address={gcs_address}",
        f"--cluster-id-hex={cluster_id}",
        f"--runtime-env-dir={resource_dir}",
        f"--logging-rotate-bytes={max_bytes}",
        f"--logging-rotate-backup-count={backup_count}",
        f"--log-dir={log_dir}",
        f"--temp-dir={temp_dir}",
    ]

    command = [
        RAYLET_EXECUTABLE,
        f"--raylet_socket_name={raylet_name}",
        f"--store_socket_name={plasma_store_name}",
        f"--object_manager_port={object_manager_port}",
        f"--min_worker_port={min_worker_port}",
        f"--max_worker_port={max_worker_port}",
        f"--node_manager_port={node_manager_port}",
        f"--node_id={node_id}",
        f"--node_ip_address={node_ip_address}",
        f"--maximum_startup_concurrency={maximum_startup_concurrency}",
        f"--static_resource_list={resource_argument}",
        f"--python_worker_command={subprocess.list2cmdline(start_worker_command)}",  # noqa
        f"--java_worker_command={subprocess.list2cmdline(java_worker_command)}",  # noqa
        f"--cpp_worker_command={subprocess.list2cmdline(cpp_worker_command)}",  # noqa
        f"--native_library_path={DEFAULT_NATIVE_LIBRARY_PATH}",
        f"--temp_dir={temp_dir}",
        f"--session_dir={session_dir}",
        f"--log_dir={log_dir}",
        f"--resource_dir={resource_dir}",
        f"--metrics-agent-port={metrics_agent_port}",
        f"--metrics_export_port={metrics_export_port}",
        f"--runtime_env_agent_port={runtime_env_agent_port}",
        f"--object_store_memory={object_store_memory}",
        f"--plasma_directory={plasma_directory}",
        f"--ray-debugger-external={1 if ray_debugger_external else 0}",
        f"--gcs-address={gcs_address}",
        f"--session-name={session_name}",
        f"--labels={labels_json_str}",
        f"--cluster-id={cluster_id}",
    ]

    if stdout_filepath:
        command.append(f"--stdout_filepath={stdout_filepath}")
    if stderr_filepath:
        command.append(f"--stderr_filepath={stderr_filepath}")

    if is_head_node:
        command.append("--head")

    if worker_port_list is not None:
        command.append(f"--worker_port_list={worker_port_list}")
    command.append(
        "--num_prestart_python_workers={}".format(int(resource_spec.num_cpus))
    )
    command.append(
        "--dashboard_agent_command={}".format(
            subprocess.list2cmdline(dashboard_agent_command)
        )
    )
    command.append(
        "--runtime_env_agent_command={}".format(
            subprocess.list2cmdline(runtime_env_agent_command)
        )
    )
    if huge_pages:
        command.append("--huge_pages")
    if socket_to_use:
        socket_to_use.close()
    if node_name is not None:
        command.append(
            f"--node-name={node_name}",
        )

    stdout_file = None
    if stdout_filepath:
        stdout_file = open(os.devnull, "w")

    stderr_file = None
    if stderr_filepath:
        stderr_file = open(os.devnull, "w")

    process_info = start_ray_process(
        command,
        ray_constants.PROCESS_TYPE_RAYLET,
        use_valgrind=use_valgrind,
        use_gdb=False,
        use_valgrind_profiler=use_profiler,
        use_perftools_profiler=("RAYLET_PERFTOOLS_PATH" in os.environ),
        stdout_file=stdout_file,
        stderr_file=stderr_file,
        fate_share=fate_share,
        env_updates=env_updates,
    )
    return process_info


def get_ray_jars_dir():
    """Return a directory where all ray-related jars and
    their dependencies locate."""
    current_dir = RAY_PATH
    jars_dir = os.path.abspath(os.path.join(current_dir, "jars"))
    if not os.path.exists(jars_dir):
        raise RuntimeError(
            "Ray jars is not packaged into ray. "
            "Please build ray with java enabled "
            "(set env var RAY_INSTALL_JAVA=1)"
        )
    return os.path.abspath(os.path.join(current_dir, "jars"))


def build_java_worker_command(
    bootstrap_address: str,
    plasma_store_name: str,
    raylet_name: str,
    redis_username: str,
    redis_password: str,
    session_dir: str,
    node_ip_address: str,
    setup_worker_path: str,
):
    """This method assembles the command used to start a Java worker.

    Args:
        bootstrap_address: Bootstrap address of ray cluster.
        plasma_store_name: The name of the plasma store socket to connect
           to.
        raylet_name: The name of the raylet socket to create.
        redis_username: The username to connect to Redis.
        redis_password: The password to connect to Redis.
        session_dir: The path of this session.
        node_ip_address: The IP address for this node.
        setup_worker_path: The path of the Python file that will set up
            the environment for the worker process.
    Returns:
        The command string for starting Java worker.
    """
    pairs = []
    if bootstrap_address is not None:
        pairs.append(("ray.address", bootstrap_address))
    pairs.append(("ray.raylet.node-manager-port", "RAY_NODE_MANAGER_PORT_PLACEHOLDER"))

    if plasma_store_name is not None:
        pairs.append(("ray.object-store.socket-name", plasma_store_name))

    if raylet_name is not None:
        pairs.append(("ray.raylet.socket-name", raylet_name))

    if redis_username is not None:
        pairs.append(("ray.redis.username", redis_username))

    if redis_password is not None:
        pairs.append(("ray.redis.password", redis_password))

    if node_ip_address is not None:
        pairs.append(("ray.node-ip", node_ip_address))

    pairs.append(("ray.home", RAY_HOME))
    pairs.append(("ray.logging.dir", os.path.join(session_dir, "logs")))
    pairs.append(("ray.session-dir", session_dir))
    command = (
        [sys.executable]
        + [setup_worker_path]
        + ["-D{}={}".format(*pair) for pair in pairs]
    )

    command += ["RAY_WORKER_DYNAMIC_OPTION_PLACEHOLDER"]
    command += ["io.ray.runtime.runner.worker.DefaultWorker"]

    return command


def build_cpp_worker_command(
    bootstrap_address: str,
    plasma_store_name: str,
    raylet_name: str,
    redis_username: str,
    redis_password: str,
    session_dir: str,
    log_dir: str,
    node_ip_address: str,
    setup_worker_path: str,
):
    """This method assembles the command used to start a CPP worker.

    Args:
        bootstrap_address: The bootstrap address of the cluster.
        plasma_store_name: The name of the plasma store socket to connect
           to.
        raylet_name: The name of the raylet socket to create.
        redis_username: The username to connect to Redis.
        redis_password: The password to connect to Redis.
        session_dir: The path of this session.
        log_dir: The path of logs.
        node_ip_address: The ip address for this node.
        setup_worker_path: The path of the Python file that will set up
            the environment for the worker process.
    Returns:
        The command string for starting CPP worker.
    """

    command = [
        sys.executable,
        setup_worker_path,
        DEFAULT_WORKER_EXECUTABLE,
        f"--ray_plasma_store_socket_name={plasma_store_name}",
        f"--ray_raylet_socket_name={raylet_name}",
        "--ray_node_manager_port=RAY_NODE_MANAGER_PORT_PLACEHOLDER",
        f"--ray_address={bootstrap_address}",
        f"--ray_redis_username={redis_username}",
        f"--ray_redis_password={redis_password}",
        f"--ray_session_dir={session_dir}",
        f"--ray_logs_dir={log_dir}",
        f"--ray_node_ip_address={node_ip_address}",
        "RAY_WORKER_DYNAMIC_OPTION_PLACEHOLDER",
    ]

    return command


def determine_plasma_store_config(
    object_store_memory: int,
    plasma_directory: Optional[str] = None,
    huge_pages: bool = False,
):
    """Figure out how to configure the plasma object store.

    This will determine which directory to use for the plasma store. On Linux,
    we will try to use /dev/shm unless the shared memory file system is too
    small, in which case we will fall back to /tmp. If any of the object store
    memory or plasma directory parameters are specified by the user, then those
    values will be preserved.

    Args:
        object_store_memory: The object store memory to use.
        plasma_directory: The user-specified plasma directory parameter.
        huge_pages: The user-specified huge pages parameter.

    Returns:
        The plasma directory to use. If it is specified by the user, then that
            value will be preserved.
    """
    if not isinstance(object_store_memory, int):
        object_store_memory = int(object_store_memory)

    if huge_pages and not (sys.platform == "linux" or sys.platform == "linux2"):
        raise ValueError("The huge_pages argument is only supported on Linux.")

    system_memory = ray._private.utils.get_system_memory()

    # Determine which directory to use. By default, use /tmp on MacOS and
    # /dev/shm on Linux, unless the shared-memory file system is too small,
    # in which case we default to /tmp on Linux.
    if plasma_directory is None:
        if sys.platform == "linux" or sys.platform == "linux2":
            shm_avail = ray._private.utils.get_shared_memory_bytes()
            # Compare the requested memory size to the memory available in
            # /dev/shm.
            if shm_avail >= object_store_memory:
                plasma_directory = "/dev/shm"
            elif (
                not os.environ.get("RAY_OBJECT_STORE_ALLOW_SLOW_STORAGE")
                and object_store_memory > ray_constants.REQUIRE_SHM_SIZE_THRESHOLD
            ):
                raise ValueError(
                    "The configured object store size ({} GB) exceeds "
                    "/dev/shm size ({} GB). This will harm performance. "
                    "Consider deleting files in /dev/shm or increasing its "
                    "size with "
                    "--shm-size in Docker. To ignore this warning, "
                    "set RAY_OBJECT_STORE_ALLOW_SLOW_STORAGE=1.".format(
                        object_store_memory / 1e9, shm_avail / 1e9
                    )
                )
            else:
                plasma_directory = ray._private.utils.get_user_temp_dir()
                logger.warning(
                    "WARNING: The object store is using {} instead of "
                    "/dev/shm because /dev/shm has only {} bytes available. "
                    "This will harm performance! You may be able to free up "
                    "space by deleting files in /dev/shm. If you are inside a "
                    "Docker container, you can increase /dev/shm size by "
                    "passing '--shm-size={:.2f}gb' to 'docker run' (or add it "
                    "to the run_options list in a Ray cluster config). Make "
                    "sure to set this to more than 30% of available RAM.".format(
                        ray._private.utils.get_user_temp_dir(),
                        shm_avail,
                        object_store_memory * (1.1) / (2**30),
                    )
                )
        else:
            plasma_directory = ray._private.utils.get_user_temp_dir()

        # Do some sanity checks.
        if object_store_memory > system_memory:
            raise ValueError(
                "The requested object store memory size is greater "
                "than the total available memory."
            )
    else:
        plasma_directory = os.path.abspath(plasma_directory)
        logger.info("object_store_memory is not verified when plasma_directory is set.")

    if not os.path.isdir(plasma_directory):
        raise ValueError(
            f"The file {plasma_directory} does not exist or is not a directory."
        )

    if huge_pages and plasma_directory is None:
        raise ValueError(
            "If huge_pages is True, then the "
            "plasma_directory argument must be provided."
        )

    if object_store_memory < ray_constants.OBJECT_STORE_MINIMUM_MEMORY_BYTES:
        raise ValueError(
            "Attempting to cap object store memory usage at {} "
            "bytes, but the minimum allowed is {} bytes.".format(
                object_store_memory, ray_constants.OBJECT_STORE_MINIMUM_MEMORY_BYTES
            )
        )

    if (
        sys.platform == "darwin"
        and object_store_memory > ray_constants.MAC_DEGRADED_PERF_MMAP_SIZE_LIMIT
        and os.environ.get("RAY_ENABLE_MAC_LARGE_OBJECT_STORE") != "1"
    ):
        raise ValueError(
            "The configured object store size ({:.4}GiB) exceeds "
            "the optimal size on Mac ({:.4}GiB). "
            "This will harm performance! There is a known issue where "
            "Ray's performance degrades with object store size greater"
            " than {:.4}GB on a Mac."
            "To reduce the object store capacity, specify"
            "`object_store_memory` when calling ray.init() or ray start."
            "To ignore this warning, "
            "set RAY_ENABLE_MAC_LARGE_OBJECT_STORE=1.".format(
                object_store_memory / 2**30,
                ray_constants.MAC_DEGRADED_PERF_MMAP_SIZE_LIMIT / 2**30,
                ray_constants.MAC_DEGRADED_PERF_MMAP_SIZE_LIMIT / 2**30,
            )
        )

    # Print the object store memory using two decimal places.
    logger.debug(
        "Determine to start the Plasma object store with {} GB memory "
        "using {}.".format(round(object_store_memory / 10**9, 2), plasma_directory)
    )

    return plasma_directory, object_store_memory


def start_monitor(
    gcs_address: str,
    logs_dir: str,
    stdout_file: Optional[str] = None,
    stderr_file: Optional[str] = None,
    autoscaling_config: Optional[str] = None,
    fate_share: Optional[bool] = None,
    max_bytes: int = 0,
    backup_count: int = 0,
    monitor_ip: Optional[str] = None,
    autoscaler_v2: bool = False,
):
    """Run a process to monitor the other processes.

    Args:
        gcs_address: The address of GCS server.
        logs_dir: The path to the log directory.
        stdout_file: A file handle opened for writing to redirect stdout to. If
            no redirection should happen, then this should be None.
        stderr_file: A file handle opened for writing to redirect stderr to. If
            no redirection should happen, then this should be None.
        autoscaling_config: path to autoscaling config file.
        max_bytes: Log rotation parameter. Corresponding to
            RotatingFileHandler's maxBytes.
        backup_count: Log rotation parameter. Corresponding to
            RotatingFileHandler's backupCount.
        monitor_ip: IP address of the machine that the monitor will be
            run on. Can be excluded, but required for autoscaler metrics.
    Returns:
        ProcessInfo for the process that was started.
    """
    if autoscaler_v2:
        entrypoint = os.path.join(RAY_PATH, AUTOSCALER_V2_DIR, "monitor.py")
    else:
        entrypoint = os.path.join(RAY_PATH, AUTOSCALER_PRIVATE_DIR, "monitor.py")

    command = [
        sys.executable,
        "-u",
        entrypoint,
        f"--logs-dir={logs_dir}",
        f"--logging-rotate-bytes={max_bytes}",
        f"--logging-rotate-backup-count={backup_count}",
    ]
    assert gcs_address is not None
    command.append(f"--gcs-address={gcs_address}")

    if stdout_file is None and stderr_file is None:
        # If not redirecting logging to files, unset log filename.
        # This will cause log records to go to stderr.
        command.append("--logging-filename=")
        # Use stderr log format with the component name as a message prefix.
        logging_format = ray_constants.LOGGER_FORMAT_STDERR.format(
            component=ray_constants.PROCESS_TYPE_MONITOR
        )
        command.append(f"--logging-format={logging_format}")
    if autoscaling_config:
        command.append("--autoscaling-config=" + str(autoscaling_config))
    if monitor_ip:
        command.append("--monitor-ip=" + monitor_ip)
    process_info = start_ray_process(
        command,
        ray_constants.PROCESS_TYPE_MONITOR,
        stdout_file=stdout_file,
        stderr_file=stderr_file,
        fate_share=fate_share,
    )
    return process_info


def start_ray_client_server(
    address: str,
    ray_client_server_ip: str,
    ray_client_server_port: int,
    stdout_file: Optional[int] = None,
    stderr_file: Optional[int] = None,
    redis_username: Optional[int] = None,
    redis_password: Optional[int] = None,
    fate_share: Optional[bool] = None,
    runtime_env_agent_address: Optional[str] = None,
    server_type: str = "proxy",
    serialized_runtime_env_context: Optional[str] = None,
):
    """Run the server process of the Ray client.

    Args:
        address: The address of the cluster.
        ray_client_server_ip: Host IP the Ray client server listens on.
        ray_client_server_port: Port the Ray client server listens on.
        stdout_file: A file handle opened for writing to redirect stdout to. If
            no redirection should happen, then this should be None.
        stderr_file: A file handle opened for writing to redirect stderr to. If
            no redirection should happen, then this should be None.
        redis_username: The username of the Redis server.
        redis_password: The password of the Redis server.
        runtime_env_agent_address: Address to the Runtime Env Agent listens on via HTTP.
            Only needed when server_type == "proxy".
        server_type: Whether to start the proxy version of Ray Client.
        serialized_runtime_env_context (str|None): If specified, the serialized
            runtime_env_context to start the client server in.

    Returns:
        ProcessInfo for the process that was started.
    """
    root_ray_dir = Path(__file__).resolve().parents[1]
    setup_worker_path = os.path.join(
        root_ray_dir, "_private", "workers", ray_constants.SETUP_WORKER_FILENAME
    )

    ray_client_server_host = (
        "127.0.0.1" if ray_client_server_ip == "127.0.0.1" else "0.0.0.0"
    )
    command = [
        sys.executable,
        setup_worker_path,
        "-m",
        "ray.util.client.server",
        f"--address={address}",
        f"--host={ray_client_server_host}",
        f"--port={ray_client_server_port}",
        f"--mode={server_type}",
        f"--language={Language.Name(Language.PYTHON)}",
    ]
    if redis_username:
        command.append(f"--redis-username={redis_username}")
    if redis_password:
        command.append(f"--redis-password={redis_password}")
    if serialized_runtime_env_context:
        command.append(
            f"--serialized-runtime-env-context={serialized_runtime_env_context}"  # noqa: E501
        )
    if server_type == "proxy":
        assert len(runtime_env_agent_address) > 0
    if runtime_env_agent_address:
        command.append(f"--runtime-env-agent-address={runtime_env_agent_address}")

    process_info = start_ray_process(
        command,
        ray_constants.PROCESS_TYPE_RAY_CLIENT_SERVER,
        stdout_file=stdout_file,
        stderr_file=stderr_file,
        fate_share=fate_share,
    )
    return process_info


<<<<<<< HEAD
def get_ray_native_library_dir():
    """Return a directory where all ray-related native libraries and
    their dependencies are located."""
    current_dir = RAY_PATH
    native_library_dir = os.path.abspath(os.path.join(current_dir, "cpp/lib"))
    if not os.path.exists(native_library_dir):
        raise RuntimeError(
            "Ray native libraries is not packaged into ray. "
            "Please install ray with option [cpp] "
            '(pip install "ray[cpp]")'
        )
    return native_library_dir
=======
def wait_for_redis_to_start(redis_ip_address, redis_port, username=None, password=None):
    """Wait for a Redis server to be available.

    This is accomplished by creating a Redis client and sending a random
    command to the server until the command gets through.

    Args:
        redis_ip_address (str): The IP address of the redis server.
        redis_port (int): The port of the redis server.
        username (str): The username of the Redis server.
        password (str): The password of the Redis server.

    Raises:
        Exception: An exception is raised if we could not connect with Redis.
    """
    import redis

    redis_client = create_redis_client(
        "%s:%s" % (redis_ip_address, redis_port), password=password, username=username
    )
    # Wait for the Redis server to start.
    num_retries = ray_constants.START_REDIS_WAIT_RETRIES
    delay = 0.001
    for i in range(num_retries):
        try:
            # Run some random command and see if it worked.
            logger.debug(
                "Waiting for redis server at {}:{} to respond...".format(
                    redis_ip_address, redis_port
                )
            )
            redis_client.ping()
        # If the Redis service is delayed getting set up for any reason, we may
        # get a redis.ConnectionError: Error 111 connecting to host:port.
        # Connection refused.
        # Unfortunately, redis.ConnectionError is also the base class of
        # redis.AuthenticationError. We *don't* want to obscure a
        # redis.AuthenticationError, because that indicates the user provided a
        # bad password. Thus a double except clause to ensure a
        # redis.AuthenticationError isn't trapped here.
        except redis.AuthenticationError as authEx:
            raise RuntimeError(
                f"Unable to connect to Redis at {redis_ip_address}:{redis_port}."
            ) from authEx
        except redis.ConnectionError as connEx:
            if i >= num_retries - 1:
                raise RuntimeError(
                    f"Unable to connect to Redis at {redis_ip_address}:"
                    f"{redis_port} after {num_retries} retries. Check that "
                    f"{redis_ip_address}:{redis_port} is reachable from this "
                    "machine. If it is not, your firewall may be blocking "
                    "this port. If the problem is a flaky connection, try "
                    "setting the environment variable "
                    "`RAY_START_REDIS_WAIT_RETRIES` to increase the number of"
                    " attempts to ping the Redis server."
                ) from connEx
            # Wait a little bit.
            time.sleep(delay)
            # Make sure the retry interval doesn't increase too large, which
            # will affect the delivery time of the Ray cluster.
            delay = min(1, delay * 2)
        else:
            break
    else:
        raise RuntimeError(
            f"Unable to connect to Redis (after {num_retries} retries). "
            "If the Redis instance is on a different machine, check that "
            "your firewall and relevant Ray ports are configured properly. "
            "You can also set the environment variable "
            "`RAY_START_REDIS_WAIT_RETRIES` to increase the number of "
            "attempts to ping the Redis server."
        )


def _is_raylet_process(cmdline: Optional[List[str]]) -> bool:
    """Check if the command line belongs to a raylet process.

    Args:
        cmdline: List of command line arguments or None

    Returns:
        bool: True if this is a raylet process, False otherwise
    """
    if cmdline is None or len(cmdline) == 0:
        return False

    executable = os.path.basename(cmdline[0])
    return "raylet" in executable
>>>>>>> 1391f9ff
<|MERGE_RESOLUTION|>--- conflicted
+++ resolved
@@ -2289,7 +2289,6 @@
     return process_info
 
 
-<<<<<<< HEAD
 def get_ray_native_library_dir():
     """Return a directory where all ray-related native libraries and
     their dependencies are located."""
@@ -2302,7 +2301,8 @@
             '(pip install "ray[cpp]")'
         )
     return native_library_dir
-=======
+
+
 def wait_for_redis_to_start(redis_ip_address, redis_port, username=None, password=None):
     """Wait for a Redis server to be available.
 
@@ -2390,5 +2390,4 @@
         return False
 
     executable = os.path.basename(cmdline[0])
-    return "raylet" in executable
->>>>>>> 1391f9ff
+    return "raylet" in executable