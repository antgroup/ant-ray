--- conflicted
+++ resolved
@@ -2099,26 +2099,37 @@
     After calling it, the telemetry data to export will be validated against
     expected_library_usages and expected_extra_usage_tags.
     """
-<<<<<<< HEAD
-    current_process = psutil.Process()
-    current_connections = current_process.connections(kind="inet")
-    try:
-        other_process = psutil.Process(pid)
-        other_connections = other_process.connections(kind="inet")
-    except psutil.NoSuchProcess:
-        print(f"No process with PID {pid} found.")
-        return
-    # Finding common connections based on matching addresses and ports.
-    common_connections = []
-    for conn1 in current_connections:
-        for conn2 in other_connections:
-            if conn1.laddr == conn2.raddr and conn1.raddr == conn2.laddr:
-                common_connections.append((conn1.fd, conn1.laddr, conn1.raddr))
-    # Closing the FDs.
-    for fd, laddr, raddr in common_connections:
-        if fd != -1:  # FD is -1 if it's not accessible or if it's a pseudo FD.
-            os.close(fd)
-            print(f"Closed FD: {fd}, laddr: {laddr}, raddr: {raddr}")
+    assert len(_get_library_usages()) == 0, _get_library_usages()
+
+    if callsite == TelemetryCallsite.DRIVER:
+        use_lib_fn()
+    elif callsite == TelemetryCallsite.ACTOR:
+
+        @ray.remote
+        class A:
+            def __init__(self):
+                use_lib_fn()
+
+        a = A.remote()
+        ray.get(a.__ray_ready__.remote())
+    elif callsite == TelemetryCallsite.TASK:
+
+        @ray.remote
+        def f():
+            use_lib_fn()
+
+        ray.get(f.remote())
+    else:
+        assert False, f"Unrecognized callsite: {callsite}"
+
+    library_usages = _get_library_usages()
+    extra_usage_tags = _get_extra_usage_tags()
+
+    assert library_usages in expected_library_usages, library_usages
+    if expected_extra_usage_tags:
+        assert all(
+            [extra_usage_tags[k] == v for k, v in expected_extra_usage_tags.items()]
+        ), extra_usage_tags
 
 
 def check_logs_by_keyword(keyword, log_file_pattern):
@@ -2129,36 +2140,5 @@
         return result.returncode == 0
     except Exception:
         return False
-=======
-    assert len(_get_library_usages()) == 0, _get_library_usages()
-
-    if callsite == TelemetryCallsite.DRIVER:
-        use_lib_fn()
-    elif callsite == TelemetryCallsite.ACTOR:
-
-        @ray.remote
-        class A:
-            def __init__(self):
-                use_lib_fn()
-
-        a = A.remote()
-        ray.get(a.__ray_ready__.remote())
-    elif callsite == TelemetryCallsite.TASK:
-
-        @ray.remote
-        def f():
-            use_lib_fn()
-
-        ray.get(f.remote())
-    else:
-        assert False, f"Unrecognized callsite: {callsite}"
-
-    library_usages = _get_library_usages()
-    extra_usage_tags = _get_extra_usage_tags()
-
-    assert library_usages in expected_library_usages, library_usages
-    if expected_extra_usage_tags:
-        assert all(
-            [extra_usage_tags[k] == v for k, v in expected_extra_usage_tags.items()]
-        ), extra_usage_tags
->>>>>>> d1674bd5
+
+
