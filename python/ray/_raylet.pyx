# cython: profile=False
# distutils: language = c++
# cython: embedsignature = True
# cython: language_level = 3
# cython: c_string_encoding = default

from cpython.exc cimport PyErr_CheckSignals

import asyncio
from functools import wraps
import gc
import inspect
import logging
import msgpack
import io
import os
import pickle
import random
import signal
import sys
import threading
import time
import traceback
import _thread
import typing
from typing import (
    Any,
    AsyncGenerator,
    Awaitable,
    Callable,
    Dict,
    Generator,
    Optional,
    Tuple,
    Union,
    NamedTuple,
)

import contextvars
import concurrent.futures
import collections

from libc.stdint cimport (
    int32_t,
    int64_t,
    INT64_MAX,
    uint64_t,
    uint8_t,
)
from libcpp cimport bool as c_bool, nullptr
from libcpp.memory cimport (
    dynamic_pointer_cast,
    make_shared,
    shared_ptr,
    make_unique,
    unique_ptr,
)
from ray.includes.optional cimport (
    optional,
    nullopt,
    make_optional,
)

from libcpp.functional cimport function
from libcpp.string cimport string as c_string
from libcpp.utility cimport pair
from libcpp.unordered_map cimport unordered_map
from libcpp.vector cimport vector as c_vector
from libcpp.pair cimport pair as c_pair

from cpython.object cimport PyTypeObject
from cython.operator import dereference, postincrement
from cpython.pystate cimport (
    PyGILState_Ensure,
    PyGILState_Release,
    PyGILState_STATE,
)

from ray.includes.common cimport (
    CBuffer,
    CAddress,
    CObjectReference,
    CLanguage,
    CObjectReference,
    CWorkerExitType,
    CRayObject,
    CRayStatus,
    CActorTableData,
    CErrorTableData,
    CGcsClientOptions,
    CGcsNodeInfo,
    CJobTableData,
    CLogBatch,
    CTaskArg,
    CTaskArgByReference,
    CTaskArgByValue,
    CTaskType,
    CPlacementStrategy,
    CPythonFunction,
    CSchedulingStrategy,
    CPlacementGroupSchedulingStrategy,
    CNodeAffinitySchedulingStrategy,
    CNodeLabelSchedulingStrategy,
    CLabelMatchExpressions,
    CLabelMatchExpression,
    CLabelIn,
    CLabelNotIn,
    CLabelExists,
    CLabelDoesNotExist,
    CLabelOperator,
    CRayFunction,
    CWorkerType,
    CJobConfig,
    CConcurrencyGroup,
    CGrpcStatusCode,
    CLineageReconstructionTask,
    move,
    LANGUAGE_CPP,
    LANGUAGE_JAVA,
    LANGUAGE_PYTHON,
    LocalMemoryBuffer,
    TASK_TYPE_NORMAL_TASK,
    TASK_TYPE_ACTOR_CREATION_TASK,
    TASK_TYPE_ACTOR_TASK,
    WORKER_TYPE_WORKER,
    WORKER_TYPE_DRIVER,
    WORKER_TYPE_SPILL_WORKER,
    WORKER_TYPE_RESTORE_WORKER,
    PLACEMENT_STRATEGY_PACK,
    PLACEMENT_STRATEGY_SPREAD,
    PLACEMENT_STRATEGY_STRICT_PACK,
    PLACEMENT_STRATEGY_STRICT_SPREAD,
    CChannelType,
    RAY_ERROR_INFO_CHANNEL,
    RAY_LOG_CHANNEL,
    GCS_ACTOR_CHANNEL,
    PythonGetLogBatchLines,
    WORKER_EXIT_TYPE_USER_ERROR,
    WORKER_EXIT_TYPE_SYSTEM_ERROR,
    WORKER_EXIT_TYPE_INTENTIONAL_SYSTEM_ERROR,
    kResourceUnitScaling,
    kImplicitResourcePrefix,
    kWorkerSetupHookKeyName,
    PythonGetNodeLabels,
    PythonGetResourcesTotal,
    kGcsPidKey,
    CTensorTransport,
    TENSOR_TRANSPORT_OBJECT_STORE,
)
from ray.includes.unique_ids cimport (
    CActorID,
    CClusterID,
    CNodeID,
    CObjectID,
    CPlacementGroupID,
    ObjectIDIndexType,
    CVirtualClusterID,
)
from ray.includes.libcoreworker cimport (
    ActorHandleSharedPtr,
    CActorCreationOptions,
    CPlacementGroupCreationOptions,
    CCoreWorkerOptions,
    CCoreWorkerProcess,
    CTaskOptions,
    ResourceMappingType,
    CFiberEvent,
    CActorHandle,
    CGeneratorBackpressureWaiter,
    CReaderRefInfo,
)
from ray.includes.stream_redirection cimport (
    CStreamRedirectionOptions,
    RedirectStdoutOncePerProcess,
    RedirectStderrOncePerProcess,
)

from ray.includes.ray_config cimport RayConfig
from ray.includes.global_state_accessor cimport CGlobalStateAccessor
from ray.includes.global_state_accessor cimport (
    RedisDelKeyPrefixSync,
    RedisGetKeySync
)
from ray.includes.optional cimport (
    optional, nullopt
)

cimport cpython

include "includes/network_util.pxi"
include "includes/object_ref.pxi"
include "includes/unique_ids.pxi"
include "includes/ray_config.pxi"
include "includes/function_descriptor.pxi"
include "includes/buffer.pxi"
include "includes/common.pxi"
include "includes/gcs_client.pxi"
include "includes/serialization.pxi"
include "includes/libcoreworker.pxi"
include "includes/global_state_accessor.pxi"
include "includes/metric.pxi"
include "includes/setproctitle.pxi"
include "includes/raylet_client.pxi"
include "includes/gcs_subscriber.pxi"

import ray
from ray.exceptions import (
    RayActorError,
    ActorDiedError,
    RayError,
    RaySystemError,
    RayTaskError,
    ObjectStoreFullError,
    OutOfDiskError,
    GetTimeoutError,
    TaskCancelledError,
    AsyncioActorExit,
    PendingCallsLimitExceeded,
    RpcError,
    ObjectRefStreamEndOfStreamError,
    RayChannelError,
    RayChannelTimeoutError,
)
from ray._private import external_storage
from ray.util.scheduling_strategies import (
    PlacementGroupSchedulingStrategy,
    NodeAffinitySchedulingStrategy,
    NodeLabelSchedulingStrategy,
    In,
    NotIn,
    Exists,
    DoesNotExist,
)
import ray._private.ray_constants as ray_constants
import ray.cloudpickle as ray_pickle
from ray.core.generated.common_pb2 import ActorDiedErrorContext
from ray.core.generated.gcs_pb2 import JobTableData, GcsNodeInfo, ActorTableData
from ray.core.generated.gcs_service_pb2 import GetAllResourceUsageReply
from ray._private.async_compat import (
    sync_to_async,
    get_new_event_loop,
    is_async_func,
    has_async_methods,
)
from ray._private.client_mode_hook import disable_client_hook
import ray.core.generated.common_pb2 as common_pb2
import ray._private.memory_monitor as memory_monitor
import ray._private.profiling as profiling
from ray._common.utils import decode
from ray._private.utils import DeferSigint
from ray._private.object_ref_generator import DynamicObjectRefGenerator
from ray.util.annotations import PublicAPI
from ray._private.custom_types import TensorTransportEnum
from ray._private.gc_collect_manager import PythonGCThread

# Expose GCC & Clang macro to report
# whether C++ optimizations were enabled during compilation.
OPTIMIZED = __OPTIMIZE__

GRPC_STATUS_CODE_UNAVAILABLE = CGrpcStatusCode.UNAVAILABLE
GRPC_STATUS_CODE_UNKNOWN = CGrpcStatusCode.UNKNOWN
GRPC_STATUS_CODE_DEADLINE_EXCEEDED = CGrpcStatusCode.DEADLINE_EXCEEDED
GRPC_STATUS_CODE_RESOURCE_EXHAUSTED = CGrpcStatusCode.RESOURCE_EXHAUSTED
GRPC_STATUS_CODE_UNIMPLEMENTED = CGrpcStatusCode.UNIMPLEMENTED

logger = logging.getLogger(__name__)

import warnings
class NumReturnsWarning(UserWarning):
    """Warning when num_returns=0 but the task returns a non-None value."""
    pass

warnings.filterwarnings("once", category=NumReturnsWarning)

# The currently running task, if any. These are used to synchronize task
# interruption for ray.cancel.
current_task_id = None
current_task_id_lock = threading.Lock()

job_config_initialized = False
job_config_initialization_lock = threading.Lock()

# It is used to indicate optional::nullopt for
# AllocateDynamicReturnId.
cdef optional[ObjectIDIndexType] NULL_PUT_INDEX = nullopt
# This argument is used to obtain the correct task id inside
# an asyncio task. It is because task_id can be obtained
# by the worker_context_ API, which is per thread, not per
# asyncio task. TODO(sang): We should properly fix it.
# Note that the context var is recommended to be defined
# in the top module.
# https://docs.python.org/3/library/contextvars.html#contextvars.ContextVar
# It is thread-safe.
async_task_id = contextvars.ContextVar('async_task_id', default=None)
async_task_name = contextvars.ContextVar('async_task_name', default=None)
async_task_function_name = contextvars.ContextVar('async_task_function_name',
                                                  default=None)

@PublicAPI
class ObjectRefGenerator:
    """A generator to obtain object references
    from a task in a streaming manner.

    The class is compatible with generator and
    async generator interface.

    The class is not thread-safe.

    Do not initialize the class and create an instance directly.
    The instance should be created by `.remote`.

    >>> gen = generator_task.remote()
    >>> next(gen)
    >>> await gen.__anext__()
    """
    def __init__(self, generator_ref: ObjectRef, worker: "Worker"):
        # The reference to a generator task.
        self._generator_ref = generator_ref
        # The exception raised from a generator task.
        self._generator_task_exception = None
        # Ray's worker class. ray._private.worker.global_worker
        self.worker = worker
        self.worker.check_connected()
        assert hasattr(worker, "core_worker")

    """
    Public APIs
    """

    def __iter__(self) -> "ObjectRefGenerator":
        return self

    def __next__(self) -> ObjectRef:
        """Waits until a next ref is available and returns the object ref.

        Raises StopIteration if there's no more objects
        to generate.

        The object ref will contain an exception if the task fails.
        When the generator task returns N objects, it can return
        up to N + 1 objects (if there's a system failure, the
        last object will contain a system level exception).
        """
        return self._next_sync()

    def send(self, value):
        raise NotImplementedError("`gen.send` is not supported.")

    def throw(self, value):
        raise NotImplementedError("`gen.throw` is not supported.")

    def close(self):
        raise NotImplementedError("`gen.close` is not supported.")

    def __aiter__(self) -> "ObjectRefGenerator":
        return self

    async def __anext__(self):
        return await self._next_async()

    async def asend(self, value):
        raise NotImplementedError("`gen.asend` is not supported.")

    async def athrow(self, value):
        raise NotImplementedError("`gen.athrow` is not supported.")

    async def aclose(self):
        raise NotImplementedError("`gen.aclose` is not supported.")

    def completed(self) -> ObjectRef:
        """Returns an object ref that is ready when
        a generator task completes.

        If the task is failed unexpectedly (e.g., worker failure),
        the `ray.get(gen.completed())` raises an exception.

        The function returns immediately.

        >>> ray.get(gen.completed())
        """
        return self._generator_ref

    def next_ready(self) -> bool:
        """If True, it means the output of next(gen) is ready and
        ray.get(next(gen)) returns immediately. False otherwise.

        It returns False when next(gen) raises a StopIteration
        (this condition should be checked using is_finished).

        The function returns immediately.
        """
        self.worker.check_connected()
        core_worker = self.worker.core_worker

        if self.is_finished():
            return False

        expected_ref, is_ready = core_worker.peek_object_ref_stream(
            self._generator_ref)

        if is_ready:
            return True

        ready, _ = ray.wait(
            [expected_ref], timeout=0, fetch_local=False)
        return len(ready) > 0

    def is_finished(self) -> bool:
        """If True, it means the generator is finished
        and all output is taken. False otherwise.

        When True, if next(gen) is called, it will raise StopIteration
        or StopAsyncIteration

        The function returns immediately.
        """
        self.worker.check_connected()
        core_worker = self.worker.core_worker

        finished = core_worker.is_object_ref_stream_finished(
            self._generator_ref)

        if finished:
            if self._generator_task_exception:
                return True
            else:
                # We should try ray.get on a generator ref.
                # If it raises an exception and
                # _generator_task_exception is not set,
                # this means the last ref is not taken yet.
                try:
                    ray.get(self._generator_ref)
                except Exception:
                    # The exception from _generator_ref
                    # hasn't been taken yet.
                    return False
                else:
                    return True
        else:
            return False

    """
    Private APIs
    """

    def _get_next_ref(self) -> ObjectRef:
        """Return the next reference from a generator.

        Note that the ObjectID generated from a generator
        is always deterministic.
        """
        self.worker.check_connected()
        core_worker = self.worker.core_worker
        return core_worker.peek_object_ref_stream(
            self._generator_ref)[0]

    def _next_sync(
        self,
        timeout_s: Optional[int | float] = None
    ) -> ObjectRef:
        """Waits for timeout_s and returns the object ref if available.

        If an object is not available within the given timeout, it
        returns a nil object reference.

        If -1 timeout is provided, it means it waits infinitely.

        Waiting is implemented as busy waiting.

        Raises StopIteration if there's no more objects
        to generate.

        The object ref will contain an exception if the task fails.
        When the generator task returns N objects, it can return
        up to N + 1 objects (if there's a system failure, the
        last object will contain a system level exception).

        Args:
            timeout_s: If the next object is not ready within
                this timeout, it returns the nil object ref.
        """
        core_worker = self.worker.core_worker

        # Wait for the next ObjectRef to become ready.
        expected_ref, is_ready = core_worker.peek_object_ref_stream(
            self._generator_ref)

        if not is_ready:
            _, unready = ray.wait(
                [expected_ref], timeout=timeout_s, fetch_local=False)
            if len(unready) > 0:
                return ObjectRef.nil()

        try:
            ref = core_worker.try_read_next_object_ref_stream(
                self._generator_ref)
            assert not ref.is_nil()
        except ObjectRefStreamEndOfStreamError:
            if self._generator_task_exception:
                # Exception has been returned.
                raise StopIteration

            try:
                # The generator ref contains an exception
                # if there's any failure. It contains nothing otherwise.
                # In that case, it should raise StopIteration.
                ray.get(self._generator_ref)
            except Exception as e:
                self._generator_task_exception = e
                return self._generator_ref
            else:
                # The task finished without an exception.
                raise StopIteration
        return ref

    async def _suppress_exceptions(self, ref: ObjectRef) -> None:
        # Wrap a streamed ref to avoid asyncio warnings about not retrieving
        # the exception when we are just waiting for the ref to become ready.
        # The exception will get returned (or warned) to the user once they
        # actually await the ref.
        try:
            await ref
        except Exception:
            pass

    async def _next_async(
            self,
            timeout_s: Optional[int | float] = None
    ):
        """Same API as _next_sync, but it is for async context."""
        core_worker = self.worker.core_worker
        ref, is_ready = core_worker.peek_object_ref_stream(
            self._generator_ref)

        if not is_ready:
            # TODO(swang): Avoid fetching the value.
            ready, unready = await asyncio.wait(
                [asyncio.create_task(self._suppress_exceptions(ref))],
                timeout=timeout_s
            )
            if len(unready) > 0:
                return ObjectRef.nil()

        try:
            ref = core_worker.try_read_next_object_ref_stream(
                self._generator_ref)
            assert not ref.is_nil()
        except ObjectRefStreamEndOfStreamError:
            if self._generator_task_exception:
                # Exception has been returned. raise StopIteration.
                raise StopAsyncIteration

            try:
                # The generator ref contains an exception
                # if there's any failure. It contains nothing otherwise.
                # In that case, it should raise StopIteration.
                await self._generator_ref
            except Exception as e:
                self._generator_task_exception = e
                return self._generator_ref
            else:
                # meaning the task succeed without failure raise StopIteration.
                raise StopAsyncIteration

        return ref

    def __del__(self):
        if hasattr(self.worker, "core_worker"):
            # The stream is created when a task is first submitted.
            # NOTE: This can be called multiple times
            # because python doesn't guarantee __del__ is called
            # only once.
            self.worker.core_worker.async_delete_object_ref_stream(self._generator_ref)

    def __getstate__(self):
        raise TypeError(
            "You cannot return or pass a generator to other task. "
            "Serializing a ObjectRefGenerator is not allowed.")


# Update the type names of the extension type so they are
# ray.{ObjectRef, ObjectRefGenerator} instead of ray._raylet.*
# For ObjectRefGenerator that can be done directly since it is
# a full Python class. For ObjectRef we need to update the
# tp_name since it is a C extension class and not a full class.
cdef PyTypeObject* object_ref_py_type = <PyTypeObject*>ObjectRef
object_ref_py_type.tp_name = "ray.ObjectRef"
ObjectRefGenerator.__module__ = "ray"


# For backward compatibility.
StreamingObjectRefGenerator = ObjectRefGenerator

cdef c_bool is_plasma_object(shared_ptr[CRayObject] obj):
    """Return True if the given object is a plasma object."""
    assert obj.get() != NULL
    if (obj.get().GetData().get() != NULL
            and obj.get().GetData().get().IsPlasmaBuffer()):
        return True
    return False


class SerializedRayObject(NamedTuple):
    data: Optional[Buffer]
    metadata: Optional[Buffer]
    # If set to None, use the default object store transport. Data will be
    # either inlined in `data` or found in the plasma object store.
    tensor_transport: Optional[TensorTransportEnum]


cdef RayObjectsToSerializedRayObjects(
        const c_vector[shared_ptr[CRayObject]] objects, object_refs: Optional[List[ObjectRef]] = None):
    serialized_ray_objects = []
    for i in range(objects.size()):
        # core_worker will return a nullptr for objects that couldn't be
        # retrieved from the store or if an object was an exception.
        if not objects[i].get():
            serialized_ray_objects.append(SerializedRayObject(None, None, None))
        else:
            data = None
            metadata = None
            if objects[i].get().HasData():
                data = Buffer.make(objects[i].get().GetData())
            if objects[i].get().HasMetadata():
                metadata = Buffer.make(
                    objects[i].get().GetMetadata()).to_pybytes()
            tensor_transport = TensorTransportEnum(<int>(objects[i].get().GetTensorTransport()))
            if (
                tensor_transport == TensorTransportEnum.OBJECT_STORE
                and object_refs is not None
            ):
                tensor_transport = TensorTransportEnum(object_refs[i].tensor_transport())
            serialized_ray_objects.append(SerializedRayObject(data, metadata, tensor_transport))
    return serialized_ray_objects


cdef VectorToObjectRefs(const c_vector[CObjectReference] &object_refs,
                        skip_adding_local_ref):
    result = []
    for i in range(object_refs.size()):
        tensor_transport_val = <int>object_refs[i].tensor_transport()
        result.append(ObjectRef(
            object_refs[i].object_id(),
            object_refs[i].owner_address().SerializeAsString(),
            object_refs[i].call_site(),
            skip_adding_local_ref=skip_adding_local_ref,
            tensor_transport_val=tensor_transport_val))
    return result


cdef c_vector[CObjectID] ObjectRefsToVector(object_refs):
    """A helper function that converts a Python list of object refs to a vector.

    Args:
        object_refs (list): The Python list of object refs.

    Returns:
        The output vector.
    """
    cdef:
        c_vector[CObjectID] result
    for object_ref in object_refs:
        result.push_back((<ObjectRef>object_ref).native())
    return result


def _get_actor_serialized_owner_address_or_none(actor_table_data: bytes):
    cdef:
        CActorTableData data

    data.ParseFromString(actor_table_data)

    if data.address().worker_id() == b"":
        return None
    else:
        return data.address().SerializeAsString()


def compute_task_id(ObjectRef object_ref):
    return TaskID(object_ref.native().TaskId().Binary())


cdef increase_recursion_limit():
    """
    Ray does some weird things with asio fibers and asyncio to run asyncio actors.
    This results in the Python interpreter thinking there's a lot of recursion depth,
    so we need to increase the limit when we start getting close.

    0x30C0000 is Python 3.12
        On 3.12, when recursion depth increases, c_recursion_remaining will decrease,
        and that's what's actually compared to raise a RecursionError. So increasing
        it by 1000 when it drops below 1000 will keep us from raising the RecursionError.
        https://github.com/python/cpython/blob/bfb9e2f4a4e690099ec2ec53c08b90f4d64fde36/Python/pystate.c#L1353
    0x30B00A4 is Python 3.11
        On 3.11, the recursion depth can be calculated with recursion_limit - recursion_remaining.
        We can get the current limit with Py_GetRecursionLimit and set it with Py_SetRecursionLimit.
        We'll double the limit when there's less than 500 remaining.
    On older versions
        There's simply a recursion_depth variable and we'll increase the max the same
        way we do for 3.11.
    """
    cdef:
        cdef extern from *:
            """
#if PY_VERSION_HEX >= 0x30C0000
    bool IncreaseRecursionLimitIfNeeded(PyThreadState *x) {
        if (x->c_recursion_remaining < 1000) {
            x->c_recursion_remaining += 1000;
            return true;
        }
        return false;
    }
#elif PY_VERSION_HEX >= 0x30B00A4
    bool IncreaseRecursionLimitIfNeeded(PyThreadState *x) {
        int current_limit = Py_GetRecursionLimit();
        int current_depth = x->recursion_limit - x->recursion_remaining;
        if (current_limit - current_depth < 500) {
            Py_SetRecursionLimit(current_limit * 2);
            return true;
        }
        return false;
    }
#else
    bool IncreaseRecursionLimitIfNeeded(PyThreadState *x) {
        int current_limit = Py_GetRecursionLimit();
        if (current_limit - x->recursion_depth < 500) {
            Py_SetRecursionLimit(current_limit * 2);
            return true;
        }
        return false;
    }
#endif
            """
            c_bool IncreaseRecursionLimitIfNeeded(CPyThreadState *x)

        CPyThreadState * s = <CPyThreadState *> PyThreadState_Get()
        c_bool increased_recursion_limit = IncreaseRecursionLimitIfNeeded(s)

    if increased_recursion_limit:
        logger.debug("Increased Python recursion limit")


cdef CObjectLocationPtrToDict(CObjectLocation* c_object_location):
    """A helper function that converts a CObjectLocation to a Python dict.

    Returns:
        A Dict with following attributes:
        - node_ids:
            The hex IDs of the nodes that have a copy of this object.
        - object_size:
            The size of data + metadata in bytes. Can be None if it's -1 in the source.
        - did_spill:
            Whether or not this object was spilled.
    """
    object_size = c_object_location.GetObjectSize()
    if object_size <= 0:
        object_size = None
    did_spill = c_object_location.GetDidSpill()

    node_ids = set()
    c_node_ids = c_object_location.GetNodeIDs()
    for i in range(c_node_ids.size()):
        node_id = c_node_ids[i].Hex().decode("ascii")
        node_ids.add(node_id)

    # add primary_node_id into node_ids
    if not c_object_location.GetPrimaryNodeID().IsNil():
        node_ids.add(
            c_object_location.GetPrimaryNodeID().Hex().decode("ascii"))

    # add spilled_node_id into node_ids
    if not c_object_location.GetSpilledNodeID().IsNil():
        node_ids.add(
            c_object_location.GetSpilledNodeID().Hex().decode("ascii"))

    return {
        "node_ids": list(node_ids),
        "object_size": object_size,
        "did_spill": did_spill,
    }


@cython.auto_pickle(False)
cdef class Language:
    cdef CLanguage lang

    def __cinit__(self, int32_t lang):
        self.lang = <CLanguage>lang

    @staticmethod
    cdef from_native(const CLanguage& lang):
        return Language(<int32_t>lang)

    def value(self):
        return <int32_t>self.lang

    def __eq__(self, other):
        return (isinstance(other, Language) and
                (<int32_t>self.lang) == (<int32_t>(<Language>other).lang))

    def __repr__(self):
        if <int32_t>self.lang == <int32_t>LANGUAGE_PYTHON:
            return "PYTHON"
        elif <int32_t>self.lang == <int32_t>LANGUAGE_CPP:
            return "CPP"
        elif <int32_t>self.lang == <int32_t>LANGUAGE_JAVA:
            return "JAVA"
        else:
            raise Exception("Unexpected error")

    def __reduce__(self):
        return Language, (<int32_t>self.lang,)

    PYTHON = Language.from_native(LANGUAGE_PYTHON)
    CPP = Language.from_native(LANGUAGE_CPP)
    JAVA = Language.from_native(LANGUAGE_JAVA)


cdef int prepare_labels(
        dict label_dict,
        unordered_map[c_string, c_string] *label_map) except -1:

    if label_dict is None:
        return 0

    label_map[0].reserve(len(label_dict))
    for key, value in label_dict.items():
        if not isinstance(key, str):
            raise ValueError(f"Label key must be string, but got {type(key)}")
        if not isinstance(value, str):
            raise ValueError(f"Label value must be string, but got {type(value)}")
        label_map[0][key.encode("utf-8")] = value.encode("utf-8")

    return 0

cdef int prepare_label_selector(
        dict label_selector_dict,
        unordered_map[c_string, c_string] *label_selector) except -1:

    if label_selector_dict is None:
        return 0

    label_selector[0].reserve(len(label_selector_dict))
    for key, value in label_selector_dict.items():
        if not isinstance(key, str):
            raise ValueError(f"Label selector key type must be string, but got {type(key)}")
        if not isinstance(value, str):
            raise ValueError(f"Label selector value must be string, but got {type(value)}")
        if key == "":
            raise ValueError("Label selector key must be a non-empty string.")
        if (value.startswith("in(") and value.endswith(")")) or \
           (value.startswith("!in(") and value.endswith(")")):
            inner = value[value.index("(")+1:-1].strip()
            if not inner:
                raise ValueError(f"No values provided for Label Selector '{value[:value.index('(')]}' operator on key '{key}'.")
        label_selector[0][key.encode("utf-8")] = value.encode("utf-8")

    return 0


cdef int prepare_resources(
        dict resource_dict,
        unordered_map[c_string, double] *resource_map) except -1:
    cdef:
        c_string resource_name
        list unit_resources

    if resource_dict is None:
        raise ValueError("Must provide resource map.")

    resource_map[0].reserve(len(resource_dict))
    for key, value in resource_dict.items():
        if not (isinstance(value, int) or isinstance(value, float)):
            raise ValueError("Resource quantities may only be ints or floats.")
        if value < 0:
            raise ValueError("Resource quantities may not be negative.")
        if value > 0:
            unit_resources = (
                f"{RayConfig.instance().predefined_unit_instance_resources()\
                .decode('utf-8')},"
                f"{RayConfig.instance().custom_unit_instance_resources()\
                .decode('utf-8')}"
            ).split(",")

            if (value >= 1 and isinstance(value, float)
                    and not value.is_integer() and str(key) in unit_resources):
                raise ValueError(
                    f"{key} resource quantities >1 must",
                    f" be whole numbers. The specified quantity {value} is invalid.")
            resource_map[0][key.encode("ascii")] = float(value)
    return 0

cdef c_vector[CFunctionDescriptor] prepare_function_descriptors(pyfd_list):
    cdef:
        c_vector[CFunctionDescriptor] fd_list
        CRayFunction ray_function

    fd_list.reserve(len(pyfd_list))
    for pyfd in pyfd_list:
        fd_list.push_back(CFunctionDescriptorBuilder.BuildPython(
            pyfd.module_name, pyfd.class_name, pyfd.function_name, b""))
    return fd_list


cdef int prepare_actor_concurrency_groups(
        dict concurrency_groups_dict,
        c_vector[CConcurrencyGroup] *concurrency_groups):

    cdef:
        c_vector[CFunctionDescriptor] c_fd_list

    if concurrency_groups_dict is None:
        raise ValueError("Must provide it...")

    concurrency_groups.reserve(len(concurrency_groups_dict))
    for key, value in concurrency_groups_dict.items():
        c_fd_list = prepare_function_descriptors(value["function_descriptors"])
        concurrency_groups.push_back(CConcurrencyGroup(
            key.encode("ascii"), value["max_concurrency"], move(c_fd_list)))
    return 1


def raise_sys_exit_with_custom_error_message(
        ray_terminate_msg: str,
        exit_code: int = 0) -> None:
    """It is equivalent to sys.exit, but it can contain
    a custom message. Custom message is reported to
    raylet and is accessible via GCS (from `ray get workers`).

    Note that sys.exit == raise SystemExit. I.e., this API
    simply raises SystemExit with a custom error message accessible
    via `e.ray_terminate_msg`.

    Args:
        ray_terminate_msg: The error message to propagate to GCS.
        exit_code: The exit code. If it is not 0, it is considered
            as a system error.
    """
    # Raising SystemExit(0) is equivalent to
    # sys.exit(0).
    # https://docs.python.org/3/library/exceptions.html#SystemExit
    e = SystemExit(exit_code)
    e.ray_terminate_msg = ray_terminate_msg
    raise e


cdef prepare_args_and_increment_put_refs(
        CoreWorker core_worker,
        Language language, args,
        c_vector[unique_ptr[CTaskArg]] *args_vector, function_descriptor,
        c_vector[CObjectID] *incremented_put_arg_ids):
    try:
        prepare_args_internal(core_worker, language, args, args_vector,
                              function_descriptor, incremented_put_arg_ids)
    except Exception as e:
        # An error occurred during arg serialization. We must remove the
        # initial local ref for all args that were successfully put into the
        # local plasma store. These objects will then get released.
        for put_arg_id in dereference(incremented_put_arg_ids):
            CCoreWorkerProcess.GetCoreWorker().RemoveLocalReference(
                put_arg_id)
        raise e

cdef prepare_args_internal(
        CoreWorker core_worker,
        Language language, args,
        c_vector[unique_ptr[CTaskArg]] *args_vector, function_descriptor,
        c_vector[CObjectID] *incremented_put_arg_ids):
    cdef:
        size_t size
        int64_t put_threshold
        int64_t rpc_inline_threshold
        int64_t total_inlined
        shared_ptr[CBuffer] arg_data
        c_vector[CObjectID] inlined_ids
        c_string put_arg_call_site
        c_vector[CObjectReference] inlined_refs
        CAddress c_owner_address
        CRayStatus op_status

    worker = ray._private.worker.global_worker
    put_threshold = RayConfig.instance().max_direct_call_object_size()
    total_inlined = 0
    rpc_inline_threshold = RayConfig.instance().task_rpc_inlined_bytes_limit()
    serialization_context = worker.get_serialization_context()
    for i, arg in enumerate(args):
        from ray.experimental.compiled_dag_ref import CompiledDAGRef
        if isinstance(arg, CompiledDAGRef):
            raise TypeError("CompiledDAGRef cannot be used as Ray task/actor argument.")
        if isinstance(arg, ObjectRef):
            c_arg = (<ObjectRef>arg).native()
            op_status = CCoreWorkerProcess.GetCoreWorker().GetOwnerAddress(
                    c_arg, &c_owner_address)
            check_status(op_status)
            c_tensor_transport = (<ObjectRef>arg).c_tensor_transport()
            args_vector.push_back(
                unique_ptr[CTaskArg](new CTaskArgByReference(
                    c_arg,
                    c_owner_address,
                    arg.call_site(),
                    c_tensor_transport)))

        else:
            try:
                serialized_arg = serialization_context.serialize(arg)
            except TypeError as e:
                sio = io.StringIO()
                ray.util.inspect_serializability(arg, print_file=sio)
                msg = (
                    "Could not serialize the argument "
                    f"{repr(arg)} for a task or actor "
                    f"{function_descriptor.repr}:\n"
                    f"{sio.getvalue()}")
                raise TypeError(msg) from e
            metadata = serialized_arg.metadata
            if language != Language.PYTHON:
                metadata_fields = metadata.split(b",")
                if metadata_fields[0] not in [
                        ray_constants.OBJECT_METADATA_TYPE_CROSS_LANGUAGE,
                        ray_constants.OBJECT_METADATA_TYPE_RAW,
                        ray_constants.OBJECT_METADATA_TYPE_ACTOR_HANDLE]:
                    raise Exception("Can't transfer {} data to {}".format(
                        metadata_fields[0], language))
            size = serialized_arg.total_bytes

            if RayConfig.instance().record_ref_creation_sites():
                get_py_stack(&put_arg_call_site)
            # TODO(edoakes): any objects containing ObjectRefs are spilled to
            # plasma here. This is inefficient for small objects, but inlined
            # arguments aren't associated ObjectRefs right now so this is a
            # simple fix for reference counting purposes.
            if <int64_t>size <= put_threshold and \
                    (<int64_t>size + total_inlined <= rpc_inline_threshold):
                arg_data = dynamic_pointer_cast[CBuffer, LocalMemoryBuffer](
                        make_shared[LocalMemoryBuffer](size))
                if size > 0:
                    (<SerializedObject>serialized_arg).write_to(
                        Buffer.make(arg_data))
                for object_ref in serialized_arg.contained_object_refs:
                    inlined_ids.push_back((<ObjectRef>object_ref).native())
                inlined_refs = (CCoreWorkerProcess.GetCoreWorker()
                                .GetObjectRefs(inlined_ids))
                args_vector.push_back(
                    unique_ptr[CTaskArg](new CTaskArgByValue(
                        make_shared[CRayObject](
                            arg_data, string_to_buffer(metadata),
                            inlined_refs))))
                inlined_ids.clear()
                total_inlined += <int64_t>size
            else:
                put_id = CObjectID.FromBinary(
                        core_worker.put_serialized_object_and_increment_local_ref(
                            serialized_arg, inline_small_object=False))
                from ray.util.insight import record_object_arg_put
                record_object_arg_put(put_id.Hex().decode(), i, size, function_descriptor.repr)
                args_vector.push_back(unique_ptr[CTaskArg](
                    new CTaskArgByReference(
                            put_id,
                            CCoreWorkerProcess.GetCoreWorker().GetRpcAddress(),
                            put_arg_call_site,
                            TENSOR_TRANSPORT_OBJECT_STORE
                        )))
                incremented_put_arg_ids.push_back(put_id)

cdef raise_if_dependency_failed(arg):
    """This method is used to improve the readability of backtrace.

    With this method, the backtrace will always contain
    raise_if_dependency_failed when the task is failed with dependency
    failures.
    """
    if isinstance(arg, RayError):
        raise arg


def serialize_retry_exception_allowlist(retry_exception_allowlist, function_descriptor):
    try:
        return ray_pickle.dumps(retry_exception_allowlist)
    except TypeError as e:
        msg = (
            "Could not serialize the retry exception allowlist"
            f"{retry_exception_allowlist} for task {function_descriptor.repr}. "
            "See "
            "https://docs.ray.io/en/master/ray-core/objects/serialization.html#troubleshooting " # noqa
            "for more information.")
        raise TypeError(msg) from e


cdef c_bool determine_if_retryable(
    c_bool should_retry_exceptions,
    e: BaseException,
    const c_string serialized_retry_exception_allowlist,
    FunctionDescriptor function_descriptor,
):
    """Determine if the provided exception is retryable, according to the
    (possibly null) serialized exception allowlist.

    If the serialized exception allowlist is an empty string or is None once
    deserialized, the exception is considered retryable and we return True.

    This method can raise an exception if:
        - Deserialization of exception allowlist fails (TypeError)
        - Exception allowlist is not None and not a tuple (AssertionError)
    """
    if not should_retry_exceptions:
        return False
    if len(serialized_retry_exception_allowlist) == 0:
        # No exception allowlist specified, default to all retryable.
        return True

    # Deserialize exception allowlist and check that the exception is in the allowlist.
    try:
        exception_allowlist = ray_pickle.loads(
            serialized_retry_exception_allowlist,
        )
    except TypeError as inner_e:
        # Exception allowlist deserialization failed.
        msg = (
            "Could not deserialize the retry exception allowlist "
            f"for task {function_descriptor.repr}. "
            "Check "
            "https://docs.ray.io/en/master/ray-core/objects/serialization.html#troubleshooting " # noqa
            "for more information.")
        raise TypeError(msg) from inner_e

    if exception_allowlist is None:
        # No exception allowlist specified, default to all retryable.
        return True

    # Python API should have converted the list of exceptions to a tuple.
    assert isinstance(exception_allowlist, tuple)

    # For exceptions raised when running UDFs in Ray Data, we need to unwrap the special
    # exception type thrown by Ray Data in order to get the underlying exception.
    if isinstance(e, ray.exceptions.UserCodeException):
        e = e.__cause__
    # Check that e is in allowlist.
    return isinstance(e, exception_allowlist)

cdef store_task_errors(
        worker,
        exc,
        task_exception,
        actor,
        actor_id,
        function_name,
        CTaskType task_type,
        proctitle,
        const CAddress &caller_address,
        c_vector[c_pair[CObjectID, shared_ptr[CRayObject]]] *returns,
        c_string* application_error,
        CTensorTransport c_tensor_transport=TENSOR_TRANSPORT_OBJECT_STORE):
    cdef:
        CoreWorker core_worker = worker.core_worker

    # If the debugger is enabled, drop into the remote pdb here.
    if ray.util.pdb._is_ray_debugger_post_mortem_enabled():
        ray.util.pdb._post_mortem()

    backtrace = ray._private.utils.format_error_message(
        "".join(traceback.format_exception(type(exc), exc, exc.__traceback__)),
        task_exception=task_exception)

    # Generate the actor repr from the actor class.
    actor_repr = repr(actor) if actor else None

    if actor_id is None or actor_id.is_nil():
        actor_id = None
    else:
        actor_id = actor_id.hex()

    if isinstance(exc, RayTaskError):
        # Avoid recursive nesting of RayTaskError.
        failure_object = RayTaskError(function_name, backtrace,
                                      exc.cause, proctitle=proctitle,
                                      actor_repr=actor_repr,
                                      actor_id=actor_id)
    else:
        failure_object = RayTaskError(function_name, backtrace,
                                      exc, proctitle=proctitle,
                                      actor_repr=actor_repr,
                                      actor_id=actor_id)

    # Pass the failure object back to the CoreWorker.
    # We also cap the size of the error message to the last
    # MAX_APPLICATION_ERROR_LEN characters of the error message.
    if application_error != NULL:
        application_error[0] = str(failure_object)[
            -ray_constants.MAX_APPLICATION_ERROR_LEN:]

    errors = []
    for _ in range(returns[0].size()):
        errors.append(failure_object)

    num_errors_stored = core_worker.store_task_outputs(
        worker, errors,
        caller_address,
        returns,
        None,  # ref_generator_id
        c_tensor_transport)

    if (<int>task_type == <int>TASK_TYPE_ACTOR_CREATION_TASK):
        raise ActorDiedError.from_task_error(failure_object)
    return num_errors_stored


cdef class StreamingGeneratorExecutionContext:
    """The context to run a streaming generator function.

    Make sure you always call `initialize` API before
    accessing any fields.

    Args:
        generator: The generator to run.
        generator_id: The object ref id of the generator task.
        task_type: The type of the task. E.g., actor task, normal task.
        caller_address: The address of the caller. By our protocol,
            the caller of the streaming generator task is always
            the owner, so we can also call it "owner address".
        task_id: The task ID of the generator task.
        serialized_retry_exception_allowlist: A list of
            exceptions that are allowed to retry this generator task.
        function_name: The name of the generator function. Used for
            writing an error message.
        function_descriptor: The function descriptor of
            the generator function. Used for writing an error message.
        title: The process title of the generator task. Used for
            writing an error message.
        actor: The instance of the actor created in this worker.
            It is used to write an error message.
        actor_id: The ID of the actor. It is used to write an error message.
        return_size: The number of static returns.
        attempt_number: The number of times the current task is retried.
            0 means it is the first execution of the task.
        should_retry_exceptions: True if the task should be
            retried upon exceptions.
        streaming_generator_returns(out): A list of a pair of (ObjectID,
        is_plasma_object) that are generated by a streaming generator
        task.
        is_retryable_error(out): It is set to True if the generator
            raises an exception, and the error is retryable.
        application_error(out): It is set if the generator raises an
            application error.
        generator_backpressure_num_objects: The backpressure threshold
            for streaming generator. The stremaing generator pauses if
            total number of unconsumed objects exceed this threshold.
    """

    cdef:
        # -- Arguments that are not passed--
        # Whether or not a generator is async
        object is_async
        # True if `initialize` API has been called. False otherwise.
        object _is_initialized
        # -- Arguments that are passed. See the docstring for details --
        object generator
        CObjectID generator_id
        CTaskType task_type
        CAddress caller_address
        TaskID task_id
        c_string serialized_retry_exception_allowlist
        object function_name
        object function_descriptor
        object title
        object actor
        object actor_id
        object name_of_concurrency_group_to_execute
        object return_size
        uint64_t attempt_number
        c_bool should_retry_exceptions
        c_vector[c_pair[CObjectID, c_bool]] *streaming_generator_returns
        c_bool *is_retryable_error
        c_string *application_error
        shared_ptr[CGeneratorBackpressureWaiter] waiter

    def initialize(self, generator: Union[Generator, AsyncGenerator]):
        # We couldn't make this a part of `make` method because
        # It looks like we cannot pass generator to cdef
        # function (`make`) in Cython.
        self.generator = generator
        self.is_async = inspect.isasyncgen(generator)
        self._is_initialized = True

    def is_initialized(self):
        return self._is_initialized

    @staticmethod
    cdef make(
        const CObjectID &generator_id,
        CTaskType task_type,
        const CAddress &caller_address,
        TaskID task_id,
        const c_string &serialized_retry_exception_allowlist,
        function_name: str,
        function_descriptor: FunctionDescriptor,
        title: str,
        actor: object,
        actor_id: ActorID,
        name_of_concurrency_group_to_execute: str,
        return_size: int,
        uint64_t attempt_number,
        c_bool should_retry_exceptions,
        c_vector[c_pair[CObjectID, c_bool]] *streaming_generator_returns,
        c_bool *is_retryable_error,
        c_string *application_error,
        int64_t generator_backpressure_num_objects,
    ):
        cdef StreamingGeneratorExecutionContext self = (
            StreamingGeneratorExecutionContext())
        self.function_name = function_name
        self.function_descriptor = function_descriptor
        self.title = title
        self.actor = actor
        self.actor_id = actor_id
        self.name_of_concurrency_group_to_execute = name_of_concurrency_group_to_execute
        self.return_size = return_size
        self._is_initialized = False
        self.generator_id = generator_id
        self.task_type = task_type
        self.caller_address = caller_address
        self.task_id = task_id
        self.serialized_retry_exception_allowlist = serialized_retry_exception_allowlist
        self.attempt_number = attempt_number
        self.streaming_generator_returns = streaming_generator_returns
        self.is_retryable_error = is_retryable_error
        self.application_error = application_error
        self.should_retry_exceptions = should_retry_exceptions

        self.waiter = make_shared[CGeneratorBackpressureWaiter](
            generator_backpressure_num_objects,
            check_signals
        )

        return self

cdef report_streaming_generator_output(
    StreamingGeneratorExecutionContext context,
    output: object,
    generator_index: int64_t,
    interrupt_signal_event: Optional[threading.Event],
):
    """Report a given generator output to a caller.

    Args:
        context: Streaming generator's execution context.
        output: The output yielded from a
            generator or raised as an exception.
        generator_index: index of the output element in the
            generated sequence
    """
    worker = ray._private.worker.global_worker

    cdef:
        # Ray Object created from an output.
        c_pair[CObjectID, shared_ptr[CRayObject]] return_obj

    # Report the intermediate result if there was no error.
    create_generator_return_obj(
        output,
        context.generator_id,
        worker,
        context.caller_address,
        context.task_id,
        context.return_size,
        generator_index,
        context.is_async,
        &return_obj)

    # Del output here so that we can GC the memory
    # usage asap.
    del output

    # NOTE: Once interrupting event is set by the caller, we can NOT access
    #       externally provided data-structures, and have to interrupt the execution
    if interrupt_signal_event is not None and interrupt_signal_event.is_set():
        return

    context.streaming_generator_returns[0].push_back(
        c_pair[CObjectID, c_bool](
            return_obj.first,
            is_plasma_object(return_obj.second)))

    with nogil:
        check_status(CCoreWorkerProcess.GetCoreWorker().ReportGeneratorItemReturns(
            return_obj,
            context.generator_id,
            context.caller_address,
            generator_index,
            context.attempt_number,
            context.waiter))


cdef report_streaming_generator_exception(
    StreamingGeneratorExecutionContext context,
    e: Exception,
    generator_index: int64_t,
    interrupt_signal_event: Optional[threading.Event],
):
    """Report a given generator exception to a caller.

    Args:
        context: Streaming generator's execution context.
        output_or_exception: The output yielded from a
            generator or raised as an exception.
        generator_index: index of the output element in the
            generated sequence
    """
    worker = ray._private.worker.global_worker

    cdef:
        # Ray Object created from an output.
        c_pair[CObjectID, shared_ptr[CRayObject]] return_obj

    create_generator_error_object(
        e,
        worker,
        context.task_type,
        context.caller_address,
        context.task_id,
        context.serialized_retry_exception_allowlist,
        context.function_name,
        context.function_descriptor,
        context.title,
        context.actor,
        context.actor_id,
        context.return_size,
        generator_index,
        context.is_async,
        context.should_retry_exceptions,
        &return_obj,
        context.is_retryable_error,
        context.application_error
    )

    # Del exception here so that we can GC the memory
    # usage asap.
    del e

    # NOTE: Once interrupting event is set by the caller, we can NOT access
    #       externally provided data-structures, and have to interrupt the execution
    if interrupt_signal_event is not None and interrupt_signal_event.is_set():
        return

    context.streaming_generator_returns[0].push_back(
        c_pair[CObjectID, c_bool](
            return_obj.first,
            is_plasma_object(return_obj.second)))

    with nogil:
        check_status(CCoreWorkerProcess.GetCoreWorker().ReportGeneratorItemReturns(
            return_obj,
            context.generator_id,
            context.caller_address,
            generator_index,
            context.attempt_number,
            context.waiter))

cdef execute_streaming_generator_sync(StreamingGeneratorExecutionContext context):
    """Execute a given generator and streaming-report the
        result to the given caller_address.

    The output from the generator will be stored to the in-memory
    or plasma object store. The generated return objects will be
    reported to the owner of the task as soon as they are generated.

    It means when this method is used, the result of each generator
    will be reported and available from the given "caller address"
    before the task is finished.

    Args:
        context: The context to execute streaming generator.
    """
    cdef:
        int64_t gen_index = 0
        CRayStatus return_status

    assert context.is_initialized()
    # Generator task should only have 1 return object ref,
    # which contains None or exceptions (if system error occurs).
    assert context.return_size == 1

    gen = context.generator

    try:
        for output in gen:
            report_streaming_generator_output(context, output, gen_index, None)
            gen_index += 1
    except Exception as e:
        report_streaming_generator_exception(context, e, gen_index, None)

    # The caller gets object values through the reports. If we finish the task
    # before sending the report is complete, then we may fail before the report
    # is sent to the caller. Then, the caller would never be able to ray.get
    # the yield'ed ObjectRef. Therefore, we must wait for all in-flight object
    # reports to complete before finishing the task.
    with nogil:
        return_status = context.waiter.get().WaitAllObjectsReported()
    check_status(return_status)


async def execute_streaming_generator_async(
        context: StreamingGeneratorExecutionContext):
    """Execute a given generator and report the
        result to the given caller_address in a streaming (ie as
        soon as become available) fashion.

    This method is same as `execute_streaming_generator_sync`,
    but it should be used inside an async event loop.

    NOTE: since this function runs inside an event loop thread,
    some of core worker APIs will be executed inside
    the event loop thread as well.

    E.g., core_worker.SealOwned can be called.

    At this time, if we access worker_context_ API from core worker,
    it can cause problems because worker_context_ is configured
    per thread (it is a bug & tech debt).

    Args:
        context: The context to execute streaming generator.
    """
    cdef:
        int64_t cur_generator_index = 0
        CRayStatus return_status

    assert context.is_initialized()
    # Generator task should only have 1 return object ref,
    # which contains None or exceptions (if system error occurs).
    assert context.return_size == 1

    gen = context.generator

    loop = asyncio.get_running_loop()
    worker = ray._private.worker.global_worker

    executor = worker.core_worker.get_event_loop_executor()
    interrupt_signal_event = threading.Event()

    try:
        try:
            async for output in gen:
                # NOTE: Report of streaming generator output is done in a
                # standalone thread-pool to avoid blocking the event loop,
                # since serializing and actual RPC I/O is done with "nogil". We
                # still wait for the report to finish to ensure that the task
                # does not modify the output before we serialize it.
                #
                # Note that the RPC is sent asynchronously, and we do not wait
                # for the reply here. The exception is if the user specified a
                # backpressure threshold for the streaming generator, and we
                # are currently under backpressure. Then we need to wait for an
                # ack from the caller (the reply for a possibly previous report
                # RPC) that they have consumed more ObjectRefs.
                await loop.run_in_executor(
                    executor,
                    report_streaming_generator_output,
                    context,
                    output,
                    cur_generator_index,
                    interrupt_signal_event,
                )
                cur_generator_index += 1
        except Exception as e:
            # Report the exception to the owner of the task.
            report_streaming_generator_exception(context, e, cur_generator_index, None)

    except BaseException as be:
        # NOTE: PLEASE READ CAREFULLY BEFORE CHANGING
        #
        # Upon encountering any failures in reporting generator's output we have to
        # make sure that any already scheduled (onto thread-pool executor), but not
        # finished tasks are canceled before re-throwing the exception to avoid
        # use-after-free failures where tasks could potentially access data-structures
        # that are already cleaned by the caller.
        #
        # For that we set an event to interrupt already scheduled tasks (that have
        # not finished executing), therefore interrupting their execution and
        # making sure that externally provided data-structures are not
        # accessed after this point
        #
        # For more details, please check out
        # https://github.com/ray-project/ray/issues/43771
        interrupt_signal_event.set()

        raise

    # The caller gets object values through the reports. If we finish the task
    # before sending the report is complete, then we may fail before the report
    # is sent to the caller. Then, the caller would never be able to ray.get
    # the yield'ed ObjectRef. Therefore, we must wait for all in-flight object
    # reports to complete before finishing the task.
    with nogil:
        return_status = context.waiter.get().WaitAllObjectsReported()
    check_status(return_status)


cdef create_generator_return_obj(
        output,
        const CObjectID &generator_id,
        worker: "Worker",
        const CAddress &caller_address,
        TaskID task_id,
        return_size,
        generator_index,
        is_async,
        c_pair[CObjectID, shared_ptr[CRayObject]] *return_object):
    """Create a generator return object based on a given output.

    Args:
        output: The output from a next(generator).
        generator_id: The object ref id of the generator task.
        worker: The Python worker class inside worker.py
        caller_address: The address of the caller. By our protocol,
            the caller of the streaming generator task is always
            the owner, so we can also call it "owner address".
        task_id: The task ID of the generator task.
        return_size: The number of static returns.
        generator_index: The index of a current error object.
        is_async: Whether or not the given object is created within
            an async actor.
        return_object(out): A Ray Object that contains the given output.
    """
    cdef:
        c_vector[c_pair[CObjectID, shared_ptr[CRayObject]]] intermediate_result
        CoreWorker core_worker = worker.core_worker

    return_id = core_worker.allocate_dynamic_return_id_for_generator(
        caller_address,
        task_id.native(),
        return_size,
        generator_index,
        is_async,
    )
    intermediate_result.push_back(
            c_pair[CObjectID, shared_ptr[CRayObject]](
                return_id, shared_ptr[CRayObject]()))
    core_worker.store_task_outputs(
        worker, [output],
        caller_address,
        &intermediate_result,
        generator_id.Binary())

    return_object[0] = intermediate_result.back()


cdef create_generator_error_object(
        e: Exception,
        worker: "Worker",
        CTaskType task_type,
        const CAddress &caller_address,
        TaskID task_id,
        const c_string &serialized_retry_exception_allowlist,
        function_name,
        function_descriptor,
        title,
        actor,
        actor_id,
        return_size,
        generator_index,
        is_async,
        c_bool should_retry_exceptions,
        c_pair[CObjectID, shared_ptr[CRayObject]] *error_object,
        c_bool *is_retryable_error,
        c_string *application_error):
    """Create a generator error object.

    This API sets is_retryable_error and application_error,
    It also creates and returns a new RayObject that
    contains the exception `e`.

    Args:
        e: The exception raised from a generator.
        worker: The Python worker class inside worker.py
        task_type: The type of the task. E.g., actor task, normal task.
        caller_address: The address of the caller. By our protocol,
            the caller of the streaming generator task is always
            the owner, so we can also call it "owner address".
        task_id: The task ID of the generator task.
        serialized_retry_exception_allowlist: A list of
            exceptions that are allowed to retry this generator task.
        function_name: The name of the generator function. Used for
            writing an error message.
        function_descriptor: The function descriptor of
            the generator function. Used for writing an error message.
        title: The process title of the generator task. Used for
            writing an error message.
        actor: The instance of the actor created in this worker.
            It is used to write an error message.
        actor_id: The ID of the actor. It is used to write an error message.
        return_size: The number of static returns.
        generator_index: The index of a current error object.
        is_async: Whether or not the given object is created within
            an async actor.
        error_object(out): A Ray Object that contains the given error exception.
        is_retryable_error(out): It is set to True if the generator
            raises an exception, and the error is retryable.
        application_error(out): It is set if the generator raises an
            application error.
    """
    cdef:
        c_vector[c_pair[CObjectID, shared_ptr[CRayObject]]] intermediate_result
        CoreWorker core_worker = worker.core_worker

    is_retryable_error[0] = determine_if_retryable(
        should_retry_exceptions,
        e,
        serialized_retry_exception_allowlist,
        function_descriptor,
    )

    if is_retryable_error[0]:
        logger.debug(
            "Task failed with retryable exception:"
            " {}.".format(task_id), exc_info=True)
        # Raise an exception directly and halt the execution
        # because there's no need to set the exception
        # for the return value when the task is retryable.
        raise e

    logger.debug(
        "Task failed with unretryable exception:"
        " {}.".format(task_id), exc_info=True)

    error_id = core_worker.allocate_dynamic_return_id_for_generator(
        caller_address,
        task_id.native(),
        return_size,
        generator_index,
        is_async,
    )
    intermediate_result.push_back(
            c_pair[CObjectID, shared_ptr[CRayObject]](
                error_id, shared_ptr[CRayObject]()))
    store_task_errors(
                worker, e,
                True,  # task_exception
                actor,  # actor
                actor_id,  # actor id
                function_name, task_type, title,
                caller_address,
                &intermediate_result, application_error)

    error_object[0] = intermediate_result.back()


cdef execute_dynamic_generator_and_store_task_outputs(
        generator,
        const CObjectID &generator_id,
        CTaskType task_type,
        const c_string &serialized_retry_exception_allowlist,
        c_vector[c_pair[CObjectID, shared_ptr[CRayObject]]] *dynamic_returns,
        c_bool *is_retryable_error,
        c_string *application_error,
        c_bool is_reattempt,
        function_name,
        function_descriptor,
        title,
        const CAddress &caller_address,
        c_bool should_retry_exceptions):
    worker = ray._private.worker.global_worker
    cdef:
        CoreWorker core_worker = worker.core_worker

    try:
        core_worker.store_task_outputs(
            worker, generator,
            caller_address,
            dynamic_returns,
            generator_id.Binary())
    except Exception as error:
        is_retryable_error[0] = determine_if_retryable(
            should_retry_exceptions,
            error,
            serialized_retry_exception_allowlist,
            function_descriptor,
        )
        if is_retryable_error[0]:
            logger.info("Task failed with retryable exception:"
                        " {}.".format(
                            core_worker.get_current_task_id()),
                        exc_info=True)
            raise error
        else:
            logger.debug("Task failed with unretryable exception:"
                         " {}.".format(
                             core_worker.get_current_task_id()),
                         exc_info=True)

            if not is_reattempt:
                # If this is the first execution, we should
                # generate one additional ObjectRef. This last
                # ObjectRef will contain the error.
                error_id = (CCoreWorkerProcess.GetCoreWorker()
                            .AllocateDynamicReturnId(
                                caller_address, CTaskID.Nil(), NULL_PUT_INDEX))
                dynamic_returns[0].push_back(
                        c_pair[CObjectID, shared_ptr[CRayObject]](
                            error_id, shared_ptr[CRayObject]()))

            # If a generator task fails mid-execution, we fail the
            # dynamically generated nested ObjectRefs instead of
            # the top-level DynamicObjectRefGenerator.
            num_errors_stored = store_task_errors(
                        worker, error,
                        False,  # task_exception
                        None,  # actor
                        None,  # actor id
                        function_name, task_type, title, caller_address,
                        dynamic_returns, application_error)
            if num_errors_stored == 0:
                assert is_reattempt
                # TODO(swang): The generator task failed and we
                # also failed to store the error in any of its
                # return values. This should only occur if the
                # generator task was re-executed and returned more
                # values than the initial execution.
                logger.error(
                    "Unhandled error: Re-executed generator task "
                    "returned more than the "
                    f"{dynamic_returns[0].size()} values returned "
                    "by the first execution.\n"
                    "See https://github.com/ray-project/ray/issues/28688.")


cdef void execute_task(
        const CAddress &caller_address,
        CTaskType task_type,
        const c_string name,
        const CRayFunction &ray_function,
        const unordered_map[c_string, double] &c_resources,
        const c_vector[shared_ptr[CRayObject]] &c_args,
        const c_vector[CObjectReference] &c_arg_refs,
        const c_string debugger_breakpoint,
        const c_string serialized_retry_exception_allowlist,
        c_vector[c_pair[CObjectID, shared_ptr[CRayObject]]] *returns,
        c_vector[c_pair[CObjectID, shared_ptr[CRayObject]]] *dynamic_returns,
        c_vector[c_pair[CObjectID, c_bool]] *streaming_generator_returns,
        c_bool *is_retryable_error,
        c_string *application_error,
        # This parameter is only used for actor creation task to define
        # the concurrency groups of this actor.
        const c_vector[CConcurrencyGroup] &c_defined_concurrency_groups,
        const c_string c_name_of_concurrency_group_to_execute,
        c_bool is_reattempt,
        execution_info,
        title,
        task_name,
        c_bool is_streaming_generator,
        c_bool should_retry_exceptions,
        int64_t generator_backpressure_num_objects,
        CTensorTransport c_tensor_transport) except *:
    worker = ray._private.worker.global_worker
    manager = worker.function_actor_manager
    actor = None
    actor_id = None
    cdef:
        CoreWorker core_worker = worker.core_worker
        JobID job_id = core_worker.get_current_job_id()
        TaskID task_id = core_worker.get_current_task_id()
        uint64_t attempt_number = core_worker.get_current_task_attempt_number()
        c_vector[shared_ptr[CRayObject]] dynamic_return_ptrs

    # Helper method used to exit current asyncio actor.
    # This is called when a KeyboardInterrupt is received by the main thread.
    # Upon receiving a KeyboardInterrupt signal, Ray will exit the current
    # worker. If the worker is processing normal tasks, Ray treat it as task
    # cancellation from ray.cancel(object_ref). If the worker is an asyncio
    # actor, Ray will exit the actor.
    def exit_current_actor_if_asyncio():
        if core_worker.current_actor_is_asyncio():
            raise_sys_exit_with_custom_error_message("exit_actor() is called.")

    function_descriptor = CFunctionDescriptorToPython(
        ray_function.GetFunctionDescriptor())
    function_name = execution_info.function_name
    extra_data = (b'{"name": "' + function_name.encode("ascii") +
                  b'", "task_id": "' + task_id.hex().encode("ascii") + b'"}')

    name_of_concurrency_group_to_execute = \
        c_name_of_concurrency_group_to_execute.decode("ascii")

    if <int>task_type == <int>TASK_TYPE_NORMAL_TASK:
        next_title = "ray::IDLE"
        function_executor = execution_info.function
        # Record the task name via :task_name: magic token in the log file.
        # This is used for the prefix in driver logs `(task_name pid=123) ...`
        task_name_magic_token = "{}{}\n".format(
            ray_constants.LOG_PREFIX_TASK_NAME, task_name.replace("()", ""))
        # Print on both .out and .err
        print(task_name_magic_token, end="")
        print(task_name_magic_token, file=sys.stderr, end="")
    else:
        actor_id = core_worker.get_actor_id()
        actor = worker.actors[actor_id]
        class_name = actor.__class__.__name__
        next_title = f"ray::{class_name}"

        def function_executor(*arguments, **kwarguments):
            function = execution_info.function

            if core_worker.current_actor_is_asyncio():
                if not has_async_methods(actor.__class__):
                    error_message = (
                        "Failed to create actor. You set the async flag, "
                        "but the actor does not "
                        "have any coroutine functions.")
                    raise ActorDiedError(
                        ActorDiedErrorContext(
                            error_message=error_message,
                            actor_id=core_worker.get_actor_id().binary(),
                            class_name=class_name
                            )
                        )

                if is_async_func(function.method):
                    async_function = function
                else:
                    # Just execute the method if it's ray internal method.
                    if function.name.startswith("__ray"):
                        return function(actor, *arguments, **kwarguments)
                    async_function = sync_to_async(function)

                if inspect.isasyncgenfunction(function.method):
                    # The coroutine will be handled separately by
                    # execute_dynamic_generator_and_store_task_outputs
                    return async_function(actor, *arguments, **kwarguments)
                else:
                    return core_worker.run_async_func_or_coro_in_event_loop(
                        async_function, function_descriptor,
                        name_of_concurrency_group_to_execute, task_id=task_id,
                        task_name=task_name, func_args=(actor, *arguments),
                        func_kwargs=kwarguments)

            return function(actor, *arguments, **kwarguments)

    from ray.util.insight import record_object_arg_get

    with core_worker.profile_event(b"task::" + name, extra_data=extra_data), \
         ray._private.worker._changeproctitle(title, next_title):
        task_exception = False
        try:
            with core_worker.profile_event(b"task:deserialize_arguments"):
                if c_args.empty():
                    args, kwargs = [], {}
                else:
                    object_refs = VectorToObjectRefs(
                            c_arg_refs,
                            skip_adding_local_ref=False)
<<<<<<< HEAD

                    for object_ref in object_refs:
                        record_object_arg_get(object_ref.hex())

=======
                    metadata_pairs = RayObjectsToSerializedRayObjects(c_args, object_refs)
>>>>>>> d9b0a85a
                    if core_worker.current_actor_is_asyncio():
                        # We deserialize objects in event loop thread to
                        # prevent segfaults. See #7799
                        async def deserialize_args():
                            return (ray._private.worker.global_worker
                                    .deserialize_objects(
                                        metadata_pairs, object_refs))
                        args = core_worker.run_async_func_or_coro_in_event_loop(
                            deserialize_args, function_descriptor,
                            name_of_concurrency_group_to_execute)
                    else:
                        # Defer task cancellation (SIGINT) until after the task argument
                        # deserialization context has been left.
                        # NOTE (Clark): We defer SIGINT until after task argument
                        # deserialization completes to keep from interrupting
                        # non-reentrant imports that may be re-entered during error
                        # serialization or storage.
                        # See https://github.com/ray-project/ray/issues/30453.
                        # NOTE (Clark): Signal handlers can only be registered on the
                        # main thread.
                        with DeferSigint.create_if_main_thread():
                            args = (ray._private.worker.global_worker
                                    .deserialize_objects(
                                        metadata_pairs, object_refs))

                    for arg in args:
                        raise_if_dependency_failed(arg)
                    args, kwargs = ray._common.signature.recover_args(args)

            if (<int>task_type == <int>TASK_TYPE_ACTOR_CREATION_TASK):
                actor_id = core_worker.get_actor_id()
                actor = worker.actors[actor_id]

            worker.record_task_log_start(task_id, attempt_number)

            # Execute the task.
            with core_worker.profile_event(b"task:execute"):
                task_exception = True
                task_exception_instance = None
                try:
                    if debugger_breakpoint != b"":
                        ray.util.pdb.set_trace(
                            breakpoint_uuid=debugger_breakpoint)

                    outputs = function_executor(*args, **kwargs)
                    
                    if is_streaming_generator:
                        # Streaming generator always has a single return value
                        # which is the generator task return.
                        assert returns[0].size() == 1

                        is_async_gen = inspect.isasyncgen(outputs)
                        is_sync_gen = inspect.isgenerator(outputs)

                        if (not is_sync_gen
                                and not is_async_gen):
                            raise ValueError(
                                    "Functions with "
                                    "@ray.remote(num_returns=\"streaming\" "
                                    "must return a generator")
                        context = StreamingGeneratorExecutionContext.make(
                                returns[0][0].first,  # generator object ID.
                                task_type,
                                caller_address,
                                task_id,
                                serialized_retry_exception_allowlist,
                                function_name,
                                function_descriptor,
                                title,
                                actor,
                                actor_id,
                                name_of_concurrency_group_to_execute,
                                returns[0].size(),
                                attempt_number,
                                should_retry_exceptions,
                                streaming_generator_returns,
                                is_retryable_error,
                                application_error,
                                generator_backpressure_num_objects)
                        # We cannot pass generator to cdef in Cython for some reasons.
                        # It is a workaround.
                        context.initialize(outputs)

                        if is_async_gen:
                            if generator_backpressure_num_objects != -1:
                                raise ValueError(
                                    "_generator_backpressure_num_objects is "
                                    "not supported for an async actor."
                                )
                            # Note that the report RPCs are called inside an
                            # event loop thread.
                            core_worker.run_async_func_or_coro_in_event_loop(
                                execute_streaming_generator_async(context),
                                function_descriptor,
                                name_of_concurrency_group_to_execute,
                                task_id=task_id,
                                task_name=task_name)
                        else:
                            execute_streaming_generator_sync(context)

                        # Streaming generator output is not used, so set it to None.
                        outputs = None

                    next_breakpoint = (
                        ray._private.worker.global_worker.debugger_breakpoint)
                    if next_breakpoint != b"":
                        # If this happens, the user typed "remote" and
                        # there were no more remote calls left in this
                        # task. In that case we just exit the debugger.
                        ray.experimental.internal_kv._internal_kv_put(
                            "RAY_PDB_{}".format(next_breakpoint),
                            "{\"exit_debugger\": true}",
                            namespace=ray_constants.KV_NAMESPACE_PDB
                        )
                        ray.experimental.internal_kv._internal_kv_del(
                            "RAY_PDB_CONTINUE_{}".format(next_breakpoint),
                            namespace=ray_constants.KV_NAMESPACE_PDB
                        )
                        (ray._private.worker.global_worker
                         .debugger_breakpoint) = b""
                    task_exception = False
                except AsyncioActorExit as e:
                    exit_current_actor_if_asyncio()
                except (KeyboardInterrupt, SystemExit):
                    # Special casing these two because Ray can raise them
                    raise
                except BaseException as e:
                    is_retryable_error[0] = determine_if_retryable(
                                    should_retry_exceptions,
                                    e,
                                    serialized_retry_exception_allowlist,
                                    function_descriptor,
                                )
                    if is_retryable_error[0]:
                        logger.debug("Task failed with retryable exception:"
                                     " {}.".format(
                                        core_worker.get_current_task_id()),
                                     exc_info=True)
                    else:
                        logger.debug("Task failed with unretryable exception:"
                                     " {}.".format(
                                        core_worker.get_current_task_id()),
                                     exc_info=True)
                    task_exception_instance = e
                finally:
                    # Record the end of the task log.
                    worker.record_task_log_end(task_id, attempt_number)
                    if task_exception_instance is not None:
                        raise task_exception_instance
                    if core_worker.get_current_actor_should_exit():
                        raise_sys_exit_with_custom_error_message("exit_actor() is called.")

                if (returns[0].size() == 1
                        and not inspect.isgenerator(outputs)
                        and not inspect.isasyncgen(outputs)):
                    # If there is only one return specified, we should return
                    # all return values as a single object.
                    outputs = (outputs,)
            if (<int>task_type == <int>TASK_TYPE_ACTOR_CREATION_TASK):
                # Record actor repr via :actor_name: magic token in the log.
                #
                # (Phase 2): after `__init__` finishes, we override the
                # log prefix with the full repr of the actor. The log monitor
                # will pick up the updated token.
                actor_class = manager.load_actor_class(job_id, function_descriptor)
                if (hasattr(actor_class, "__ray_actor_class__") and
                        (actor_class.__ray_actor_class__.__repr__
                         != object.__repr__)):
                    actor_repr = repr(actor)
                    actor_magic_token = "{}{}\n".format(
                        ray_constants.LOG_PREFIX_ACTOR_NAME, actor_repr)
                    # Flush on both stdout and stderr.
                    print(actor_magic_token, end="")
                    print(actor_magic_token, file=sys.stderr, end="")

                    # Sets the actor repr name for the actor so other components
                    # like GCS has such info.
                    core_worker.set_actor_repr_name(actor_repr)

            if (returns[0].size() > 0
                    and not inspect.isgenerator(outputs)
                    and not inspect.isasyncgen(outputs)
                    and len(outputs) != int(returns[0].size())):
                raise ValueError(
                    "Task returned {} objects, but num_returns={}.".format(
                        len(outputs), returns[0].size()))

            # Store the outputs in the object store.
            with core_worker.profile_event(b"task:store_outputs"):
                # TODO(sang): Remove it once we use streaming generator
                # by default.
                if dynamic_returns != NULL and not is_streaming_generator:
                    if not inspect.isgenerator(outputs):
                        raise ValueError(
                                "Functions with "
                                "@ray.remote(num_returns=\"dynamic\" must return a "
                                "generator")
                    task_exception = True

                    execute_dynamic_generator_and_store_task_outputs(
                            outputs,
                            returns[0][0].first,
                            task_type,
                            serialized_retry_exception_allowlist,
                            dynamic_returns,
                            is_retryable_error,
                            application_error,
                            is_reattempt,
                            function_name,
                            function_descriptor,
                            title,
                            caller_address,
                            should_retry_exceptions)

                    task_exception = False
                    dynamic_refs = collections.deque()
                    for idx in range(dynamic_returns.size()):
                        dynamic_refs.append(ObjectRef(
                            dynamic_returns[0][idx].first.Binary(),
                            caller_address.SerializeAsString(),
                        ))
                    # Swap out the generator for an ObjectRef generator.
                    outputs = (DynamicObjectRefGenerator(dynamic_refs), )

                # TODO(swang): For generator tasks, iterating over outputs will
                # actually run the task. We should run the usual handlers for
                # task cancellation, retrying on application exception, etc. for
                # all generator tasks, both static and dynamic.
                core_worker.store_task_outputs(
                    worker, outputs,
                    caller_address,
                    returns,
                    None, # ref_generator_id
                    c_tensor_transport
                )
        except (KeyboardInterrupt, SystemExit):
            # Special casing these two because Ray can raise them
            raise
        except BaseException as e:
            num_errors_stored = store_task_errors(
                    worker, e, task_exception, actor, actor_id, function_name,
                    task_type, title, caller_address, returns, application_error, c_tensor_transport)
            if returns[0].size() > 0 and num_errors_stored == 0:
                logger.exception(
                        "Unhandled error: Task threw exception, but all "
                        f"{returns[0].size()} return values already created. "
                        "This should only occur when using generator tasks.\n"
                        "See https://github.com/ray-project/ray/issues/28689.")


cdef execute_task_with_cancellation_handler(
        const CAddress &caller_address,
        CTaskType task_type,
        const c_string name,
        const CRayFunction &ray_function,
        const unordered_map[c_string, double] &c_resources,
        const c_vector[shared_ptr[CRayObject]] &c_args,
        const c_vector[CObjectReference] &c_arg_refs,
        const c_string debugger_breakpoint,
        const c_string serialized_retry_exception_allowlist,
        c_vector[c_pair[CObjectID, shared_ptr[CRayObject]]] *returns,
        c_vector[c_pair[CObjectID, shared_ptr[CRayObject]]] *dynamic_returns,
        c_vector[c_pair[CObjectID, c_bool]] *streaming_generator_returns,
        c_bool *is_retryable_error,
        c_string *application_error,
        # This parameter is only used for actor creation task to define
        # the concurrency groups of this actor.
        const c_vector[CConcurrencyGroup] &c_defined_concurrency_groups,
        const c_string c_name_of_concurrency_group_to_execute,
        c_bool is_reattempt,
        c_bool is_streaming_generator,
        c_bool should_retry_exceptions,
        int64_t generator_backpressure_num_objects,
        CTensorTransport c_tensor_transport):

    is_retryable_error[0] = False

    worker = ray._private.worker.global_worker
    manager = worker.function_actor_manager
    cdef:
        dict execution_infos = manager.execution_infos
        CoreWorker core_worker = worker.core_worker
        JobID job_id = core_worker.get_current_job_id()
        TaskID task_id = core_worker.get_current_task_id()
        c_vector[shared_ptr[CRayObject]] dynamic_return_ptrs

    task_name = name.decode("utf-8")
    title = f"ray::{task_name}"

    # Automatically restrict the GPUs (CUDA), neuron_core, TPU accelerator
    # runtime_ids, OMP_NUM_THREADS to restrict availability to this task.
    # Once actor is created, users can change the visible accelerator ids within
    # an actor task and we don't want to reset it.
    if (<int>task_type != <int>TASK_TYPE_ACTOR_TASK):
        original_visible_accelerator_env_vars = ray._private.utils.set_visible_accelerator_ids()
        omp_num_threads_overriden = ray._private.utils.set_omp_num_threads_if_unset()
    else:
        original_visible_accelerator_env_vars = None
        omp_num_threads_overriden = False

    # Initialize the actor if this is an actor creation task. We do this here
    # before setting the current task ID so that we can get the execution info,
    # in case executing the main task throws an exception.
    function_descriptor = CFunctionDescriptorToPython(
        ray_function.GetFunctionDescriptor())
    if <int>task_type == <int>TASK_TYPE_ACTOR_CREATION_TASK:
        actor_class = manager.load_actor_class(job_id, function_descriptor)
        actor_id = core_worker.get_actor_id()
        actor = actor_class.__new__(actor_class)
        worker.actors[actor_id] = actor

        # Record the actor class via :actor_name: magic token in the log.
        #
        # (Phase 1): this covers code run before __init__ finishes.
        # We need to handle this separately because `__repr__` may not be
        # runnable until after `__init__` (e.g., if it accesses fields
        # defined in the constructor).
        actor_magic_token = "{}{}\n".format(
            ray_constants.LOG_PREFIX_ACTOR_NAME, actor_class.__name__)
        # Flush to both .out and .err
        print(actor_magic_token, end="")
        print(actor_magic_token, file=sys.stderr, end="")

        # Initial eventloops for asyncio for this actor.
        if core_worker.current_actor_is_asyncio():
            core_worker.initialize_eventloops_for_actor_concurrency_group(
                c_defined_concurrency_groups)

    execution_info = execution_infos.get(function_descriptor)
    if not execution_info:
        execution_info = manager.get_execution_info(
            job_id, function_descriptor)
        execution_infos[function_descriptor] = execution_info

    global current_task_id

    try:
        task_id = (ray._private.worker.
                   global_worker.core_worker.get_current_task_id())
        # Set the current task ID, which is checked by a separate thread during
        # task cancellation. We must do this inside the try block so that, if
        # the task is interrupted because of cancellation, we will catch the
        # interrupt error here.
        with current_task_id_lock:
            current_task_id = task_id

        execute_task(caller_address,
                     task_type,
                     name,
                     ray_function,
                     c_resources,
                     c_args,
                     c_arg_refs,
                     debugger_breakpoint,
                     serialized_retry_exception_allowlist,
                     returns,
                     dynamic_returns,
                     streaming_generator_returns,
                     is_retryable_error,
                     application_error,
                     c_defined_concurrency_groups,
                     c_name_of_concurrency_group_to_execute,
                     is_reattempt, execution_info, title, task_name,
                     is_streaming_generator,
                     should_retry_exceptions,
                     generator_backpressure_num_objects,
                     c_tensor_transport)

        # Check for cancellation.
        PyErr_CheckSignals()

    except KeyboardInterrupt as e:
        # Catch and handle task cancellation, which will result in an interrupt being
        # raised.
        e = TaskCancelledError(
            core_worker.get_current_task_id()).with_traceback(e.__traceback__)

        actor = None
        actor_id = core_worker.get_actor_id()
        if not actor_id.is_nil():
            actor = worker.actors[actor_id]

        store_task_errors(
                worker, e,
                # Task cancellation can happen anytime so we don't really need
                # to differentiate between mid-task or not.
                False,  # task_exception
                actor,
                actor_id,
                execution_info.function_name,
                task_type, title, caller_address,
                returns,
                # application_error: we are passing NULL since we don't want the
                # cancel tasks to fail.
                NULL)
    finally:
        with current_task_id_lock:
            current_task_id = None

        if (<int>task_type == <int>TASK_TYPE_NORMAL_TASK):
            if original_visible_accelerator_env_vars:
                # Reset the visible accelerator env vars for normal tasks, since they may be reused.
                ray._private.utils.reset_visible_accelerator_env_vars(original_visible_accelerator_env_vars)
            if omp_num_threads_overriden:
                # Reset the OMP_NUM_THREADS environ if it was set.
                os.environ.pop("OMP_NUM_THREADS", None)


    if execution_info.max_calls != 0:
        # Reset the state of the worker for the next task to execute.
        # Increase the task execution counter.
        manager.increase_task_counter(function_descriptor)
        # If we've reached the max number of executions for this worker, exit.
        task_counter = manager.get_task_counter(function_descriptor)
        if task_counter == execution_info.max_calls:
            raise_sys_exit_with_custom_error_message(
                f"Exited because worker reached max_calls={execution_info.max_calls}"
                " for this method.")

cdef void free_actor_object_callback(const CObjectID &c_object_id) nogil:
    # Expected to be called on the owner process. Will free on the primary copy holder.
    with gil:
        object_id = c_object_id.Hex().decode()
        gpu_object_manager = ray._private.worker.global_worker.gpu_object_manager
        gpu_object_manager.free_object_primary_copy(object_id)

cdef shared_ptr[LocalMemoryBuffer] ray_error_to_memory_buf(ray_error):
    cdef bytes py_bytes = ray_error.to_bytes()
    return make_shared[LocalMemoryBuffer](
        <uint8_t*>py_bytes, len(py_bytes), True)

cdef void pygilstate_release(PyGILState_STATE gstate) nogil:
    with gil:
        PyGILState_Release(gstate)

cdef function[void()] initialize_pygilstate_for_thread() nogil:
    """
    This function initializes a C++ thread to make it be considered as a
    Python thread from the Python interpreter's perspective, regardless of whether
    it is executing Python code or not. This function must be called in a thread
    before executing any Ray tasks on that thread.

    Returns:
        A function that calls `PyGILState_Release` to release the GIL state.
        This function should be called in a thread before the thread exits.

    Reference: https://docs.python.org/3/c-api/init.html#non-python-created-threads
    """
    cdef function[void()] callback
    with gil:
        gstate = PyGILState_Ensure()
        callback = bind(pygilstate_release, ref(gstate))
    return callback

cdef CRayStatus task_execution_handler(
        const CAddress &caller_address,
        CTaskType task_type,
        const c_string task_name,
        const CRayFunction &ray_function,
        const unordered_map[c_string, double] &c_resources,
        const c_vector[shared_ptr[CRayObject]] &c_args,
        const c_vector[CObjectReference] &c_arg_refs,
        const c_string debugger_breakpoint,
        const c_string serialized_retry_exception_allowlist,
        c_vector[c_pair[CObjectID, shared_ptr[CRayObject]]] *returns,
        c_vector[c_pair[CObjectID, shared_ptr[CRayObject]]] *dynamic_returns,
        c_vector[c_pair[CObjectID, c_bool]] *streaming_generator_returns,
        shared_ptr[LocalMemoryBuffer] &creation_task_exception_pb_bytes,
        c_bool *is_retryable_error,
        c_string *application_error,
        const c_vector[CConcurrencyGroup] &defined_concurrency_groups,
        const c_string name_of_concurrency_group_to_execute,
        c_bool is_reattempt,
        c_bool is_streaming_generator,
        c_bool should_retry_exceptions,
        int64_t generator_backpressure_num_objects,
        CTensorTransport c_tensor_transport) nogil:
    with gil, disable_client_hook():
        # Initialize job_config if it hasn't already.
        # Setup system paths configured in job_config.
        maybe_initialize_job_config()
        
        from ray.util.insight import record_task_duration

        # directly use record_task_duration here
        # rather than timeit to prevent indent change
        # to avoid diff conflict when merge new features
        start_time = time.time()
        try:
            try:
                # Exceptions, including task cancellation, should be handled
                # internal to this call. If it does raise an exception, that
                # indicates that there was an internal error.
                execute_task_with_cancellation_handler(
                        caller_address,
                        task_type, task_name,
                        ray_function, c_resources,
                        c_args, c_arg_refs,
                        debugger_breakpoint,
                        serialized_retry_exception_allowlist,
                        returns,
                        dynamic_returns,
                        streaming_generator_returns,
                        is_retryable_error,
                        application_error,
                        defined_concurrency_groups,
                        name_of_concurrency_group_to_execute,
                        is_reattempt,
                        is_streaming_generator,
                        should_retry_exceptions,
                        generator_backpressure_num_objects,
                        c_tensor_transport)
            except Exception as e:
                sys_exit = SystemExit()
                if isinstance(e, RayActorError) and \
                   e.actor_init_failed:
                    traceback_str = str(e)
                    logger.error("Exception raised "
                                 f"in creation task: {traceback_str}")
                    creation_task_exception_pb_bytes = ray_error_to_memory_buf(e)
                    sys_exit.is_creation_task_error = True
                    sys_exit.init_error_message = (
                        "Exception raised from an actor init method. "
                        f"Traceback: {str(e)}")
                else:
                    traceback_str = traceback.format_exc() + (
                        "An unexpected internal error "
                        "occurred while the worker "
                        "was executing a task.")
                    ray._private.utils.push_error_to_driver(
                        ray._private.worker.global_worker,
                        "worker_crash",
                        traceback_str,
                        job_id=None)
                    sys_exit.unexpected_error_traceback = traceback_str
                raise sys_exit
        except SystemExit as e:
            # Tell the core worker to exit as soon as the result objects
            # are processed.
            if hasattr(e, "is_creation_task_error"):
                return CRayStatus.CreationTaskError(e.init_error_message)
            elif e.code is not None and e.code == 0:
                # This means the system exit was
                # normal based on the python convention.
                # https://docs.python.org/3/library/sys.html#sys.exit
                msg = f"Worker exits with an exit code {e.code}."
                if hasattr(e, "ray_terminate_msg"):
                    msg += (f" {e.ray_terminate_msg}")
                return CRayStatus.IntentionalSystemExit(msg)
            else:
                msg = f"Worker exits with an exit code {e.code}."
                # In K8s, SIGTERM likely means we hit memory limits, so print
                # a more informative message there.
                if "KUBERNETES_SERVICE_HOST" in os.environ:
                    msg += (
                        " The worker may have exceeded K8s pod memory limits.")
                if hasattr(e, "ray_terminate_msg"):
                    msg += (f" {e.ray_terminate_msg}")
                if hasattr(e, "unexpected_error_traceback"):
                    msg += (f" {e.unexpected_error_traceback}")
                return CRayStatus.UnexpectedSystemExit(msg)
<<<<<<< HEAD
        finally:
            if start_time is not None:
                record_task_duration(time.time() - start_time)
=======
        except Exception as e:
            msg = "Unexpected exception raised in task execution handler: {}".format(e)
            logger.error(msg)
            return CRayStatus.UnexpectedSystemExit(msg)
>>>>>>> d9b0a85a

    return CRayStatus.OK()

cdef c_bool kill_main_task(const CTaskID &task_id) nogil:
    with gil:
        task_id_to_kill = TaskID(task_id.Binary())
        with current_task_id_lock:
            if current_task_id != task_id_to_kill:
                return False
            _thread.interrupt_main()
            return True


cdef CRayStatus check_signals() nogil:
    with gil:
        # The Python exceptions are not handled if it is raised from cdef,
        # so we have to handle it here.
        try:
            if sys.is_finalizing():
                return CRayStatus.IntentionalSystemExit(
                    "Python is exiting.".encode("utf-8")
                )
            PyErr_CheckSignals()
        except KeyboardInterrupt:
            return CRayStatus.Interrupted(b"")
        except SystemExit as e:
            error_msg = (
                "SystemExit is raised (sys.exit is called).")
            if e.code is not None:
                error_msg += f" Exit code: {e.code}."
            else:
                error_msg += " Exit code was not specified."

            if hasattr(e, "ray_terminate_msg"):
                error_msg += f" {e.ray_terminate_msg}"

            if e.code and e.code == 0:
                return CRayStatus.IntentionalSystemExit(error_msg.encode("utf-8"))
            else:
                return CRayStatus.UnexpectedSystemExit(error_msg.encode("utf-8"))
        # By default, if signals raise an exception, Python just prints them.
        # To keep the same behavior, we don't handle any other exceptions.

    return CRayStatus.OK()


cdef void gc_collect(c_bool triggered_by_global_gc) nogil:
     with gil:
        if RayConfig.instance().start_python_gc_manager_thread():
            start = time.perf_counter()
            worker = ray._private.worker.global_worker
            worker.core_worker.trigger_gc()
            end = time.perf_counter()
            logger.debug("GC event triggered in {} seconds".format(end - start))
        else:
            start = time.perf_counter()
            num_freed = gc.collect()
            end = time.perf_counter()
            if num_freed > 0:
                logger.debug(
                    "gc.collect() freed {} refs in {} seconds".format(
                        num_freed, end - start))


cdef c_vector[c_string] spill_objects_handler(
        const c_vector[CObjectReference]& object_refs_to_spill) nogil:
    cdef:
        c_vector[c_string] return_urls
        c_vector[c_string] owner_addresses

    with gil:
        object_refs = VectorToObjectRefs(
                object_refs_to_spill,
                skip_adding_local_ref=False)
        for i in range(object_refs_to_spill.size()):
            owner_addresses.push_back(
                    object_refs_to_spill[i].owner_address()
                    .SerializeAsString())
        try:
            with ray._private.worker._changeproctitle(
                    ray_constants.WORKER_PROCESS_TYPE_SPILL_WORKER,
                    ray_constants.WORKER_PROCESS_TYPE_SPILL_WORKER_IDLE):
                urls = external_storage.spill_objects(
                    object_refs, owner_addresses)
            for url in urls:
                return_urls.push_back(url)
        except Exception as err:
            exception_str = (
                "An unexpected internal error occurred while the IO worker "
                "was spilling objects: {}".format(err))
            logger.exception(exception_str)
            ray._private.utils.push_error_to_driver(
                ray._private.worker.global_worker,
                "spill_objects_error",
                traceback.format_exc() + exception_str,
                job_id=None)
        return return_urls


cdef int64_t restore_spilled_objects_handler(
        const c_vector[CObjectReference]& object_refs_to_restore,
        const c_vector[c_string]& object_urls) nogil:
    cdef:
        int64_t bytes_restored = 0
    with gil:
        urls = []
        size = object_urls.size()
        for i in range(size):
            urls.append(object_urls[i])
        object_refs = VectorToObjectRefs(
                object_refs_to_restore,
                skip_adding_local_ref=False)
        try:
            with ray._private.worker._changeproctitle(
                    ray_constants.WORKER_PROCESS_TYPE_RESTORE_WORKER,
                    ray_constants.WORKER_PROCESS_TYPE_RESTORE_WORKER_IDLE):
                bytes_restored = external_storage.restore_spilled_objects(
                    object_refs, urls)
        except Exception:
            exception_str = (
                "An unexpected internal error occurred while the IO worker "
                "was restoring spilled objects.")
            logger.exception(exception_str)
            if os.getenv("RAY_BACKEND_LOG_LEVEL") == "debug":
                ray._private.utils.push_error_to_driver(
                    ray._private.worker.global_worker,
                    "restore_objects_error",
                    traceback.format_exc() + exception_str,
                    job_id=None)
    return bytes_restored


cdef void delete_spilled_objects_handler(
        const c_vector[c_string]& object_urls,
        CWorkerType worker_type) nogil:
    with gil:
        urls = []
        size = object_urls.size()
        for i in range(size):
            urls.append(object_urls[i])
        try:
            # Get proctitle.
            if <int> worker_type == <int> WORKER_TYPE_SPILL_WORKER:
                original_proctitle = (
                    ray_constants.WORKER_PROCESS_TYPE_SPILL_WORKER_IDLE)
                proctitle = (
                    ray_constants.WORKER_PROCESS_TYPE_SPILL_WORKER_DELETE)
            elif <int> worker_type == <int> WORKER_TYPE_RESTORE_WORKER:
                original_proctitle = (
                    ray_constants.WORKER_PROCESS_TYPE_RESTORE_WORKER_IDLE)
                proctitle = (
                    ray_constants.WORKER_PROCESS_TYPE_RESTORE_WORKER_DELETE)
            else:
                assert False, ("This line shouldn't be reachable.")

            # Delete objects.
            with ray._private.worker._changeproctitle(
                    proctitle,
                    original_proctitle):
                external_storage.delete_spilled_objects(urls)
        except Exception:
            exception_str = (
                "An unexpected internal error occurred while the IO worker "
                "was deleting spilled objects.")
            logger.exception(exception_str)
            ray._private.utils.push_error_to_driver(
                ray._private.worker.global_worker,
                "delete_spilled_objects_error",
                traceback.format_exc() + exception_str,
                job_id=None)


cdef c_bool cancel_async_actor_task(const CTaskID &c_task_id) nogil:
    """Attempt to cancel a task running in this asyncio actor.

    Returns True if the task was currently running and was cancelled, else False.

    Note that the underlying asyncio task may not actually have been cancelled: it
    could already have completed or else might not gracefully handle cancellation.
    The return value only indicates that the task was found and cancelled.
    """
    with gil:
        task_id = TaskID(c_task_id.Binary())
        worker = ray._private.worker.global_worker
        fut = worker.core_worker.get_future_for_running_task(task_id)
        if fut is None:
            # Either the task hasn't started executing yet or already finished.
            return False

        fut.cancel()
        return True


cdef void unhandled_exception_handler(const CRayObject& error) nogil:
    with gil:
        worker = ray._private.worker.global_worker
        data = None
        metadata = None
        if error.HasData():
            data = Buffer.make(error.GetData())
        if error.HasMetadata():
            metadata = Buffer.make(error.GetMetadata()).to_pybytes()
        # TODO(ekl) why does passing a ObjectRef.nil() lead to shutdown errors?
        object_ids = [None]
        worker.raise_errors([SerializedRayObject(data, metadata, TensorTransportEnum.OBJECT_STORE)], object_ids)


def maybe_initialize_job_config():
    with job_config_initialization_lock:
        global job_config_initialized
        if job_config_initialized:
            return
        # Add code search path to sys.path, set load_code_from_local.
        core_worker = ray._private.worker.global_worker.core_worker
        code_search_path = core_worker.get_job_config().code_search_path
        load_code_from_local = False
        if code_search_path:
            load_code_from_local = True
            for p in code_search_path:
                if os.path.isfile(p):
                    p = os.path.dirname(p)
                sys.path.insert(0, p)
        ray._private.worker.global_worker.set_load_code_from_local(load_code_from_local)

        # Add driver's system path to sys.path
        py_driver_sys_path = core_worker.get_job_config().py_driver_sys_path
        if py_driver_sys_path:
            for p in py_driver_sys_path:
                sys.path.insert(0, p)

        # Cache and set the current job id.
        job_id = core_worker.get_current_job_id()
        ray._private.worker.global_worker.set_cached_job_id(job_id)

        # Record the task name via :task_name: magic token in the log file.
        # This is used for the prefix in driver logs `(task_name pid=123) ...`
        job_id_magic_token = "{}{}\n".format(
            ray_constants.LOG_PREFIX_JOB_ID, job_id.hex())
        # Print on both .out and .err
        print(job_id_magic_token, end="")
        print(job_id_magic_token, file=sys.stderr, end="")

        # Configure worker process's Python logging.
        serialized_py_logging_config = \
            core_worker.get_job_config().serialized_py_logging_config
        if serialized_py_logging_config:
            logging_config = pickle.loads(serialized_py_logging_config)
            try:
                logging_config._apply()
            except Exception as e:
                backtrace = \
                    "".join(traceback.format_exception(type(e), e, e.__traceback__))
                core_worker.drain_and_exit_worker("user", backtrace)
        job_config_initialized = True


# This function introduces ~2-7us of overhead per call (i.e., it can be called
# up to hundreds of thousands of times per second).
cdef void get_py_stack(c_string* stack_out) nogil:
    """Get the Python call site.

    This can be called from within C++ code to retrieve the file name and line
    number of the Python code that is calling into the core worker.
    """
    with gil:
        try:
            frame = inspect.currentframe()
        except ValueError:  # overhead of exception handling is about 20us
            stack_out[0] = "".encode("ascii")
            return
        msg_frames = []
        while frame and len(msg_frames) < 4:
            filename = frame.f_code.co_filename
            # Decode Ray internal frames to add annotations.
            if filename.endswith("_private/worker.py"):
                if frame.f_code.co_name == "put":
                    msg_frames = ["(put object) "]
            elif filename.endswith("_private/workers/default_worker.py"):
                pass
            elif filename.endswith("ray/remote_function.py"):
                # TODO(ekl) distinguish between task return objects and
                # arguments. This can only be done in the core worker.
                msg_frames = ["(task call) "]
            elif filename.endswith("ray/actor.py"):
                # TODO(ekl) distinguish between actor return objects and
                # arguments. This can only be done in the core worker.
                msg_frames = ["(actor call) "]
            elif filename.endswith("_private/serialization.py"):
                if frame.f_code.co_name == "id_deserializer":
                    msg_frames = ["(deserialize task arg) "]
            else:
                msg_frames.append("{}:{}:{}".format(
                    frame.f_code.co_filename, frame.f_code.co_name,
                    frame.f_lineno))
            frame = frame.f_back
        stack_out[0] = (ray_constants.CALL_STACK_LINE_DELIMITER
                        .join(msg_frames).encode("ascii"))

cdef shared_ptr[CBuffer] string_to_buffer(c_string& c_str):
    cdef shared_ptr[CBuffer] empty_metadata
    if c_str.size() == 0:
        return empty_metadata
    return dynamic_pointer_cast[
        CBuffer, LocalMemoryBuffer](
            make_shared[LocalMemoryBuffer](
                <uint8_t*>(c_str.data()), c_str.size(), True))


cdef void call_actor_shutdown() noexcept nogil:
    """C++ wrapper function that calls the Python actor shutdown callback."""
    with gil:
        core_worker = ray._private.worker.global_worker.core_worker
        if core_worker.current_actor_is_asyncio():
            core_worker.stop_and_join_asyncio_threads_if_exist()

        _call_actor_shutdown()


def _call_actor_shutdown():
    """Internal function that calls actor's __ray_shutdown__ method."""
    try:
        worker = ray._private.worker.global_worker

        if not worker.actors:
            return

        actor_id, actor_instance = next(iter(worker.actors.items()))
        if actor_instance is not None:
            # Only call __ray_shutdown__ if the method exists and is callable
            # This preserves backward compatibility: actors without __ray_shutdown__
            # use Python's normal exit flow (including atexit handlers)
            if hasattr(actor_instance, '__ray_shutdown__') and callable(getattr(actor_instance, '__ray_shutdown__')):
                try:
                    actor_instance.__ray_shutdown__()
                except Exception:
                    logger.exception("Error during actor __ray_shutdown__ method")
            # Always clean up the actor instance
            worker.actors.pop(actor_id, None)
    except Exception:
        # Catch any system-level exceptions to prevent propagation to C++
        logger.exception("System error during actor shutdown callback")


cdef class StreamRedirector:
    @staticmethod
    def redirect_stdout(const c_string &file_path, uint64_t rotation_max_size, uint64_t rotation_max_file_count, c_bool tee_to_stdout, c_bool tee_to_stderr):
        cdef CStreamRedirectionOptions opt = CStreamRedirectionOptions()
        opt.file_path = file_path
        opt.rotation_max_size = rotation_max_size
        opt.rotation_max_file_count = rotation_max_file_count
        opt.tee_to_stdout = tee_to_stdout
        opt.tee_to_stderr = tee_to_stderr
        RedirectStdoutOncePerProcess(opt)

    @staticmethod
    def redirect_stderr(const c_string &file_path, uint64_t rotation_max_size, uint64_t rotation_max_file_count, c_bool tee_to_stdout, c_bool tee_to_stderr):
        cdef CStreamRedirectionOptions opt = CStreamRedirectionOptions()
        opt.file_path = file_path
        opt.rotation_max_size = rotation_max_size
        opt.rotation_max_file_count = rotation_max_file_count
        opt.tee_to_stdout = tee_to_stdout
        opt.tee_to_stderr = tee_to_stderr
        RedirectStderrOncePerProcess(opt)

# An empty profile event context to be used when the timeline is disabled.
cdef class EmptyProfileEvent:
    def __enter__(self):
        pass

    def __exit__(self, *args):
        pass


cdef class GcsClient:
    """
    Client to the GCS server.

    This is a thin wrapper around InnerGcsClient with only call frequency collection.
    """

    cdef InnerGcsClient inner

    def __cinit__(self, address: str,
                  cluster_id: Optional[str] = None):
        # For timeout (DEADLINE_EXCEEDED): retries once with timeout_ms.
        #
        # For other RpcError (UNAVAILABLE, UNKNOWN): retries indefinitely until it
        # thinks GCS is down and kills the whole process.
        timeout_ms = RayConfig.instance().py_gcs_connect_timeout_s() * 1000
        self.inner = InnerGcsClient.standalone(address, cluster_id, timeout_ms)

    def __getattr__(self, name):
        # We collect the frequency of each method call.
        if "TEST_RAY_COLLECT_KV_FREQUENCY" in os.environ:
            with ray._private.utils._CALLED_FREQ_LOCK:
                ray._private.utils._CALLED_FREQ[name] += 1
        return getattr(self.inner, name)

cdef class CoreWorker:

    def __cinit__(self, worker_type, store_socket, raylet_socket,
                  JobID job_id, GcsClientOptions gcs_options, log_dir,
                  node_ip_address, node_manager_port,
                  local_mode, driver_name,
                  serialized_job_config, metrics_agent_port, runtime_env_hash,
                  startup_token, session_name, cluster_id, entrypoint,
                  worker_launch_time_ms, worker_launched_time_ms, debug_source):
        self.is_local_mode = local_mode

        cdef CCoreWorkerOptions options = CCoreWorkerOptions()
        if worker_type in (ray.LOCAL_MODE, ray.SCRIPT_MODE):
            self.is_driver = True
            options.worker_type = WORKER_TYPE_DRIVER
        elif worker_type == ray.WORKER_MODE:
            self.is_driver = False
            options.worker_type = WORKER_TYPE_WORKER
        elif worker_type == ray.SPILL_WORKER_MODE:
            self.is_driver = False
            options.worker_type = WORKER_TYPE_SPILL_WORKER
        elif worker_type == ray.RESTORE_WORKER_MODE:
            self.is_driver = False
            options.worker_type = WORKER_TYPE_RESTORE_WORKER
        else:
            raise ValueError(f"Unknown worker type: {worker_type}")
        options.language = LANGUAGE_PYTHON
        options.store_socket = store_socket.encode("ascii")
        options.raylet_socket = raylet_socket.encode("ascii")
        options.job_id = job_id.native()
        options.gcs_options = gcs_options.native()[0]
        options.enable_logging = True
        options.log_dir = log_dir.encode("utf-8")
        options.install_failure_signal_handler = True
        # https://stackoverflow.com/questions/2356399/tell-if-python-is-in-interactive-mode
        options.interactive = hasattr(sys, "ps1")
        options.node_ip_address = node_ip_address.encode("utf-8")
        options.node_manager_port = node_manager_port
        options.driver_name = driver_name
        options.initialize_thread_callback = initialize_pygilstate_for_thread
        options.task_execution_callback = task_execution_handler
        options.free_actor_object_callback = free_actor_object_callback
        options.check_signals = check_signals
        options.gc_collect = gc_collect
        options.spill_objects = spill_objects_handler
        options.restore_spilled_objects = restore_spilled_objects_handler
        options.delete_spilled_objects = delete_spilled_objects_handler
        options.unhandled_exception_handler = unhandled_exception_handler
        options.cancel_async_actor_task = cancel_async_actor_task
        options.get_lang_stack = get_py_stack
        options.is_local_mode = local_mode
        options.kill_main = kill_main_task
        options.actor_shutdown_callback = call_actor_shutdown
        options.serialized_job_config = serialized_job_config
        options.metrics_agent_port = metrics_agent_port
        options.runtime_env_hash = runtime_env_hash
        options.startup_token = startup_token
        options.session_name = session_name
        options.cluster_id = CClusterID.FromHex(cluster_id)
        options.entrypoint = entrypoint
        options.worker_launch_time_ms = worker_launch_time_ms
        options.worker_launched_time_ms = worker_launched_time_ms
        options.debug_source = debug_source
        CCoreWorkerProcess.Initialize(options)

        self.cgname_to_eventloop_dict = None
        self.fd_to_cgname_dict = None
        self.eventloop_for_default_cg = None
        self.current_runtime_env = None
        self._task_id_to_future_lock = threading.Lock()
        self._task_id_to_future = {}
        self.event_loop_executor = None

        self._gc_thread = None
        if RayConfig.instance().start_python_gc_manager_thread():
            self._gc_thread = PythonGCThread(min_interval_s=ray_constants.RAY_GC_MIN_COLLECT_INTERVAL)
            self._gc_thread.start()

    def shutdown_driver(self):
        # If it's a worker, the core worker process should have been
        # shutdown. So we can't call
        # `CCoreWorkerProcess.GetCoreWorker().GetWorkerType()` here.
        # Instead, we use the cached `is_driver` flag to test if it's a
        # driver.
        assert self.is_driver
        if self._gc_thread is not None:
            self._gc_thread.stop()
            self._gc_thread = None
        with nogil:
            CCoreWorkerProcess.Shutdown()

    def run_task_loop(self):
        with nogil:
            CCoreWorkerProcess.RunTaskExecutionLoop()

    def drain_and_exit_worker(self, exit_type: str, c_string detail):
        """
        Exit the current worker process. This API should only be used by
        a worker. If this API is called, the worker will wait to finish
        currently executing task, initiate the shutdown, and stop
        itself gracefully. The given exit_type and detail will be
        reported to GCS, and any worker failure error will contain them.

        The behavior of this API while a task is running is undefined.
        Avoid using the API when a task is still running.
        """
        cdef:
            CWorkerExitType c_exit_type
            cdef const shared_ptr[LocalMemoryBuffer] null_ptr

        if exit_type == "user":
            c_exit_type = WORKER_EXIT_TYPE_USER_ERROR
        elif exit_type == "system":
            c_exit_type = WORKER_EXIT_TYPE_SYSTEM_ERROR
        elif exit_type == "intentional_system_exit":
            c_exit_type = WORKER_EXIT_TYPE_INTENTIONAL_SYSTEM_ERROR
        else:
            raise ValueError(f"Invalid exit type: {exit_type}")
        assert not self.is_driver
        with nogil:
            CCoreWorkerProcess.GetCoreWorker().Exit(c_exit_type, detail, null_ptr)

    def get_current_task_name(self) -> str:
        """Return the current task name.

        If it is a normal task, it returns the task name from the main thread.
        If it is a threaded actor, it returns the task name for the current thread.
        If it is async actor, it returns the task name stored in contextVar for
        the current asyncio task.
        """
        # We can only obtain the correct task name within asyncio task
        # via async_task_name contextvar. We try this first.
        # It is needed because the core worker's GetCurrentTask API
        # doesn't have asyncio context, thus it cannot return the
        # correct task name.
        task_name = async_task_name.get()
        if task_name is None:
            # if it is not within asyncio context, fallback to TaskName
            # obtainable from core worker.
            task_name = CCoreWorkerProcess.GetCoreWorker().GetCurrentTaskName() \
                .decode("utf-8")
        return task_name

    def get_current_task_function_name(self) -> str:
        """Return the current task function.

        If it is a normal task, it returns the task function from the main thread.
        If it is a threaded actor, it returns the task function for the current thread.
        If it is async actor, it returns the task function stored in contextVar for
        the current asyncio task.
        """
        # We can only obtain the correct task function within asyncio task
        # via async_task_function_name contextvar. We try this first.
        # It is needed because the core Worker's GetCurrentTask API
        # doesn't have asyncio context, thus it cannot return the
        # correct task function.
        task_function_name = async_task_function_name.get()
        if task_function_name is None:
            # if it is not within asyncio context, fallback to TaskName
            # obtainable from core worker.
            task_function_name = CCoreWorkerProcess.GetCoreWorker() \
                .GetCurrentTaskFunctionName().decode("utf-8")
        return task_function_name

    def get_current_task_id(self) -> TaskID:
        """Return the current task ID.

        If it is a normal task, it returns the TaskID from the main thread.
        If it is a threaded actor, it returns the TaskID for the current thread.
        If it is async actor, it returns the TaskID stored in contextVar for
        the current asyncio task.
        """
        # We can only obtain the correct task ID within asyncio task
        # via async_task_id contextvar. We try this first.
        # It is needed because the core Worker's GetCurrentTaskId API
        # doesn't have asyncio context, thus it cannot return the
        # correct TaskID.
        task_id = async_task_id.get()
        if task_id is None:
            # if it is not within asyncio context, fallback to TaskID
            # obtainable from core worker.
            task_id = TaskID(
                CCoreWorkerProcess.GetCoreWorker().GetCurrentTaskId().Binary())
        return task_id

    def get_current_task_attempt_number(self):
        return CCoreWorkerProcess.GetCoreWorker().GetCurrentTaskAttemptNumber()

    def get_task_depth(self):
        return CCoreWorkerProcess.GetCoreWorker().GetTaskDepth()

    def get_current_job_id(self):
        return JobID(
            CCoreWorkerProcess.GetCoreWorker().GetCurrentJobId().Binary())

    def get_current_node_id(self):
        return NodeID(
            CCoreWorkerProcess.GetCoreWorker().GetCurrentNodeId().Binary())

    def get_actor_id(self):
        return ActorID(
            CCoreWorkerProcess.GetCoreWorker().GetActorId().Binary())

    def get_actor_name(self):
        return CCoreWorkerProcess.GetCoreWorker().GetActorName()

    def get_placement_group_id(self):
        return PlacementGroupID(
            CCoreWorkerProcess.GetCoreWorker()
            .GetCurrentPlacementGroupId().Binary())

    def get_worker_id(self):
        return WorkerID(
            CCoreWorkerProcess.GetCoreWorker().GetWorkerID().Binary())

    def should_capture_child_tasks_in_placement_group(self):
        return CCoreWorkerProcess.GetCoreWorker(
            ).ShouldCaptureChildTasksInPlacementGroup()

    def update_task_is_debugger_paused(self, TaskID task_id, is_debugger_paused):
        cdef:
            CTaskID c_task_id = task_id.native()

        return CCoreWorkerProcess.GetCoreWorker(
            ).UpdateTaskIsDebuggerPaused(c_task_id, is_debugger_paused)

    def set_webui_display(self, key, message):
        CCoreWorkerProcess.GetCoreWorker().SetWebuiDisplay(key, message)

    def set_actor_repr_name(self, repr_name):
        CCoreWorkerProcess.GetCoreWorker().SetActorReprName(repr_name)

    def get_objects(self, object_refs, int64_t timeout_ms=-1):
        cdef:
            c_vector[shared_ptr[CRayObject]] results
            c_vector[CObjectID] c_object_ids = ObjectRefsToVector(object_refs)
        with nogil:
            op_status = CCoreWorkerProcess.GetCoreWorker().Get(
                c_object_ids, timeout_ms, results)
        check_status(op_status)

        return RayObjectsToSerializedRayObjects(results)

    def get_if_local(self, object_refs):
        """Get objects from local plasma store directly
        without a fetch request to raylet."""
        cdef:
            c_vector[shared_ptr[CRayObject]] results
            c_vector[CObjectID] c_object_ids = ObjectRefsToVector(object_refs)
        with nogil:
            check_status(
                CCoreWorkerProcess.GetCoreWorker().GetIfLocal(
                    c_object_ids, &results))
        return RayObjectsToSerializedRayObjects(results)

    def object_exists(self, ObjectRef object_ref, memory_store_only=False):
        cdef:
            c_bool has_object
            c_bool is_in_plasma
            CObjectID c_object_id = object_ref.native()

        with nogil:
            check_status(CCoreWorkerProcess.GetCoreWorker().Contains(
                c_object_id, &has_object, &is_in_plasma))

        return has_object and (not memory_store_only or not is_in_plasma)

    cdef unique_ptr[CAddress] _convert_python_address(self, address=None):
        """ convert python address to `CAddress`, If not provided,
        return nullptr.

        Args:
            address: worker address.
        """
        cdef:
            unique_ptr[CAddress] c_address

        if address is not None:
            c_address = make_unique[CAddress]()
            dereference(c_address).ParseFromString(address)
        return move(c_address)

    def put_file_like_object(
            self, metadata, data_size, file_like, ObjectRef object_ref,
            owner_address):
        """Directly create a new Plasma Store object from a file like
        object. This avoids extra memory copy.

        Args:
            metadata (bytes): The metadata of the object.
            data_size (int): The size of the data buffer.
            file_like: A python file object that provides the `readinto`
                interface.
            object_ref: The new ObjectRef.
            owner_address: Owner address for this object ref.
        """
        cdef:
            CObjectID c_object_id = object_ref.native()
            shared_ptr[CBuffer] data_buf
            shared_ptr[CBuffer] metadata_buf
            unique_ptr[CAddress] c_owner_address = self._convert_python_address(
                    object_ref.owner_address())

        # TODO(suquark): This method does not support put objects to
        # in memory store currently.
        metadata_buf = string_to_buffer(metadata)

        status = CCoreWorkerProcess.GetCoreWorker().CreateExisting(
                    metadata_buf, data_size, object_ref.native(),
                    dereference(c_owner_address), &data_buf,
                    False)
        if not status.ok():
            logger.debug("Error putting restored object into plasma.")
            return
        if data_buf == NULL:
            logger.debug("Object already exists in 'put_file_like_object'.")
            return
        data = Buffer.make(data_buf)
        view = memoryview(data)
        index = 0
        while index < data_size:
            bytes_read = file_like.readinto(view[index:])
            index += bytes_read
        with nogil:
            # Using custom object refs is not supported because we
            # can't track their lifecycle, so we don't pin the object
            # in this case.
            check_status(
                CCoreWorkerProcess.GetCoreWorker().SealExisting(
                            c_object_id, pin_object=False,
                            generator_id=CObjectID.Nil(),
                            owner_address=c_owner_address))

    def experimental_channel_put_serialized(self, serialized_object,
                                            ObjectRef object_ref,
                                            num_readers,
                                            timeout_ms):
        cdef:
            CObjectID c_object_id = object_ref.native()
            shared_ptr[CBuffer] data
            unique_ptr[CAddress] null_owner_address
            uint64_t data_size = serialized_object.total_bytes
            int64_t c_num_readers = num_readers
            int64_t c_timeout_ms = timeout_ms

        metadata = string_to_buffer(serialized_object.metadata)
        with nogil:
            check_status(CCoreWorkerProcess.GetCoreWorker()
                         .ExperimentalChannelWriteAcquire(
                             c_object_id,
                             metadata,
                             data_size,
                             c_num_readers,
                             c_timeout_ms,
                             &data,
                             ))
        if data_size > 0:
            (<SerializedObject>serialized_object).write_to(
                Buffer.make(data))

        with nogil:
            check_status(CCoreWorkerProcess.GetCoreWorker()
                         .ExperimentalChannelWriteRelease(
                             c_object_id,
                             ))

    def experimental_channel_set_error(self, ObjectRef object_ref):
        cdef:
            CObjectID c_object_id = object_ref.native()
            CRayStatus status

        with nogil:
            status = (CCoreWorkerProcess.GetCoreWorker()
                      .ExperimentalChannelSetError(c_object_id))
        return status.ok()

    def experimental_channel_register_writer(self,
                                             ObjectRef writer_ref,
                                             remote_reader_ref_info):
        cdef:
            CObjectID c_writer_ref = writer_ref.native()
            c_vector[CNodeID] c_remote_reader_nodes
            c_vector[CReaderRefInfo] c_remote_reader_ref_info
            CReaderRefInfo c_reader_ref_info

        for node_id, reader_ref_info in remote_reader_ref_info.items():
            c_reader_ref_info = CReaderRefInfo()
            c_reader_ref_info.reader_ref_id = (
                <ObjectRef>reader_ref_info.reader_ref).native()
            c_reader_ref_info.owner_reader_actor_id = (
                <ActorID>reader_ref_info.ref_owner_actor_id).native()
            num_reader_actors = reader_ref_info.num_reader_actors
            assert num_reader_actors != 0
            c_reader_ref_info.num_reader_actors = num_reader_actors
            c_remote_reader_ref_info.push_back(c_reader_ref_info)
            c_remote_reader_nodes.push_back(CNodeID.FromHex(node_id))

        with nogil:
            CCoreWorkerProcess.GetCoreWorker().ExperimentalRegisterMutableObjectWriter(
                    c_writer_ref,
                    c_remote_reader_nodes,
            )
            check_status(
                    CCoreWorkerProcess.GetCoreWorker()
                    .ExperimentalRegisterMutableObjectReaderRemote(
                        c_writer_ref,
                        c_remote_reader_ref_info,
                    ))

    def experimental_channel_register_reader(self, ObjectRef object_ref):
        cdef:
            CObjectID c_object_id = object_ref.native()

        with nogil:
            check_status(
                CCoreWorkerProcess.GetCoreWorker()
                .ExperimentalRegisterMutableObjectReader(c_object_id))

    def put_object(
            self,
            serialized_object,
            *,
            c_bool pin_object,
            owner_address,
            c_bool inline_small_object,
            c_bool _is_experimental_channel,
            int tensor_transport_val=0
    ):
        """Create an object reference with the current worker as the owner.
        """
        created_object = self.put_serialized_object_and_increment_local_ref(
            serialized_object, pin_object, owner_address, inline_small_object, _is_experimental_channel, tensor_transport_val)
        if owner_address is None:
            owner_address = CCoreWorkerProcess.GetCoreWorker().GetRpcAddress().SerializeAsString()

        # skip_adding_local_ref is True because it's already added through the call to
        # put_serialized_object_and_increment_local_ref.
        return ObjectRef(
            created_object,
            owner_address,
            skip_adding_local_ref=True,
            tensor_transport_val=tensor_transport_val
        )

    def put_serialized_object_and_increment_local_ref(
            self,
            serialized_object,
            c_bool pin_object=True,
            owner_address=None,
            c_bool inline_small_object=True,
            c_bool _is_experimental_channel=False,
            int tensor_transport_val=0
            ):
        cdef:
            CObjectID c_object_id
            shared_ptr[CBuffer] data
            c_vector[CObjectReference] contained_object_refs
            shared_ptr[CBuffer] metadata = string_to_buffer(
                serialized_object.metadata)
            unique_ptr[CAddress] c_owner_address = self._convert_python_address(
                owner_address)
            c_vector[CObjectID] contained_object_ids = ObjectRefsToVector(
                serialized_object.contained_object_refs)
            size_t total_bytes = serialized_object.total_bytes

        c_tensor_transport_val = <CTensorTransport>tensor_transport_val
        with nogil:
            check_status(CCoreWorkerProcess.GetCoreWorker()
                .CreateOwnedAndIncrementLocalRef(
                    _is_experimental_channel,
                    metadata,
                    total_bytes,
                    contained_object_ids,
                    &c_object_id,
                    &data,
                    c_owner_address,
                    inline_small_object,
                    c_tensor_transport_val))

        if (data.get() == NULL):
            # Object already exists
            return c_object_id.Binary()

        logger.debug(
            f"Serialized object size of {c_object_id.Hex()} is {total_bytes} bytes")

        if total_bytes > 0:
            (<SerializedObject>serialized_object).write_to(
                Buffer.make(data))
        if self.is_local_mode:
            contained_object_refs = (
                    CCoreWorkerProcess.GetCoreWorker().
                    GetObjectRefs(contained_object_ids))
            if owner_address is not None:
                raise Exception(
                    "cannot put data into memory store directly"
                    " and assign owner at the same time")
            check_status(CCoreWorkerProcess.GetCoreWorker().Put(
                    CRayObject(data, metadata, contained_object_refs),
                    contained_object_ids, c_object_id))
        else:
            with nogil:
                check_status(
                    CCoreWorkerProcess.GetCoreWorker().SealOwned(
                                c_object_id,
                                pin_object,
                                move(c_owner_address)))
        return c_object_id.Binary()

    def wait(self,
             object_refs_or_generators,
             int num_returns,
             int64_t timeout_ms,
             c_bool fetch_local):
        cdef:
            c_vector[CObjectID] wait_ids
            c_vector[c_bool] results

        object_refs = []
        for ref_or_generator in object_refs_or_generators:
            if (not isinstance(ref_or_generator, ObjectRef)
                    and not isinstance(ref_or_generator, ObjectRefGenerator)):
                raise TypeError(
                    "wait() expected a list of ray.ObjectRef "
                    "or ObjectRefGenerator, "
                    f"got list containing {type(ref_or_generator)}"
                )

            if isinstance(ref_or_generator, ObjectRefGenerator):
                # Before calling wait,
                # get the next reference from a generator.
                object_refs.append(ref_or_generator._get_next_ref())
            else:
                object_refs.append(ref_or_generator)

        wait_ids = ObjectRefsToVector(object_refs)
        with nogil:
            op_status = CCoreWorkerProcess.GetCoreWorker().Wait(
                wait_ids, num_returns, timeout_ms, &results, fetch_local)
        check_status(op_status)

        assert len(results) == len(object_refs)

        ready, not_ready = [], []
        for i, object_ref_or_generator in enumerate(object_refs_or_generators):
            if results[i]:
                ready.append(object_ref_or_generator)
            else:
                not_ready.append(object_ref_or_generator)

        return ready, not_ready

    def free_objects(self, object_refs, c_bool local_only):
        cdef:
            c_vector[CObjectID] free_ids = ObjectRefsToVector(object_refs)

        with nogil:
            check_status(CCoreWorkerProcess.GetCoreWorker().
                         Delete(free_ids, local_only))

    def get_local_ongoing_lineage_reconstruction_tasks(self):
        cdef:
            unordered_map[CLineageReconstructionTask, uint64_t] tasks
            unordered_map[CLineageReconstructionTask, uint64_t].iterator it

        with nogil:
            tasks = (CCoreWorkerProcess.GetCoreWorker().
                     GetLocalOngoingLineageReconstructionTasks())

        result = []
        it = tasks.begin()
        while it != tasks.end():
            task = common_pb2.LineageReconstructionTask()
            task.ParseFromString(dereference(it).first.SerializeAsString())
            result.append((task, dereference(it).second))
            postincrement(it)

        return result

    def get_local_object_locations(self, object_refs):
        cdef:
            c_vector[optional[CObjectLocation]] results
            c_vector[CObjectID] lookup_ids = ObjectRefsToVector(object_refs)

        with nogil:
            check_status(
                CCoreWorkerProcess.GetCoreWorker().GetLocalObjectLocations(
                    lookup_ids, &results))

        object_locations = {}
        for i in range(results.size()):
            # core_worker will return a nullptr for objects that couldn't be
            # located
            if not results[i].has_value():
                continue
            else:
                object_locations[object_refs[i]] = \
                    CObjectLocationPtrToDict(&results[i].value())
        return object_locations

    def get_object_locations(self, object_refs, int64_t timeout_ms):
        cdef:
            c_vector[shared_ptr[CObjectLocation]] results
            c_vector[CObjectID] lookup_ids = ObjectRefsToVector(object_refs)

        with nogil:
            check_status(
                CCoreWorkerProcess.GetCoreWorker().GetLocationFromOwner(
                    lookup_ids, timeout_ms, &results))

        object_locations = {}
        for i in range(results.size()):
            # core_worker will return a nullptr for objects that couldn't be
            # located
            if not results[i].get():
                continue
            else:
                object_locations[object_refs[i]] = \
                    CObjectLocationPtrToDict(results[i].get())
        return object_locations

    def global_gc(self):
        with nogil:
            CCoreWorkerProcess.GetCoreWorker().TriggerGlobalGC()

    def log_plasma_usage(self):
        """Logs the current usage of the Plasma Store.
        Makes an unretriable blocking IPC to the Plasma Store.

        Raises an error if cannot connect to the Plasma Store. This should
        be fatal for the worker.
        """
        cdef:
            c_string result
        status = CCoreWorkerProcess.GetCoreWorker().GetPlasmaUsage(result)
        check_status(status)
        logger.warning("Plasma Store Usage:\n{}\n".format(
            result.decode("utf-8")))

    def get_memory_store_size(self):
        return CCoreWorkerProcess.GetCoreWorker().GetMemoryStoreSize()

    cdef python_label_match_expressions_to_c(
            self, python_expressions,
            CLabelMatchExpressions *c_expressions):
        cdef:
            CLabelMatchExpression* c_expression
            CLabelIn * c_label_in
            CLabelNotIn * c_label_not_in

        for expression in python_expressions:
            c_expression = c_expressions[0].add_expressions()
            c_expression.set_key(expression.key)
            if isinstance(expression.operator, In):
                c_label_in = c_expression.mutable_operator_()[0].mutable_label_in()
                for value in expression.operator.values:
                    c_label_in[0].add_values(value)
            elif isinstance(expression.operator, NotIn):
                c_label_not_in = \
                    c_expression.mutable_operator_()[0].mutable_label_not_in()
                for value in expression.operator.values:
                    c_label_not_in[0].add_values(value)
            elif isinstance(expression.operator, Exists):
                c_expression.mutable_operator_()[0].mutable_label_exists()
            elif isinstance(expression.operator, DoesNotExist):
                c_expression.mutable_operator_()[0].mutable_label_does_not_exist()

    cdef python_scheduling_strategy_to_c(
            self, python_scheduling_strategy,
            CSchedulingStrategy *c_scheduling_strategy):
        cdef:
            CPlacementGroupSchedulingStrategy \
                *c_placement_group_scheduling_strategy
            CNodeAffinitySchedulingStrategy *c_node_affinity_scheduling_strategy
            CNodeLabelSchedulingStrategy *c_node_label_scheduling_strategy
        assert python_scheduling_strategy is not None
        if python_scheduling_strategy == "DEFAULT":
            c_scheduling_strategy[0].mutable_default_scheduling_strategy()
        elif python_scheduling_strategy == "SPREAD":
            c_scheduling_strategy[0].mutable_spread_scheduling_strategy()
        elif isinstance(python_scheduling_strategy,
                        PlacementGroupSchedulingStrategy):
            c_placement_group_scheduling_strategy = \
                c_scheduling_strategy[0] \
                .mutable_placement_group_scheduling_strategy()
            c_placement_group_scheduling_strategy[0].set_placement_group_id(
                python_scheduling_strategy
                .placement_group.id.binary())
            c_placement_group_scheduling_strategy[0] \
                .set_placement_group_bundle_index(
                    python_scheduling_strategy.placement_group_bundle_index)
            c_placement_group_scheduling_strategy[0]\
                .set_placement_group_capture_child_tasks(
                    python_scheduling_strategy
                    .placement_group_capture_child_tasks)
        elif isinstance(python_scheduling_strategy,
                        NodeAffinitySchedulingStrategy):
            c_node_affinity_scheduling_strategy = \
                c_scheduling_strategy[0] \
                .mutable_node_affinity_scheduling_strategy()
            c_node_affinity_scheduling_strategy[0].set_node_id(
                NodeID.from_hex(python_scheduling_strategy.node_id).binary())
            c_node_affinity_scheduling_strategy[0].set_soft(
                python_scheduling_strategy.soft)
            c_node_affinity_scheduling_strategy[0].set_spill_on_unavailable(
                python_scheduling_strategy._spill_on_unavailable)
            c_node_affinity_scheduling_strategy[0].set_fail_on_unavailable(
                python_scheduling_strategy._fail_on_unavailable)
        elif isinstance(python_scheduling_strategy,
                        NodeLabelSchedulingStrategy):
            c_node_label_scheduling_strategy = \
                c_scheduling_strategy[0] \
                .mutable_node_label_scheduling_strategy()
            self.python_label_match_expressions_to_c(
                python_scheduling_strategy.hard,
                c_node_label_scheduling_strategy[0].mutable_hard())
            self.python_label_match_expressions_to_c(
                python_scheduling_strategy.soft,
                c_node_label_scheduling_strategy[0].mutable_soft())
        else:
            raise ValueError(
                f"Invalid scheduling_strategy value "
                f"{python_scheduling_strategy}. "
                f"Valid values are [\"DEFAULT\""
                f" | \"SPREAD\""
                f" | PlacementGroupSchedulingStrategy"
                f" | NodeAffinitySchedulingStrategy]")

    def submit_task(self,
                    Language language,
                    FunctionDescriptor function_descriptor,
                    args,
                    c_string name,
                    int num_returns,
                    resources,
                    int max_retries,
                    c_bool retry_exceptions,
                    retry_exception_allowlist,
                    scheduling_strategy,
                    c_string debugger_breakpoint,
                    c_string serialized_runtime_env_info,
                    int64_t generator_backpressure_num_objects,
                    c_bool enable_task_events,
                    labels,
                    label_selector):
        cdef:
            unordered_map[c_string, double] c_resources
            unordered_map[c_string, c_string] c_labels
            unordered_map[c_string, c_string] c_label_selector
            CRayFunction ray_function
            CTaskOptions task_options
            c_vector[unique_ptr[CTaskArg]] args_vector
            c_vector[CObjectReference] return_refs
            CSchedulingStrategy c_scheduling_strategy
            c_vector[CObjectID] incremented_put_arg_ids
            c_string serialized_retry_exception_allowlist
            CTaskID current_c_task_id
            TaskID current_task = self.get_current_task_id()
            c_string call_site

        self.python_scheduling_strategy_to_c(
            scheduling_strategy, &c_scheduling_strategy)

        serialized_retry_exception_allowlist = serialize_retry_exception_allowlist(
            retry_exception_allowlist,
            function_descriptor)

        if RayConfig.instance().record_task_actor_creation_sites():
            # TODO(ryw): unify with get_py_stack used by record_ref_creation_sites.
            call_site = ''.join(traceback.format_stack())

        with self.profile_event(b"submit_task"):
            prepare_resources(resources, &c_resources)
            prepare_labels(labels, &c_labels)
            prepare_label_selector(label_selector, &c_label_selector)
            ray_function = CRayFunction(
                language.lang, function_descriptor.descriptor)
            prepare_args_and_increment_put_refs(
                self, language, args, &args_vector, function_descriptor,
                &incremented_put_arg_ids)

            task_options = CTaskOptions(
                name, num_returns, c_resources,
                b"",
                generator_backpressure_num_objects,
                serialized_runtime_env_info,
                enable_task_events,
                c_labels,
                c_label_selector,
                # `tensor_transport` is currently only supported in Ray Actor tasks.
                # For Ray tasks, we always use `OBJECT_STORE`.
                TENSOR_TRANSPORT_OBJECT_STORE)

            current_c_task_id = current_task.native()

            with nogil:
                return_refs = CCoreWorkerProcess.GetCoreWorker().SubmitTask(
                    ray_function, args_vector, task_options,
                    max_retries, retry_exceptions,
                    c_scheduling_strategy,
                    debugger_breakpoint,
                    serialized_retry_exception_allowlist,
                    call_site,
                    current_c_task_id,
                )

            # These arguments were serialized and put into the local object
            # store during task submission. The backend increments their local
            # ref count initially to ensure that they remain in scope until we
            # add to their submitted task ref count. Now that the task has
            # been submitted, it's safe to remove the initial local ref.
            for put_arg_id in incremented_put_arg_ids:
                CCoreWorkerProcess.GetCoreWorker().RemoveLocalReference(
                    put_arg_id)

            # The initial local reference is already acquired internally when
            # adding the pending task.
            return VectorToObjectRefs(return_refs, skip_adding_local_ref=True)

    def create_actor(self,
                     Language language,
                     FunctionDescriptor function_descriptor,
                     args,
                     int64_t max_restarts,
                     int64_t max_task_retries,
                     resources,
                     placement_resources,
                     int32_t max_concurrency,
                     is_detached,
                     c_string name,
                     c_string ray_namespace,
                     c_bool is_asyncio,
                     c_string extension_data,
                     c_string serialized_runtime_env_info,
                     concurrency_groups_dict,
                     int32_t max_pending_calls,
                     scheduling_strategy,
                     c_bool enable_task_events,
                     labels,
                     label_selector,
                     c_bool allow_out_of_order_execution,
                     c_bool enable_tensor_transport,
                     ):
        cdef:
            CRayFunction ray_function
            c_vector[unique_ptr[CTaskArg]] args_vector
            c_vector[c_string] dynamic_worker_options
            unordered_map[c_string, double] c_resources
            unordered_map[c_string, double] c_placement_resources
            CActorID c_actor_id
            c_vector[CConcurrencyGroup] c_concurrency_groups
            CSchedulingStrategy c_scheduling_strategy
            c_vector[CObjectID] incremented_put_arg_ids
            optional[c_bool] is_detached_optional = nullopt
            unordered_map[c_string, c_string] c_labels
            unordered_map[c_string, c_string] c_label_selector
            c_string call_site

        self.python_scheduling_strategy_to_c(
            scheduling_strategy, &c_scheduling_strategy)

        if RayConfig.instance().record_task_actor_creation_sites():
            # TODO(ryw): unify with get_py_stack used by record_ref_creation_sites.
            call_site = ''.join(traceback.format_stack())

        with self.profile_event(b"submit_task"):
            prepare_resources(resources, &c_resources)
            prepare_resources(placement_resources, &c_placement_resources)
            prepare_labels(labels, &c_labels)
            prepare_label_selector(label_selector, &c_label_selector)
            ray_function = CRayFunction(
                language.lang, function_descriptor.descriptor)
            prepare_args_and_increment_put_refs(
                self, language, args, &args_vector, function_descriptor,
                &incremented_put_arg_ids)
            prepare_actor_concurrency_groups(
                concurrency_groups_dict, &c_concurrency_groups)

            if is_detached is not None:
                is_detached_optional = make_optional[c_bool](
                    True if is_detached else False)

            with nogil:
                status = CCoreWorkerProcess.GetCoreWorker().CreateActor(
                    ray_function, args_vector,
                    CActorCreationOptions(
                        max_restarts, max_task_retries, max_concurrency,
                        c_resources, c_placement_resources,
                        dynamic_worker_options, is_detached_optional, name,
                        ray_namespace,
                        is_asyncio,
                        c_scheduling_strategy,
                        serialized_runtime_env_info,
                        c_concurrency_groups,
                        allow_out_of_order_execution,
                        max_pending_calls,
                        enable_tensor_transport,
                        enable_task_events,
                        c_labels,
                        c_label_selector),
                    extension_data,
                    call_site,
                    &c_actor_id,
                )

            # These arguments were serialized and put into the local object
            # store during task submission. The backend increments their local
            # ref count initially to ensure that they remain in scope until we
            # add to their submitted task ref count. Now that the task has
            # been submitted, it's safe to remove the initial local ref.
            for put_arg_id in incremented_put_arg_ids:
                CCoreWorkerProcess.GetCoreWorker().RemoveLocalReference(
                    put_arg_id)

            check_status(status)

            return ActorID(c_actor_id.Binary())

    def create_placement_group(
                            self,
                            c_string name,
                            c_vector[unordered_map[c_string, double]] bundles,
                            c_string strategy,
                            c_bool is_detached,
                            soft_target_node_id,
                            c_vector[unordered_map[c_string, c_string]] bundle_label_selector):
        cdef:
            CPlacementGroupID c_placement_group_id
            CPlacementStrategy c_strategy
            CNodeID c_soft_target_node_id = CNodeID.Nil()

        if strategy == b"PACK":
            c_strategy = PLACEMENT_STRATEGY_PACK
        elif strategy == b"SPREAD":
            c_strategy = PLACEMENT_STRATEGY_SPREAD
        elif strategy == b"STRICT_PACK":
            c_strategy = PLACEMENT_STRATEGY_STRICT_PACK
        else:
            if strategy == b"STRICT_SPREAD":
                c_strategy = PLACEMENT_STRATEGY_STRICT_SPREAD
            else:
                raise TypeError(strategy)

        if soft_target_node_id is not None:
            c_soft_target_node_id = CNodeID.FromHex(soft_target_node_id)

        with nogil:
            check_status(
                        CCoreWorkerProcess.GetCoreWorker().
                        CreatePlacementGroup(
                            CPlacementGroupCreationOptions(
                                name,
                                c_strategy,
                                bundles,
                                is_detached,
                                c_soft_target_node_id,
                                bundle_label_selector),
                            &c_placement_group_id))

        return PlacementGroupID(c_placement_group_id.Binary())

    def remove_placement_group(self, PlacementGroupID placement_group_id):
        cdef:
            CPlacementGroupID c_placement_group_id = \
                placement_group_id.native()

        with nogil:
            check_status(
                CCoreWorkerProcess.GetCoreWorker().
                RemovePlacementGroup(c_placement_group_id))

    def wait_placement_group_ready(self,
                                   PlacementGroupID placement_group_id,
                                   int64_t timeout_seconds):
        cdef CRayStatus status
        cdef CPlacementGroupID cplacement_group_id = (
            CPlacementGroupID.FromBinary(placement_group_id.binary()))
        cdef int64_t ctimeout_seconds = timeout_seconds
        with nogil:
            status = CCoreWorkerProcess.GetCoreWorker() \
                .WaitPlacementGroupReady(cplacement_group_id, ctimeout_seconds)
            if status.IsNotFound():
                raise Exception("Placement group {} does not exist.".format(
                    placement_group_id))
        return status.ok()

    def submit_actor_task(self,
                          Language language,
                          ActorID actor_id,
                          FunctionDescriptor function_descriptor,
                          args,
                          c_string name,
                          int num_returns,
                          int max_retries,
                          c_bool retry_exceptions,
                          retry_exception_allowlist,
                          double num_method_cpus,
                          c_string concurrency_group_name,
                          int64_t generator_backpressure_num_objects,
                          c_bool enable_task_events,
                          int py_tensor_transport):

        cdef:
            CActorID c_actor_id = actor_id.native()
            unordered_map[c_string, double] c_resources
            CRayFunction ray_function
            c_vector[unique_ptr[CTaskArg]] args_vector
            c_vector[CObjectReference] return_refs
            c_vector[CObjectID] incremented_put_arg_ids
            CTaskID current_c_task_id = CTaskID.Nil()
            TaskID current_task = self.get_current_task_id()
            c_string serialized_retry_exception_allowlist
            c_string serialized_runtime_env = b"{}"
            unordered_map[c_string, c_string] c_labels
            unordered_map[c_string, c_string] c_label_selector
            c_string call_site
            CTensorTransport c_tensor_transport_val

        serialized_retry_exception_allowlist = serialize_retry_exception_allowlist(
            retry_exception_allowlist,
            function_descriptor)

        if RayConfig.instance().record_task_actor_creation_sites():
            call_site = ''.join(traceback.format_stack())

        c_tensor_transport_val = <CTensorTransport>py_tensor_transport

        with self.profile_event(b"submit_task"):
            if num_method_cpus > 0:
                c_resources[b"CPU"] = num_method_cpus
            ray_function = CRayFunction(
                language.lang, function_descriptor.descriptor)
            prepare_args_and_increment_put_refs(
                self, language, args, &args_vector, function_descriptor,
                &incremented_put_arg_ids)

            current_c_task_id = current_task.native()

            with nogil:
                status = CCoreWorkerProcess.GetCoreWorker().SubmitActorTask(
                    c_actor_id,
                    ray_function,
                    args_vector,
                    CTaskOptions(
                        name,
                        num_returns,
                        c_resources,
                        concurrency_group_name,
                        generator_backpressure_num_objects,
                        serialized_runtime_env,
                        enable_task_events,
                        c_labels,
                        c_label_selector,
                        c_tensor_transport_val),
                    max_retries,
                    retry_exceptions,
                    serialized_retry_exception_allowlist,
                    call_site,
                    return_refs,
                    current_c_task_id,
                )

            # These arguments were serialized and put into the local object
            # store during task submission. The backend increments their local
            # ref count initially to ensure that they remain in scope until we
            # add to their submitted task ref count. Now that the task has
            # been submitted, it's safe to remove the initial local ref.
            for put_arg_id in incremented_put_arg_ids:
                CCoreWorkerProcess.GetCoreWorker().RemoveLocalReference(
                    put_arg_id)

            if status.ok():
                # The initial local reference is already acquired internally
                # when adding the pending task.
                return VectorToObjectRefs(return_refs,
                                          skip_adding_local_ref=True)
            else:
                if status.IsOutOfResource():
                    actor = self.get_actor_handle(actor_id)
                    actor_handle = (CCoreWorkerProcess.GetCoreWorker()
                                    .GetActorHandle(c_actor_id))
                    raise PendingCallsLimitExceeded(
                        f"The task {function_descriptor.function_name} could not be "
                        f"submitted to {repr(actor)} because more than"
                        f" {(dereference(actor_handle).MaxPendingCalls())}"
                        " tasks are queued on the actor. This limit can be adjusted"
                        " with the `max_pending_calls` actor option.")
                else:
                    raise Exception(f"Failed to submit task to actor {actor_id} "
                                    f"due to {status.message()}")

    def kill_actor(self, ActorID actor_id, c_bool no_restart):
        cdef:
            CActorID c_actor_id = actor_id.native()

        with nogil:
            check_status(CCoreWorkerProcess.GetCoreWorker().KillActor(
                  c_actor_id, True, no_restart))

    def cancel_task(self, ObjectRef object_ref, c_bool force_kill,
                    c_bool recursive):
        cdef:
            CObjectID c_object_id = object_ref.native()
            CRayStatus status = CRayStatus.OK()

        with nogil:
            status = CCoreWorkerProcess.GetCoreWorker().CancelTask(
                                            c_object_id, force_kill, recursive)

        if status.IsInvalidArgument():
            raise ValueError(status.message().decode())

        if not status.ok():
            raise TypeError(status.message().decode())

    def resource_ids(self):
        cdef:
            ResourceMappingType resource_mapping = (
                CCoreWorkerProcess.GetCoreWorker().GetResourceIDs())
            unordered_map[
                c_string, c_vector[pair[int64_t, double]]
            ].iterator iterator = resource_mapping.begin()
            c_vector[pair[int64_t, double]] c_value

        resources_dict = {}
        while iterator != resource_mapping.end():
            key = decode(dereference(iterator).first)
            c_value = dereference(iterator).second
            ids_and_fractions = []
            for i in range(c_value.size()):
                ids_and_fractions.append(
                    (c_value[i].first, c_value[i].second))
            resources_dict[key] = ids_and_fractions
            postincrement(iterator)

        return resources_dict

    def profile_event(self, c_string event_type, object extra_data=None):
        if RayConfig.instance().enable_timeline():
            return ProfileEvent.make(
                CCoreWorkerProcess.GetCoreWorker().CreateProfileEvent(
                    event_type), extra_data)
        else:
            return EmptyProfileEvent()

    def remove_actor_handle_reference(self, ActorID actor_id):
        cdef:
            CActorID c_actor_id = actor_id.native()
        CCoreWorkerProcess.GetCoreWorker().RemoveActorHandleReference(
            c_actor_id)

    def get_local_actor_state(self, ActorID actor_id):
        cdef:
            CActorID c_actor_id = actor_id.native()
            optional[int] state = nullopt
        state = CCoreWorkerProcess.GetCoreWorker().GetLocalActorState(c_actor_id)
        if state.has_value():
            return state.value()
        else:
            return None

    cdef make_actor_handle(self, ActorHandleSharedPtr c_actor_handle,
                           c_bool weak_ref):
        worker = ray._private.worker.global_worker
        worker.check_connected()
        manager = worker.function_actor_manager

        actor_id = ActorID(dereference(c_actor_handle).GetActorID().Binary())
        job_id = JobID(dereference(c_actor_handle).CreationJobID().Binary())
        language = Language.from_native(
            dereference(c_actor_handle).ActorLanguage())
        actor_creation_function_descriptor = CFunctionDescriptorToPython(
            dereference(c_actor_handle).ActorCreationTaskFunctionDescriptor())
        max_task_retries = dereference(c_actor_handle).MaxTaskRetries()
        enable_task_events = dereference(c_actor_handle).EnableTaskEvents()
        allow_out_of_order_execution = dereference(c_actor_handle).AllowOutOfOrderExecution()
        enable_tensor_transport = dereference(c_actor_handle).EnableTensorTransport()
        if language == Language.PYTHON:
            assert isinstance(actor_creation_function_descriptor,
                              PythonFunctionDescriptor)
            # Load actor_method_cpu from actor handle's extension data.
            extension_data = <str>dereference(c_actor_handle).ExtensionData()
            if extension_data:
                actor_method_cpu = int(extension_data)
            else:
                actor_method_cpu = 0  # Actor is created by non Python worker.
            actor_class = manager.load_actor_class(
                job_id, actor_creation_function_descriptor)
            method_meta = ray.actor._ActorClassMethodMetadata.create(
                actor_class, actor_creation_function_descriptor)
            return ray.actor.ActorHandle(language, actor_id, max_task_retries,
                                         enable_task_events,
                                         method_meta.method_is_generator,
                                         method_meta.decorators,
                                         method_meta.signatures,
                                         method_meta.num_returns,
                                         method_meta.max_task_retries,
                                         method_meta.retry_exceptions,
                                         method_meta.generator_backpressure_num_objects, # noqa
                                         method_meta.enable_task_events,
                                         enable_tensor_transport,
                                         method_meta.method_name_to_tensor_transport,
                                         actor_method_cpu,
                                         actor_creation_function_descriptor,
                                         worker.current_cluster_and_job,
                                         weak_ref=weak_ref,
                                         allow_out_of_order_execution=allow_out_of_order_execution)
        else:
            return ray.actor.ActorHandle(language, actor_id,
                                         0,   # max_task_retries,
                                         True,  # enable_task_events
                                         {},  # method is_generator
                                         {},  # method decorators
                                         {},  # method signatures
                                         {},  # method num_returns
                                         {},  # method max_task_retries
                                         {},  # method retry_exceptions
                                         {},  # generator_backpressure_num_objects
                                         {},  # enable_task_events
                                         False,  # enable_tensor_transport
                                         None,  # method_name_to_tensor_transport
                                         0,  # actor method cpu
                                         actor_creation_function_descriptor,
                                         worker.current_cluster_and_job,
                                         weak_ref=weak_ref,
                                         allow_out_of_order_execution=allow_out_of_order_execution,
                                         )

    def deserialize_and_register_actor_handle(self, const c_string &bytes,
                                              ObjectRef
                                              outer_object_ref,
                                              c_bool weak_ref):
        cdef:
            CObjectID c_outer_object_id = (outer_object_ref.native() if
                                           outer_object_ref else
                                           CObjectID.Nil())
        c_actor_id = (CCoreWorkerProcess
                      .GetCoreWorker()
                      .DeserializeAndRegisterActorHandle(
                          bytes, c_outer_object_id,
                          add_local_ref=not weak_ref))
        return self.make_actor_handle(
            CCoreWorkerProcess.GetCoreWorker().GetActorHandle(c_actor_id),
            weak_ref)

    def get_named_actor_handle(self, const c_string &name,
                               const c_string &ray_namespace):
        cdef:
            pair[ActorHandleSharedPtr, CRayStatus] named_actor_handle_pair

        # We need it because GetNamedActorHandle needs
        # to call a method that holds the gil.
        with nogil:
            named_actor_handle_pair = (
                CCoreWorkerProcess.GetCoreWorker().GetNamedActorHandle(
                    name, ray_namespace))
        check_status(named_actor_handle_pair.second)

        return self.make_actor_handle(named_actor_handle_pair.first,
                                      weak_ref=True)

    def get_actor_handle(self, ActorID actor_id):
        cdef:
            CActorID c_actor_id = actor_id.native()
        return self.make_actor_handle(
            CCoreWorkerProcess.GetCoreWorker().GetActorHandle(c_actor_id),
            weak_ref=True)

    def list_named_actors(self, c_bool all_namespaces):
        """Returns (namespace, name) for named actors in the system.

        If all_namespaces is True, returns all actors in all namespaces,
        else returns only the actors in the current namespace.
        """
        cdef:
            pair[c_vector[pair[c_string, c_string]], CRayStatus] result_pair

        with nogil:
            result_pair = CCoreWorkerProcess.GetCoreWorker().ListNamedActors(
                all_namespaces)
        check_status(result_pair.second)
        return [
            (namespace.decode("utf-8"),
             name.decode("utf-8")) for namespace, name in result_pair.first]

    def serialize_actor_handle(self, ActorID actor_id):
        cdef:
            c_string output
            CObjectID c_actor_handle_id
        check_status(CCoreWorkerProcess.GetCoreWorker().SerializeActorHandle(
            actor_id.native(), &output, &c_actor_handle_id))
        return output, ObjectRef(c_actor_handle_id.Binary())

    def add_object_ref_reference(self, ObjectRef object_ref):
        # Note: faster to not release GIL for short-running op.
        CCoreWorkerProcess.GetCoreWorker().AddLocalReference(
            object_ref.native())

    def remove_object_ref_reference(self, ObjectRef object_ref):
        cdef:
            CObjectID c_object_id = object_ref.native()
        # We need to release the gil since object destruction may call the
        # unhandled exception handler.
        with nogil:
            CCoreWorkerProcess.GetCoreWorker().RemoveLocalReference(
                c_object_id)

    def get_owner_address(self, ObjectRef object_ref):
        cdef:
            CObjectID c_object_id = object_ref.native()
            CAddress c_owner_address
        op_status = CCoreWorkerProcess.GetCoreWorker().GetOwnerAddress(
                c_object_id, &c_owner_address)
        check_status(op_status)
        return c_owner_address.SerializeAsString()

    def serialize_object_ref(self, ObjectRef object_ref):
        cdef:
            CObjectID c_object_id = object_ref.native()
            CAddress c_owner_address = CAddress()
            c_string serialized_object_status
        op_status = CCoreWorkerProcess.GetCoreWorker().GetOwnershipInfo(
                c_object_id, &c_owner_address, &serialized_object_status)
        check_status(op_status)
        return (object_ref,
                c_owner_address.SerializeAsString(),
                serialized_object_status)

    def deserialize_and_register_object_ref(
            self, const c_string &object_ref_binary,
            ObjectRef outer_object_ref,
            const c_string &serialized_owner_address,
            const c_string &serialized_object_status,
    ):
        cdef:
            CObjectID c_object_id = CObjectID.FromBinary(object_ref_binary)
            CObjectID c_outer_object_id = (outer_object_ref.native() if
                                           outer_object_ref else
                                           CObjectID.Nil())
            CAddress c_owner_address = CAddress()

        c_owner_address.ParseFromString(serialized_owner_address)
        (CCoreWorkerProcess.GetCoreWorker()
            .RegisterOwnershipInfoAndResolveFuture(
                c_object_id,
                c_outer_object_id,
                c_owner_address,
                serialized_object_status))

    cdef store_task_output(self, serialized_object, const CObjectID &return_id,
                           const CObjectID &generator_id,
                           size_t data_size, shared_ptr[CBuffer] &metadata,
                           const c_vector[CObjectID] &contained_id,
                           const CAddress &caller_address,
                           int64_t *task_output_inlined_bytes,
                           shared_ptr[CRayObject] *return_ptr):
        """Store a task return value in plasma or as an inlined object."""
        with nogil:
            # For objects that can't be inlined, return_ptr will only be set if
            # the object doesn't already exist in plasma.
            check_status(
                CCoreWorkerProcess.GetCoreWorker().AllocateReturnObject(
                    return_id, data_size, metadata, contained_id, caller_address,
                    task_output_inlined_bytes, return_ptr))

        if return_ptr.get() != NULL:
            if return_ptr.get().HasData():
                (<SerializedObject>serialized_object).write_to(
                    Buffer.make(return_ptr.get().GetData()))
            if self.is_local_mode:
                check_status(
                    CCoreWorkerProcess.GetCoreWorker().Put(
                        CRayObject(return_ptr.get().GetData(),
                                   return_ptr.get().GetMetadata(),
                                   c_vector[CObjectReference]()),
                        c_vector[CObjectID](), return_id))
            else:
                with nogil:
                    check_status(
                        CCoreWorkerProcess.GetCoreWorker().SealReturnObject(
                            return_id, return_ptr[0], generator_id, caller_address))

            from ray.util.insight import record_object_return_put
            record_object_return_put(return_id.Hex().decode(), data_size)
            return True
        else:
            with nogil:
                # Pins the object, succeeds if the object exists in plasma and is
                # sealed.
                success = (
                    CCoreWorkerProcess.GetCoreWorker().PinExistingReturnObject(
                        return_id, return_ptr, generator_id, caller_address))
            from ray.util.insight import record_object_return_put
            record_object_return_put(return_id.Hex().decode(), data_size)
            return success

    cdef store_task_outputs(self,
                            worker, outputs,
                            const CAddress &caller_address,
                            c_vector[c_pair[CObjectID, shared_ptr[CRayObject]]]
                            *returns,
                            ref_generator_id=None,
                            CTensorTransport c_tensor_transport=TENSOR_TRANSPORT_OBJECT_STORE):
        cdef:
            CObjectID return_id
            size_t data_size
            shared_ptr[CBuffer] metadata
            c_vector[CObjectID] contained_id
            int64_t task_output_inlined_bytes
            int64_t num_returns = -1
            CObjectID c_ref_generator_id = CObjectID.Nil()
            shared_ptr[CRayObject] *return_ptr

        if ref_generator_id:
            c_ref_generator_id = CObjectID.FromBinary(ref_generator_id)

        num_outputs_stored = 0
        if not c_ref_generator_id.IsNil():
            # The task specified a dynamic number of return values. Determine
            # the expected number of return values.
            if returns[0].size() > 0:
                # We are re-executing the task. We should return the same
                # number of objects as before.
                num_returns = returns[0].size()
            else:
                # This is the first execution of the task, so we don't know how
                # many return objects it should have yet.
                # NOTE(swang): returns could also be empty if the task returned
                # an empty generator and was re-executed. However, this should
                # not happen because we never reconstruct empty
                # DynamicObjectRefGenerators (since these aren't stored in plasma).
                num_returns = -1
        else:
            # The task specified how many return values it should have.
            num_returns = returns[0].size()

        if num_returns == 0:
            if outputs is not None and len(outputs) > 0:
                # Warn if num_returns=0 but the task returns a non-None value (likely unintended).
                task_name = self.get_current_task_name()
                obj_value = repr(outputs)
                warnings.warn(
                    f"Task '{task_name}' has num_returns=0 but returned a non-None value '{obj_value}'. "
                    "The return value will be ignored.",
                    NumReturnsWarning,
                    stacklevel=2
                )

            return num_outputs_stored

        task_output_inlined_bytes = 0
        i = -1
        for i, output in enumerate(outputs):
            if num_returns >= 0 and i >= num_returns:
                raise ValueError(
                    "Task returned more than num_returns={} objects.".format(
                        num_returns))
            # TODO(sang): Remove it when the streaming generator is
            # enabled by default.
            while i >= returns[0].size():
                return_id = (CCoreWorkerProcess.GetCoreWorker()
                             .AllocateDynamicReturnId(
                                caller_address, CTaskID.Nil(), NULL_PUT_INDEX))
                returns[0].push_back(
                        c_pair[CObjectID, shared_ptr[CRayObject]](
                            return_id, shared_ptr[CRayObject]()))
            assert i < returns[0].size()
            return_id = returns[0][i].first
            if returns[0][i].second == nullptr:
                returns[0][i].second = shared_ptr[CRayObject]()
            return_ptr = &returns[0][i].second

            # Skip return values that we already created.  This can occur if
            # there were multiple return values, and we initially errored while
            # trying to create one of them.
            if (return_ptr.get() != NULL and return_ptr.get().GetData().get()
                    != NULL):
                continue

            context = worker.get_serialization_context()

            # TODO(kevin85421): We should consider unifying both serialization logic in the future
            # when GPU objects are more stable. We currently separate the logic to ensure
            # GPU object-related logic does not affect the normal object serialization logic.
            if <int>c_tensor_transport != <int>TENSOR_TRANSPORT_OBJECT_STORE:
                # `output` contains tensors. We need to retrieve these tensors from `output`
                # and store them in the GPUObjectManager.
                serialized_object, tensors = context.serialize_gpu_objects(output)
                context.store_gpu_objects(return_id.Hex().decode("ascii"), tensors)

            else:
                serialized_object = context.serialize(output)
            data_size = serialized_object.total_bytes
            metadata_str = serialized_object.metadata
            if ray._private.worker.global_worker.debugger_get_breakpoint:
                breakpoint = (
                    ray._private.worker.global_worker.debugger_get_breakpoint)
                metadata_str += (
                    b"," + ray_constants.OBJECT_METADATA_DEBUG_PREFIX +
                    breakpoint.encode())
                # Reset debugging context of this worker.
                ray._private.worker.global_worker.debugger_get_breakpoint = b""
            metadata = string_to_buffer(metadata_str)
            contained_id = ObjectRefsToVector(
                serialized_object.contained_object_refs)

            # It's possible for store_task_output to fail when the object already
            # exists, but we fail to pin it. We can fail to pin the object if
            # 1. it exists but isn't sealed yet because it's being written to by
            #    another worker. We'll keep looping until it's sealed.
            # 2. it existed during the allocation attempt but was evicted before
            #    the pin attempt. We'll allocate and write the second time.
            base_backoff_s = 1
            attempt = 1
            max_attempts = 6 # 6 attempts =~ 60 seconds of total backoff time
            while not self.store_task_output(
                    serialized_object,
                    return_id,
                    c_ref_generator_id,
                    data_size,
                    metadata,
                    contained_id,
                    caller_address,
                    &task_output_inlined_bytes,
                    return_ptr):
                if (attempt > max_attempts):
                    raise RaySystemError(
                        "Failed to store task output with object id {} after {} attempts.".format(
                            return_id.Hex().decode("ascii"),
                            max_attempts))
                time.sleep(base_backoff_s * (2 ** (attempt-1)))
                attempt += 1
                continue

            num_outputs_stored += 1

        i += 1
        if i < num_returns:
            raise ValueError(
                    "Task returned {} objects, but num_returns={}.".format(
                        i, num_returns))

        return num_outputs_stored

    cdef c_function_descriptors_to_python(
            self,
            const c_vector[CFunctionDescriptor] &c_function_descriptors):

        ret = []
        for i in range(c_function_descriptors.size()):
            ret.append(CFunctionDescriptorToPython(c_function_descriptors[i]))
        return ret

    cdef initialize_eventloops_for_actor_concurrency_group(
            self,
            const c_vector[CConcurrencyGroup] &c_defined_concurrency_groups):

        cdef:
            CConcurrencyGroup c_concurrency_group
            c_vector[CFunctionDescriptor] c_function_descriptors

        self.cgname_to_eventloop_dict = {}
        self.fd_to_cgname_dict = {}

        self.eventloop_for_default_cg = get_new_event_loop()
        self.thread_for_default_cg = threading.Thread(
            target=lambda: self.eventloop_for_default_cg.run_forever(),
            name="AsyncIO Thread: default"
            )
        self.thread_for_default_cg.start()

        for i in range(c_defined_concurrency_groups.size()):
            c_concurrency_group = c_defined_concurrency_groups[i]
            cg_name = c_concurrency_group.GetName().decode("ascii")
            function_descriptors = self.c_function_descriptors_to_python(
                c_concurrency_group.GetFunctionDescriptors())

            async_eventloop = get_new_event_loop()
            async_thread = threading.Thread(
                target=lambda: async_eventloop.run_forever(),
                name="AsyncIO Thread: {}".format(cg_name)
            )
            async_thread.start()

            self.cgname_to_eventloop_dict[cg_name] = {
                "eventloop": async_eventloop,
                "thread": async_thread,
            }

            for fd in function_descriptors:
                self.fd_to_cgname_dict[fd] = cg_name

    def get_event_loop_executor(self) -> concurrent.futures.ThreadPoolExecutor:
        if self.event_loop_executor is None:
            # NOTE: We're deliberately allocating thread-pool executor with
            #       a single thread, provided that many of its use-cases are
            #       not thread-safe yet (for ex, reporting streaming generator output)
            self.event_loop_executor = concurrent.futures.ThreadPoolExecutor(max_workers=1)
        return self.event_loop_executor

    def reset_event_loop_executor(self, executor: concurrent.futures.ThreadPoolExecutor):
        self.event_loop_executor = executor

    def get_event_loop(self, function_descriptor, specified_cgname):
        # __init__ will be invoked in default eventloop
        if function_descriptor.function_name == "__init__":
            return self.eventloop_for_default_cg, self.thread_for_default_cg

        if specified_cgname is not None:
            if specified_cgname in self.cgname_to_eventloop_dict:
                this_group = self.cgname_to_eventloop_dict[specified_cgname]
                return (this_group["eventloop"], this_group["thread"])

        if function_descriptor in self.fd_to_cgname_dict:
            curr_cgname = self.fd_to_cgname_dict[function_descriptor]
            if curr_cgname in self.cgname_to_eventloop_dict:
                return (
                    self.cgname_to_eventloop_dict[curr_cgname]["eventloop"],
                    self.cgname_to_eventloop_dict[curr_cgname]["thread"])
            else:
                raise ValueError(
                    "The function {} is defined to be executed "
                    "in the concurrency group {} . But there is no this group."
                    .format(function_descriptor, curr_cgname))

        return self.eventloop_for_default_cg, self.thread_for_default_cg

    def run_async_func_or_coro_in_event_loop(
          self,
          func_or_coro: Union[Callable[[Any, Any], Awaitable[Any]], Awaitable],
          function_descriptor: FunctionDescriptor,
          specified_cgname: str,
          *,
          task_id: Optional[TaskID] = None,
          task_name: Optional[str] = None,
          func_args: Optional[Tuple] = None,
          func_kwargs: Optional[Dict] = None,
    ):
        """Run the async function or coroutine to the event loop.

        The event loop is running in a separate thread.

        Args:
            func_or_coro: Async function (not a generator) or awaitable objects.
            function_descriptor: The function descriptor.
            specified_cgname: The name of a concurrent group.
            task_id: The task ID to track the future. If None is provided
                the future is not tracked with a task ID.
                (e.g., When we deserialize the arguments, we don't want to
                track the task_id -> future mapping).
            func_args: The arguments for the async function.
            func_kwargs: The keyword arguments for the async function.

        NOTE: func_args and func_kwargs are intentionally passed as a tuple/dict and
        not unpacked to avoid collisions between system arguments and user-provided
        arguments. See https://github.com/ray-project/ray/issues/41272.
        """
        cdef:
            CFiberEvent event

        if func_args is None:
            func_args = tuple()
        if func_kwargs is None:
            func_kwargs = dict()

        # Increase recursion limit if necessary. In asyncio mode,
        # we have many parallel callstacks (represented in fibers)
        # that's suspended for execution. Python interpreter will
        # mistakenly count each callstack towards recusion limit.
        # We don't need to worry about stackoverflow here because
        # the max number of callstacks is limited in direct actor
        # transport with max_concurrency flag.
        increase_recursion_limit()

        eventloop, async_thread = self.get_event_loop(
            function_descriptor, specified_cgname)

        async def async_func():
            try:
                if task_id:
                    async_task_id.set(task_id)
                if task_name is not None:
                    async_task_name.set(task_name)
                async_task_function_name.set(function_descriptor.repr)

                if inspect.isawaitable(func_or_coro):
                    coroutine = func_or_coro
                else:
                    coroutine = func_or_coro(*func_args, **func_kwargs)

                return await coroutine
            finally:
                event.Notify()

        future = asyncio.run_coroutine_threadsafe(async_func(), eventloop)
        if task_id:
            with self._task_id_to_future_lock:
                self._task_id_to_future[task_id] = future

        with nogil:
            (CCoreWorkerProcess.GetCoreWorker()
                .YieldCurrentFiber(event))
        try:
            result = future.result()
        except concurrent.futures.CancelledError:
            raise TaskCancelledError(task_id)
        finally:
            if task_id:
                with self._task_id_to_future_lock:
                    self._task_id_to_future.pop(task_id)
        return result

    def stop_and_join_asyncio_threads_if_exist(self):
        event_loops = []
        threads = []
        if self.event_loop_executor:
            self.event_loop_executor.shutdown(
                wait=True, cancel_futures=True)
        if self.eventloop_for_default_cg is not None:
            event_loops.append(self.eventloop_for_default_cg)
        if self.thread_for_default_cg is not None:
            threads.append(self.thread_for_default_cg)
        if self.cgname_to_eventloop_dict:
            for event_loop_and_thread in self.cgname_to_eventloop_dict.values():
                event_loops.append(event_loop_and_thread["eventloop"])
                threads.append(event_loop_and_thread["thread"])
        for event_loop in event_loops:
            event_loop.call_soon_threadsafe(
                event_loop.stop)
        for thread in threads:
            thread.join()

    def current_actor_is_asyncio(self):
        return (CCoreWorkerProcess.GetCoreWorker().GetWorkerContext()
                .CurrentActorIsAsync())

    def set_current_actor_should_exit(self):
        return (CCoreWorkerProcess.GetCoreWorker().GetWorkerContext()
                .SetCurrentActorShouldExit())

    def get_current_actor_should_exit(self):
        return (CCoreWorkerProcess.GetCoreWorker().GetWorkerContext()
                .GetCurrentActorShouldExit())

    def current_actor_max_concurrency(self):
        return (CCoreWorkerProcess.GetCoreWorker().GetWorkerContext()
                .CurrentActorMaxConcurrency())

    def get_current_root_detached_actor_id(self) -> ActorID:
        # This is only used in test
        return ActorID(CCoreWorkerProcess.GetCoreWorker().GetWorkerContext()
                       .GetRootDetachedActorID().Binary())

    def get_future_for_running_task(self, task_id: Optional[TaskID]) -> Optional[concurrent.futures.Future]:
        """Get the future corresponding to a running task (or None).

        The underyling asyncio task might be queued, running, or completed.
        """
        with self._task_id_to_future_lock:
            return self._task_id_to_future.get(task_id)

    def get_current_runtime_env(self) -> str:
        # This should never change, so we can safely cache it to avoid ser/de
        if self.current_runtime_env is None:
            if self.is_driver:
                job_config = self.get_job_config()
                serialized_env = job_config.runtime_env_info \
                                           .serialized_runtime_env
            else:
                serialized_env = CCoreWorkerProcess.GetCoreWorker() \
                        .GetWorkerContext().GetCurrentSerializedRuntimeEnv() \
                        .decode("utf-8")

            self.current_runtime_env = serialized_env

        return self.current_runtime_env

    def trigger_gc(self):
        self._gc_thread.trigger_gc()

    def get_pending_children_task_ids(self, parent_task_id: TaskID):
        cdef:
            CTaskID c_parent_task_id = parent_task_id.native()
            c_vector[CTaskID] ret
            c_vector[CTaskID].iterator it

        result = []

        with nogil:
            ret = CCoreWorkerProcess.GetCoreWorker().GetPendingChildrenTasks(
                c_parent_task_id)

        it = ret.begin()
        while it != ret.end():
            result.append(TaskID(dereference(it).Binary()))
            postincrement(it)

        return result

    def get_all_reference_counts(self):
        cdef:
            unordered_map[CObjectID, pair[size_t, size_t]] c_ref_counts
            unordered_map[CObjectID, pair[size_t, size_t]].iterator it

        c_ref_counts = (
            CCoreWorkerProcess.GetCoreWorker().GetAllReferenceCounts())
        it = c_ref_counts.begin()

        ref_counts = {}
        while it != c_ref_counts.end():
            object_ref = dereference(it).first.Hex()
            ref_counts[object_ref] = {
                "local": dereference(it).second.first,
                "submitted": dereference(it).second.second}
            postincrement(it)

        return ref_counts

    def set_get_async_callback(self, ObjectRef object_ref, user_callback: Callable):
        # NOTE: we need to manually increment the Python reference count to avoid the
        # callback object being garbage collected before it's called by the core worker.
        # This means we *must* guarantee that the ref is manually decremented to avoid
        # a leak.
        cpython.Py_INCREF(user_callback)
        CCoreWorkerProcess.GetCoreWorker().GetAsync(
            object_ref.native(),
            async_callback,
            <void*>user_callback
        )

    def push_error(self, JobID job_id, error_type, error_message,
                   double timestamp):
        check_status(CCoreWorkerProcess.GetCoreWorker().PushError(
            job_id.native(), error_type.encode("utf-8"),
            error_message.encode("utf-8"), timestamp))

    def get_job_config(self):
        cdef CJobConfig c_job_config
        # We can cache the deserialized job config object here because
        # the job config will not change after a job is submitted.
        if self.job_config is None:
            c_job_config = CCoreWorkerProcess.GetCoreWorker().GetJobConfig()
            self.job_config = common_pb2.JobConfig()
            self.job_config.ParseFromString(c_job_config.SerializeAsString())
        return self.job_config

    def get_local_memory_store_bytes_used(self):
        cdef:
            int64_t num_bytes_used

        with nogil:
            num_bytes_used = (
                    CCoreWorkerProcess.GetCoreWorker().GetLocalMemoryStoreBytesUsed())
        return num_bytes_used

    def record_task_log_start(
            self, task_id: TaskID, int attempt_number,
            stdout_path, stderr_path,
            int64_t out_start_offset, int64_t err_start_offset):
        cdef:
            CTaskID c_task_id = task_id.native()
            c_string c_stdout_path = stdout_path.encode("utf-8")
            c_string c_stderr_path = stderr_path.encode("utf-8")

        with nogil:
            CCoreWorkerProcess.GetCoreWorker() \
                .RecordTaskLogStart(c_task_id, attempt_number,
                                    c_stdout_path, c_stderr_path,
                                    out_start_offset, err_start_offset)

    def record_task_log_end(
            self, task_id: TaskID, int attempt_number,
            int64_t out_end_offset, int64_t err_end_offset):
        cdef:
            CTaskID c_task_id = task_id.native()

        with nogil:
            CCoreWorkerProcess.GetCoreWorker() \
                .RecordTaskLogEnd(c_task_id, attempt_number,
                                  out_end_offset, err_end_offset)

    cdef CObjectID allocate_dynamic_return_id_for_generator(
            self,
            const CAddress &owner_address,
            const CTaskID &task_id,
            return_size,
            generator_index,
            is_async_actor):
        """Allocate a dynamic return ID for a generator task.

        NOTE: When is_async_actor is True,
        this API SHOULD NOT BE called
        within an async actor's event IO thread. The caller MUST ensure
        this for correctness. It is due to the limitation WorkerContext
        API when async actor is used.
        See https://github.com/ray-project/ray/issues/10324 for further details.

        Args:
            owner_address: The address of the owner (caller) of the
                generator task.
            task_id: The task ID of the generator task.
            return_size: The size of the static return from the task.
            generator_index: The index of dynamically generated object
                ref.
            is_async_actor: True if the allocation is for async actor.
                If async actor is used, we should calculate the
                put_index ourselves.
        """
        # Generator only has 1 static return.
        assert return_size == 1
        if is_async_actor:
            # This part of code has a couple of assumptions.
            # - This API is not called within an asyncio event loop
            #   thread.
            # - Ray object ref is generated by incrementing put_index
            #   whenever a new return value is added or ray.put is called.
            #
            # When an async actor is used, it uses its own thread to execute
            # async tasks. That means all the ray.put will use a put_index
            # scoped to a asyncio event loop thread.
            # This means the execution thread that this API will be called
            # will only create "return" objects. That means if we use
            # return_size + genreator_index as a put_index, it is guaranteed
            # to be unique.
            #
            # Why do we need it?
            #
            # We have to provide a put_index ourselves here because
            # the current implementation only has 1 worker context at any
            # given time, meaning WorkerContext::TaskID & WorkerContext::PutIndex
            # both could be incorrect (duplicated) when this API is called.
            return CCoreWorkerProcess.GetCoreWorker().AllocateDynamicReturnId(
                owner_address,
                task_id,
                # Should add 1 because put index is always incremented
                # before it is used. So if you have 1 return object
                # the next index will be 2.
                make_optional[ObjectIDIndexType](
                    <int>1 + <int>return_size + <int>generator_index)  # put_index
            )
        else:
            return CCoreWorkerProcess.GetCoreWorker().AllocateDynamicReturnId(
                owner_address,
                task_id,
                make_optional[ObjectIDIndexType](
                    <int>1 + <int>return_size + <int>generator_index))

    def async_delete_object_ref_stream(self, ObjectRef generator_id):
        cdef:
            CObjectID c_generator_id = generator_id.native()

        with nogil:
            CCoreWorkerProcess.GetCoreWorker().AsyncDelObjectRefStream(c_generator_id)

    def try_read_next_object_ref_stream(self, ObjectRef generator_id):
        cdef:
            CObjectID c_generator_id = generator_id.native()
            CObjectReference c_object_ref

        with nogil:
            check_status(
                CCoreWorkerProcess.GetCoreWorker().TryReadObjectRefStream(
                    c_generator_id, &c_object_ref))

        return ObjectRef(
            c_object_ref.object_id(),
            c_object_ref.owner_address().SerializeAsString(),
            "",
            # Already added when the ref is updated.
            skip_adding_local_ref=True)

    def is_object_ref_stream_finished(self, ObjectRef generator_id):
        cdef:
            CObjectID c_generator_id = generator_id.native()
            c_bool finished

        with nogil:
            finished = CCoreWorkerProcess.GetCoreWorker().StreamingGeneratorIsFinished(
                c_generator_id)
        return finished

    def peek_object_ref_stream(self, ObjectRef generator_id):
        cdef:
            CObjectID c_generator_id = generator_id.native()
            pair[CObjectReference, c_bool] c_object_ref_and_is_ready_pair

        with nogil:
            c_object_ref_and_is_ready_pair = (
                    CCoreWorkerProcess.GetCoreWorker().PeekObjectRefStream(
                        c_generator_id))

        return (ObjectRef(
                    c_object_ref_and_is_ready_pair.first.object_id(),
                    c_object_ref_and_is_ready_pair.first.owner_address().SerializeAsString()), # noqa
                c_object_ref_and_is_ready_pair.second)

cdef void async_callback(shared_ptr[CRayObject] obj,
                         CObjectID object_ref,
                         void *user_callback_ptr) with gil:
    cdef:
        c_vector[shared_ptr[CRayObject]] objects_to_deserialize

    try:
        # Object is retrieved from in memory store.
        # Here we go through the code path used to deserialize objects.
        objects_to_deserialize.push_back(obj)
        serialized_ray_objects = RayObjectsToSerializedRayObjects(
            objects_to_deserialize)
        ids_to_deserialize = [ObjectRef(object_ref.Binary())]
        result = ray._private.worker.global_worker.deserialize_objects(
            serialized_ray_objects, ids_to_deserialize)[0]

        from ray.util.insight import record_object_get
        ref = ObjectRef(object_ref.Binary())
        record_object_get(ref.hex(), ref.task_id())

        user_callback = <object>user_callback_ptr
        user_callback(result)
    except Exception:
        # Only log the error here because this callback is called from Cpp
        # and Cython will ignore the exception anyway
        logger.exception(f"failed to run async callback (user func)")
    finally:
        # NOTE: we manually increment the Python reference count of the callback when
        # registering it in the core worker, so we must decrement here to avoid a leak.
        cpython.Py_DECREF(user_callback)


# Note this deletes keys with prefix `RAY{key_prefix}@`
# Example: with key_prefix = `default`, we remove all `RAYdefault@...` keys.
def del_key_prefix_from_storage(host, port, username, password, use_ssl, key_prefix):
    return RedisDelKeyPrefixSync(host, port, username, password, use_ssl, key_prefix)


def get_session_key_from_storage(host, port, username, password, use_ssl, config, key):
    """
    Get the session key from the storage.
    Intended to be used for session_name only.
    Args:
        host: The address of the owner (caller) of the
            generator task.
        port: The task ID of the generator task.
        username: The Redis username.
        password: The Redis password.
        use_ssl: Whether to use SSL.
        config: The Ray config. Used to get storage namespace.
        key: The key to retrieve.
    """
    cdef:
        c_string data
    result = RedisGetKeySync(
        host, port, username, password, use_ssl, config, key, &data)
    if result:
        return data
    else:
        logger.info("Could not retrieve session key from storage.")
        return None<|MERGE_RESOLUTION|>--- conflicted
+++ resolved
@@ -1947,14 +1947,11 @@
                     object_refs = VectorToObjectRefs(
                             c_arg_refs,
                             skip_adding_local_ref=False)
-<<<<<<< HEAD
 
                     for object_ref in object_refs:
                         record_object_arg_get(object_ref.hex())
 
-=======
                     metadata_pairs = RayObjectsToSerializedRayObjects(c_args, object_refs)
->>>>>>> d9b0a85a
                     if core_worker.current_actor_is_asyncio():
                         # We deserialize objects in event loop thread to
                         # prevent segfaults. See #7799
@@ -2516,16 +2513,13 @@
                 if hasattr(e, "unexpected_error_traceback"):
                     msg += (f" {e.unexpected_error_traceback}")
                 return CRayStatus.UnexpectedSystemExit(msg)
-<<<<<<< HEAD
-        finally:
-            if start_time is not None:
-                record_task_duration(time.time() - start_time)
-=======
         except Exception as e:
             msg = "Unexpected exception raised in task execution handler: {}".format(e)
             logger.error(msg)
             return CRayStatus.UnexpectedSystemExit(msg)
->>>>>>> d9b0a85a
+        finally:
+            if start_time is not None:
+                record_task_duration(time.time() - start_time)
 
     return CRayStatus.OK()
 
