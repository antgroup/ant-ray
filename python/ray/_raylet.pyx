# cython: profile=False
# distutils: language = c++
# cython: embedsignature = True
# cython: language_level = 3
# cython: c_string_encoding = default

from cpython.exc cimport PyErr_CheckSignals

import asyncio
import gc
import inspect
import logging
import msgpack
import os
import pickle
import setproctitle
import sys
import threading
import time
import traceback
import _thread

from libc.stdint cimport (
    int32_t,
    int64_t,
    INT64_MAX,
    uint64_t,
    uint8_t,
)
from libcpp cimport bool as c_bool, nullptr
from libcpp.memory cimport (
    dynamic_pointer_cast,
    make_shared,
    shared_ptr,
    make_unique,
    unique_ptr,
)
from ray.includes.optional cimport (
    optional,
    nullopt,
    make_optional,
)

from libcpp.string cimport string as c_string
from libcpp.utility cimport pair
from libcpp.unordered_map cimport unordered_map
from libcpp.vector cimport vector as c_vector
from libcpp.pair cimport pair as c_pair

from cython.operator import dereference, postincrement

from ray.includes.common cimport (
    CBuffer,
    CAddress,
    CObjectReference,
    CLanguage,
    CObjectReference,
    CRayObject,
    CRayStatus,
    CGcsClientOptions,
    CTaskArg,
    CTaskArgByReference,
    CTaskArgByValue,
    CTaskType,
    CPlacementStrategy,
    CSchedulingStrategy,
    CPlacementGroupSchedulingStrategy,
    CNodeAffinitySchedulingStrategy,
    CRayFunction,
    CWorkerType,
    CJobConfig,
    CConcurrencyGroup,
    move,
    LANGUAGE_CPP,
    LANGUAGE_JAVA,
    LANGUAGE_PYTHON,
    LocalMemoryBuffer,
    TASK_TYPE_NORMAL_TASK,
    TASK_TYPE_ACTOR_CREATION_TASK,
    TASK_TYPE_ACTOR_TASK,
    WORKER_TYPE_WORKER,
    WORKER_TYPE_DRIVER,
    WORKER_TYPE_SPILL_WORKER,
    WORKER_TYPE_RESTORE_WORKER,
    PLACEMENT_STRATEGY_PACK,
    PLACEMENT_STRATEGY_SPREAD,
    PLACEMENT_STRATEGY_STRICT_PACK,
    PLACEMENT_STRATEGY_STRICT_SPREAD,
)
from ray.includes.unique_ids cimport (
    CActorID,
    CObjectID,
    CNodeID,
    CPlacementGroupID,
)
from ray.includes.libcoreworker cimport (
    ActorHandleSharedPtr,
    CActorCreationOptions,
    CPlacementGroupCreationOptions,
    CCoreWorkerOptions,
    CCoreWorkerProcess,
    CTaskOptions,
    ResourceMappingType,
    CFiberEvent,
    CActorHandle,
)

from ray.includes.ray_config cimport RayConfig
from ray.includes.global_state_accessor cimport CGlobalStateAccessor

from ray.includes.optional cimport (
    optional
)

import ray
from ray.exceptions import (
    RayActorError,
    RayError,
    RaySystemError,
    RayTaskError,
    ObjectStoreFullError,
    GetTimeoutError,
    TaskCancelledError,
    AsyncioActorExit,
<<<<<<< HEAD
    FunctionLoadingError,
=======
    PendingCallsLimitExceeded,
>>>>>>> 5a7c5ab7
)
from ray import external_storage
from ray.util.scheduling_strategies import (
    PlacementGroupSchedulingStrategy,
    NodeAffinitySchedulingStrategy,
)
import ray.ray_constants as ray_constants
from ray._private.async_compat import sync_to_async, get_new_event_loop
from ray._private.client_mode_hook import disable_client_hook
import ray._private.gcs_utils as gcs_utils
import ray._private.memory_monitor as memory_monitor
import ray._private.profiling as profiling
from ray._private.utils import decode

cimport cpython

include "includes/object_ref.pxi"
include "includes/unique_ids.pxi"
include "includes/ray_config.pxi"
include "includes/function_descriptor.pxi"
include "includes/buffer.pxi"
include "includes/common.pxi"
include "includes/serialization.pxi"
include "includes/libcoreworker.pxi"
include "includes/global_state_accessor.pxi"
include "includes/metric.pxi"

# Expose GCC & Clang macro to report
# whether C++ optimizations were enabled during compilation.
OPTIMIZED = __OPTIMIZE__

logger = logging.getLogger(__name__)

cdef int check_status(const CRayStatus& status) nogil except -1:
    if status.ok():
        return 0

    with gil:
        message = status.message().decode()

    if status.IsObjectStoreFull():
        raise ObjectStoreFullError(message)
    elif status.IsInterrupted():
        raise KeyboardInterrupt()
    elif status.IsTimedOut():
        raise GetTimeoutError(message)
    elif status.IsNotFound():
        raise ValueError(message)
    else:
        raise RaySystemError(message)

cdef RayObjectsToDataMetadataPairs(
        const c_vector[shared_ptr[CRayObject]] objects):
    data_metadata_pairs = []
    for i in range(objects.size()):
        # core_worker will return a nullptr for objects that couldn't be
        # retrieved from the store or if an object was an exception.
        if not objects[i].get():
            data_metadata_pairs.append((None, None))
        else:
            data = None
            metadata = None
            if objects[i].get().HasData():
                data = Buffer.make(objects[i].get().GetData())
            if objects[i].get().HasMetadata():
                metadata = Buffer.make(
                    objects[i].get().GetMetadata()).to_pybytes()
            data_metadata_pairs.append((data, metadata))
    return data_metadata_pairs


cdef VectorToObjectRefs(const c_vector[CObjectReference] &object_refs,
                        skip_adding_local_ref):
    result = []
    for i in range(object_refs.size()):
        result.append(ObjectRef(
            object_refs[i].object_id(),
            object_refs[i].owner_address().SerializeAsString(),
            object_refs[i].call_site(),
            skip_adding_local_ref=skip_adding_local_ref))
    return result


cdef c_vector[CObjectID] ObjectRefsToVector(object_refs):
    """A helper function that converts a Python list of object refs to a vector.

    Args:
        object_refs (list): The Python list of object refs.

    Returns:
        The output vector.
    """
    cdef:
        c_vector[CObjectID] result
    for object_ref in object_refs:
        result.push_back((<ObjectRef>object_ref).native())
    return result


def compute_task_id(ObjectRef object_ref):
    return TaskID(object_ref.native().TaskId().Binary())


cdef increase_recursion_limit():
    """Double the recusion limit if current depth is close to the limit"""
    cdef:
        CPyThreadState * s = <CPyThreadState *> PyThreadState_Get()
        int current_depth = s.recursion_depth
        int current_limit = Py_GetRecursionLimit()
        int new_limit = current_limit * 2

    if current_limit - current_depth < 500:
        Py_SetRecursionLimit(new_limit)
        logger.debug("Increasing Python recursion limit to {} "
                     "current recursion depth is {}.".format(
                         new_limit, current_depth))


cdef CObjectLocationPtrToDict(CObjectLocation* c_object_location):
    """A helper function that converts a CObjectLocation to a Python dict.

    Returns:
        A Dict with following attributes:
        - node_ids:
            The hex IDs of the nodes that have a copy of this object.
        - object_size:
            The size of data + metadata in bytes.
    """
    object_size = c_object_location.GetObjectSize()

    node_ids = set()
    c_node_ids = c_object_location.GetNodeIDs()
    for i in range(c_node_ids.size()):
        node_id = c_node_ids[i].Hex().decode("ascii")
        node_ids.add(node_id)

    # add primary_node_id into node_ids
    if not c_object_location.GetPrimaryNodeID().IsNil():
        node_ids.add(
            c_object_location.GetPrimaryNodeID().Hex().decode("ascii"))

    # add spilled_node_id into node_ids
    if not c_object_location.GetSpilledNodeID().IsNil():
        node_ids.add(
            c_object_location.GetSpilledNodeID().Hex().decode("ascii"))

    return {
        "node_ids": list(node_ids),
        "object_size": object_size,
    }


@cython.auto_pickle(False)
cdef class Language:
    cdef CLanguage lang

    def __cinit__(self, int32_t lang):
        self.lang = <CLanguage>lang

    @staticmethod
    cdef from_native(const CLanguage& lang):
        return Language(<int32_t>lang)

    def value(self):
        return <int32_t>self.lang

    def __eq__(self, other):
        return (isinstance(other, Language) and
                (<int32_t>self.lang) == (<int32_t>(<Language>other).lang))

    def __repr__(self):
        if <int32_t>self.lang == <int32_t>LANGUAGE_PYTHON:
            return "PYTHON"
        elif <int32_t>self.lang == <int32_t>LANGUAGE_CPP:
            return "CPP"
        elif <int32_t>self.lang == <int32_t>LANGUAGE_JAVA:
            return "JAVA"
        else:
            raise Exception("Unexpected error")

    def __reduce__(self):
        return Language, (<int32_t>self.lang,)

    PYTHON = Language.from_native(LANGUAGE_PYTHON)
    CPP = Language.from_native(LANGUAGE_CPP)
    JAVA = Language.from_native(LANGUAGE_JAVA)


cdef int prepare_resources(
        dict resource_dict,
        unordered_map[c_string, double] *resource_map) except -1:
    cdef:
        unordered_map[c_string, double] out
        c_string resource_name

    if resource_dict is None:
        raise ValueError("Must provide resource map.")

    for key, value in resource_dict.items():
        if not (isinstance(value, int) or isinstance(value, float)):
            raise ValueError("Resource quantities may only be ints or floats.")
        if value < 0:
            raise ValueError("Resource quantities may not be negative.")
        if value > 0:
            if (value >= 1 and isinstance(value, float)
                    and not value.is_integer()):
                raise ValueError(
                    "Resource quantities >1 must be whole numbers.")
            resource_map[0][key.encode("ascii")] = float(value)
    return 0

cdef c_vector[CFunctionDescriptor] prepare_function_descriptors(pyfd_list):
    cdef:
        c_vector[CFunctionDescriptor] fd_list
        CRayFunction ray_function

    for pyfd in pyfd_list:
        fd_list.push_back(CFunctionDescriptorBuilder.BuildPython(
            pyfd.module_name, pyfd.class_name, pyfd.function_name, b""))
    return fd_list


cdef int prepare_actor_concurrency_groups(
        dict concurrency_groups_dict,
        c_vector[CConcurrencyGroup] *concurrency_groups):

    cdef:
        CConcurrencyGroup cg
        c_vector[CFunctionDescriptor] c_fd_list

    if concurrency_groups_dict is None:
        raise ValueError("Must provide it...")

    for key, value in concurrency_groups_dict.items():
        c_fd_list = prepare_function_descriptors(value["function_descriptors"])
        cg = CConcurrencyGroup(
            key.encode("ascii"), value["max_concurrency"], c_fd_list)
        concurrency_groups.push_back(cg)
    return 1

cdef prepare_args_and_increment_put_refs(
        CoreWorker core_worker,
        Language language, args,
        c_vector[unique_ptr[CTaskArg]] *args_vector, function_descriptor,
        c_vector[CObjectID] *incremented_put_arg_ids):
    try:
        prepare_args_internal(core_worker, language, args, args_vector,
                              function_descriptor, incremented_put_arg_ids)
    except Exception as e:
        # An error occurred during arg serialization. We must remove the
        # initial local ref for all args that were successfully put into the
        # local plasma store. These objects will then get released.
        for put_arg_id in dereference(incremented_put_arg_ids):
            CCoreWorkerProcess.GetCoreWorker().RemoveLocalReference(
                put_arg_id)
        raise e

cdef prepare_args_internal(
        CoreWorker core_worker,
        Language language, args,
        c_vector[unique_ptr[CTaskArg]] *args_vector, function_descriptor,
        c_vector[CObjectID] *incremented_put_arg_ids):
    cdef:
        size_t size
        int64_t put_threshold
        int64_t rpc_inline_threshold
        int64_t total_inlined
        shared_ptr[CBuffer] arg_data
        c_vector[CObjectID] inlined_ids
        c_string put_arg_call_site
        c_vector[CObjectReference] inlined_refs

    worker = ray.worker.global_worker
    put_threshold = RayConfig.instance().max_direct_call_object_size()
    total_inlined = 0
    rpc_inline_threshold = RayConfig.instance().task_rpc_inlined_bytes_limit()
    for arg in args:
        if isinstance(arg, ObjectRef):
            c_arg = (<ObjectRef>arg).native()
            args_vector.push_back(
                unique_ptr[CTaskArg](new CTaskArgByReference(
                    c_arg,
                    CCoreWorkerProcess.GetCoreWorker().GetOwnerAddress(
                        c_arg),
                    arg.call_site())))

        else:
            try:
                serialized_arg = worker.get_serialization_context(
                ).serialize(arg)
            except TypeError as e:
                msg = (
                    "Could not serialize the argument "
                    f"{repr(arg)} for a task or actor "
                    f"{function_descriptor.repr}. Check "
                    "https://docs.ray.io/en/master/ray-core/objects/serialization.html#troubleshooting " # noqa
                    "for more information.")
                raise TypeError(msg) from e
            metadata = serialized_arg.metadata
            if language != Language.PYTHON:
                metadata_fields = metadata.split(b",")
                if metadata_fields[0] not in [
                        ray_constants.OBJECT_METADATA_TYPE_CROSS_LANGUAGE,
                        ray_constants.OBJECT_METADATA_TYPE_RAW,
                        ray_constants.OBJECT_METADATA_TYPE_ACTOR_HANDLE]:
                    raise Exception("Can't transfer {} data to {}".format(
                        metadata_fields[0], language))
            size = serialized_arg.total_bytes

            if RayConfig.instance().record_ref_creation_sites():
                get_py_stack(&put_arg_call_site)
            # TODO(edoakes): any objects containing ObjectRefs are spilled to
            # plasma here. This is inefficient for small objects, but inlined
            # arguments aren't associated ObjectRefs right now so this is a
            # simple fix for reference counting purposes.
            if <int64_t>size <= put_threshold and \
                    (<int64_t>size + total_inlined <= rpc_inline_threshold):
                arg_data = dynamic_pointer_cast[CBuffer, LocalMemoryBuffer](
                        make_shared[LocalMemoryBuffer](size))
                if size > 0:
                    (<SerializedObject>serialized_arg).write_to(
                        Buffer.make(arg_data))
                for object_ref in serialized_arg.contained_object_refs:
                    inlined_ids.push_back((<ObjectRef>object_ref).native())
                inlined_refs = (CCoreWorkerProcess.GetCoreWorker()
                                .GetObjectRefs(inlined_ids))
                args_vector.push_back(
                    unique_ptr[CTaskArg](new CTaskArgByValue(
                        make_shared[CRayObject](
                            arg_data, string_to_buffer(metadata),
                            inlined_refs))))
                inlined_ids.clear()
                total_inlined += <int64_t>size
            else:
                put_id = CObjectID.FromBinary(
                        core_worker.put_serialized_object_and_increment_local_ref(
                            serialized_arg, inline_small_object=False))
                args_vector.push_back(unique_ptr[CTaskArg](
                    new CTaskArgByReference(
                            put_id,
                            CCoreWorkerProcess.GetCoreWorker().GetRpcAddress(),
                            put_arg_call_site
                        )))
                incremented_put_arg_ids.push_back(put_id)


cdef raise_if_dependency_failed(arg):
    """This method is used to improve the readability of backtrace.

    With this method, the backtrace will always contain
    raise_if_dependency_failed when the task is failed with dependency
    failures.
    """
    if isinstance(arg, RayError):
        raise arg


cdef execute_task(
        CTaskType task_type,
        const c_string name,
        const CRayFunction &ray_function,
        const unordered_map[c_string, double] &c_resources,
        const c_vector[shared_ptr[CRayObject]] &c_args,
        const c_vector[CObjectReference] &c_arg_refs,
        const c_vector[CObjectID] &c_return_ids,
        const c_string debugger_breakpoint,
        c_vector[shared_ptr[CRayObject]] *returns,
        c_bool *is_application_level_error,
        # This parameter is only used for actor creation task to define
        # the concurrency groups of this actor.
        const c_vector[CConcurrencyGroup] &c_defined_concurrency_groups,
        const c_string c_name_of_concurrency_group_to_execute):

    is_application_level_error[0] = False

    worker = ray.worker.global_worker
    manager = worker.function_actor_manager
    actor = None
    cdef:
        dict execution_infos = manager.execution_infos
        CoreWorker core_worker = worker.core_worker
        JobID job_id = core_worker.get_current_job_id()
        TaskID task_id = core_worker.get_current_task_id()
        CFiberEvent task_done_event

    # Automatically restrict the GPUs available to this task.
    ray._private.utils.set_cuda_visible_devices(ray.get_gpu_ids())

    # Helper method used to exit current asyncio actor.
    # This is called when a KeyboardInterrupt is received by the main thread.
    # Upon receiving a KeyboardInterrupt signal, Ray will exit the current
    # worker. If the worker is processing normal tasks, Ray treat it as task
    # cancellation from ray.cancel(object_ref). If the worker is an asyncio
    # actor, Ray will exit the actor.
    def exit_current_actor_if_asyncio():
        if core_worker.current_actor_is_asyncio():
            error = SystemExit(0)
            error.is_ray_terminate = True
            raise error

    function_descriptor = CFunctionDescriptorToPython(
        ray_function.GetFunctionDescriptor())

    if <int>task_type == <int>TASK_TYPE_ACTOR_CREATION_TASK:
        actor_class = manager.load_actor_class(job_id, function_descriptor)
        actor_id = core_worker.get_actor_id()
        actor = actor_class.__new__(actor_class)
        worker.actors[actor_id] = actor
        if (<int>task_type == <int>TASK_TYPE_ACTOR_CREATION_TASK):
            # Record the actor class via :actor_name: magic token in the log.
            #
            # (Phase 1): this covers code run before __init__ finishes.
            # We need to handle this separately because `__repr__` may not be
            # runnable until after `__init__` (e.g., if it accesses fields
            # defined in the constructor).
            actor_magic_token = "{}{}\n".format(
                ray_constants.LOG_PREFIX_ACTOR_NAME, actor_class.__name__)
            # Flush to both .out and .err
            print(actor_magic_token, end="")
            print(actor_magic_token, file=sys.stderr, end="")

        # Initial eventloops for asyncio for this actor.
        if core_worker.current_actor_is_asyncio():
            core_worker.initialize_eventloops_for_actor_concurrency_group(
                c_defined_concurrency_groups)

    execution_info = execution_infos.get(function_descriptor)
    if not execution_info:
        execution_info = manager.get_execution_info(
            job_id, function_descriptor)
        execution_infos[function_descriptor] = execution_info

    function_name = execution_info.function_name
    extra_data = (b'{"name": ' + function_name.encode("ascii") +
                  b' "task_id": ' + task_id.hex().encode("ascii") + b'}')

    task_name = name.decode("utf-8")
    name_of_concurrency_group_to_execute = \
        c_name_of_concurrency_group_to_execute.decode("ascii")
    title = f"ray::{task_name}"

    if <int>task_type == <int>TASK_TYPE_NORMAL_TASK:
        next_title = "ray::IDLE"
        function_executor = execution_info.function
        # Record the task name via :task_name: magic token in the log file.
        # This is used for the prefix in driver logs `(task_name pid=123) ...`
        task_name_magic_token = "{}{}\n".format(
            ray_constants.LOG_PREFIX_TASK_NAME, task_name.replace("()", ""))
        # Print on both .out and .err
        print(task_name_magic_token, end="")
        print(task_name_magic_token, file=sys.stderr, end="")
    else:
        actor = worker.actors[core_worker.get_actor_id()]
        class_name = actor.__class__.__name__
        next_title = f"ray::{class_name}"
        pid = os.getpid()
        worker_name = f"ray_{class_name}_{pid}"
        if c_resources.find(b"object_store_memory") != c_resources.end():
            worker.core_worker.set_object_store_client_options(
                worker_name,
                int(ray_constants.from_memory_units(
                        dereference(
                            c_resources.find(b"object_store_memory")).second)))

        def function_executor(*arguments, **kwarguments):
            function = execution_info.function

            if core_worker.current_actor_is_asyncio():
                # Increase recursion limit if necessary. In asyncio mode,
                # we have many parallel callstacks (represented in fibers)
                # that's suspended for execution. Python interpreter will
                # mistakenly count each callstack towards recusion limit.
                # We don't need to worry about stackoverflow here because
                # the max number of callstacks is limited in direct actor
                # transport with max_concurrency flag.
                increase_recursion_limit()

                if inspect.iscoroutinefunction(function.method):
                    async_function = function
                else:
                    # Just execute the method if it's ray internal method.
                    if function.name.startswith("__ray"):
                        return function(actor, *arguments, **kwarguments)
                    async_function = sync_to_async(function)

                return core_worker.run_async_func_in_event_loop(
                    async_function, function_descriptor,
                    name_of_concurrency_group_to_execute, actor,
                    *arguments, **kwarguments)

            return function(actor, *arguments, **kwarguments)

    with core_worker.profile_event(b"task::" + name, extra_data=extra_data):
        try:
            task_exception = False
            if not (<int>task_type == <int>TASK_TYPE_ACTOR_TASK
                    and function_name == "__ray_terminate__"):
                worker.memory_monitor.raise_if_low_memory()

            with core_worker.profile_event(b"task:deserialize_arguments"):
                if c_args.empty():
                    args, kwargs = [], {}
                else:
                    metadata_pairs = RayObjectsToDataMetadataPairs(c_args)
                    object_refs = VectorToObjectRefs(
                            c_arg_refs,
                            skip_adding_local_ref=False)

                    if core_worker.current_actor_is_asyncio():
                        # We deserialize objects in event loop thread to
                        # prevent segfaults. See #7799
                        async def deserialize_args():
                            return (ray.worker.global_worker
                                    .deserialize_objects(
                                        metadata_pairs, object_refs))
                        args = core_worker.run_async_func_in_event_loop(
                            deserialize_args, function_descriptor,
                            name_of_concurrency_group_to_execute)
                    else:
                        args = ray.worker.global_worker.deserialize_objects(
                            metadata_pairs, object_refs)

                    for arg in args:
                        raise_if_dependency_failed(arg)
                    args, kwargs = ray._private.signature.recover_args(args)

            if (<int>task_type == <int>TASK_TYPE_ACTOR_CREATION_TASK):
                actor = worker.actors[core_worker.get_actor_id()]
                class_name = actor.__class__.__name__
                actor_title = f"{class_name}({args!r}, {kwargs!r})"
                core_worker.set_actor_title(actor_title.encode("utf-8"))
            # Execute the task.
            with core_worker.profile_event(b"task:execute"):
                task_exception = True
                try:
                    is_existing = core_worker.is_exiting()
                    if is_existing:
                        title = f"{title}::Exiting"
                        next_title = f"{next_title}::Exiting"
                    with ray.worker._changeproctitle(title, next_title):
                        if debugger_breakpoint != b"":
                            ray.util.pdb.set_trace(
                                breakpoint_uuid=debugger_breakpoint)
                        outputs = function_executor(*args, **kwargs)
                        next_breakpoint = (
                            ray.worker.global_worker.debugger_breakpoint)
                        if next_breakpoint != b"":
                            # If this happens, the user typed "remote" and
                            # there were no more remote calls left in this
                            # task. In that case we just exit the debugger.
                            ray.experimental.internal_kv._internal_kv_put(
                                "RAY_PDB_{}".format(next_breakpoint),
                                "{\"exit_debugger\": true}",
                                namespace=ray_constants.KV_NAMESPACE_PDB
                            )
                            ray.experimental.internal_kv._internal_kv_del(
                                "RAY_PDB_CONTINUE_{}".format(next_breakpoint),
                                namespace=ray_constants.KV_NAMESPACE_PDB
                            )
                            ray.worker.global_worker.debugger_breakpoint = b""
                    task_exception = False
                except AsyncioActorExit as e:
                    exit_current_actor_if_asyncio()
                except KeyboardInterrupt as e:
                    raise TaskCancelledError(
                            core_worker.get_current_task_id())
                except Exception as e:
                    is_application_level_error[0] = True
                    if core_worker.get_current_task_retry_exceptions():
                        logger.info("Task failed with retryable exception:"
                                    " {}.".format(
                                        core_worker.get_current_task_id()),
                                    exc_info=True)
                    raise e
                if c_return_ids.size() == 1:
                    outputs = (outputs,)
            if (<int>task_type == <int>TASK_TYPE_ACTOR_CREATION_TASK):
                # Record actor repr via :actor_name: magic token in the log.
                #
                # (Phase 2): after `__init__` finishes, we override the
                # log prefix with the full repr of the actor. The log monitor
                # will pick up the updated token.
                if (hasattr(actor_class, "__ray_actor_class__") and
                        "__repr__" in
                        actor_class.__ray_actor_class__.__dict__):
                    actor_magic_token = "{}{}\n".format(
                        ray_constants.LOG_PREFIX_ACTOR_NAME, repr(actor))
                    # Flush on both stdout and stderr.
                    print(actor_magic_token, end="")
                    print(actor_magic_token, file=sys.stderr, end="")
            # Check for a cancellation that was called when the function
            # was exiting and was raised after the except block.
            if not check_signals().ok():
                task_exception = True
                raise TaskCancelledError(
                            core_worker.get_current_task_id())
            if (c_return_ids.size() > 0 and
                    len(outputs) != int(c_return_ids.size())):
                raise ValueError(
                    "Task returned {} objects, but num_returns={}.".format(
                        len(outputs), c_return_ids.size()))
            # Store the outputs in the object store.
            with core_worker.profile_event(b"task:store_outputs"):
                core_worker.store_task_outputs(
                    worker, outputs, c_return_ids, returns)
        except Exception as error:
            # If the debugger is enabled, drop into the remote pdb here.
            if "RAY_PDB" in os.environ:
                ray.util.pdb.post_mortem()

            backtrace = ray._private.utils.format_error_message(
                traceback.format_exc(), task_exception=task_exception)

            # Generate the actor repr from the actor class.
            actor_repr = repr(actor) if actor else None

            if isinstance(error, RayTaskError):
                # Avoid recursive nesting of RayTaskError.
                failure_object = RayTaskError(function_name, backtrace,
                                              error.cause, proctitle=title,
                                              actor_repr=actor_repr)
            else:
                failure_object = RayTaskError(function_name, backtrace,
                                              error, proctitle=title,
                                              actor_repr=actor_repr)
            errors = []
            for _ in range(c_return_ids.size()):
                errors.append(failure_object)
            core_worker.store_task_outputs(
                worker, errors, c_return_ids, returns)
            ray._private.utils.push_error_to_driver(
                worker,
                ray_constants.TASK_PUSH_ERROR,
                str(failure_object),
                job_id=worker.current_job_id)
            if (<int>task_type == <int>TASK_TYPE_ACTOR_CREATION_TASK):
                raise RayActorError.from_task_error(failure_object)

    if execution_info.max_calls != 0:
        # Reset the state of the worker for the next task to execute.
        # Increase the task execution counter.
        manager.increase_task_counter(function_descriptor)
        # If we've reached the max number of executions for this worker, exit.
        task_counter = manager.get_task_counter(function_descriptor)
        if task_counter == execution_info.max_calls:
            exit = SystemExit(0)
            exit.is_ray_terminate = True
            raise exit

cdef shared_ptr[LocalMemoryBuffer] ray_error_to_memory_buf(ray_error):
    cdef bytes py_bytes = ray_error.to_bytes()
    return make_shared[LocalMemoryBuffer](
        <uint8_t*>py_bytes, len(py_bytes), True)

cdef CRayStatus task_execution_handler(
        CTaskType task_type,
        const c_string task_name,
        const CRayFunction &ray_function,
        const unordered_map[c_string, double] &c_resources,
        const c_vector[shared_ptr[CRayObject]] &c_args,
        const c_vector[CObjectReference] &c_arg_refs,
        const c_vector[CObjectID] &c_return_ids,
        const c_string debugger_breakpoint,
        c_vector[shared_ptr[CRayObject]] *returns,
        shared_ptr[LocalMemoryBuffer] &creation_task_exception_pb_bytes,
        c_bool *is_application_level_error,
        const c_vector[CConcurrencyGroup] &defined_concurrency_groups,
        const c_string name_of_concurrency_group_to_execute) nogil:
    with gil, disable_client_hook():
        try:
            try:
                # The call to execute_task should never raise an exception. If
                # it does, that indicates that there was an internal error.
                execute_task(task_type, task_name, ray_function, c_resources,
                             c_args, c_arg_refs, c_return_ids,
                             debugger_breakpoint, returns,
                             is_application_level_error,
                             defined_concurrency_groups,
                             name_of_concurrency_group_to_execute)
            except Exception as e:
                sys_exit = SystemExit()
                if isinstance(e, RayActorError) and \
                   e.actor_init_failed:
                    traceback_str = str(e)
                    logger.error("Exception raised "
                                 f"in creation task: {traceback_str}")
                    # Cython's bug that doesn't allow reference assignment,
                    # this is a workaroud.
                    # See https://github.com/cython/cython/issues/1863
                    (&creation_task_exception_pb_bytes)[0] = (
                        ray_error_to_memory_buf(e))
                    sys_exit.is_creation_task_error = True
                elif isinstance(e, FunctionLoadingError):
                    sys_exit.is_function_loading_error = True
                else:
                    traceback_str = traceback.format_exc() + (
                        "An unexpected internal error "
                        "occurred while the worker "
                        "was executing a task.")
                    ray._private.utils.push_error_to_driver(
                        ray.worker.global_worker,
                        "worker_crash",
                        traceback_str,
                        job_id=None)
                raise sys_exit
        except SystemExit as e:
            # Tell the core worker to exit as soon as the result objects
            # are processed.
            if hasattr(e, "is_ray_terminate"):
                return CRayStatus.IntentionalSystemExit()
            elif hasattr(e, "is_function_loading_error"):
                return CRayStatus.FunctionLoadingError()
            elif hasattr(e, "is_creation_task_error"):
                return CRayStatus.CreationTaskError()
            elif e.code and e.code == 0:
                # This means the system exit was
                # normal based on the python convention.
                # https://docs.python.org/3/library/sys.html#sys.exit
                return CRayStatus.IntentionalSystemExit()
            else:
                msg = "SystemExit was raised from the worker."
                # In K8s, SIGTERM likely means we hit memory limits, so print
                # a more informative message there.
                if "KUBERNETES_SERVICE_HOST" in os.environ:
                    msg += (
                        " The worker may have exceeded K8s pod memory limits.")
                logger.exception(msg)
                return CRayStatus.UnexpectedSystemExit()

    return CRayStatus.OK()

cdef c_bool kill_main_task() nogil:
    with gil:
        if setproctitle.getproctitle() != "ray::IDLE":
            _thread.interrupt_main()
            return True
        return False


cdef CRayStatus check_signals() nogil:
    with gil:
        try:
            PyErr_CheckSignals()
        except KeyboardInterrupt:
            return CRayStatus.Interrupted(b"")
    return CRayStatus.OK()


cdef void gc_collect(c_bool triggered_by_global_gc) nogil:
    with gil:
        start = time.perf_counter()
        num_freed = gc.collect()
        end = time.perf_counter()
        if num_freed > 0:
            logger.debug(
                "gc.collect() freed {} refs in {} seconds".format(
                    num_freed, end - start))


cdef c_vector[c_string] spill_objects_handler(
        const c_vector[CObjectReference]& object_refs_to_spill) nogil:
    cdef:
        c_vector[c_string] return_urls
        c_vector[c_string] owner_addresses

    with gil:
        object_refs = VectorToObjectRefs(
                object_refs_to_spill,
                skip_adding_local_ref=False)
        for i in range(object_refs_to_spill.size()):
            owner_addresses.push_back(
                    object_refs_to_spill[i].owner_address()
                    .SerializeAsString())
        try:
            with ray.worker._changeproctitle(
                    ray_constants.WORKER_PROCESS_TYPE_SPILL_WORKER,
                    ray_constants.WORKER_PROCESS_TYPE_SPILL_WORKER_IDLE):
                urls = external_storage.spill_objects(
                    object_refs, owner_addresses)
            for url in urls:
                return_urls.push_back(url)
        except Exception as err:
            exception_str = (
                "An unexpected internal error occurred while the IO worker "
                "was spilling objects: {}".format(err))
            logger.exception(exception_str)
            ray._private.utils.push_error_to_driver(
                ray.worker.global_worker,
                "spill_objects_error",
                traceback.format_exc() + exception_str,
                job_id=None)
        return return_urls


cdef int64_t restore_spilled_objects_handler(
        const c_vector[CObjectReference]& object_refs_to_restore,
        const c_vector[c_string]& object_urls) nogil:
    cdef:
        int64_t bytes_restored = 0
    with gil:
        urls = []
        size = object_urls.size()
        for i in range(size):
            urls.append(object_urls[i])
        object_refs = VectorToObjectRefs(
                object_refs_to_restore,
                skip_adding_local_ref=False)
        try:
            with ray.worker._changeproctitle(
                    ray_constants.WORKER_PROCESS_TYPE_RESTORE_WORKER,
                    ray_constants.WORKER_PROCESS_TYPE_RESTORE_WORKER_IDLE):
                bytes_restored = external_storage.restore_spilled_objects(
                    object_refs, urls)
        except Exception:
            exception_str = (
                "An unexpected internal error occurred while the IO worker "
                "was restoring spilled objects.")
            logger.exception(exception_str)
            if os.getenv("RAY_BACKEND_LOG_LEVEL") == "debug":
                ray._private.utils.push_error_to_driver(
                    ray.worker.global_worker,
                    "restore_objects_error",
                    traceback.format_exc() + exception_str,
                    job_id=None)
    return bytes_restored


cdef void delete_spilled_objects_handler(
        const c_vector[c_string]& object_urls,
        CWorkerType worker_type) nogil:
    with gil:
        urls = []
        size = object_urls.size()
        for i in range(size):
            urls.append(object_urls[i])
        try:
            # Get proctitle.
            if <int> worker_type == <int> WORKER_TYPE_SPILL_WORKER:
                original_proctitle = (
                    ray_constants.WORKER_PROCESS_TYPE_SPILL_WORKER_IDLE)
                proctitle = (
                    ray_constants.WORKER_PROCESS_TYPE_SPILL_WORKER_DELETE)
            elif <int> worker_type == <int> WORKER_TYPE_RESTORE_WORKER:
                original_proctitle = (
                    ray_constants.WORKER_PROCESS_TYPE_RESTORE_WORKER_IDLE)
                proctitle = (
                    ray_constants.WORKER_PROCESS_TYPE_RESTORE_WORKER_DELETE)
            else:
                assert False, ("This line shouldn't be reachable.")

            # Delete objects.
            with ray.worker._changeproctitle(
                    proctitle,
                    original_proctitle):
                external_storage.delete_spilled_objects(urls)
        except Exception:
            exception_str = (
                "An unexpected internal error occurred while the IO worker "
                "was deleting spilled objects.")
            logger.exception(exception_str)
            ray._private.utils.push_error_to_driver(
                ray.worker.global_worker,
                "delete_spilled_objects_error",
                traceback.format_exc() + exception_str,
                job_id=None)


cdef void unhandled_exception_handler(const CRayObject& error) nogil:
    with gil:
        worker = ray.worker.global_worker
        data = None
        metadata = None
        if error.HasData():
            data = Buffer.make(error.GetData())
        if error.HasMetadata():
            metadata = Buffer.make(error.GetMetadata()).to_pybytes()
        # TODO(ekl) why does passing a ObjectRef.nil() lead to shutdown errors?
        object_ids = [None]
        worker.raise_errors([(data, metadata)], object_ids)


# This function introduces ~2-7us of overhead per call (i.e., it can be called
# up to hundreds of thousands of times per second).
cdef void get_py_stack(c_string* stack_out) nogil:
    """Get the Python call site.

    This can be called from within C++ code to retrieve the file name and line
    number of the Python code that is calling into the core worker.
    """
    with gil:
        try:
            frame = inspect.currentframe()
        except ValueError:  # overhead of exception handling is about 20us
            stack_out[0] = "".encode("ascii")
            return
        msg_frames = []
        while frame and len(msg_frames) < 4:
            filename = frame.f_code.co_filename
            # Decode Ray internal frames to add annotations.
            if filename.endswith("ray/worker.py"):
                if frame.f_code.co_name == "put":
                    msg_frames = ["(put object) "]
            elif filename.endswith("ray/workers/default_worker.py"):
                pass
            elif filename.endswith("ray/remote_function.py"):
                # TODO(ekl) distinguish between task return objects and
                # arguments. This can only be done in the core worker.
                msg_frames = ["(task call) "]
            elif filename.endswith("ray/actor.py"):
                # TODO(ekl) distinguish between actor return objects and
                # arguments. This can only be done in the core worker.
                msg_frames = ["(actor call) "]
            elif filename.endswith("ray/serialization.py"):
                if frame.f_code.co_name == "id_deserializer":
                    msg_frames = ["(deserialize task arg) "]
            else:
                msg_frames.append("{}:{}:{}".format(
                    frame.f_code.co_filename, frame.f_code.co_name,
                    frame.f_lineno))
            frame = frame.f_back
        stack_out[0] = (ray_constants.CALL_STACK_LINE_DELIMITER
                        .join(msg_frames).encode("ascii"))

cdef shared_ptr[CBuffer] string_to_buffer(c_string& c_str):
    cdef shared_ptr[CBuffer] empty_metadata
    if c_str.size() == 0:
        return empty_metadata
    return dynamic_pointer_cast[
        CBuffer, LocalMemoryBuffer](
            make_shared[LocalMemoryBuffer](
                <uint8_t*>(c_str.data()), c_str.size(), True))


cdef void terminate_asyncio_thread() nogil:
    with gil:
        core_worker = ray.worker.global_worker.core_worker
        core_worker.stop_and_join_asyncio_threads_if_exist()


# An empty profile event context to be used when the timeline is disabled.
cdef class EmptyProfileEvent:
    def __enter__(self):
        pass

    def __exit__(self, *args):
        pass

cdef class CoreWorker:

    def __cinit__(self, worker_type, store_socket, raylet_socket,
                  JobID job_id, GcsClientOptions gcs_options, log_dir,
                  node_ip_address, node_manager_port, raylet_ip_address,
                  local_mode, driver_name, stdout_file, stderr_file,
                  serialized_job_config, metrics_agent_port, runtime_env_hash,
                  startup_token):
        self.is_local_mode = local_mode

        cdef CCoreWorkerOptions options = CCoreWorkerOptions()
        if worker_type in (ray.LOCAL_MODE, ray.SCRIPT_MODE):
            self.is_driver = True
            options.worker_type = WORKER_TYPE_DRIVER
        elif worker_type == ray.WORKER_MODE:
            self.is_driver = False
            options.worker_type = WORKER_TYPE_WORKER
        elif worker_type == ray.SPILL_WORKER_MODE:
            self.is_driver = False
            options.worker_type = WORKER_TYPE_SPILL_WORKER
        elif worker_type == ray.RESTORE_WORKER_MODE:
            self.is_driver = False
            options.worker_type = WORKER_TYPE_RESTORE_WORKER
        else:
            raise ValueError(f"Unknown worker type: {worker_type}")
        options.language = LANGUAGE_PYTHON
        options.store_socket = store_socket.encode("ascii")
        options.raylet_socket = raylet_socket.encode("ascii")
        options.job_id = job_id.native()
        options.gcs_options = gcs_options.native()[0]
        options.enable_logging = True
        options.log_dir = log_dir.encode("utf-8")
        options.install_failure_signal_handler = True
        # https://stackoverflow.com/questions/2356399/tell-if-python-is-in-interactive-mode
        options.interactive = hasattr(sys, "ps1")
        options.node_ip_address = node_ip_address.encode("utf-8")
        options.node_manager_port = node_manager_port
        options.raylet_ip_address = raylet_ip_address.encode("utf-8")
        options.driver_name = driver_name
        options.stdout_file = stdout_file
        options.stderr_file = stderr_file
        options.task_execution_callback = task_execution_handler
        options.check_signals = check_signals
        options.gc_collect = gc_collect
        options.spill_objects = spill_objects_handler
        options.restore_spilled_objects = restore_spilled_objects_handler
        options.delete_spilled_objects = delete_spilled_objects_handler
        options.unhandled_exception_handler = unhandled_exception_handler
        options.get_lang_stack = get_py_stack
        options.is_local_mode = local_mode
        options.num_workers = 1
        options.kill_main = kill_main_task
        options.terminate_asyncio_thread = terminate_asyncio_thread
        options.serialized_job_config = serialized_job_config
        options.metrics_agent_port = metrics_agent_port
        options.connect_on_start = False
        options.runtime_env_hash = runtime_env_hash
        options.startup_token = startup_token
        CCoreWorkerProcess.Initialize(options)

        self.cgname_to_eventloop_dict = None
        self.fd_to_cgname_dict = None
        self.eventloop_for_default_cg = None

    def shutdown(self):
        with nogil:
            # If it's a worker, the core worker process should have been
            # shutdown. So we can't call
            # `CCoreWorkerProcess.GetCoreWorker().GetWorkerType()` here.
            # Instead, we use the cached `is_driver` flag to test if it's a
            # driver.
            if self.is_driver:
                CCoreWorkerProcess.Shutdown()

    def notify_raylet(self):
        with nogil:
            CCoreWorkerProcess.GetCoreWorker().ConnectToRaylet()

    def run_task_loop(self):
        with nogil:
            CCoreWorkerProcess.RunTaskExecutionLoop()

    def get_current_task_retry_exceptions(self):
        return CCoreWorkerProcess.GetCoreWorker(
            ).GetCurrentTaskRetryExceptions()

    def get_current_task_id(self):
        return TaskID(
            CCoreWorkerProcess.GetCoreWorker().GetCurrentTaskId().Binary())

    def get_current_job_id(self):
        return JobID(
            CCoreWorkerProcess.GetCoreWorker().GetCurrentJobId().Binary())

    def get_current_node_id(self):
        return NodeID(
            CCoreWorkerProcess.GetCoreWorker().GetCurrentNodeId().Binary())

    def get_actor_id(self):
        return ActorID(
            CCoreWorkerProcess.GetCoreWorker().GetActorId().Binary())

    def get_placement_group_id(self):
        return PlacementGroupID(
            CCoreWorkerProcess.GetCoreWorker()
            .GetCurrentPlacementGroupId().Binary())

    def get_worker_id(self):
        return WorkerID(
            CCoreWorkerProcess.GetCoreWorker().GetWorkerID().Binary())

    def should_capture_child_tasks_in_placement_group(self):
        return CCoreWorkerProcess.GetCoreWorker(
            ).ShouldCaptureChildTasksInPlacementGroup()

    def set_webui_display(self, key, message):
        CCoreWorkerProcess.GetCoreWorker().SetWebuiDisplay(key, message)

    def set_actor_title(self, title):
        CCoreWorkerProcess.GetCoreWorker().SetActorTitle(title)

    def get_plasma_event_handler(self):
        return self.plasma_event_handler

    def get_objects(self, object_refs, TaskID current_task_id,
                    int64_t timeout_ms=-1):
        cdef:
            c_vector[shared_ptr[CRayObject]] results
            CTaskID c_task_id = current_task_id.native()
            c_vector[CObjectID] c_object_ids = ObjectRefsToVector(object_refs)
        with nogil:
            check_status(CCoreWorkerProcess.GetCoreWorker().Get(
                c_object_ids, timeout_ms, &results))

        return RayObjectsToDataMetadataPairs(results)

    def get_if_local(self, object_refs):
        """Get objects from local plasma store directly
        without a fetch request to raylet."""
        cdef:
            c_vector[shared_ptr[CRayObject]] results
            c_vector[CObjectID] c_object_ids = ObjectRefsToVector(object_refs)
        with nogil:
            check_status(
                CCoreWorkerProcess.GetCoreWorker().GetIfLocal(
                    c_object_ids, &results))
        return RayObjectsToDataMetadataPairs(results)

    def object_exists(self, ObjectRef object_ref, memory_store_only=False):
        cdef:
            c_bool has_object
            c_bool is_in_plasma
            CObjectID c_object_id = object_ref.native()

        with nogil:
            check_status(CCoreWorkerProcess.GetCoreWorker().Contains(
                c_object_id, &has_object, &is_in_plasma))

        return has_object and (not memory_store_only or not is_in_plasma)

    cdef _create_put_buffer(self, shared_ptr[CBuffer] &metadata,
                            size_t data_size, ObjectRef object_ref,
                            c_vector[CObjectID] contained_ids,
                            CObjectID *c_object_id, shared_ptr[CBuffer] *data,
                            c_bool created_by_worker,
                            owner_address=None,
                            c_bool inline_small_object=True):
        cdef:
            unique_ptr[CAddress] c_owner_address

        c_owner_address = move(self._convert_python_address(owner_address))

        if object_ref is None:
            with nogil:
                check_status(CCoreWorkerProcess.GetCoreWorker()
                             .CreateOwnedAndIncrementLocalRef(
                             metadata, data_size, contained_ids,
                             c_object_id, data, created_by_worker,
                             move(c_owner_address),
                             inline_small_object))
        else:
            c_object_id[0] = object_ref.native()
            if owner_address is None:
                c_owner_address = make_unique[CAddress]()
                dereference(
                    c_owner_address
                ).CopyFrom(CCoreWorkerProcess.GetCoreWorker().GetRpcAddress())
            with nogil:
                check_status(CCoreWorkerProcess.GetCoreWorker().CreateExisting(
                            metadata, data_size, c_object_id[0],
                            dereference(c_owner_address), data,
                            created_by_worker))

        # If data is nullptr, that means the ObjectRef already existed,
        # which we ignore.
        # TODO(edoakes): this is hacky, we should return the error instead
        # and deal with it here.
        return data.get() == NULL

    cdef unique_ptr[CAddress] _convert_python_address(self, address=None):
        """ convert python address to `CAddress`, If not provided,
        return nullptr.

        Args:
            address: worker address.
        """
        cdef:
            unique_ptr[CAddress] c_address

        if address is not None:
            c_address = make_unique[CAddress]()
            dereference(c_address).ParseFromString(address)
        return move(c_address)

    def put_file_like_object(
            self, metadata, data_size, file_like, ObjectRef object_ref,
            owner_address):
        """Directly create a new Plasma Store object from a file like
        object. This avoids extra memory copy.

        Args:
            metadata (bytes): The metadata of the object.
            data_size (int): The size of the data buffer.
            file_like: A python file object that provides the `readinto`
                interface.
            object_ref: The new ObjectRef.
            owner_address: Owner address for this object ref.
        """
        cdef:
            CObjectID c_object_id = object_ref.native()
            shared_ptr[CBuffer] data_buf
            shared_ptr[CBuffer] metadata_buf
            int64_t put_threshold
            unique_ptr[CAddress] c_owner_address = move(self._convert_python_address(
                    object_ref.owner_address()))

        # TODO(suquark): This method does not support put objects to
        # in memory store currently.
        metadata_buf = string_to_buffer(metadata)

        status = CCoreWorkerProcess.GetCoreWorker().CreateExisting(
                    metadata_buf, data_size, object_ref.native(),
                    dereference(c_owner_address), &data_buf,
                    False)
        if not status.ok():
            logger.debug("Error putting restored object into plasma.")
            return
        if data_buf == NULL:
            logger.debug("Object already exists in 'put_file_like_object'.")
            return
        data = Buffer.make(data_buf)
        view = memoryview(data)
        index = 0
        while index < data_size:
            bytes_read = file_like.readinto(view[index:])
            index += bytes_read
        with nogil:
            # Using custom object refs is not supported because we
            # can't track their lifecycle, so we don't pin the object
            # in this case.
            check_status(
                CCoreWorkerProcess.GetCoreWorker().SealExisting(
                            c_object_id, pin_object=False,
                            owner_address=c_owner_address))

    def put_serialized_object_and_increment_local_ref(self, serialized_object,
                                                      ObjectRef object_ref=None,
                                                      c_bool pin_object=True,
                                                      owner_address=None,
                                                      c_bool inline_small_object=True):
        cdef:
            CObjectID c_object_id
            shared_ptr[CBuffer] data
            shared_ptr[CBuffer] metadata
            int64_t put_threshold
            unique_ptr[CAddress] c_owner_address
            c_vector[CObjectID] contained_object_ids
            c_vector[CObjectReference] contained_object_refs

        metadata = string_to_buffer(serialized_object.metadata)
        put_threshold = RayConfig.instance().max_direct_call_object_size()
        total_bytes = serialized_object.total_bytes
        contained_object_ids = ObjectRefsToVector(
                serialized_object.contained_object_refs)
        object_already_exists = self._create_put_buffer(
            metadata, total_bytes, object_ref,
            contained_object_ids,
            &c_object_id, &data, True, owner_address, inline_small_object)

        if not object_already_exists:
            if total_bytes > 0:
                (<SerializedObject>serialized_object).write_to(
                    Buffer.make(data))
            if self.is_local_mode:
                contained_object_refs = (
                        CCoreWorkerProcess.GetCoreWorker().
                        GetObjectRefs(contained_object_ids))
                if owner_address is not None:
                    raise Exception(
                        "cannot put data into memory store directly"
                        " and assign owner at the same time")
                check_status(CCoreWorkerProcess.GetCoreWorker().Put(
                        CRayObject(data, metadata, contained_object_refs),
                        contained_object_ids, c_object_id))
            else:
                c_owner_address = move(self._convert_python_address(
                    owner_address))
                with nogil:
                    if object_ref is None:
                        check_status(
                            CCoreWorkerProcess.GetCoreWorker().SealOwned(
                                        c_object_id,
                                        pin_object,
                                        move(c_owner_address)))
                    else:
                        # Using custom object refs is not supported because we
                        # can't track their lifecycle, so we don't pin the
                        # object in this case.
                        check_status(
                            CCoreWorkerProcess.GetCoreWorker().SealExisting(
                                        c_object_id, pin_object=False,
                                        owner_address=move(c_owner_address)))

        return c_object_id.Binary()

    def wait(self, object_refs, int num_returns, int64_t timeout_ms,
             TaskID current_task_id, c_bool fetch_local):
        cdef:
            c_vector[CObjectID] wait_ids
            c_vector[c_bool] results
            CTaskID c_task_id = current_task_id.native()

        wait_ids = ObjectRefsToVector(object_refs)
        with nogil:
            check_status(CCoreWorkerProcess.GetCoreWorker().Wait(
                wait_ids, num_returns, timeout_ms, &results, fetch_local))

        assert len(results) == len(object_refs)

        ready, not_ready = [], []
        for i, object_ref in enumerate(object_refs):
            if results[i]:
                ready.append(object_ref)
            else:
                not_ready.append(object_ref)

        return ready, not_ready

    def free_objects(self, object_refs, c_bool local_only):
        cdef:
            c_vector[CObjectID] free_ids = ObjectRefsToVector(object_refs)

        with nogil:
            check_status(CCoreWorkerProcess.GetCoreWorker().Delete(
                free_ids, local_only))

    def get_object_locations(self, object_refs, int64_t timeout_ms):
        cdef:
            c_vector[shared_ptr[CObjectLocation]] results
            c_vector[CObjectID] lookup_ids = ObjectRefsToVector(object_refs)

        with nogil:
            check_status(
                CCoreWorkerProcess.GetCoreWorker().GetLocationFromOwner(
                    lookup_ids, timeout_ms, &results))

        object_locations = {}
        for i in range(results.size()):
            # core_worker will return a nullptr for objects that couldn't be
            # located
            if not results[i].get():
                continue
            else:
                object_locations[object_refs[i]] = \
                    CObjectLocationPtrToDict(results[i].get())
        return object_locations

    def global_gc(self):
        with nogil:
            CCoreWorkerProcess.GetCoreWorker().TriggerGlobalGC()

    def dump_object_store_memory_usage(self):
        message = CCoreWorkerProcess.GetCoreWorker().MemoryUsageString()
        logger.warning("Local object store memory usage:\n{}\n".format(
            message.decode("utf-8")))

    cdef python_scheduling_strategy_to_c(
            self, python_scheduling_strategy,
            CSchedulingStrategy *c_scheduling_strategy):
        cdef:
            CPlacementGroupSchedulingStrategy \
                *c_placement_group_scheduling_strategy
            CNodeAffinitySchedulingStrategy *c_node_affinity_scheduling_strategy
        assert python_scheduling_strategy is not None
        if python_scheduling_strategy == "DEFAULT":
            c_scheduling_strategy[0].mutable_default_scheduling_strategy()
        elif python_scheduling_strategy == "SPREAD":
            c_scheduling_strategy[0].mutable_spread_scheduling_strategy()
        elif isinstance(python_scheduling_strategy,
                        PlacementGroupSchedulingStrategy):
            c_placement_group_scheduling_strategy = \
                c_scheduling_strategy[0] \
                .mutable_placement_group_scheduling_strategy()
            c_placement_group_scheduling_strategy[0].set_placement_group_id(
                python_scheduling_strategy
                .placement_group.id.binary())
            c_placement_group_scheduling_strategy[0] \
                .set_placement_group_bundle_index(
                    python_scheduling_strategy.placement_group_bundle_index)
            c_placement_group_scheduling_strategy[0]\
                .set_placement_group_capture_child_tasks(
                    python_scheduling_strategy
                    .placement_group_capture_child_tasks)
        elif isinstance(python_scheduling_strategy,
                        NodeAffinitySchedulingStrategy):
            c_node_affinity_scheduling_strategy = \
                c_scheduling_strategy[0] \
                .mutable_node_affinity_scheduling_strategy()
            c_node_affinity_scheduling_strategy[0].set_node_id(
                NodeID.from_hex(python_scheduling_strategy.node_id).binary())
            c_node_affinity_scheduling_strategy[0].set_soft(
                python_scheduling_strategy.soft)
        else:
            raise ValueError(
                f"Invalid scheduling_strategy value "
                f"{python_scheduling_strategy}. "
                f"Valid values are [\"DEFAULT\""
                f" | \"SPREAD\""
                f" | PlacementGroupSchedulingStrategy"
                f" | NodeAffinitySchedulingStrategy]")

    def submit_task(self,
                    Language language,
                    FunctionDescriptor function_descriptor,
                    args,
                    c_string name,
                    int num_returns,
                    resources,
                    int max_retries,
                    c_bool retry_exceptions,
                    scheduling_strategy,
                    c_string debugger_breakpoint,
                    c_string serialized_runtime_env_info,
                    ):
        cdef:
            unordered_map[c_string, double] c_resources
            CRayFunction ray_function
            c_vector[unique_ptr[CTaskArg]] args_vector
            c_vector[CObjectReference] return_refs
            CSchedulingStrategy c_scheduling_strategy
            c_vector[CObjectID] incremented_put_arg_ids

        self.python_scheduling_strategy_to_c(
            scheduling_strategy, &c_scheduling_strategy)

        with self.profile_event(b"submit_task"):
            prepare_resources(resources, &c_resources)
            ray_function = CRayFunction(
                language.lang, function_descriptor.descriptor)
            prepare_args_and_increment_put_refs(
                self, language, args, &args_vector, function_descriptor,
                &incremented_put_arg_ids)

            # NOTE(edoakes): releasing the GIL while calling this method causes
            # segfaults. See relevant issue for details:
            # https://github.com/ray-project/ray/pull/12803
            return_refs = CCoreWorkerProcess.GetCoreWorker().SubmitTask(
                ray_function, args_vector, CTaskOptions(
                    name, num_returns, c_resources,
                    b"",
                    serialized_runtime_env_info),
                max_retries, retry_exceptions,
                c_scheduling_strategy,
                debugger_breakpoint)

            # These arguments were serialized and put into the local object
            # store during task submission. The backend increments their local
            # ref count initially to ensure that they remain in scope until we
            # add to their submitted task ref count. Now that the task has
            # been submitted, it's safe to remove the initial local ref.
            for put_arg_id in incremented_put_arg_ids:
                CCoreWorkerProcess.GetCoreWorker().RemoveLocalReference(
                    put_arg_id)

            # The initial local reference is already acquired internally when
            # adding the pending task.
            return VectorToObjectRefs(return_refs, skip_adding_local_ref=True)

    def create_actor(self,
                     Language language,
                     FunctionDescriptor function_descriptor,
                     args,
                     int64_t max_restarts,
                     int64_t max_task_retries,
                     resources,
                     placement_resources,
                     int32_t max_concurrency,
                     is_detached,
                     c_string name,
                     c_string ray_namespace,
                     c_bool is_asyncio,
                     c_string extension_data,
                     c_string serialized_runtime_env_info,
                     concurrency_groups_dict,
                     int32_t max_pending_calls,
                     scheduling_strategy,
                     ):
        cdef:
            CRayFunction ray_function
            c_vector[unique_ptr[CTaskArg]] args_vector
            c_vector[c_string] dynamic_worker_options
            unordered_map[c_string, double] c_resources
            unordered_map[c_string, double] c_placement_resources
            CActorID c_actor_id
            c_vector[CConcurrencyGroup] c_concurrency_groups
            CSchedulingStrategy c_scheduling_strategy
            c_vector[CObjectID] incremented_put_arg_ids
            optional[c_bool] is_detached_optional = nullopt

        self.python_scheduling_strategy_to_c(
            scheduling_strategy, &c_scheduling_strategy)

        with self.profile_event(b"submit_task"):
            prepare_resources(resources, &c_resources)
            prepare_resources(placement_resources, &c_placement_resources)
            ray_function = CRayFunction(
                language.lang, function_descriptor.descriptor)
            prepare_args_and_increment_put_refs(
                self, language, args, &args_vector, function_descriptor,
                &incremented_put_arg_ids)
            prepare_actor_concurrency_groups(
                concurrency_groups_dict, &c_concurrency_groups)

            if is_detached is not None:
                is_detached_optional = make_optional[c_bool](
                    True if is_detached else False)

            with nogil:
                status = CCoreWorkerProcess.GetCoreWorker().CreateActor(
                    ray_function, args_vector,
                    CActorCreationOptions(
                        max_restarts, max_task_retries, max_concurrency,
                        c_resources, c_placement_resources,
                        dynamic_worker_options, is_detached_optional, name,
                        ray_namespace,
                        is_asyncio,
                        c_scheduling_strategy,
                        serialized_runtime_env_info,
                        c_concurrency_groups,
                        # execute out of order for
                        # async or threaded actors.
                        is_asyncio or max_concurrency > 1,
                        max_pending_calls),
                    extension_data,
                    &c_actor_id)

            # These arguments were serialized and put into the local object
            # store during task submission. The backend increments their local
            # ref count initially to ensure that they remain in scope until we
            # add to their submitted task ref count. Now that the task has
            # been submitted, it's safe to remove the initial local ref.
            for put_arg_id in incremented_put_arg_ids:
                CCoreWorkerProcess.GetCoreWorker().RemoveLocalReference(
                    put_arg_id)

            check_status(status)

            return ActorID(c_actor_id.Binary())

    def create_placement_group(
                            self,
                            c_string name,
                            c_vector[unordered_map[c_string, double]] bundles,
                            c_string strategy,
                            c_bool is_detached):
        cdef:
            CPlacementGroupID c_placement_group_id
            CPlacementStrategy c_strategy

        if strategy == b"PACK":
            c_strategy = PLACEMENT_STRATEGY_PACK
        elif strategy == b"SPREAD":
            c_strategy = PLACEMENT_STRATEGY_SPREAD
        elif strategy == b"STRICT_PACK":
            c_strategy = PLACEMENT_STRATEGY_STRICT_PACK
        else:
            if strategy == b"STRICT_SPREAD":
                c_strategy = PLACEMENT_STRATEGY_STRICT_SPREAD
            else:
                raise TypeError(strategy)

        with nogil:
            check_status(
                        CCoreWorkerProcess.GetCoreWorker().
                        CreatePlacementGroup(
                            CPlacementGroupCreationOptions(
                                name,
                                c_strategy,
                                bundles,
                                is_detached
                            ),
                            &c_placement_group_id))

        return PlacementGroupID(c_placement_group_id.Binary())

    def remove_placement_group(self, PlacementGroupID placement_group_id):
        cdef:
            CPlacementGroupID c_placement_group_id = \
                placement_group_id.native()

        with nogil:
            check_status(
                CCoreWorkerProcess.GetCoreWorker().
                RemovePlacementGroup(c_placement_group_id))

    def wait_placement_group_ready(self,
                                   PlacementGroupID placement_group_id,
                                   int32_t timeout_seconds):
        cdef CRayStatus status
        cdef CPlacementGroupID cplacement_group_id = (
            CPlacementGroupID.FromBinary(placement_group_id.binary()))
        cdef int ctimeout_seconds = timeout_seconds
        with nogil:
            status = CCoreWorkerProcess.GetCoreWorker() \
                .WaitPlacementGroupReady(cplacement_group_id, ctimeout_seconds)
            if status.IsNotFound():
                raise Exception("Placement group {} does not exist.".format(
                    placement_group_id))
        return status.ok()

    def submit_actor_task(self,
                          Language language,
                          ActorID actor_id,
                          FunctionDescriptor function_descriptor,
                          args,
                          c_string name,
                          int num_returns,
                          double num_method_cpus,
                          c_string concurrency_group_name):

        cdef:
            CActorID c_actor_id = actor_id.native()
            unordered_map[c_string, double] c_resources
            CRayFunction ray_function
            c_vector[unique_ptr[CTaskArg]] args_vector
            optional[c_vector[CObjectReference]] return_refs
            c_vector[CObjectID] incremented_put_arg_ids

        with self.profile_event(b"submit_task"):
            if num_method_cpus > 0:
                c_resources[b"CPU"] = num_method_cpus
            ray_function = CRayFunction(
                language.lang, function_descriptor.descriptor)
            prepare_args_and_increment_put_refs(
                self, language, args, &args_vector, function_descriptor,
                &incremented_put_arg_ids)

            # NOTE(edoakes): releasing the GIL while calling this method causes
            # segfaults. See relevant issue for details:
            # https://github.com/ray-project/ray/pull/12803
            return_refs = CCoreWorkerProcess.GetCoreWorker().SubmitActorTask(
                c_actor_id,
                ray_function,
                args_vector,
                CTaskOptions(
                    name, num_returns, c_resources, concurrency_group_name))
            # These arguments were serialized and put into the local object
            # store during task submission. The backend increments their local
            # ref count initially to ensure that they remain in scope until we
            # add to their submitted task ref count. Now that the task has
            # been submitted, it's safe to remove the initial local ref.
            for put_arg_id in incremented_put_arg_ids:
                CCoreWorkerProcess.GetCoreWorker().RemoveLocalReference(
                    put_arg_id)

            if return_refs.has_value():
                # The initial local reference is already acquired internally
                # when adding the pending task.
                return VectorToObjectRefs(return_refs.value(),
                                          skip_adding_local_ref=True)
            else:
                actor = self.get_actor_handle(actor_id)
                actor_handle = (CCoreWorkerProcess.GetCoreWorker()
                                .GetActorHandle(c_actor_id))
                raise PendingCallsLimitExceeded("The task {} could not be "
                                                "submitted to {} because more "
                                                "than {} tasks are queued on "
                                                "the actor. This limit "
                                                "can be adjusted with the "
                                                "`max_pending_calls` actor "
                                                "option.".format(
                                                    function_descriptor
                                                    .function_name,
                                                    repr(actor),
                                                    (dereference(actor_handle)
                                                        .MaxPendingCalls())
                                                ))

    def kill_actor(self, ActorID actor_id, c_bool no_restart):
        cdef:
            CActorID c_actor_id = actor_id.native()

        with nogil:
            check_status(CCoreWorkerProcess.GetCoreWorker().KillActor(
                  c_actor_id, True, no_restart))

    def cancel_task(self, ObjectRef object_ref, c_bool force_kill,
                    c_bool recursive):
        cdef:
            CObjectID c_object_id = object_ref.native()
            CRayStatus status = CRayStatus.OK()

        status = CCoreWorkerProcess.GetCoreWorker().CancelTask(
                                            c_object_id, force_kill, recursive)

        if not status.ok():
            raise TypeError(status.message().decode())

    def resource_ids(self):
        cdef:
            ResourceMappingType resource_mapping = (
                CCoreWorkerProcess.GetCoreWorker().GetResourceIDs())
            unordered_map[
                c_string, c_vector[pair[int64_t, double]]
            ].iterator iterator = resource_mapping.begin()
            c_vector[pair[int64_t, double]] c_value

        resources_dict = {}
        while iterator != resource_mapping.end():
            key = decode(dereference(iterator).first)
            c_value = dereference(iterator).second
            ids_and_fractions = []
            for i in range(c_value.size()):
                ids_and_fractions.append(
                    (c_value[i].first, c_value[i].second))
            resources_dict[key] = ids_and_fractions
            postincrement(iterator)

        return resources_dict

    def profile_event(self, c_string event_type, object extra_data=None):
        if RayConfig.instance().enable_timeline():
            return ProfileEvent.make(
                CCoreWorkerProcess.GetCoreWorker().CreateProfileEvent(
                    event_type), extra_data)
        else:
            return EmptyProfileEvent()

    def remove_actor_handle_reference(self, ActorID actor_id):
        cdef:
            CActorID c_actor_id = actor_id.native()
        CCoreWorkerProcess.GetCoreWorker().RemoveActorHandleReference(
            c_actor_id)

    cdef make_actor_handle(self, ActorHandleSharedPtr c_actor_handle):
        worker = ray.worker.global_worker
        worker.check_connected()
        manager = worker.function_actor_manager

        actor_id = ActorID(dereference(c_actor_handle).GetActorID().Binary())
        job_id = JobID(dereference(c_actor_handle).CreationJobID().Binary())
        language = Language.from_native(
            dereference(c_actor_handle).ActorLanguage())
        actor_creation_function_descriptor = CFunctionDescriptorToPython(
            dereference(c_actor_handle).ActorCreationTaskFunctionDescriptor())
        if language == Language.PYTHON:
            assert isinstance(actor_creation_function_descriptor,
                              PythonFunctionDescriptor)
            # Load actor_method_cpu from actor handle's extension data.
            extension_data = <str>dereference(c_actor_handle).ExtensionData()
            if extension_data:
                actor_method_cpu = int(extension_data)
            else:
                actor_method_cpu = 0  # Actor is created by non Python worker.
            actor_class = manager.load_actor_class(
                job_id, actor_creation_function_descriptor)
            method_meta = ray.actor.ActorClassMethodMetadata.create(
                actor_class, actor_creation_function_descriptor)
            return ray.actor.ActorHandle(language, actor_id,
                                         method_meta.decorators,
                                         method_meta.signatures,
                                         method_meta.num_returns,
                                         actor_method_cpu,
                                         actor_creation_function_descriptor,
                                         worker.current_session_and_job)
        else:
            return ray.actor.ActorHandle(language, actor_id,
                                         {},  # method decorators
                                         {},  # method signatures
                                         {},  # method num_returns
                                         0,  # actor method cpu
                                         actor_creation_function_descriptor,
                                         worker.current_session_and_job)

    def deserialize_and_register_actor_handle(self, const c_string &bytes,
                                              ObjectRef
                                              outer_object_ref):
        cdef:
            CObjectID c_outer_object_id = (outer_object_ref.native() if
                                           outer_object_ref else
                                           CObjectID.Nil())
        c_actor_id = (CCoreWorkerProcess
                      .GetCoreWorker()
                      .DeserializeAndRegisterActorHandle(
                          bytes, c_outer_object_id))
        return self.make_actor_handle(
            CCoreWorkerProcess.GetCoreWorker().GetActorHandle(c_actor_id))

    def get_named_actor_handle(self, const c_string &name,
                               const c_string &ray_namespace):
        cdef:
            pair[ActorHandleSharedPtr, CRayStatus] named_actor_handle_pair

        # We need it because GetNamedActorHandle needs
        # to call a method that holds the gil.
        with nogil:
            named_actor_handle_pair = (
                CCoreWorkerProcess.GetCoreWorker().GetNamedActorHandle(
                    name, ray_namespace))
        check_status(named_actor_handle_pair.second)

        return self.make_actor_handle(named_actor_handle_pair.first)

    def get_actor_handle(self, ActorID actor_id):
        cdef:
            CActorID c_actor_id = actor_id.native()
        return self.make_actor_handle(
            CCoreWorkerProcess.GetCoreWorker().GetActorHandle(c_actor_id))

    def list_named_actors(self, c_bool all_namespaces):
        """Returns (namespace, name) for named actors in the system.

        If all_namespaces is True, returns all actors in all namespaces,
        else returns only the actors in the current namespace.
        """
        cdef:
            pair[c_vector[pair[c_string, c_string]], CRayStatus] result_pair

        result_pair = CCoreWorkerProcess.GetCoreWorker().ListNamedActors(
            all_namespaces)
        check_status(result_pair.second)
        return [
            (namespace.decode("utf-8"),
             name.decode("utf-8")) for namespace, name in result_pair.first]

    def serialize_actor_handle(self, ActorID actor_id):
        cdef:
            c_string output
            CObjectID c_actor_handle_id
        check_status(CCoreWorkerProcess.GetCoreWorker().SerializeActorHandle(
            actor_id.native(), &output, &c_actor_handle_id))
        return output, ObjectRef(c_actor_handle_id.Binary())

    def add_object_ref_reference(self, ObjectRef object_ref):
        # Note: faster to not release GIL for short-running op.
        CCoreWorkerProcess.GetCoreWorker().AddLocalReference(
            object_ref.native())

    def remove_object_ref_reference(self, ObjectRef object_ref):
        cdef:
            CObjectID c_object_id = object_ref.native()
        # We need to release the gil since object destruction may call the
        # unhandled exception handler.
        with nogil:
            CCoreWorkerProcess.GetCoreWorker().RemoveLocalReference(
                c_object_id)

    def get_owner_address(self, ObjectRef object_ref):
        cdef:
            CObjectID c_object_id = object_ref.native()
        return CCoreWorkerProcess.GetCoreWorker().GetOwnerAddress(
                c_object_id).SerializeAsString()

    def serialize_object_ref(self, ObjectRef object_ref):
        cdef:
            CObjectID c_object_id = object_ref.native()
            CAddress c_owner_address = CAddress()
            c_string serialized_object_status
        CCoreWorkerProcess.GetCoreWorker().GetOwnershipInfo(
                c_object_id, &c_owner_address, &serialized_object_status)
        return (object_ref,
                c_owner_address.SerializeAsString(),
                serialized_object_status)

    def deserialize_and_register_object_ref(
            self, const c_string &object_ref_binary,
            ObjectRef outer_object_ref,
            const c_string &serialized_owner_address,
            const c_string &serialized_object_status,
    ):
        cdef:
            CObjectID c_object_id = CObjectID.FromBinary(object_ref_binary)
            CObjectID c_outer_object_id = (outer_object_ref.native() if
                                           outer_object_ref else
                                           CObjectID.Nil())
            CAddress c_owner_address = CAddress()

        c_owner_address.ParseFromString(serialized_owner_address)
        (CCoreWorkerProcess.GetCoreWorker()
            .RegisterOwnershipInfoAndResolveFuture(
                c_object_id,
                c_outer_object_id,
                c_owner_address,
                serialized_object_status))

    cdef store_task_output(self, serialized_object, const CObjectID &return_id,
                           size_t data_size, shared_ptr[CBuffer] &metadata,
                           const c_vector[CObjectID] &contained_id,
                           int64_t *task_output_inlined_bytes,
                           shared_ptr[CRayObject] *return_ptr):
        """Store a task return value in plasma or as an inlined object."""
        with nogil:
            check_status(
                CCoreWorkerProcess.GetCoreWorker().AllocateReturnObject(
                    return_id, data_size, metadata, contained_id,
                    task_output_inlined_bytes, return_ptr))

        if return_ptr.get() != NULL:
            if return_ptr.get().HasData():
                (<SerializedObject>serialized_object).write_to(
                    Buffer.make(return_ptr.get().GetData()))
            if self.is_local_mode:
                check_status(
                    CCoreWorkerProcess.GetCoreWorker().Put(
                        CRayObject(return_ptr.get().GetData(),
                                   return_ptr.get().GetMetadata(),
                                   c_vector[CObjectReference]()),
                        c_vector[CObjectID](), return_id))
            else:
                with nogil:
                    check_status(
                        CCoreWorkerProcess.GetCoreWorker().SealReturnObject(
                            return_id, return_ptr[0]))
            return True
        else:
            with nogil:
                success = (CCoreWorkerProcess.GetCoreWorker()
                           .PinExistingReturnObject(return_id, return_ptr))
            return success

    cdef store_task_outputs(
            self, worker, outputs, const c_vector[CObjectID] return_ids,
            c_vector[shared_ptr[CRayObject]] *returns):
        cdef:
            CObjectID return_id
            size_t data_size
            shared_ptr[CBuffer] metadata
            c_vector[CObjectID] contained_id
            int64_t task_output_inlined_bytes

        if return_ids.size() == 0:
            return

        n_returns = len(outputs)
        returns.resize(n_returns)
        task_output_inlined_bytes = 0
        for i in range(n_returns):
            return_id, output = return_ids[i], outputs[i]
            context = worker.get_serialization_context()
            serialized_object = context.serialize(output)
            data_size = serialized_object.total_bytes
            metadata_str = serialized_object.metadata
            if ray.worker.global_worker.debugger_get_breakpoint:
                breakpoint = (
                    ray.worker.global_worker.debugger_get_breakpoint)
                metadata_str += (
                    b"," + ray_constants.OBJECT_METADATA_DEBUG_PREFIX +
                    breakpoint.encode())
                # Reset debugging context of this worker.
                ray.worker.global_worker.debugger_get_breakpoint = b""
            metadata = string_to_buffer(metadata_str)
            contained_id = ObjectRefsToVector(
                serialized_object.contained_object_refs)

            if not self.store_task_output(
                    serialized_object, return_id,
                    data_size, metadata, contained_id,
                    &task_output_inlined_bytes, &returns[0][i]):
                # If the object already exists, but we fail to pin the copy, it
                # means the existing copy might've gotten evicted. Try to
                # create another copy.
                self.store_task_output(
                        serialized_object, return_id, data_size, metadata,
                        contained_id, &task_output_inlined_bytes,
                        &returns[0][i])

    cdef c_function_descriptors_to_python(
            self,
            const c_vector[CFunctionDescriptor] &c_function_descriptors):

        ret = []
        for i in range(c_function_descriptors.size()):
            ret.append(CFunctionDescriptorToPython(c_function_descriptors[i]))
        return ret

    cdef initialize_eventloops_for_actor_concurrency_group(
            self,
            const c_vector[CConcurrencyGroup] &c_defined_concurrency_groups):

        cdef:
            CConcurrencyGroup c_concurrency_group
            c_vector[CFunctionDescriptor] c_function_descriptors

        self.cgname_to_eventloop_dict = {}
        self.fd_to_cgname_dict = {}

        self.eventloop_for_default_cg = get_new_event_loop()
        self.thread_for_default_cg = threading.Thread(
            target=lambda: self.eventloop_for_default_cg.run_forever(),
            name="AsyncIO Thread: default"
            )
        self.thread_for_default_cg.start()

        for i in range(c_defined_concurrency_groups.size()):
            c_concurrency_group = c_defined_concurrency_groups[i]
            cg_name = c_concurrency_group.GetName().decode("ascii")
            function_descriptors = self.c_function_descriptors_to_python(
                c_concurrency_group.GetFunctionDescriptors())

            async_eventloop = get_new_event_loop()
            async_thread = threading.Thread(
                target=lambda: async_eventloop.run_forever(),
                name="AsyncIO Thread: {}".format(cg_name)
            )
            async_thread.start()

            self.cgname_to_eventloop_dict[cg_name] = {
                "eventloop": async_eventloop,
                "thread": async_thread,
            }

            for fd in function_descriptors:
                self.fd_to_cgname_dict[fd] = cg_name

    def get_event_loop(self, function_descriptor, specified_cgname):
        # __init__ will be invoked in default eventloop
        if function_descriptor.function_name == "__init__":
            return self.eventloop_for_default_cg, self.thread_for_default_cg

        if specified_cgname is not None:
            if specified_cgname in self.cgname_to_eventloop_dict:
                this_group = self.cgname_to_eventloop_dict[specified_cgname]
                return (this_group["eventloop"], this_group["thread"])

        if function_descriptor in self.fd_to_cgname_dict:
            curr_cgname = self.fd_to_cgname_dict[function_descriptor]
            if curr_cgname in self.cgname_to_eventloop_dict:
                return (
                    self.cgname_to_eventloop_dict[curr_cgname]["eventloop"],
                    self.cgname_to_eventloop_dict[curr_cgname]["thread"])
            else:
                raise ValueError(
                    "The function {} is defined to be executed "
                    "in the concurrency group {} . But there is no this group."
                    .format(function_descriptor, curr_cgname))

        return self.eventloop_for_default_cg, self.thread_for_default_cg

    def run_async_func_in_event_loop(
          self, func, function_descriptor, specified_cgname, *args, **kwargs):

        cdef:
            CFiberEvent event
        eventloop, async_thread = self.get_event_loop(
            function_descriptor, specified_cgname)
        coroutine = func(*args, **kwargs)
        if threading.get_ident() == async_thread.ident:
            future = asyncio.ensure_future(coroutine, eventloop)
        else:
            future = asyncio.run_coroutine_threadsafe(coroutine, eventloop)
        future.add_done_callback(lambda _: event.Notify())
        with nogil:
            (CCoreWorkerProcess.GetCoreWorker()
                .YieldCurrentFiber(event))
        return future.result()

    def stop_and_join_asyncio_threads_if_exist(self):
        event_loops = []
        threads = []
        if self.eventloop_for_default_cg is not None:
            event_loops.append(self.eventloop_for_default_cg)
        if self.thread_for_default_cg is not None:
            threads.append(self.thread_for_default_cg)
        if self.cgname_to_eventloop_dict:
            for event_loop_and_thread in self.cgname_to_eventloop_dict.values():
                event_loops.append(event_loop_and_thread["eventloop"])
                threads.append(event_loop_and_thread["thread"])
        for event_loop in event_loops:
            event_loop.call_soon_threadsafe(
                event_loop.stop)
        for thread in threads:
            thread.join()

    def current_actor_is_asyncio(self):
        return (CCoreWorkerProcess.GetCoreWorker().GetWorkerContext()
                .CurrentActorIsAsync())

    def get_current_runtime_env(self) -> str:
        # This should never change, so we can safely cache it to avoid ser/de
        if self.current_runtime_env is None:
            if self.is_driver:
                job_config = self.get_job_config()
                serialized_env = job_config.runtime_env_info \
                                           .serialized_runtime_env
            else:
                serialized_env = CCoreWorkerProcess.GetCoreWorker() \
                        .GetWorkerContext().GetCurrentSerializedRuntimeEnv() \
                        .decode("utf-8")

            self.current_runtime_env = serialized_env

        return self.current_runtime_env

    def is_exiting(self):
        return CCoreWorkerProcess.GetCoreWorker().IsExiting()

    cdef yield_current_fiber(self, CFiberEvent &fiber_event):
        with nogil:
            CCoreWorkerProcess.GetCoreWorker().YieldCurrentFiber(fiber_event)

    def get_all_reference_counts(self):
        cdef:
            unordered_map[CObjectID, pair[size_t, size_t]] c_ref_counts
            unordered_map[CObjectID, pair[size_t, size_t]].iterator it

        c_ref_counts = (
            CCoreWorkerProcess.GetCoreWorker().GetAllReferenceCounts())
        it = c_ref_counts.begin()

        ref_counts = {}
        while it != c_ref_counts.end():
            object_ref = dereference(it).first.Hex()
            ref_counts[object_ref] = {
                "local": dereference(it).second.first,
                "submitted": dereference(it).second.second}
            postincrement(it)

        return ref_counts

    def get_actor_call_stats(self):
        cdef:
            unordered_map[c_string, c_vector[uint64_t]] c_tasks_count

        c_tasks_count = (
            CCoreWorkerProcess.GetCoreWorker().GetActorCallStats())
        it = c_tasks_count.begin()

        tasks_count = dict()
        while it != c_tasks_count.end():
            func_name = <unicode>dereference(it).first
            counters = dereference(it).second
            tasks_count[func_name] = {
                "pending": counters[0],
                "running": counters[1],
                "finished": counters[2],
            }
            postincrement(it)
        return tasks_count

    def set_get_async_callback(self, ObjectRef object_ref, callback):
        cpython.Py_INCREF(callback)
        CCoreWorkerProcess.GetCoreWorker().GetAsync(
            object_ref.native(),
            async_callback,
            <void*>callback
        )

    def push_error(self, JobID job_id, error_type, error_message,
                   double timestamp):
        check_status(CCoreWorkerProcess.GetCoreWorker().PushError(
            job_id.native(), error_type.encode("utf-8"),
            error_message.encode("utf-8"), timestamp))

    def get_job_config(self):
        cdef CJobConfig c_job_config
        # We can cache the deserialized job config object here because
        # the job config will not change after a job is submitted.
        if self.job_config is None:
            c_job_config = CCoreWorkerProcess.GetCoreWorker().GetJobConfig()
            self.job_config = gcs_utils.JobConfig()
            self.job_config.ParseFromString(c_job_config.SerializeAsString())
        return self.job_config

    def get_task_submission_stats(self):
        cdef:
            int64_t num_tasks_submitted
            int64_t num_leases_requested

        with nogil:
            num_tasks_submitted = (
                    CCoreWorkerProcess.GetCoreWorker().GetNumTasksSubmitted())
            num_leases_requested = (
                    CCoreWorkerProcess.GetCoreWorker().GetNumLeasesRequested())

        return (num_tasks_submitted, num_leases_requested)

cdef void async_callback(shared_ptr[CRayObject] obj,
                         CObjectID object_ref,
                         void *user_callback) with gil:
    cdef:
        c_vector[shared_ptr[CRayObject]] objects_to_deserialize

    # Object is retrieved from in memory store.
    # Here we go through the code path used to deserialize objects.
    objects_to_deserialize.push_back(obj)
    data_metadata_pairs = RayObjectsToDataMetadataPairs(
        objects_to_deserialize)
    ids_to_deserialize = [ObjectRef(object_ref.Binary())]
    result = ray.worker.global_worker.deserialize_objects(
        data_metadata_pairs, ids_to_deserialize)[0]

    py_callback = <object>user_callback
    py_callback(result)
    cpython.Py_DECREF(py_callback)<|MERGE_RESOLUTION|>--- conflicted
+++ resolved
@@ -122,11 +122,8 @@
     GetTimeoutError,
     TaskCancelledError,
     AsyncioActorExit,
-<<<<<<< HEAD
+    PendingCallsLimitExceeded,
     FunctionLoadingError,
-=======
-    PendingCallsLimitExceeded,
->>>>>>> 5a7c5ab7
 )
 from ray import external_storage
 from ray.util.scheduling_strategies import (
