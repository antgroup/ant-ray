import time
from collections import defaultdict
from typing import List

from ray._raylet import GcsClient
from ray.autoscaler.v2.schema import ClusterStatus, Stats
from ray.autoscaler.v2.utils import ClusterStatusParser
from ray.core.generated.autoscaler_pb2 import (
    ClusterResourceState,
    GetClusterResourceStateReply,
    VirtualClusterResourceStates,
    GetVirtualClusterResourceStatesReply,
    GetClusterStatusReply,
)

DEFAULT_RPC_TIMEOUT_S = 10


def request_cluster_resources(
    gcs_address: str, to_request: List[dict], timeout: int = DEFAULT_RPC_TIMEOUT_S
):
    """Request resources from the autoscaler.

    This will add a cluster resource constraint to GCS. GCS will asynchronously
    pass the constraint to the autoscaler, and the autoscaler will try to provision the
    requested minimal bundles in `to_request`.

    If the cluster already has `to_request` resources, this will be an no-op.
    Future requests submitted through this API will overwrite the previous requests.

    Args:
        gcs_address: The GCS address to query.
        to_request: A list of resource bundles to request the cluster to have.
            Each bundle is a dict of resource name to resource quantity, e.g:
            [{"CPU": 1}, {"GPU": 1}].
        timeout: Timeout in seconds for the request to be timeout

    """
    assert len(gcs_address) > 0, "GCS address is not specified."

    # Aggregate bundle by shape.
    resource_requests_by_count = defaultdict(int)
    for request in to_request:
        bundle = frozenset(request.items())
        resource_requests_by_count[bundle] += 1

    bundles = []
    counts = []
    for bundle, count in resource_requests_by_count.items():
        bundles.append(dict(bundle))
        counts.append(count)

    GcsClient(gcs_address).request_cluster_resource_constraint(
        bundles, counts, timeout_s=timeout
    )


def get_cluster_status(
    gcs_address: str, timeout: int = DEFAULT_RPC_TIMEOUT_S
) -> ClusterStatus:
    """
    Get the cluster status from the autoscaler.

    Args:
        gcs_address: The GCS address to query.
        timeout: Timeout in seconds for the request to be timeout

    Returns:
        A ClusterStatus object.
    """
    assert len(gcs_address) > 0, "GCS address is not specified."
    req_time = time.time()
    str_reply = GcsClient(gcs_address).get_cluster_status(timeout_s=timeout)
    reply_time = time.time()
    reply = GetClusterStatusReply()
    reply.ParseFromString(str_reply)

    # TODO(rickyx): To be more accurate, we could add a timestamp field from the reply.
    return ClusterStatusParser.from_get_cluster_status_reply(
        reply,
        stats=Stats(gcs_request_time_s=reply_time - req_time, request_ts_s=req_time),
    )


def get_cluster_resource_state(gcs_client: GcsClient) -> ClusterResourceState:
    """
    Get the cluster resource state from GCS.
    Args:
        gcs_client: The GCS client to query.
    Returns:
        A ClusterResourceState object
    Raises:
        Exception: If the request times out or failed.
    """
    str_reply = gcs_client.get_cluster_resource_state()
    reply = GetClusterResourceStateReply()
    reply.ParseFromString(str_reply)
<<<<<<< HEAD
    return reply.cluster_resource_state


def get_virtual_cluster_resource_states(
    gcs_client: GcsClient,
) -> VirtualClusterResourceStates:
    """
    Get the cluster resource state from GCS.
    Args:
        gcs_client: The GCS client to query.
    Returns:
        A VirtualClusterResourceStates object
    Raises:
        Exception: If the request times out or failed.
    """
    str_reply = gcs_client.get_virtual_cluster_resource_states()
    reply = GetVirtualClusterResourceStatesReply()
    reply.ParseFromString(str_reply)
    return reply.virtual_cluster_resource_states


def is_head_node(node_state: NodeState) -> bool:
    """
    Check if the node is a head node from the node state.
    Args:
        node_state: the node state
    Returns:
        is_head: True if the node is a head node, False otherwise.
    """
    # TODO: we should include this bit of information in the future. e.g.
    # from labels.
    return "node:__internal_head__" in dict(node_state.total_resources)
=======
    return reply.cluster_resource_state
>>>>>>> 2b0e6c1d
<|MERGE_RESOLUTION|>--- conflicted
+++ resolved
@@ -95,7 +95,6 @@
     str_reply = gcs_client.get_cluster_resource_state()
     reply = GetClusterResourceStateReply()
     reply.ParseFromString(str_reply)
-<<<<<<< HEAD
     return reply.cluster_resource_state
 
 
@@ -114,20 +113,4 @@
     str_reply = gcs_client.get_virtual_cluster_resource_states()
     reply = GetVirtualClusterResourceStatesReply()
     reply.ParseFromString(str_reply)
-    return reply.virtual_cluster_resource_states
-
-
-def is_head_node(node_state: NodeState) -> bool:
-    """
-    Check if the node is a head node from the node state.
-    Args:
-        node_state: the node state
-    Returns:
-        is_head: True if the node is a head node, False otherwise.
-    """
-    # TODO: we should include this bit of information in the future. e.g.
-    # from labels.
-    return "node:__internal_head__" in dict(node_state.total_resources)
-=======
-    return reply.cluster_resource_state
->>>>>>> 2b0e6c1d
+    return reply.virtual_cluster_resource_states