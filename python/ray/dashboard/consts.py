import os

from ray._private.ray_constants import env_bool, env_float, env_integer

DASHBOARD_LOG_FILENAME = "dashboard.log"
DASHBOARD_AGENT_ADDR_NODE_ID_PREFIX = "DASHBOARD_AGENT_ADDR_NODE_ID_PREFIX:"
DASHBOARD_AGENT_ADDR_IP_PREFIX = "DASHBOARD_AGENT_ADDR_IP_PREFIX:"
DASHBOARD_AGENT_LOG_FILENAME = "dashboard_agent.log"
DASHBOARD_AGENT_CHECK_PARENT_INTERVAL_S_ENV_NAME = (
    "RAY_DASHBOARD_AGENT_CHECK_PARENT_INTERVAL_S"  # noqa
)
DASHBOARD_AGENT_CHECK_PARENT_INTERVAL_S = env_integer(
    DASHBOARD_AGENT_CHECK_PARENT_INTERVAL_S_ENV_NAME, 0.4
)
# The maximum time that parent can be considered
# as dead before agent kills itself.
_PARENT_DEATH_THREASHOLD = 5
RAY_STATE_SERVER_MAX_HTTP_REQUEST_ENV_NAME = "RAY_STATE_SERVER_MAX_HTTP_REQUEST"
# Default number of in-progress requests to the state api server.
RAY_STATE_SERVER_MAX_HTTP_REQUEST = env_integer(
    RAY_STATE_SERVER_MAX_HTTP_REQUEST_ENV_NAME, 100
)
# Max allowed number of in-progress requests could be configured.
RAY_STATE_SERVER_MAX_HTTP_REQUEST_ALLOWED = 1000

RAY_DASHBOARD_STATS_PURGING_INTERVAL = env_integer(
    "RAY_DASHBOARD_STATS_PURGING_INTERVAL", 60 * 10
)
RAY_DASHBOARD_STATS_UPDATING_INTERVAL = env_integer(
    "RAY_DASHBOARD_STATS_UPDATING_INTERVAL", 15
)
GCS_SERVER_ADDRESS = "GcsServerAddress"
# GCS check alive
GCS_CHECK_ALIVE_INTERVAL_SECONDS = env_integer("GCS_CHECK_ALIVE_INTERVAL_SECONDS", 5)
GCS_RPC_TIMEOUT_SECONDS = env_integer("RAY_DASHBOARD_GCS_RPC_TIMEOUT_SECONDS", 60)
# aiohttp_cache
AIOHTTP_CACHE_TTL_SECONDS = 2
AIOHTTP_CACHE_MAX_SIZE = 128
AIOHTTP_CACHE_DISABLE_ENVIRONMENT_KEY = "RAY_DASHBOARD_NO_CACHE"
# Default value for datacenter (the default value in protobuf)
DEFAULT_LANGUAGE = "PYTHON"
DEFAULT_JOB_ID = "ffff"
# Hook that is invoked on the dashboard `/api/component_activities` endpoint.
# Environment variable stored here should be a callable that does not
# take any arguments and should return a dictionary mapping
# activity component type (str) to
# ray.dashboard.modules.api.api_head.RayActivityResponse.
# Example: "your.module.ray_cluster_activity_hook".
RAY_CLUSTER_ACTIVITY_HOOK = "RAY_CLUSTER_ACTIVITY_HOOK"

# The number of candidate agents
CANDIDATE_AGENT_NUMBER = max(env_integer("CANDIDATE_AGENT_NUMBER", 1), 1)
# when head receive JobSubmitRequest, maybe not any agent is available,
# we need to wait for agents in other node start
WAIT_AVAILABLE_AGENT_TIMEOUT = 10
TRY_TO_GET_AGENT_INFO_INTERVAL_SECONDS = 0.5
RAY_JOB_ALLOW_DRIVER_ON_WORKER_NODES_ENV_VAR = "RAY_JOB_ALLOW_DRIVER_ON_WORKER_NODES"
RAY_STREAM_RUNTIME_ENV_LOG_TO_JOB_DRIVER_LOG_ENV_VAR = (
    "RAY_STREAM_RUNTIME_ENV_LOG_TO_JOB_DRIVER_LOG"
)

# The max time to wait for the JobSupervisor to start before failing the job.
DEFAULT_JOB_START_TIMEOUT_SECONDS = 60 * 15
RAY_JOB_START_TIMEOUT_SECONDS_ENV_VAR = "RAY_JOB_START_TIMEOUT_SECONDS"
# Port that dashboard prometheus metrics will be exported to
DASHBOARD_METRIC_PORT = env_integer("DASHBOARD_METRIC_PORT", 44227)

<<<<<<< HEAD
NODE_TAG_KEYS = ["ip", "Version", "SessionName", "StorageNamespace", "IsHeadNode"]
GPU_TAG_KEYS = NODE_TAG_KEYS + ["GpuDeviceName", "GpuIndex"]
CLUSTER_TAG_KEYS = ["node_type", "Version", "SessionName", "StorageNamespace"]
COMPONENT_METRICS_TAG_KEYS = [
    "ip",
    "pid",
    "Version",
    "Component",
    "SessionName",
    "StorageNamespace",
]
=======
# We use RayNodeType to mark head/worker nodes. IsHeadNode is retained
# for backward compatibility for user-customized dashboards that might rely on it
NODE_TAG_KEYS = ["ip", "Version", "SessionName", "IsHeadNode", "RayNodeType"]
GPU_TAG_KEYS = NODE_TAG_KEYS + ["GpuDeviceName", "GpuIndex"]

# TpuDeviceName and TpuIndex are expected to be equal to the number of TPU
# chips in the cluster. TpuType and TpuTopology are proportional to the number
# of node pools.
TPU_TAG_KEYS = NODE_TAG_KEYS + ["TpuDeviceName", "TpuIndex", "TpuType", "TpuTopology"]
CLUSTER_TAG_KEYS = ["node_type", "Version", "SessionName"]
COMPONENT_METRICS_TAG_KEYS = ["ip", "pid", "Version", "Component", "SessionName"]
COMPONENT_GPU_TAG_KEYS = GPU_TAG_KEYS + COMPONENT_METRICS_TAG_KEYS
>>>>>>> d9b0a85a

# Dashboard metrics are tracked separately at the dashboard. TODO(sang): Support GCS.
# Note that for dashboard subprocess module, the component name is "dashboard_[module_name]".
AVAILABLE_COMPONENT_NAMES_FOR_METRICS = {
    "workers",
    "raylet",
    "agent",
    "dashboard",
    "gcs",
}
METRICS_INPUT_ROOT = os.path.join(
    os.path.dirname(__file__), "modules", "metrics", "export"
)
METRICS_RECORD_INTERVAL_S = env_integer("METRICS_RECORD_INTERVAL_S", 5)
PROMETHEUS_CONFIG_INPUT_PATH = os.path.join(
    METRICS_INPUT_ROOT, "prometheus", "prometheus.yml"
)
PARENT_HEALTH_CHECK_BY_PIPE = env_bool(
    "RAY_enable_pipe_based_agent_to_parent_health_check", False
)

FLOW_INSIGHT_ENABLED_ENV_VAR = "RAY_FLOW_INSIGHT"

# Maximum time to wait for the subprocess module to be ready.
SUBPROCESS_MODULE_WAIT_READY_TIMEOUT = env_float(
    "RAY_DASHBOARD_SUBPROCESS_MODULE_WAIT_READY_TIMEOUT", 30.0
)<|MERGE_RESOLUTION|>--- conflicted
+++ resolved
@@ -65,32 +65,18 @@
 # Port that dashboard prometheus metrics will be exported to
 DASHBOARD_METRIC_PORT = env_integer("DASHBOARD_METRIC_PORT", 44227)
 
-<<<<<<< HEAD
-NODE_TAG_KEYS = ["ip", "Version", "SessionName", "StorageNamespace", "IsHeadNode"]
-GPU_TAG_KEYS = NODE_TAG_KEYS + ["GpuDeviceName", "GpuIndex"]
-CLUSTER_TAG_KEYS = ["node_type", "Version", "SessionName", "StorageNamespace"]
-COMPONENT_METRICS_TAG_KEYS = [
-    "ip",
-    "pid",
-    "Version",
-    "Component",
-    "SessionName",
-    "StorageNamespace",
-]
-=======
 # We use RayNodeType to mark head/worker nodes. IsHeadNode is retained
 # for backward compatibility for user-customized dashboards that might rely on it
-NODE_TAG_KEYS = ["ip", "Version", "SessionName", "IsHeadNode", "RayNodeType"]
+NODE_TAG_KEYS = ["ip", "Version", "SessionName", "IsHeadNode", "RayNodeType", "StorageNamespace"]
 GPU_TAG_KEYS = NODE_TAG_KEYS + ["GpuDeviceName", "GpuIndex"]
 
 # TpuDeviceName and TpuIndex are expected to be equal to the number of TPU
 # chips in the cluster. TpuType and TpuTopology are proportional to the number
 # of node pools.
 TPU_TAG_KEYS = NODE_TAG_KEYS + ["TpuDeviceName", "TpuIndex", "TpuType", "TpuTopology"]
-CLUSTER_TAG_KEYS = ["node_type", "Version", "SessionName"]
-COMPONENT_METRICS_TAG_KEYS = ["ip", "pid", "Version", "Component", "SessionName"]
+CLUSTER_TAG_KEYS = ["node_type", "Version", "SessionName", "StorageNamespace"]
+COMPONENT_METRICS_TAG_KEYS = ["ip", "pid", "Version", "Component", "SessionName", "StorageNamespace"]
 COMPONENT_GPU_TAG_KEYS = GPU_TAG_KEYS + COMPONENT_METRICS_TAG_KEYS
->>>>>>> d9b0a85a
 
 # Dashboard metrics are tracked separately at the dashboard. TODO(sang): Support GCS.
 # Note that for dashboard subprocess module, the component name is "dashboard_[module_name]".
