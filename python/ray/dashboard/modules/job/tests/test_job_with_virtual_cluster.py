import logging
import sys
import tempfile
from functools import partial
from pathlib import Path

import pytest
import pytest_asyncio

import ray
from ray._private.gcs_utils import GcsChannel
from ray._private.ray_constants import DEFAULT_DASHBOARD_AGENT_LISTEN_PORT
from ray._private.runtime_env.working_dir import upload_working_dir_if_needed
from ray._private.test_utils import (
    format_web_url,
    wait_for_condition,
    wait_until_server_available,
)
from ray._private.utils import hex_to_binary
from ray._raylet import PlacementGroupID
from ray.core.generated import gcs_service_pb2_grpc
from ray.core.generated.gcs_service_pb2 import CreateOrUpdateVirtualClusterRequest
from ray.dashboard.modules.job.common import (
    JOB_ACTOR_NAME_TEMPLATE,
    SUPERVISOR_ACTOR_RAY_NAMESPACE,
    JobStatus,
)
from ray.dashboard.tests.conftest import *  # noqa
from ray.job_submission import JobSubmissionClient
from ray.runtime_env.runtime_env import RuntimeEnv
from ray.util.placement_group import PlacementGroup
from ray.tests.conftest import _ray_start_virtual_cluster

TEMPLATE_ID_PREFIX = "template_id_"
kPrimaryClusterID = "kPrimaryClusterID"

logger = logging.getLogger(__name__)


@pytest_asyncio.fixture
def job_sdk_client(request):
    param = getattr(request, "param", {})
    ntemplates = param["ntemplates"]
    with _ray_start_virtual_cluster(
        do_init=True, num_cpus=20, num_nodes=4 * ntemplates + 1, template_id_prefix=TEMPLATE_ID_PREFIX, **param
    ) as res:
        ip, _ = res.webui_url.split(":")
        agent_address = f"{ip}:{DEFAULT_DASHBOARD_AGENT_LISTEN_PORT}"
        assert wait_until_server_available(agent_address)
        head_address = res.webui_url
        assert wait_until_server_available(head_address)
        yield (
            JobSubmissionClient(format_web_url(head_address)),
            res.gcs_address,
            res,
        )

@pytest_asyncio.fixture
def job_sdk_client_with_external_redis(request, external_redis):
    param = getattr(request, "param", {})
    ntemplates = param["ntemplates"]
    with _ray_start_virtual_cluster(
        do_init=True, num_cpus=20, num_nodes=4 * ntemplates + 1, template_id_prefix=TEMPLATE_ID_PREFIX, **param
    ) as res:
        ip, _ = res.webui_url.split(":")
        agent_address = f"{ip}:{DEFAULT_DASHBOARD_AGENT_LISTEN_PORT}"
        assert wait_until_server_available(agent_address)
        head_address = res.webui_url
        assert wait_until_server_available(head_address)
        yield (
            JobSubmissionClient(format_web_url(head_address)),
            res.gcs_address,
            res,
        )


async def create_virtual_cluster(
    gcs_address, virtual_cluster_id, replica_sets, divisible=False
):
    channel = GcsChannel(gcs_address, aio=True)
    channel.connect()
    gcs_virtual_cluster_info_stub = (
        gcs_service_pb2_grpc.VirtualClusterInfoGcsServiceStub(channel.channel())
    )
    request = CreateOrUpdateVirtualClusterRequest(
        virtual_cluster_id=virtual_cluster_id,
        divisible=divisible,
        replica_sets=replica_sets,
    )
    reply = await (gcs_virtual_cluster_info_stub.CreateOrUpdateVirtualCluster(request))
    assert reply.status.code == 0
    return reply.node_instances


@pytest.mark.parametrize(
    "job_sdk_client",
    [
        {
            "_system_config": {"gcs_actor_scheduling_enabled": False},
            "ntemplates": 3,
        },
        {
            "_system_config": {"gcs_actor_scheduling_enabled": True},
            "ntemplates": 3,
        },
    ],
    indirect=True,
)
@pytest.mark.asyncio
async def test_indivisible_virtual_cluster(job_sdk_client):
    head_client, gcs_address, cluster = job_sdk_client
    virtual_cluster_id_prefix = "VIRTUAL_CLUSTER_"
    node_to_virtual_cluster = {}
    ntemplates = 3
    for i in range(ntemplates):
        virtual_cluster_id = virtual_cluster_id_prefix + str(i)
        nodes = await create_virtual_cluster(
            gcs_address, virtual_cluster_id, {TEMPLATE_ID_PREFIX + str(i): 3}
        )
        for node_id in nodes:
            assert node_id not in node_to_virtual_cluster
            node_to_virtual_cluster[node_id] = virtual_cluster_id

    @ray.remote
    class ControlActor:
        def __init__(self):
            self._nodes = set()
            self._ready = False

        def ready(self):
            self._ready = True

        def is_ready(self):
            return self._ready

        def add_node(self, node_id):
            self._nodes.add(node_id)

        def nodes(self):
            return self._nodes

    for i in range(ntemplates):
        actor_name = f"test_actors_{i}"
        pg_name = f"test_pgs_{i}"
        control_actor_name = f"control_{i}"
        virtual_cluster_id = virtual_cluster_id_prefix + str(i)
        control_actor = ControlActor.options(
            name=control_actor_name, namespace="control"
        ).remote()
        with tempfile.TemporaryDirectory() as tmp_dir:
            path = Path(tmp_dir)
            driver_script = """
import ray
import time
import asyncio

ray.init(address="auto")

control = ray.get_actor(name="{control_actor_name}", namespace="control")


@ray.remote(max_restarts=10)
class Actor:
    def __init__(self, control, pg):
        node_id = ray.get_runtime_context().get_node_id()
        ray.get(control.add_node.remote(node_id))
        self._pg = pg

    async def run(self, control):
        node_id = ray.get_runtime_context().get_node_id()
        await control.add_node.remote(node_id)

        while True:
            node_id = ray.util.placement_group_table(self._pg)["bundles_to_node_id"][0]
            if node_id == "":
                await asyncio.sleep(1)
                continue
            break

        await control.add_node.remote(node_id)

        await control.ready.remote()
        while True:
            await asyncio.sleep(1)

    async def get_node_id(self):
        while True:
            node_id = ray.util.placement_group_table(pg)["bundles_to_node_id"][0]
            if node_id == "":
                await asyncio.sleep(1)
                continue
            break
        return (ray.get_runtime_context().get_node_id(), node_id)


pg = ray.util.placement_group(
    bundles=[{{"CPU": 1}}], name="{pg_name}", lifetime="detached"
)


@ray.remote
def hello(control):
    node_id = ray.get_runtime_context().get_node_id()
    ray.get(control.add_node.remote(node_id))


ray.get(hello.remote(control))
a = Actor.options(name="{actor_name}",
                  namespace="control",
                  num_cpus=1,
                  lifetime="detached").remote(
    control, pg
)
ray.get(a.run.remote(control))
            """
            driver_script = driver_script.format(
                actor_name=actor_name,
                pg_name=pg_name,
                control_actor_name=control_actor_name,
            )
            test_script_file = path / "test_script.py"
            with open(test_script_file, "w+") as file:
                file.write(driver_script)

            runtime_env = {"working_dir": tmp_dir}
            runtime_env = upload_working_dir_if_needed(
                runtime_env, tmp_dir, logger=logger
            )
            runtime_env = RuntimeEnv(**runtime_env).to_dict()

            job_id = head_client.submit_job(
                entrypoint="python test_script.py",
                entrypoint_memory=1,
                runtime_env=runtime_env,
                virtual_cluster_id=virtual_cluster_id,
            )

            def _check_ready(control_actor):
                return ray.get(control_actor.is_ready.remote())

            wait_for_condition(partial(_check_ready, control_actor), timeout=20)

            def _check_virtual_cluster(
                control_actor, node_to_virtual_cluster, virtual_cluster_id
            ):
                nodes = ray.get(control_actor.nodes.remote())
                assert len(nodes) > 0
                for node in nodes:
                    assert node_to_virtual_cluster[node] == virtual_cluster_id
                return True

            wait_for_condition(
                partial(
                    _check_virtual_cluster,
                    control_actor,
                    node_to_virtual_cluster,
                    virtual_cluster_id,
                ),
                timeout=20,
            )

            supervisor_actor = ray.get_actor(
                name=JOB_ACTOR_NAME_TEMPLATE.format(job_id=job_id),
                namespace=SUPERVISOR_ACTOR_RAY_NAMESPACE,
            )
            actor_info = ray.state.actors(supervisor_actor._actor_id.hex())
            driver_node_id = actor_info["Address"]["NodeID"]
            assert node_to_virtual_cluster[driver_node_id] == virtual_cluster_id

            job_info = head_client.get_job_info(job_id)
            assert (
                node_to_virtual_cluster[job_info.driver_node_id] == virtual_cluster_id
            )

            nodes_to_remove = ray.get(control_actor.nodes.remote())
            if driver_node_id in nodes_to_remove:
                nodes_to_remove.remove(driver_node_id)

            to_remove = []
            for node in cluster.worker_nodes:
                if node.node_id in nodes_to_remove:
                    to_remove.append(node)
            for node in to_remove:
                cluster.remove_node(node)

            def _check_recover(
                nodes_to_remove, actor_name, node_to_virtual_cluster, virtual_cluster_id
            ):
                actor = ray.get_actor(actor_name, namespace="control")
                nodes = ray.get(actor.get_node_id.remote())
                for node_id in nodes:
                    assert node_id not in nodes_to_remove
                    assert node_to_virtual_cluster[node_id] == virtual_cluster_id
                return True

            wait_for_condition(
                partial(
                    _check_recover,
                    nodes_to_remove,
                    actor_name,
                    node_to_virtual_cluster,
                    virtual_cluster_id,
                ),
                timeout=120,
            )
            head_client.stop_job(job_id)


@pytest.mark.parametrize(
    "job_sdk_client",
    [
        {
            "_system_config": {"gcs_actor_scheduling_enabled": False},
            "ntemplates": 4,
        },
        {
            "_system_config": {"gcs_actor_scheduling_enabled": True},
            "ntemplates": 4,
        },
    ],
    indirect=True,
)
@pytest.mark.asyncio
async def test_divisible_virtual_cluster(job_sdk_client):
    head_client, gcs_address, cluster = job_sdk_client
    virtual_cluster_id_prefix = "VIRTUAL_CLUSTER_"
    node_to_virtual_cluster = {}
    ntemplates = 3
    for i in range(ntemplates):
        virtual_cluster_id = virtual_cluster_id_prefix + str(i)
        nodes = await create_virtual_cluster(
            gcs_address,
            virtual_cluster_id,
            {TEMPLATE_ID_PREFIX + str(i): 2},
            True,
        )
        for node_id in nodes:
            assert node_id not in node_to_virtual_cluster
            node_to_virtual_cluster[node_id] = virtual_cluster_id

    for node in cluster.worker_nodes:
        if node.node_id not in node_to_virtual_cluster:
            node_to_virtual_cluster[node.node_id] = kPrimaryClusterID

    @ray.remote
    class ControlActor:
        def __init__(self):
            self._nodes = set()
            self._ready = False

        def ready(self):
            self._ready = True

        def is_ready(self):
            return self._ready

        def add_node(self, node_id):
            self._nodes.add(node_id)

        def nodes(self):
            return self._nodes

    for i in range(ntemplates + 1):
        actor_name = f"test_actors_{i}"
        pg_name = f"test_pgs_{i}"
        control_actor_name = f"control_{i}"
        virtual_cluster_id = virtual_cluster_id_prefix + str(i)
        if i == ntemplates:
            virtual_cluster_id = kPrimaryClusterID
        control_actor = ControlActor.options(
            name=control_actor_name, namespace="control"
        ).remote()
        with tempfile.TemporaryDirectory() as tmp_dir:
            path = Path(tmp_dir)
            driver_script = """
import ray
import time
import asyncio

ray.init(address="auto")

control = ray.get_actor(name="{control_actor_name}", namespace="control")


@ray.remote(max_restarts=10)
class Actor:
    def __init__(self, control, pg):
        node_id = ray.get_runtime_context().get_node_id()
        ray.get(control.add_node.remote(node_id))
        self._pg = pg

    async def run(self, control):
        node_id = ray.get_runtime_context().get_node_id()
        await control.add_node.remote(node_id)

        while True:
            node_id = ray.util.placement_group_table(self._pg)["bundles_to_node_id"][0]
            if node_id == "":
                await asyncio.sleep(1)
                continue
            break

        await control.add_node.remote(node_id)

        await control.ready.remote()
        while True:
            await asyncio.sleep(1)

    async def get_node_id(self):
        while True:
            node_id = ray.util.placement_group_table(pg)["bundles_to_node_id"][0]
            if node_id == "":
                await asyncio.sleep(1)
                continue
            break
        return (ray.get_runtime_context().get_node_id(), node_id)


pg = ray.util.placement_group(
    bundles=[{{"CPU": 1}}], name="{pg_name}", lifetime="detached"
)


@ray.remote
def hello(control):
    node_id = ray.get_runtime_context().get_node_id()
    ray.get(control.add_node.remote(node_id))


ray.get(hello.remote(control))
a = Actor.options(name="{actor_name}",
                  namespace="control",
                  num_cpus=1,
                  lifetime="detached").remote(
    control, pg
)
ray.get(a.run.remote(control))
            """
            driver_script = driver_script.format(
                actor_name=actor_name,
                pg_name=pg_name,
                control_actor_name=control_actor_name,
            )
            test_script_file = path / "test_script.py"
            with open(test_script_file, "w+") as file:
                file.write(driver_script)

            runtime_env = {"working_dir": tmp_dir}
            runtime_env = upload_working_dir_if_needed(
                runtime_env, tmp_dir, logger=logger
            )
            runtime_env = RuntimeEnv(**runtime_env).to_dict()

            job_id = head_client.submit_job(
                entrypoint="python test_script.py",
                entrypoint_memory=1,
                runtime_env=runtime_env,
                virtual_cluster_id=virtual_cluster_id,
                replica_sets={TEMPLATE_ID_PREFIX + str(i): 2},
            )

            def _check_ready(control_actor):
                return ray.get(control_actor.is_ready.remote())

            wait_for_condition(partial(_check_ready, control_actor), timeout=20)

            def _check_virtual_cluster(
                control_actor, node_to_virtual_cluster, virtual_cluster_id
            ):
                nodes = ray.get(control_actor.nodes.remote())
                assert len(nodes) > 0
                for node in nodes:
                    assert node_to_virtual_cluster[node] == virtual_cluster_id
                return True

            wait_for_condition(
                partial(
                    _check_virtual_cluster,
                    control_actor,
                    node_to_virtual_cluster,
                    virtual_cluster_id,
                ),
                timeout=20,
            )

            supervisor_actor = ray.get_actor(
                name=JOB_ACTOR_NAME_TEMPLATE.format(job_id=job_id),
                namespace=SUPERVISOR_ACTOR_RAY_NAMESPACE,
            )
            actor_info = ray.state.actors(supervisor_actor._actor_id.hex())
            driver_node_id = actor_info["Address"]["NodeID"]
            assert node_to_virtual_cluster[driver_node_id] == virtual_cluster_id

            job_info = head_client.get_job_info(job_id)
            assert (
                node_to_virtual_cluster[job_info.driver_node_id] == virtual_cluster_id
            )

            nodes_to_remove = ray.get(control_actor.nodes.remote())
            if driver_node_id in nodes_to_remove:
                nodes_to_remove.remove(driver_node_id)

            to_remove = []
            for node in cluster.worker_nodes:
                if node.node_id in nodes_to_remove:
                    to_remove.append(node)
            for node in to_remove:
                cluster.remove_node(node)

            def _check_recover(
                nodes_to_remove, actor_name, node_to_virtual_cluster, virtual_cluster_id
            ):
                actor = ray.get_actor(actor_name, namespace="control")
                nodes = ray.get(actor.get_node_id.remote())
                for node_id in nodes:
                    assert node_id not in nodes_to_remove
                    assert node_to_virtual_cluster[node_id] == virtual_cluster_id
                return True

            wait_for_condition(
                partial(
                    _check_recover,
                    nodes_to_remove,
                    actor_name,
                    node_to_virtual_cluster,
                    virtual_cluster_id,
                ),
                timeout=120,
            )
            head_client.stop_job(job_id)

@pytest.mark.parametrize(
    "job_sdk_client",
    [
        {
            "_system_config": {"gcs_actor_scheduling_enabled": False},
            "ntemplates": 3,
        },
        {
            "_system_config": {"gcs_actor_scheduling_enabled": True},
            "ntemplates": 3,
        },
    ],
    indirect=True,
)
@pytest.mark.asyncio
async def test_job_access_cluster_data(job_sdk_client):
    head_client, gcs_address, cluster = job_sdk_client
    virtual_cluster_id_prefix = "VIRTUAL_CLUSTER_"
    node_to_virtual_cluster = {}

    @ray.remote
    class StorageActor:
        def __init__(self):
            self._nodes = set()
            self._ready = False
            self._driver_info = {}
            self._actor_info = {}
            self._normal_task_info = {}

        def ready(self):
            self._ready = True

        def is_ready(self):
            return self._ready

        def get_info(self):
            return {
                "driver": self._driver_info,
                "actor": self._actor_info,
                "normal_task": self._normal_task_info,
            }

        def set_driver_info(self, key, value):
            self._driver_info[key] = value

        def set_actor_info(self, key, value):
            self._actor_info[key] = value

        def set_normal_task_info(self, key, value):
            self._normal_task_info[key] = value

    ntemplates = 3
    for i in range(ntemplates):
        virtual_cluster_id = virtual_cluster_id_prefix + str(i)
        nodes = await create_virtual_cluster(
            gcs_address, virtual_cluster_id, {TEMPLATE_ID_PREFIX + str(i): 3}
        )
        for node_id in nodes:
            assert node_id not in node_to_virtual_cluster
            node_to_virtual_cluster[node_id] = virtual_cluster_id

    for i in range(ntemplates):
        storage_actor_name = f"storage_{i}"
        if i == ntemplates:
            virtual_cluster_id = kPrimaryClusterID
        storage_actor = StorageActor.options(
            name=storage_actor_name, namespace="storage", num_cpus=0
        ).remote()

        assert not ray.get(storage_actor.is_ready.remote())
        resource_accessor_name = f"accessor_{i}"
        virtual_cluster_id = virtual_cluster_id_prefix + str(i)

        with tempfile.TemporaryDirectory() as tmp_dir:
            path = Path(tmp_dir)
            driver_script = """
import ray
import os


ray.init(address="auto")
storage = ray.get_actor(name="{storage_actor_name}", namespace="storage")

@ray.remote
def access_nodes():
    return ray.nodes()

@ray.remote
def access_cluster_resources():
    return ray.cluster_resources()

@ray.remote
def access_available_resources():
    return ray.available_resources()

@ray.remote
class ResourceAccessor:
    def is_ready(self):
        return True

    def nodes(self):
        self._nodes = ray.nodes()
        return self._nodes

    def total_cluster_resources(self):
        self._total_cluster_resources = ray.cluster_resources()
        return self._total_cluster_resources

    def available_resources(self):
        self._available_resources = ray.available_resources()
        return self._available_resources


accessor = ResourceAccessor.options(name="{resource_accessor_name}",
    namespace="storage", num_cpus=0).remote()
ray.get(accessor.is_ready.remote())

ray.get(storage.ready.remote())

driver_nodes = ray.nodes()
driver_cluster_resources = ray.cluster_resources()
driver_available_resources = ray.available_resources()
ray.get(storage.set_driver_info.remote("nodes", driver_nodes))
ray.get(storage.set_driver_info.remote("cluster_resources", driver_cluster_resources))
ray.get(storage.set_driver_info.remote("available_resources",
    driver_available_resources))

actor_nodes = ray.get(accessor.nodes.remote())
actor_cluster_resources = ray.get(accessor.total_cluster_resources.remote())
actor_available_resources = ray.get(accessor.available_resources.remote())
ray.get(storage.set_actor_info.remote("nodes", actor_nodes))
ray.get(storage.set_actor_info.remote("cluster_resources", actor_cluster_resources))
ray.get(storage.set_actor_info.remote("available_resources", actor_available_resources))

normal_task_nodes = ray.get(access_nodes.options(num_cpus=0).remote())
normal_task_cluster_resources =
    ray.get(access_cluster_resources.options(num_cpus=0).remote())
normal_task_available_resources =
    ray.get(access_available_resources.options(num_cpus=0).remote())
ray.get(storage.set_normal_task_info.remote("nodes", normal_task_nodes))
ray.get(storage.set_normal_task_info.remote("cluster_resources",
    normal_task_cluster_resources))
ray.get(storage.set_normal_task_info.remote("available_resources",
    normal_task_available_resources))
            """
            driver_script = driver_script.format(
                resource_accessor_name=resource_accessor_name,
                storage_actor_name=storage_actor_name,
            )
            test_script_file = path / "test_script.py"
            with open(test_script_file, "w+") as file:
                file.write(driver_script)

            runtime_env = {"working_dir": tmp_dir}
            runtime_env = upload_working_dir_if_needed(
                runtime_env, tmp_dir, logger=logger
            )
            runtime_env = RuntimeEnv(**runtime_env).to_dict()

            job_id = head_client.submit_job(
                entrypoint="python test_script.py",
                entrypoint_memory=1,
                runtime_env=runtime_env,
                virtual_cluster_id=virtual_cluster_id,
            )

            wait_for_condition(
                partial(
                    lambda storage_actor: ray.get(storage_actor.is_ready.remote()),
                    storage_actor,
                ),
                timeout=20,
            )

            def _check_only_access_virtual_cluster_nodes(
                storage_actor, node_to_virtual_cluster, virtual_cluster_id
            ):
                cluster_info = ray.get(storage_actor.get_info.remote())
                expect_nodes = ray.nodes(virtual_cluster_id)
                expect_total_cluster_resources = ray.cluster_resources(
                    virtual_cluster_id
                )
                expect_available_resources = ray.available_resources(virtual_cluster_id)

                assert len(cluster_info) > 0
                assert cluster_info["driver"]["nodes"] == expect_nodes
                assert (
                    cluster_info["driver"]["cluster_resources"]["CPU"]
                    == expect_total_cluster_resources["CPU"]
                )
                assert (
                    cluster_info["driver"]["available_resources"]["CPU"]
                    == expect_available_resources["CPU"]
                )
                assert cluster_info["actor"]["nodes"] == expect_nodes
                assert (
                    cluster_info["actor"]["cluster_resources"]["CPU"]
                    == expect_total_cluster_resources["CPU"]
                )
                assert (
                    cluster_info["actor"]["available_resources"]["CPU"]
                    == expect_available_resources["CPU"]
                )
                assert cluster_info["normal_task"]["nodes"] == expect_nodes
                assert (
                    cluster_info["normal_task"]["cluster_resources"]["CPU"]
                    == expect_total_cluster_resources["CPU"]
                )
                assert (
                    cluster_info["normal_task"]["available_resources"]["CPU"]
                    == expect_available_resources["CPU"]
                )

                for node in cluster_info["driver"]["nodes"]:
                    node_id = node["NodeID"]
                    assert node_to_virtual_cluster[node_id] == virtual_cluster_id
                for node in cluster_info["actor"]["nodes"]:
                    node_id = node["NodeID"]
                    assert node_to_virtual_cluster[node_id] == virtual_cluster_id
                for node in cluster_info["normal_task"]["nodes"]:
                    node_id = node["NodeID"]
                    assert node_to_virtual_cluster[node_id] == virtual_cluster_id
                return True

            wait_for_condition(
                partial(
                    _check_only_access_virtual_cluster_nodes,
                    storage_actor,
                    node_to_virtual_cluster,
                    virtual_cluster_id,
                ),
                timeout=20,
            )
            head_client.stop_job(job_id)


@pytest.mark.parametrize(
    "job_sdk_client",
    [
        {
            "_system_config": {"gcs_actor_scheduling_enabled": False},
            "ntemplates": 3,
        },
        {
            "_system_config": {"gcs_actor_scheduling_enabled": True},
            "ntemplates": 3,
        },
    ],
    indirect=True,
)
@pytest.mark.asyncio
async def test_list_nodes(job_sdk_client):
    head_client, gcs_address, cluster = job_sdk_client
    virtual_cluster_id_prefix = "VIRTUAL_CLUSTER_"
    node_to_virtual_cluster = {}
    ntemplates = 3
    for i in range(ntemplates):
        virtual_cluster_id = virtual_cluster_id_prefix + str(i)
        nodes = await create_virtual_cluster(
            gcs_address, virtual_cluster_id, {TEMPLATE_ID_PREFIX + str(i): 3}
        )
        for node_id in nodes:
            assert node_id not in node_to_virtual_cluster
            node_to_virtual_cluster[node_id] = virtual_cluster_id

    for i in range(ntemplates):
        virtual_cluster_id = virtual_cluster_id_prefix + str(i)
        cluster_nodes = ray.nodes(virtual_cluster_id=virtual_cluster_id_prefix + str(i))
        for node in cluster_nodes:
            assert node["NodeID"] in node_to_virtual_cluster
            assert node_to_virtual_cluster[node["NodeID"]] == virtual_cluster_id

    assert len(ray.nodes()) == 13
    assert len(ray.nodes("")) == 13
    assert len(ray.nodes(None)) == 13

    for i in range(ntemplates):
        virtual_cluster_id = virtual_cluster_id_prefix + str(i)
        assert len(ray.nodes(virtual_cluster_id)) == 3

    assert len(ray.nodes("FAKE")) == 0
    with pytest.raises(TypeError):
        ray.nodes(1)


@pytest.mark.parametrize(
    "job_sdk_client",
    [
        {
            "_system_config": {"gcs_actor_scheduling_enabled": False},
            "ntemplates": 3,
        },
        # {
        #     "_system_config": {"gcs_actor_scheduling_enabled": True},
        #     "ntemplates": 3,
        # },
    ],
    indirect=True,
)
@pytest.mark.asyncio
async def test_list_cluster_resources(job_sdk_client):
    head_client, gcs_address, cluster = job_sdk_client
    virtual_cluster_id_prefix = "VIRTUAL_CLUSTER_"
    node_to_virtual_cluster = {}
    ntemplates = 3
    for i in range(ntemplates):
        virtual_cluster_id = virtual_cluster_id_prefix + str(i)
        nodes = await create_virtual_cluster(
            gcs_address, virtual_cluster_id, {TEMPLATE_ID_PREFIX + str(i): 3}
        )
        for node_id in nodes:
            assert node_id not in node_to_virtual_cluster
            node_to_virtual_cluster[node_id] = virtual_cluster_id

    total_resources = ray.cluster_resources()
    assert len(total_resources) > 0, f"total_resources {total_resources} is empty"
    assert total_resources["CPU"] > 0
    for i in range(ntemplates):
        virtual_cluster_id = virtual_cluster_id_prefix + str(i)
        virtual_cluster_resources = ray.cluster_resources(
            virtual_cluster_id=virtual_cluster_id_prefix + str(i)
        )
        assert int(virtual_cluster_resources["CPU"]) == 60
    assert len(ray.cluster_resources("NON_EXIST_VIRTUAL_CLUSTER")) == 0
    with pytest.raises(TypeError):
        ray.cluster_resources(1)

    available_resources = ray.available_resources()
    assert (
        len(available_resources) > 0
    ), f"available_resources {available_resources} is empty"
    assert available_resources["CPU"] > 0
    assert available_resources["CPU"] <= total_resources["CPU"]
    assert ray.available_resources(None) == available_resources
    for i in range(ntemplates):
        virtual_cluster_id = virtual_cluster_id_prefix + str(i)
        virtual_cluster_resources = ray.available_resources(
            virtual_cluster_id=virtual_cluster_id_prefix + str(i)
        )
        assert int(virtual_cluster_resources["CPU"]) > 0
        assert int(virtual_cluster_resources["CPU"]) < total_resources["CPU"]
    assert len(ray.available_resources("NON_EXIST_VIRTUAL_CLUSTER")) == 0
    with pytest.raises(TypeError):
        ray.available_resources(1)
<<<<<<< HEAD


@pytest.mark.parametrize(
    "job_sdk_client_with_external_redis",
    [
        {
            "ntemplates": 1,
        },
    ],
    indirect=True,
)
@pytest.mark.asyncio
async def test_detached_job_cluster(job_sdk_client_with_external_redis):
    head_client, gcs_address, cluster = job_sdk_client_with_external_redis
    virtual_cluster_id = "VIRTUAL_CLUSTER_0"
    await create_virtual_cluster(
        gcs_address,
        virtual_cluster_id,
        {TEMPLATE_ID_PREFIX + str(0): 2},
        True,
    )
    actor_name = "test_actor"
    pg_name = "test_pg"
    with tempfile.TemporaryDirectory() as tmp_dir:
        path = Path(tmp_dir)
        driver_script = """
import ray
import time
import asyncio

ray.init(address="auto")

@ray.remote(max_restarts=10)
class Actor:
    def __init__(self):
        pass

    async def run(self):
        pass

pg = ray.util.placement_group(
    bundles=[{{"CPU": 1}}], name="{pg_name}", lifetime="detached"
)

a = Actor.options(name="{actor_name}",
                  namespace="test",
                  num_cpus=1,
                  lifetime="detached").remote()
ray.get(a.run.remote())
            """
        driver_script = driver_script.format(
            actor_name=actor_name,
            pg_name=pg_name,
        )
        test_script_file = path / "test_script.py"
        with open(test_script_file, "w+") as file:
            file.write(driver_script)

        runtime_env = {"working_dir": tmp_dir}
        runtime_env = upload_working_dir_if_needed(runtime_env, tmp_dir, logger=logger)
        runtime_env = RuntimeEnv(**runtime_env).to_dict()

        def _successful_submit():
            job_id = head_client.submit_job(
                entrypoint="python test_script.py",
                entrypoint_memory=1,
                runtime_env=runtime_env,
                virtual_cluster_id=virtual_cluster_id,
                replica_sets={TEMPLATE_ID_PREFIX + str(0): 2},
            )

            def _check_job_succeeded(head_client, job_id):
                assert head_client.get_job_status(job_id) == JobStatus.SUCCEEDED
                return True

            wait_for_condition(
                partial(
                    _check_job_succeeded,
                    head_client,
                    job_id,
                ),
                timeout=20,
            )

        _successful_submit()

        cluster.head_node.kill_gcs_server(False)
        cluster.head_node.start_gcs_server()

        def _failed_submit():
            job_id = head_client.submit_job(
                entrypoint="python test_script.py",
                entrypoint_memory=1,
                runtime_env=runtime_env,
                virtual_cluster_id=virtual_cluster_id,
                replica_sets={TEMPLATE_ID_PREFIX + str(0): 2},
            )

            def _check_job_failed(head_client, job_id):
                assert head_client.get_job_status(job_id) == JobStatus.FAILED
                assert (
                    "No enough node instances to create the job cluster"
                    in head_client.get_job_info(job_id).message
                )
                return True

            wait_for_condition(
                partial(
                    _check_job_failed,
                    head_client,
                    job_id,
                ),
                timeout=20,
            )

        _failed_submit()

        def _remove_pg():
            pgs = ray.state.state.placement_group_table()
            pg_id = None
            for id, pg in pgs.items():
                if pg["state"] == "CREATED":
                    pg_id = id
                    break
            assert pg_id is not None

            pg = PlacementGroup(PlacementGroupID(hex_to_binary(pg_id)))
            ray.util.remove_placement_group(pg)

        _remove_pg()

        _failed_submit()

        actor = ray.get_actor(name=actor_name, namespace="test")
        ray.kill(actor, no_restart=False)

        _failed_submit()

        actor = ray.get_actor(name=actor_name, namespace="test")
        ray.kill(actor)

        _successful_submit()

        _remove_pg()

        actor = ray.get_actor(name=actor_name, namespace="test")
        ray.kill(actor)

        with tempfile.TemporaryDirectory() as tmp_dir:
            path = Path(tmp_dir)
            driver_script += """
ray.kill(a)
ray.util.remove_placement_group(pg)
            """
            test_script_file = path / "test_script.py"
            with open(test_script_file, "w") as file:
                file.write(driver_script)

            runtime_env = {"working_dir": tmp_dir}
            runtime_env = upload_working_dir_if_needed(
                runtime_env, tmp_dir, logger=logger
            )
            runtime_env = RuntimeEnv(**runtime_env).to_dict()

            _successful_submit()
            # Test that the job submission is successful if detached is
            # early killed in job.
            _successful_submit()
=======
>>>>>>> 0a1d1152


if __name__ == "__main__":
    sys.exit(pytest.main(["-v", __file__]))<|MERGE_RESOLUTION|>--- conflicted
+++ resolved
@@ -28,8 +28,8 @@
 from ray.dashboard.tests.conftest import *  # noqa
 from ray.job_submission import JobSubmissionClient
 from ray.runtime_env.runtime_env import RuntimeEnv
+from ray.tests.conftest import _ray_start_virtual_cluster
 from ray.util.placement_group import PlacementGroup
-from ray.tests.conftest import _ray_start_virtual_cluster
 
 TEMPLATE_ID_PREFIX = "template_id_"
 kPrimaryClusterID = "kPrimaryClusterID"
@@ -42,7 +42,11 @@
     param = getattr(request, "param", {})
     ntemplates = param["ntemplates"]
     with _ray_start_virtual_cluster(
-        do_init=True, num_cpus=20, num_nodes=4 * ntemplates + 1, template_id_prefix=TEMPLATE_ID_PREFIX, **param
+        do_init=True,
+        num_cpus=20,
+        num_nodes=4 * ntemplates + 1,
+        template_id_prefix=TEMPLATE_ID_PREFIX,
+        **param,
     ) as res:
         ip, _ = res.webui_url.split(":")
         agent_address = f"{ip}:{DEFAULT_DASHBOARD_AGENT_LISTEN_PORT}"
@@ -55,12 +59,17 @@
             res,
         )
 
+
 @pytest_asyncio.fixture
 def job_sdk_client_with_external_redis(request, external_redis):
     param = getattr(request, "param", {})
     ntemplates = param["ntemplates"]
     with _ray_start_virtual_cluster(
-        do_init=True, num_cpus=20, num_nodes=4 * ntemplates + 1, template_id_prefix=TEMPLATE_ID_PREFIX, **param
+        do_init=True,
+        num_cpus=20,
+        num_nodes=4 * ntemplates + 1,
+        template_id_prefix=TEMPLATE_ID_PREFIX,
+        **param,
     ) as res:
         ip, _ = res.webui_url.split(":")
         agent_address = f"{ip}:{DEFAULT_DASHBOARD_AGENT_LISTEN_PORT}"
@@ -528,6 +537,7 @@
                 timeout=120,
             )
             head_client.stop_job(job_id)
+
 
 @pytest.mark.parametrize(
     "job_sdk_client",
@@ -873,7 +883,6 @@
     assert len(ray.available_resources("NON_EXIST_VIRTUAL_CLUSTER")) == 0
     with pytest.raises(TypeError):
         ray.available_resources(1)
-<<<<<<< HEAD
 
 
 @pytest.mark.parametrize(
@@ -1042,8 +1051,6 @@
             # Test that the job submission is successful if detached is
             # early killed in job.
             _successful_submit()
-=======
->>>>>>> 0a1d1152
 
 
 if __name__ == "__main__":
