--- conflicted
+++ resolved
@@ -452,7 +452,6 @@
     wait_for_condition(_get_virtual_clusters, timeout=10)
 
 
-<<<<<<< HEAD
 # Because raylet is responsible for task scheduling, gcs depends on the resource_view
 # sync to get to know the pending/running tasks at each node. If the resource_view sync
 # lags, gcs may mistakenly consider one node idle when removing node instances from
@@ -610,7 +609,7 @@
             os.remove(file_path)
         if temp_dir:
             os.rmdir(temp_dir)
-=======
+
+
 if __name__ == "__main__":
-    pass
->>>>>>> e921c908
+    pass