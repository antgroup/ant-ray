--- conflicted
+++ resolved
@@ -19,11 +19,7 @@
 from ray._private.test_utils import format_web_url, wait_until_server_available
 from ray.air.constants import TENSOR_COLUMN_NAME
 from ray.air.util.tensor_extensions.arrow import ArrowTensorArray
-<<<<<<< HEAD
 from ray.cluster_utils import Cluster
-from ray.data import Schema
-=======
->>>>>>> d9b0a85a
 from ray.data.block import BlockExecStats, BlockMetadata
 from ray.data.context import DEFAULT_TARGET_MAX_BLOCK_SIZE, DataContext, ShuffleStrategy
 from ray.data.tests.mock_server import *  # noqa
@@ -31,16 +27,12 @@
 
 # Trigger pytest hook to automatically zip test cluster logs to archive dir on failure
 from ray.tests.conftest import *  # noqa
-<<<<<<< HEAD
 from ray.tests.conftest import (
     _ray_start,
     pytest_runtest_makereport,  # noqa
     wait_for_condition,
     get_default_fixture_ray_kwargs,
 )
-=======
-from ray.tests.conftest import _ray_start
->>>>>>> d9b0a85a
 from ray.util.debug import reset_log_once
 from ray.util.state import list_actors
 
