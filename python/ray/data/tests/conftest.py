import copy
import os
import posixpath
import time
from collections import defaultdict
from contextlib import contextmanager

import numpy as np
import pandas as pd
import pyarrow as pa
import pytest
import requests

import ray
import ray.util.state
from ray._private.internal_api import get_memory_info_reply, get_state_from_address
from ray._private.ray_constants import DEFAULT_DASHBOARD_AGENT_LISTEN_PORT
from ray._private.test_utils import format_web_url, wait_until_server_available
from ray._private.utils import _get_pyarrow_version
from ray.air.constants import TENSOR_COLUMN_NAME
from ray.air.util.tensor_extensions.arrow import ArrowTensorArray
from ray.cluster_utils import Cluster
from ray.data import Schema
from ray.data.block import BlockExecStats, BlockMetadata
from ray.data.context import ShuffleStrategy
from ray.data.tests.mock_server import *  # noqa
from ray.job_submission import JobSubmissionClient

# Trigger pytest hook to automatically zip test cluster logs to archive dir on failure
from ray.tests.conftest import *  # noqa
from ray.tests.conftest import (
    _ray_start,
<<<<<<< HEAD
    get_default_fixture_ray_kwargs,
    wait_for_condition,
)
=======
    pytest_runtest_makereport,  # noqa
    wait_for_condition,
)
from ray.util.debug import reset_log_once
>>>>>>> 584d826f


@pytest.fixture(scope="module")
def ray_start_2_cpus_shared(request):
    param = getattr(request, "param", {})
    with _ray_start(num_cpus=2, **param) as res:
        yield res


@pytest.fixture(scope="module")
def ray_start_10_cpus_shared(request):
    param = getattr(request, "param", {})
    with _ray_start(num_cpus=10, **param) as res:
        yield res


@pytest.fixture(scope="function")
def aws_credentials():
    import os

    # Credentials dict that can be passed as kwargs to pa.fs.S3FileSystem
    credentials = dict(
        access_key="testing", secret_key="testing", session_token="testing"
    )

    old_env = os.environ
    os.environ["AWS_ACCESS_KEY_ID"] = credentials["access_key"]
    os.environ["AWS_SECRET_ACCESS_KEY"] = credentials["secret_key"]
    os.environ["AWS_SECURITY_TOKEN"] = "testing"
    os.environ["AWS_SESSION_TOKEN"] = credentials["session_token"]

    yield credentials
    os.environ = old_env


@pytest.fixture(scope="function")
def data_dir():
    yield "test_data"


@pytest.fixture(scope="function")
def data_dir_with_space():
    yield "test data"


@pytest.fixture(scope="function")
def data_dir_with_special_chars():
    yield "test data#fragment?query=test/"


@pytest.fixture(scope="function")
def s3_path(tmp_path, data_dir):
    yield "s3://" + posixpath.join(tmp_path, data_dir).strip("/")


@pytest.fixture(scope="function")
def s3_path_with_space(tmp_path, data_dir_with_space):
    yield "s3://" + posixpath.join(tmp_path, data_dir_with_space).strip("/")


@pytest.fixture(scope="function")
def s3_path_with_special_chars(tmp_path, data_dir_with_special_chars):
    yield "s3://" + posixpath.join(tmp_path, data_dir_with_special_chars).lstrip("/")


@pytest.fixture(scope="function")
def s3_path_with_anonymous_crendential(tmp_path, data_dir):
    yield "s3://" + "anonymous@" + posixpath.join(tmp_path, data_dir).lstrip("/")


@pytest.fixture(scope="function")
def s3_fs(aws_credentials, s3_server, s3_path):
    yield from _s3_fs(aws_credentials, s3_server, s3_path)


@pytest.fixture(scope="function")
def s3_fs_with_space(aws_credentials, s3_server, s3_path_with_space):
    yield from _s3_fs(aws_credentials, s3_server, s3_path_with_space)


@pytest.fixture(scope="function")
def s3_fs_with_special_chars(aws_credentials, s3_server, s3_path_with_special_chars):
    yield from _s3_fs(aws_credentials, s3_server, s3_path_with_special_chars)


@pytest.fixture(scope="function")
def s3_fs_with_anonymous_crendential(
    aws_credentials, s3_server, s3_path_with_anonymous_crendential
):
    yield from _s3_fs(aws_credentials, s3_server, s3_path_with_anonymous_crendential)


def _s3_fs(aws_credentials, s3_server, s3_path):
    import urllib.parse

    from packaging.version import parse as parse_version

    kwargs = aws_credentials.copy()

    if parse_version(_get_pyarrow_version()) >= parse_version("9.0.0"):
        kwargs["allow_bucket_creation"] = True
        kwargs["allow_bucket_deletion"] = True

    fs = pa.fs.S3FileSystem(
        region="us-west-2",
        endpoint_override=s3_server,
        **kwargs,
    )
    if s3_path.startswith("s3://"):
        if "@" in s3_path:
            s3_path = s3_path.split("@")[-1]
        else:
            s3_path = s3_path[len("s3://") :]
    s3_path = urllib.parse.quote(s3_path)
    fs.create_dir(s3_path)
    yield fs


@pytest.fixture(scope="function")
def local_path(tmp_path, data_dir):
    path = os.path.join(tmp_path, data_dir)
    os.mkdir(path)
    yield path


@pytest.fixture(scope="function")
def local_fs():
    yield pa.fs.LocalFileSystem()


@pytest.fixture(scope="function")
def base_partitioned_df():
    yield pd.DataFrame(
        {"one": [1, 1, 1, 3, 3, 3], "two": ["a", "b", "c", "e", "f", "g"]}
    )


@pytest.fixture(scope="function")
def write_partitioned_df():
    def _write_partitioned_df(
        df,
        partition_keys,
        partition_path_encoder,
        file_writer_fn,
        file_name_suffix="_1",
    ):
        import urllib.parse

        df_partitions = [df for _, df in df.groupby(partition_keys, as_index=False)]
        paths = []
        for df_partition in df_partitions:
            partition_values = []
            for key in partition_keys:
                partition_values.append(str(df_partition[key].iloc[0]))
            path = partition_path_encoder(partition_values)
            partition_path_encoder.scheme.resolved_filesystem.create_dir(path)
            base_dir = partition_path_encoder.scheme.base_dir
            parsed_base_dir = urllib.parse.urlparse(base_dir)
            file_name = f"test_{file_name_suffix}.tmp"
            if parsed_base_dir.scheme:
                # replace the protocol removed by the partition path generator
                path = posixpath.join(f"{parsed_base_dir.scheme}://{path}", file_name)
            else:
                path = os.path.join(path, file_name)
            file_writer_fn(df_partition, path)
            paths.append(path)
        return paths

    yield _write_partitioned_df


@pytest.fixture(scope="function")
def write_base_partitioned_df(base_partitioned_df, write_partitioned_df):
    def _write_base_partitioned_df(
        partition_keys,
        partition_path_encoder,
        file_writer_fn,
    ):
        write_partitioned_df(
            base_partitioned_df,
            partition_keys,
            partition_path_encoder,
            file_writer_fn,
        )

    yield _write_base_partitioned_df


@pytest.fixture(scope="function")
def assert_base_partitioned_ds():
    def _assert_base_partitioned_ds(
        ds,
        count=6,
        num_input_files=2,
        num_rows=6,
        schema=Schema(pa.schema([("one", pa.int64()), ("two", pa.string())])),
        sorted_values=None,
        ds_take_transform_fn=None,
        sorted_values_transform_fn=None,
    ):
        if ds_take_transform_fn is None:
            ds_take_transform_fn = lambda taken: [  # noqa: E731
                [s["one"], s["two"]] for s in taken
            ]

        if sorted_values_transform_fn is None:
            sorted_values_transform_fn = (  # noqa: E731
                lambda sorted_values: sorted_values
            )

        if sorted_values is None:
            sorted_values = [[1, "a"], [1, "b"], [1, "c"], [3, "e"], [3, "f"], [3, "g"]]
        # Test metadata ops.
        assert not ds._plan.has_started_execution
        assert ds.count() == count, f"{ds.count()} != {count}"
        assert ds.size_bytes() > 0, f"{ds.size_bytes()} <= 0"
        assert ds.schema() == schema
        actual_input_files = ds.input_files()
        assert len(actual_input_files) == num_input_files, actual_input_files

        # Force a data read.
        values = ds_take_transform_fn(ds.take_all())
        actual_sorted_values = sorted_values_transform_fn(sorted(values))
        assert (
            actual_sorted_values == sorted_values
        ), f"{actual_sorted_values} != {sorted_values}"

    yield _assert_base_partitioned_ds


@pytest.fixture
def restore_data_context(request):
    """Restore any DataContext changes after the test runs"""
    original = copy.deepcopy(ray.data.context.DataContext.get_current())
    yield
    ray.data.context.DataContext._set_current(original)


@pytest.fixture(params=[s for s in ShuffleStrategy])  # noqa: C416
def configure_shuffle_method(request):
    shuffle_strategy = request.param

    ctx = ray.data.context.DataContext.get_current()

    original_shuffle_strategy = ctx.shuffle_strategy

    ctx.shuffle_strategy = shuffle_strategy

    yield request.param

    ctx.shuffle_strategy = original_shuffle_strategy


@pytest.fixture(params=[True, False])
def use_polars(request):
    use_polars = request.param

    ctx = ray.data.context.DataContext.get_current()

    original_use_polars = ctx.use_polars

    ctx.use_polars = use_polars

    yield request.param

    ctx.use_polars = original_use_polars


@pytest.fixture(params=[True, False])
def enable_automatic_tensor_extension_cast(request):
    ctx = ray.data.context.DataContext.get_current()
    original = ctx.enable_tensor_extension_casting
    ctx.enable_tensor_extension_casting = request.param
    yield request.param
    ctx.enable_tensor_extension_casting = original


@pytest.fixture(params=[True, False])
def enable_auto_log_stats(request):
    ctx = ray.data.context.DataContext.get_current()
    original = ctx.enable_auto_log_stats
    ctx.enable_auto_log_stats = request.param
    yield request.param
    ctx.enable_auto_log_stats = original


@pytest.fixture(autouse=True)
def reset_log_once_fixture():
    reset_log_once()
    yield


@pytest.fixture(params=[1024])
def target_max_block_size(request):
    ctx = ray.data.context.DataContext.get_current()
    original = ctx.target_max_block_size
    ctx.target_max_block_size = request.param
    yield request.param
    ctx.target_max_block_size = original


# ===== Pandas dataset formats =====
@pytest.fixture(scope="function")
def ds_pandas_single_column_format(ray_start_regular_shared):
    in_df = pd.DataFrame({"column_1": [1, 2, 3, 4]})
    yield ray.data.from_pandas(in_df)


@pytest.fixture(scope="function")
def ds_pandas_multi_column_format(ray_start_regular_shared):
    in_df = pd.DataFrame({"column_1": [1, 2, 3, 4], "column_2": [1, -1, 1, -1]})
    yield ray.data.from_pandas(in_df)


@pytest.fixture(scope="function")
def ds_pandas_list_multi_column_format(ray_start_regular_shared):
    in_df = pd.DataFrame({"column_1": [1], "column_2": [1]})
    yield ray.data.from_pandas([in_df] * 4)


# ===== Arrow dataset formats =====
@pytest.fixture(scope="function")
def ds_arrow_single_column_format(ray_start_regular_shared):
    yield ray.data.from_arrow(pa.table({"column_1": [1, 2, 3, 4]}))


@pytest.fixture(scope="function")
def ds_arrow_single_column_tensor_format(ray_start_regular_shared):
    yield ray.data.from_arrow(
        pa.table(
            {
                TENSOR_COLUMN_NAME: ArrowTensorArray.from_numpy(
                    np.arange(16).reshape((4, 2, 2))
                )
            }
        )
    )


@pytest.fixture(scope="function")
def ds_arrow_multi_column_format(ray_start_regular_shared):
    yield ray.data.from_arrow(
        pa.table(
            {
                "column_1": [1, 2, 3, 4],
                "column_2": [1, -1, 1, -1],
            }
        )
    )


@pytest.fixture(scope="function")
def ds_list_arrow_multi_column_format(ray_start_regular_shared):
    yield ray.data.from_arrow([pa.table({"column_1": [1], "column_2": [1]})] * 4)


# ===== Numpy dataset formats =====
@pytest.fixture(scope="function")
def ds_numpy_single_column_tensor_format(ray_start_regular_shared):
    yield ray.data.from_numpy(np.arange(16).reshape((4, 2, 2)))


@pytest.fixture(scope="function")
def ds_numpy_list_of_ndarray_tensor_format(ray_start_regular_shared):
    yield ray.data.from_numpy([np.arange(4).reshape((1, 2, 2))] * 4)


@pytest.fixture(params=["5.0.0"])
def unsupported_pyarrow_version(request):
    orig_version = pa.__version__
    pa.__version__ = request.param
    # Unset pyarrow version cache.
    import ray._private.utils as utils

    utils._PYARROW_VERSION = None
    yield request.param
    pa.__version__ = orig_version


@pytest.fixture
def disable_pyarrow_version_check():
    os.environ["RAY_DISABLE_PYARROW_VERSION_CHECK"] = "1"
    yield
    del os.environ["RAY_DISABLE_PYARROW_VERSION_CHECK"]


# ===== Observability & Logging Fixtures =====
@pytest.fixture
def op_two_block():
    block_params = {
        "num_rows": [10000, 5000],
        "size_bytes": [100, 50],
        "max_rss_bytes": [1024 * 1024 * 2, 1024 * 1024 * 1],
        "wall_time": [5, 10],
        "cpu_time": [1.2, 3.4],
        "udf_time": [1.1, 1.7],
        "node_id": ["a1", "b2"],
        "task_idx": [0, 1],
    }

    block_delay = 20
    block_meta_list = []
    for i in range(len(block_params["num_rows"])):
        block_exec_stats = BlockExecStats()
        # The blocks are executing from [0, 5] and [20, 30].
        block_exec_stats.start_time_s = time.perf_counter() + i * block_delay
        block_exec_stats.end_time_s = (
            block_exec_stats.start_time_s + block_params["wall_time"][i]
        )
        block_exec_stats.wall_time_s = block_params["wall_time"][i]
        block_exec_stats.cpu_time_s = block_params["cpu_time"][i]
        block_exec_stats.udf_time_s = block_params["udf_time"][i]
        block_exec_stats.node_id = block_params["node_id"][i]
        block_exec_stats.max_rss_bytes = block_params["max_rss_bytes"][i]
        block_exec_stats.task_idx = block_params["task_idx"][i]
        block_meta_list.append(
            BlockMetadata(
                num_rows=block_params["num_rows"][i],
                size_bytes=block_params["size_bytes"][i],
                schema=None,
                input_files=None,
                exec_stats=block_exec_stats,
            )
        )
    return block_params, block_meta_list


def equals_or_true(count, expected_count):
    if isinstance(expected_count, int):
        if count != expected_count:
            return False
    else:
        if not expected_count(count):
            return False
    return True


class CoreExecutionMetrics:
    def __init__(self, task_count=None, object_store_stats=None, actor_count=None):
        self.task_count = task_count
        self.object_store_stats = object_store_stats
        self.actor_count = actor_count

    def get_task_count(self):
        return self.task_count

    def get_object_store_stats(self):
        return self.object_store_stats

    def get_actor_count(self):
        return self.actor_count

    def _assert_count_equals(self, actual_count, expected_count):
        diff = {}
        # Check that all tasks in expected tasks match those in actual task
        # count.
        for name, count in expected_count.items():
            if not equals_or_true(actual_count[name], count):
                diff[name] = (actual_count[name], count)

        assert len(diff) == 0, "\nTask diff:\n" + "\n".join(
            f" - {key}: expected {val[1]}, got {val[0]}" for key, val in diff.items()
        )

    def assert_task_metrics(self, expected_metrics):
        """
        Assert equality to the given { <task name>: <task count> }.
        A lambda that takes in the count and returns a bool to assert can also
        be given instead of an integer task count.

        An empty dict means that we expected no tasks to run. Pass None to skip
        the check.
        """
        if expected_metrics.get_task_count() is None:
            return

        expected_task_count = expected_metrics.get_task_count()
        actual_task_count = self.get_task_count()
        self._assert_count_equals(actual_task_count, expected_task_count)

    def assert_object_store_metrics(self, expected_metrics):
        """
        By default this checks that no objects were spilled or restored.
        Collected stats only apply to plasma store objects and exclude inlined
        or in-memory objects.

        Caller can also override the following fields with a value or lambda to assert.
        - spilled_bytes_total
        - restored_bytes_total
        - cumulative_created_plasma_bytes
        - cumulative_created_plasma_objects
        """
        expected_object_store_stats = (
            CoreExecutionMetrics.get_default_object_store_stats()
        )
        if expected_metrics.get_object_store_stats() is not None:
            for key, val in expected_metrics.get_object_store_stats().items():
                expected_object_store_stats[key] = val

        actual_object_store_stats = self.get_object_store_stats()
        for key, val in expected_object_store_stats.items():
            print(f"{key}: Expect {val}, got {actual_object_store_stats[key]}")
            assert equals_or_true(
                actual_object_store_stats[key], val
            ), f"{key}: expected {val} got {actual_object_store_stats[key]}"

    def assert_actor_metrics(self, expected_metrics):
        if expected_metrics.get_actor_count() is None:
            return

        expected_actor_count = expected_metrics.get_actor_count()
        actual_actor_count = self.get_actor_count()
        self._assert_count_equals(actual_actor_count, expected_actor_count)

    @staticmethod
    def get_default_object_store_stats():
        return {
            "spilled_bytes_total": 0,
            "restored_bytes_total": 0,
        }


class PhysicalCoreExecutionMetrics(CoreExecutionMetrics):
    """Generated from a snapshot of the metrics collected by Ray Core during
    the physical execution.

    NOTE(swang): Currently object store stats only include objects stored in
    plasma shared memory.
    """

    def __init__(self, last_snapshot=None):
        self.task_metrics = ray.util.state.list_tasks(detail=True, limit=10_000)
        self.last_snapshot = last_snapshot

        memory_info = get_memory_info_reply(
            get_state_from_address(ray.get_runtime_context().gcs_address)
        )
        self.object_store_stats = {
            "spilled_bytes_total": memory_info.store_stats.spilled_bytes_total,
            "restored_bytes_total": memory_info.store_stats.restored_bytes_total,
            "cumulative_created_plasma_bytes": (
                memory_info.store_stats.cumulative_created_bytes
            ),
            "cumulative_created_plasma_objects": (
                memory_info.store_stats.cumulative_created_objects
            ),
        }

        self.actor_metrics = ray.util.state.list_actors(limit=10_000)

    def clear_task_count(self):
        self.task_metrics = []

    def clear_object_store_stats(self):
        self.object_store_stats = {}

    def clear_actor_count(self):
        self.actor_metrics = []

    def get_task_count(self):
        task_count = defaultdict(int)
        tasks = self.task_metrics
        tasks = [t for t in tasks if t.name != "barrier"]

        for task in tasks:
            task_count[task.name] += 1

        # Filter out previous and dummy tasks.
        if self.last_snapshot is not None:
            prev_task_count = self.last_snapshot.get_task_count()
            if prev_task_count is not None:
                for name, count in prev_task_count.items():
                    task_count[name] -= count
                    if task_count[name] < 0:
                        task_count[name] = 0
        return task_count

    def get_actor_count(self):
        actor_count = defaultdict(int)
        for actor in self.actor_metrics:
            actor_count[actor.class_name] += 1
        if self.last_snapshot is not None:
            prev_actor_count = self.last_snapshot.get_actor_count()
            if prev_actor_count is not None:
                for name, count in prev_actor_count.items():
                    actor_count[name] -= count
                    if actor_count[name] < 0:
                        actor_count[name] = 0
        return actor_count

    def get_object_store_stats(self):
        object_store_stats = self.object_store_stats.copy()
        if self.last_snapshot is not None:
            prev_object_store_stats = self.last_snapshot.get_object_store_stats()
            if prev_object_store_stats is not None:
                for key, val in prev_object_store_stats.items():
                    object_store_stats[key] -= val
        return object_store_stats


# Dummy task used to make sure that we wait until (most) stats are available.
@ray.remote
def barrier():
    time.sleep(1)
    return


@ray.remote
def warmup():
    time.sleep(1)
    return np.zeros(1024 * 1024, dtype=np.uint8)


def task_metrics_flushed(refs):
    task_ids = [t.task_id for t in ray.util.state.list_tasks(limit=10_000)]
    # All tasks appear in the metrics.
    return all(ref.task_id().hex() in task_ids for ref in refs)


def get_initial_core_execution_metrics_snapshot():
    # Warmup plasma store and workers.
    refs = [warmup.remote() for _ in range(int(ray.cluster_resources()["CPU"]))]
    ray.get(refs)
    wait_for_condition(lambda: task_metrics_flushed(refs))

    last_snapshot = assert_core_execution_metrics_equals(
        CoreExecutionMetrics(
            task_count={"warmup": lambda count: True}, object_store_stats={}
        ),
        last_snapshot=None,
    )
    return last_snapshot


def assert_core_execution_metrics_equals(
    expected_metrics: CoreExecutionMetrics,
    last_snapshot=None,
):
    # Wait for one task per CPU to finish to prevent a race condition where not
    # all of the task metrics have been collected yet.
    if expected_metrics.get_task_count() is not None:
        refs = [barrier.remote() for _ in range(int(ray.cluster_resources()["CPU"]))]
        ray.get(refs)
        wait_for_condition(lambda: task_metrics_flushed(refs))

    metrics = PhysicalCoreExecutionMetrics(last_snapshot)
    metrics.assert_task_metrics(expected_metrics)
    metrics.assert_object_store_metrics(expected_metrics)
    metrics.assert_actor_metrics(expected_metrics)

    # Return a last_snapshot to the current snapshot of metrics to make subsequent
    # queries easier. Don't return a last_snapshot for metrics that weren't asserted.
    last_snapshot = PhysicalCoreExecutionMetrics()
    if expected_metrics.get_task_count() is None:
        last_snapshot.clear_task_count()
    elif expected_metrics.get_object_store_stats() is None:
        last_snapshot.clear_object_store_stats()
    elif expected_metrics.get_actor_count() is None:
        last_snapshot.clear_actor_count()

    return last_snapshot


def assert_blocks_expected_in_plasma(
    last_snapshot,
    num_blocks_expected,
    block_size_expected=None,
    total_bytes_expected=None,
):
    assert not (
        block_size_expected is not None and total_bytes_expected is not None
    ), "only specify one of block_size_expected, total_bytes_expected"

    if total_bytes_expected is None:
        if block_size_expected is None:
            block_size_expected = (
                ray.data.context.DataContext.get_current().target_max_block_size
            )
        total_bytes_expected = num_blocks_expected * block_size_expected

    print(f"Expecting {total_bytes_expected} bytes, {num_blocks_expected} blocks")

    def _assert(last_snapshot):
        assert_core_execution_metrics_equals(
            CoreExecutionMetrics(
                object_store_stats={
                    "cumulative_created_plasma_objects": (
                        lambda count: num_blocks_expected * 0.5
                        <= count
                        <= 1.5 * num_blocks_expected
                    ),
                    "cumulative_created_plasma_bytes": (
                        lambda count: total_bytes_expected * 0.5
                        <= count
                        <= 1.5 * total_bytes_expected
                    ),
                },
            ),
            last_snapshot,
        )
        return True

    wait_for_condition(lambda: _assert(last_snapshot))

    # Get the latest last_snapshot.
    last_snapshot = assert_core_execution_metrics_equals(
        CoreExecutionMetrics(
            object_store_stats={
                "cumulative_created_plasma_objects": lambda count: True,
                "cumulative_created_plasma_bytes": lambda count: True,
            }
        ),
        last_snapshot,
    )

    return last_snapshot


@pytest.fixture(autouse=True, scope="function")
def log_internal_stack_trace_to_stdout(restore_data_context):
    ray.data.context.DataContext.get_current().log_internal_stack_trace_to_stdout = True


@contextmanager
def _ray_start_cluster(**kwargs):
    init_kwargs = get_default_fixture_ray_kwargs()
    num_nodes = 0
    do_init = False
    # num_nodes & do_init are not arguments for ray.init, so delete them.
    if "num_nodes" in kwargs:
        num_nodes = kwargs["num_nodes"]
        del kwargs["num_nodes"]
    if "do_init" in kwargs:
        do_init = kwargs["do_init"]
        del kwargs["do_init"]
    elif num_nodes > 0:
        do_init = True
    init_kwargs.update(kwargs)
    namespace = init_kwargs.pop("namespace")
    cluster = Cluster()
    remote_nodes = []
    for i in range(num_nodes):
        if i > 0 and "_system_config" in init_kwargs:
            del init_kwargs["_system_config"]
        remote_nodes.append(cluster.add_node(**init_kwargs))
        # We assume driver will connect to the head (first node),
        # so ray init will be invoked if do_init is true
        if len(remote_nodes) == 1 and do_init:
            ray.init(address=cluster.address, namespace=namespace)
    yield cluster
    # The code after the yield will run as teardown code.
    ray.shutdown()
    cluster.shutdown()


def create_or_update_virtual_cluster(
    webui_url, virtual_cluster_id, allocation_mode, replica_sets, revision
):
    try:
        resp = requests.post(
            webui_url + "/virtual_clusters",
            json={
                "virtualClusterId": virtual_cluster_id,
                "allocationMode": allocation_mode,
                "replicaSets": replica_sets,
                "revision": revision,
            },
            timeout=10,
        )
        result = resp.json()
        print(result)
        return result
    except Exception as ex:
        print(ex)


@pytest.fixture
def create_virtual_cluster(request):
    param = getattr(request, "param", {})
    node_instances = param.get("node_instances", None)
    virtual_cluster = param.get("virtual_cluster", None)
    default_node_instances = [
        ("1c2g", 3),
        ("2c4g", 3),
        ("4c8g", 3),
    ]
    default_virtual_cluster = {}
    for i in range(3):
        default_virtual_cluster[f"VIRTUAL_CLUSTER_{i}"] = {
            "allocation_mode": "mixed",
            "replica_sets": {
                "1c2g": 1,
                "2c4g": 1,
                "4c8g": 1,
            },
            "revision": 0,
        }
    if node_instances is None or len(node_instances) == 0:
        node_instances = default_node_instances
    if virtual_cluster is None or len(virtual_cluster) == 0:
        virtual_cluster = default_virtual_cluster
    with _ray_start_cluster(do_init=True, num_nodes=1) as cluster:
        webui_url = cluster.webui_url
        ip, _ = webui_url.split(":")
        webui_url = format_web_url(webui_url)
        agent_address = f"{ip}:{DEFAULT_DASHBOARD_AGENT_LISTEN_PORT}"
        assert wait_until_server_available(agent_address)
        assert wait_until_server_available(cluster.webui_url) is True
        for node_type, amount in node_instances:
            num_cpus = node_type.split("c")[0]
            for _ in range(amount):
                cluster.add_node(
                    env_vars={"RAY_NODE_TYPE_NAME": node_type}, num_cpus=int(num_cpus)
                )

        for virtual_cluster_id, config in virtual_cluster.items():
            create_or_update_virtual_cluster(
                webui_url=webui_url,
                virtual_cluster_id=virtual_cluster_id,
                allocation_mode=config.get("allocation_mode", "mixed"),
                replica_sets=config.get("replica_sets", {}),
                revision=config.get("revision", 0),
            )

        yield (
            cluster,
            JobSubmissionClient(format_web_url(webui_url)),
        )<|MERGE_RESOLUTION|>--- conflicted
+++ resolved
@@ -30,16 +30,11 @@
 from ray.tests.conftest import *  # noqa
 from ray.tests.conftest import (
     _ray_start,
-<<<<<<< HEAD
     get_default_fixture_ray_kwargs,
-    wait_for_condition,
-)
-=======
     pytest_runtest_makereport,  # noqa
     wait_for_condition,
 )
 from ray.util.debug import reset_log_once
->>>>>>> 584d826f
 
 
 @pytest.fixture(scope="module")
