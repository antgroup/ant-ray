--- conflicted
+++ resolved
@@ -14,13 +14,9 @@
 import ray
 import ray.util.state
 from ray._private.internal_api import get_memory_info_reply, get_state_from_address
-<<<<<<< HEAD
 from ray._private.ray_constants import DEFAULT_DASHBOARD_AGENT_LISTEN_PORT
 from ray._private.test_utils import format_web_url, wait_until_server_available
-from ray._private.utils import _get_pyarrow_version
-=======
 from ray._private.arrow_utils import get_pyarrow_version
->>>>>>> 8ee3f001
 from ray.air.constants import TENSOR_COLUMN_NAME
 from ray.air.util.tensor_extensions.arrow import ArrowTensorArray
 from ray.cluster_utils import Cluster
@@ -32,17 +28,12 @@
 
 # Trigger pytest hook to automatically zip test cluster logs to archive dir on failure
 from ray.tests.conftest import *  # noqa
-<<<<<<< HEAD
+from ray.tests.conftest import pytest_runtest_makereport  # noqa
 from ray.tests.conftest import (
     _ray_start,
+    wait_for_condition,
     get_default_fixture_ray_kwargs,
-    pytest_runtest_makereport,  # noqa
-    wait_for_condition,
 )
-=======
-from ray.tests.conftest import pytest_runtest_makereport  # noqa
-from ray.tests.conftest import _ray_start, wait_for_condition
->>>>>>> 8ee3f001
 from ray.util.debug import reset_log_once
 
 
