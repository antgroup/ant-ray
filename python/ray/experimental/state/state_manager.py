from ray.util.state.state_manager import *  # noqa: F401 F403
from ray.util.state.util import record_deprecated_state_api_import

<<<<<<< HEAD
import grpc
from grpc.aio._call import UnaryStreamCall

import ray
import ray.dashboard.modules.log.log_consts as log_consts
from ray._private import ray_constants
from ray._private.gcs_utils import GcsAioClient
from ray._private.utils import hex_to_binary
from ray._raylet import ActorID, JobID, TaskID
from ray.core.generated import gcs_service_pb2_grpc
from ray.core.generated.gcs_pb2 import ActorTableData
from ray.core.generated.gcs_service_pb2 import (
    GetAllActorInfoReply,
    GetAllActorInfoRequest,
    GetAllNodeInfoReply,
    GetAllNodeInfoRequest,
    GetAllPlacementGroupReply,
    GetAllPlacementGroupRequest,
    GetAllWorkerInfoReply,
    GetAllWorkerInfoRequest,
    GetTaskEventsReply,
    GetTaskEventsRequest,
)
from ray.core.generated.node_manager_pb2 import (
    GetObjectsInfoReply,
    GetObjectsInfoRequest,
    GetTasksInfoReply,
    GetTasksInfoRequest,
)
from ray.core.generated.node_manager_pb2_grpc import NodeManagerServiceStub
from ray.core.generated.reporter_pb2 import (
    ListLogsReply,
    ListLogsRequest,
    StreamLogRequest,
)
from ray.core.generated.reporter_pb2_grpc import LogServiceStub
from ray.core.generated.runtime_env_agent_pb2 import (
    GetRuntimeEnvsInfoReply,
    GetRuntimeEnvsInfoRequest,
)
from ray.core.generated.runtime_env_agent_pb2_grpc import RuntimeEnvServiceStub
from ray.dashboard.datacenter import DataSource
from ray.dashboard.modules.job.common import JobInfo, JobInfoStorageClient
from ray.dashboard.utils import Dict as Dictionary
from ray.experimental.state.common import (
    RAY_MAX_LIMIT_FROM_DATA_SOURCE,
    PredicateType,
    SupportedFilterType,
)
from ray.experimental.state.exception import DataSourceUnavailable

logger = logging.getLogger(__name__)

_STATE_MANAGER_GRPC_OPTIONS = [
    *ray_constants.GLOBAL_GRPC_OPTIONS,
    ("grpc.max_send_message_length", ray_constants.GRPC_CPP_MAX_MESSAGE_SIZE),
    ("grpc.max_receive_message_length", ray_constants.GRPC_CPP_MAX_MESSAGE_SIZE),
]


def handle_grpc_network_errors(func):
    """Decorator to add a network handling logic.

    It is a helper method for `StateDataSourceClient`.
    The method can only be used for async methods.
    """
    assert inspect.iscoroutinefunction(func)

    @wraps(func)
    async def api_with_network_error_handler(*args, **kwargs):
        """Apply the network error handling logic to each APIs,
        such as retry or exception policies.

        Returns:
            If RPC succeeds, it returns what the original function returns.
            If RPC fails, it raises exceptions.
        Exceptions:
            DataSourceUnavailable: if the source is unavailable because it is down
                or there's a slow network issue causing timeout.
            Otherwise, the raw network exceptions (e.g., gRPC) will be raised.
        """
        try:
            return await func(*args, **kwargs)
        except grpc.aio.AioRpcError as e:
            if (
                e.code() == grpc.StatusCode.DEADLINE_EXCEEDED
                or e.code() == grpc.StatusCode.UNAVAILABLE
            ):
                raise DataSourceUnavailable(
                    "Failed to query the data source. "
                    "It is either there's a network issue, or the source is down."
                )
            else:
                logger.exception(e)
                raise e

    return api_with_network_error_handler


class IdToIpMap:
    def __init__(self):
        # Node IP to node ID mapping.
        self._ip_to_node_id = defaultdict(str)
        # Node ID to node IP mapping.
        self._node_id_to_ip = defaultdict(str)

    def put(self, node_id: str, address: str):
        self._ip_to_node_id[address] = node_id
        self._node_id_to_ip[node_id] = address

    def get_ip(self, node_id: str):
        return self._node_id_to_ip.get(node_id)

    def get_node_id(self, address: str):
        return self._ip_to_node_id.get(address)

    def pop(self, node_id: str):
        """Pop the given node id.

        Returns:
            False if the corresponding node id doesn't exist.
            True if it pops correctly.
        """
        ip = self._node_id_to_ip.get(node_id)
        if not ip:
            return None
        assert ip in self._ip_to_node_id
        self._node_id_to_ip.pop(node_id)
        self._ip_to_node_id.pop(ip)
        return True


class StateDataSourceClient:
    """The client to query states from various data sources such as Raylet, GCS, Agents.

    Note that it doesn't directly query core workers. They are proxied through raylets.

    The module is not in charge of service discovery. The caller is responsible for
    finding services and register stubs through `register*` APIs.

    Non `register*` APIs
    - Return the protobuf directly if it succeeds to query the source.
    - Raises an exception if there's any network issue.
    - throw a ValueError if it cannot find the source.
    """

    def __init__(self, gcs_channel: grpc.aio.Channel, gcs_aio_client: GcsAioClient):
        self.register_gcs_client(gcs_channel)
        self._raylet_stubs = {}
        self._runtime_env_agent_stub = {}
        self._log_agent_stub = {}
        self._job_client = JobInfoStorageClient(gcs_aio_client)
        self._id_id_map = IdToIpMap()

    def register_gcs_client(self, gcs_channel: grpc.aio.Channel):
        self._gcs_actor_info_stub = gcs_service_pb2_grpc.ActorInfoGcsServiceStub(
            gcs_channel
        )
        self._gcs_pg_info_stub = gcs_service_pb2_grpc.PlacementGroupInfoGcsServiceStub(
            gcs_channel
        )
        self._gcs_node_info_stub = gcs_service_pb2_grpc.NodeInfoGcsServiceStub(
            gcs_channel
        )
        self._gcs_worker_info_stub = gcs_service_pb2_grpc.WorkerInfoGcsServiceStub(
            gcs_channel
        )
        self._gcs_task_info_stub = gcs_service_pb2_grpc.TaskInfoGcsServiceStub(
            gcs_channel
        )

    def register_raylet_client(self, node_id: str, address: str, port: int):
        full_addr = f"{address}:{port}"
        options = _STATE_MANAGER_GRPC_OPTIONS
        channel = ray._private.utils.init_grpc_channel(
            full_addr, options, asynchronous=True
        )
        self._raylet_stubs[node_id] = NodeManagerServiceStub(channel)
        self._id_id_map.put(node_id, address)

    def unregister_raylet_client(self, node_id: str):
        self._raylet_stubs.pop(node_id)
        self._id_id_map.pop(node_id)

    def register_agent_client(
        self,
        node_id,
        address: str,
        dashboard_agent_port: int,
        runtime_env_agent_port: int = None,
    ):
        options = _STATE_MANAGER_GRPC_OPTIONS
        dashboard_agent_channel = ray._private.utils.init_grpc_channel(
            f"{address}:{dashboard_agent_port}", options=options, asynchronous=True
        )
        self._log_agent_stub[node_id] = LogServiceStub(dashboard_agent_channel)
        if runtime_env_agent_port:
            runtime_env_agent_channel = ray._private.utils.init_grpc_channel(
                f"{address}:{runtime_env_agent_port}",
                options=options,
                asynchronous=True,
            )
            self._runtime_env_agent_stub[node_id] = RuntimeEnvServiceStub(
                runtime_env_agent_channel
            )
        self._id_id_map.put(node_id, address)

    def unregister_agent_client(self, node_id: str):
        self._runtime_env_agent_stub.pop(node_id)
        self._log_agent_stub.pop(node_id)
        self._id_id_map.pop(node_id)

    def get_all_registered_raylet_ids(self) -> List[str]:
        return self._raylet_stubs.keys()

    def get_all_registered_agent_ids(self) -> List[str]:
        assert len(self._log_agent_stub) == len(self._runtime_env_agent_stub)
        return self._runtime_env_agent_stub.keys()

    def ip_to_node_id(self, ip: Optional[str]) -> Optional[str]:
        """Return the node id that corresponds to the given ip.

        Args:
            ip: The ip address.

        Returns:
            None if the corresponding id doesn't exist.
            Node id otherwise. If None node_ip is given,
            it will also return None.
        """
        if not ip:
            return None
        return self._id_id_map.get_node_id(ip)

    @handle_grpc_network_errors
    async def get_all_actor_info(
        self,
        timeout: int = None,
        limit: int = None,
        filters: Optional[List[Tuple[str, PredicateType, SupportedFilterType]]] = None,
    ) -> Optional[GetAllActorInfoReply]:
        if not limit:
            limit = RAY_MAX_LIMIT_FROM_DATA_SOURCE
        if filters is None:
            filters = []

        req_filters = GetAllActorInfoRequest.Filters()
        for filter in filters:
            key, predicate, value = filter
            if predicate != "=":
                # We only support EQUAL predicate for source side filtering.
                continue
            if key == "actor_id":
                req_filters.actor_id = ActorID(hex_to_binary(value)).binary()
            elif key == "state":
                if value not in ActorTableData.ActorState.keys():
                    raise ValueError(f"Invalid actor state for filtering: {value}")
                req_filters.state = ActorTableData.ActorState.Value(value)
            elif key == "job_id":
                req_filters.job_id = JobID(hex_to_binary(value)).binary()

        request = GetAllActorInfoRequest(limit=limit, filters=req_filters)
        reply = await self._gcs_actor_info_stub.GetAllActorInfo(
            request, timeout=timeout
        )
        return reply

    @handle_grpc_network_errors
    async def get_all_task_info(
        self,
        timeout: int = None,
        limit: int = None,
        filters: Optional[List[Tuple[str, PredicateType, SupportedFilterType]]] = None,
        exclude_driver: bool = False,
    ) -> Optional[GetTaskEventsReply]:
        if not limit:
            limit = RAY_MAX_LIMIT_FROM_DATA_SOURCE

        if filters is None:
            filters = []

        req_filters = GetTaskEventsRequest.Filters()
        for filter in filters:
            key, predicate, value = filter
            if predicate != "=":
                # We only support EQUAL predicate for source side filtering.
                continue

            if key == "actor_id":
                req_filters.actor_id = ActorID(hex_to_binary(value)).binary()
            elif key == "job_id":
                req_filters.job_id = JobID(hex_to_binary(value)).binary()
            elif key == "name":
                req_filters.name = value
            elif key == "task_id":
                req_filters.task_ids.append(TaskID(hex_to_binary(value)).binary())
            else:
                continue

            # Remove the filter from the list so that we don't have to
            # filter it again later.
            filters.remove(filter)

        req_filters.exclude_driver = exclude_driver

        request = GetTaskEventsRequest(limit=limit, filters=req_filters)
        reply = await self._gcs_task_info_stub.GetTaskEvents(request, timeout=timeout)
        return reply

    @handle_grpc_network_errors
    async def get_all_placement_group_info(
        self, timeout: int = None, limit: int = None
    ) -> Optional[GetAllPlacementGroupReply]:
        if not limit:
            limit = RAY_MAX_LIMIT_FROM_DATA_SOURCE

        request = GetAllPlacementGroupRequest(limit=limit)
        reply = await self._gcs_pg_info_stub.GetAllPlacementGroup(
            request, timeout=timeout
        )
        return reply

    @handle_grpc_network_errors
    async def get_all_node_info(
        self, timeout: int = None
    ) -> Optional[GetAllNodeInfoReply]:
        request = GetAllNodeInfoRequest()
        reply = await self._gcs_node_info_stub.GetAllNodeInfo(request, timeout=timeout)
        return reply

    @handle_grpc_network_errors
    async def get_all_worker_info(
        self, timeout: int = None, limit: int = None
    ) -> Optional[GetAllWorkerInfoReply]:
        if not limit:
            limit = RAY_MAX_LIMIT_FROM_DATA_SOURCE

        request = GetAllWorkerInfoRequest(limit=limit)
        reply = await self._gcs_worker_info_stub.GetAllWorkerInfo(
            request, timeout=timeout
        )
        return reply

    async def get_job_info(self) -> Optional[Dict[str, JobInfo]]:
        # Cannot use @handle_grpc_network_errors because async def is not supported yet.
        # TODO(sang): Support timeout & make it async
        try:
            return await self._job_client.get_all_jobs()
        except grpc.aio.AioRpcError as e:
            if (
                e.code == grpc.StatusCode.DEADLINE_EXCEEDED
                or e.code == grpc.StatusCode.UNAVAILABLE
            ):
                raise DataSourceUnavailable(
                    "Failed to query the data source. "
                    "It is either there's a network issue, or the source is down."
                )
            else:
                logger.exception(e)
                raise e

    async def get_all_cluster_events(self) -> Dictionary:
        return DataSource.events

    @handle_grpc_network_errors
    async def get_task_info(
        self, node_id: str, timeout: int = None, limit: int = None
    ) -> Optional[GetTasksInfoReply]:
        if not limit:
            limit = RAY_MAX_LIMIT_FROM_DATA_SOURCE
        stub = self._raylet_stubs.get(node_id)
        if not stub:
            raise ValueError(f"Raylet for a node id, {node_id} doesn't exist.")

        reply = await stub.GetTasksInfo(
            GetTasksInfoRequest(limit=limit), timeout=timeout
        )
        return reply

    @handle_grpc_network_errors
    async def get_object_info(
        self, node_id: str, timeout: int = None, limit: int = None
    ) -> Optional[GetObjectsInfoReply]:
        if not limit:
            limit = RAY_MAX_LIMIT_FROM_DATA_SOURCE

        stub = self._raylet_stubs.get(node_id)
        if not stub:
            raise ValueError(f"Raylet for a node id, {node_id} doesn't exist.")

        reply = await stub.GetObjectsInfo(
            GetObjectsInfoRequest(limit=limit),
            timeout=timeout,
        )
        return reply

    @handle_grpc_network_errors
    async def get_runtime_envs_info(
        self, node_id: str, timeout: int = None, limit: int = None
    ) -> Optional[GetRuntimeEnvsInfoReply]:
        if not limit:
            limit = RAY_MAX_LIMIT_FROM_DATA_SOURCE

        stub = self._runtime_env_agent_stub.get(node_id)
        if not stub:
            raise ValueError(f"Agent for a node id, {node_id} doesn't exist.")

        reply = await stub.GetRuntimeEnvsInfo(
            GetRuntimeEnvsInfoRequest(limit=limit),
            timeout=timeout,
        )
        return reply

    @handle_grpc_network_errors
    async def list_logs(
        self, node_id: str, glob_filter: str, timeout: int = None
    ) -> ListLogsReply:
        stub = self._log_agent_stub.get(node_id)
        if not stub:
            raise ValueError(f"Agent for node id: {node_id} doesn't exist.")
        return await stub.ListLogs(
            ListLogsRequest(glob_filter=glob_filter), timeout=timeout
        )

    @handle_grpc_network_errors
    async def stream_log(
        self,
        node_id: str,
        log_file_name: str,
        keep_alive: bool,
        lines: int,
        interval: Optional[float],
        timeout: int,
        task_id: Optional[str] = None,
        attempt_number: Optional[int] = None,
    ) -> UnaryStreamCall:
        stub = self._log_agent_stub.get(node_id)
        if not stub:
            raise ValueError(f"Agent for node id: {node_id} doesn't exist.")
        stream = stub.StreamLog(
            StreamLogRequest(
                keep_alive=keep_alive,
                log_file_name=log_file_name,
                lines=lines,
                interval=interval,
                task_id=task_id,
                attempt_number=attempt_number,
            ),
            timeout=timeout,
        )
        await self._validate_stream(stream)
        return stream

    @staticmethod
    async def _validate_stream(stream):
        metadata = await stream.initial_metadata()
        if metadata.get(log_consts.LOG_GRPC_ERROR) == log_consts.FILE_NOT_FOUND:
            raise ValueError('File "{log_file_name}" not found on node {node_id}')
=======
record_deprecated_state_api_import()
>>>>>>> 56ae7eb0
<|MERGE_RESOLUTION|>--- conflicted
+++ resolved
@@ -1,465 +1,4 @@
 from ray.util.state.state_manager import *  # noqa: F401 F403
 from ray.util.state.util import record_deprecated_state_api_import
 
-<<<<<<< HEAD
-import grpc
-from grpc.aio._call import UnaryStreamCall
-
-import ray
-import ray.dashboard.modules.log.log_consts as log_consts
-from ray._private import ray_constants
-from ray._private.gcs_utils import GcsAioClient
-from ray._private.utils import hex_to_binary
-from ray._raylet import ActorID, JobID, TaskID
-from ray.core.generated import gcs_service_pb2_grpc
-from ray.core.generated.gcs_pb2 import ActorTableData
-from ray.core.generated.gcs_service_pb2 import (
-    GetAllActorInfoReply,
-    GetAllActorInfoRequest,
-    GetAllNodeInfoReply,
-    GetAllNodeInfoRequest,
-    GetAllPlacementGroupReply,
-    GetAllPlacementGroupRequest,
-    GetAllWorkerInfoReply,
-    GetAllWorkerInfoRequest,
-    GetTaskEventsReply,
-    GetTaskEventsRequest,
-)
-from ray.core.generated.node_manager_pb2 import (
-    GetObjectsInfoReply,
-    GetObjectsInfoRequest,
-    GetTasksInfoReply,
-    GetTasksInfoRequest,
-)
-from ray.core.generated.node_manager_pb2_grpc import NodeManagerServiceStub
-from ray.core.generated.reporter_pb2 import (
-    ListLogsReply,
-    ListLogsRequest,
-    StreamLogRequest,
-)
-from ray.core.generated.reporter_pb2_grpc import LogServiceStub
-from ray.core.generated.runtime_env_agent_pb2 import (
-    GetRuntimeEnvsInfoReply,
-    GetRuntimeEnvsInfoRequest,
-)
-from ray.core.generated.runtime_env_agent_pb2_grpc import RuntimeEnvServiceStub
-from ray.dashboard.datacenter import DataSource
-from ray.dashboard.modules.job.common import JobInfo, JobInfoStorageClient
-from ray.dashboard.utils import Dict as Dictionary
-from ray.experimental.state.common import (
-    RAY_MAX_LIMIT_FROM_DATA_SOURCE,
-    PredicateType,
-    SupportedFilterType,
-)
-from ray.experimental.state.exception import DataSourceUnavailable
-
-logger = logging.getLogger(__name__)
-
-_STATE_MANAGER_GRPC_OPTIONS = [
-    *ray_constants.GLOBAL_GRPC_OPTIONS,
-    ("grpc.max_send_message_length", ray_constants.GRPC_CPP_MAX_MESSAGE_SIZE),
-    ("grpc.max_receive_message_length", ray_constants.GRPC_CPP_MAX_MESSAGE_SIZE),
-]
-
-
-def handle_grpc_network_errors(func):
-    """Decorator to add a network handling logic.
-
-    It is a helper method for `StateDataSourceClient`.
-    The method can only be used for async methods.
-    """
-    assert inspect.iscoroutinefunction(func)
-
-    @wraps(func)
-    async def api_with_network_error_handler(*args, **kwargs):
-        """Apply the network error handling logic to each APIs,
-        such as retry or exception policies.
-
-        Returns:
-            If RPC succeeds, it returns what the original function returns.
-            If RPC fails, it raises exceptions.
-        Exceptions:
-            DataSourceUnavailable: if the source is unavailable because it is down
-                or there's a slow network issue causing timeout.
-            Otherwise, the raw network exceptions (e.g., gRPC) will be raised.
-        """
-        try:
-            return await func(*args, **kwargs)
-        except grpc.aio.AioRpcError as e:
-            if (
-                e.code() == grpc.StatusCode.DEADLINE_EXCEEDED
-                or e.code() == grpc.StatusCode.UNAVAILABLE
-            ):
-                raise DataSourceUnavailable(
-                    "Failed to query the data source. "
-                    "It is either there's a network issue, or the source is down."
-                )
-            else:
-                logger.exception(e)
-                raise e
-
-    return api_with_network_error_handler
-
-
-class IdToIpMap:
-    def __init__(self):
-        # Node IP to node ID mapping.
-        self._ip_to_node_id = defaultdict(str)
-        # Node ID to node IP mapping.
-        self._node_id_to_ip = defaultdict(str)
-
-    def put(self, node_id: str, address: str):
-        self._ip_to_node_id[address] = node_id
-        self._node_id_to_ip[node_id] = address
-
-    def get_ip(self, node_id: str):
-        return self._node_id_to_ip.get(node_id)
-
-    def get_node_id(self, address: str):
-        return self._ip_to_node_id.get(address)
-
-    def pop(self, node_id: str):
-        """Pop the given node id.
-
-        Returns:
-            False if the corresponding node id doesn't exist.
-            True if it pops correctly.
-        """
-        ip = self._node_id_to_ip.get(node_id)
-        if not ip:
-            return None
-        assert ip in self._ip_to_node_id
-        self._node_id_to_ip.pop(node_id)
-        self._ip_to_node_id.pop(ip)
-        return True
-
-
-class StateDataSourceClient:
-    """The client to query states from various data sources such as Raylet, GCS, Agents.
-
-    Note that it doesn't directly query core workers. They are proxied through raylets.
-
-    The module is not in charge of service discovery. The caller is responsible for
-    finding services and register stubs through `register*` APIs.
-
-    Non `register*` APIs
-    - Return the protobuf directly if it succeeds to query the source.
-    - Raises an exception if there's any network issue.
-    - throw a ValueError if it cannot find the source.
-    """
-
-    def __init__(self, gcs_channel: grpc.aio.Channel, gcs_aio_client: GcsAioClient):
-        self.register_gcs_client(gcs_channel)
-        self._raylet_stubs = {}
-        self._runtime_env_agent_stub = {}
-        self._log_agent_stub = {}
-        self._job_client = JobInfoStorageClient(gcs_aio_client)
-        self._id_id_map = IdToIpMap()
-
-    def register_gcs_client(self, gcs_channel: grpc.aio.Channel):
-        self._gcs_actor_info_stub = gcs_service_pb2_grpc.ActorInfoGcsServiceStub(
-            gcs_channel
-        )
-        self._gcs_pg_info_stub = gcs_service_pb2_grpc.PlacementGroupInfoGcsServiceStub(
-            gcs_channel
-        )
-        self._gcs_node_info_stub = gcs_service_pb2_grpc.NodeInfoGcsServiceStub(
-            gcs_channel
-        )
-        self._gcs_worker_info_stub = gcs_service_pb2_grpc.WorkerInfoGcsServiceStub(
-            gcs_channel
-        )
-        self._gcs_task_info_stub = gcs_service_pb2_grpc.TaskInfoGcsServiceStub(
-            gcs_channel
-        )
-
-    def register_raylet_client(self, node_id: str, address: str, port: int):
-        full_addr = f"{address}:{port}"
-        options = _STATE_MANAGER_GRPC_OPTIONS
-        channel = ray._private.utils.init_grpc_channel(
-            full_addr, options, asynchronous=True
-        )
-        self._raylet_stubs[node_id] = NodeManagerServiceStub(channel)
-        self._id_id_map.put(node_id, address)
-
-    def unregister_raylet_client(self, node_id: str):
-        self._raylet_stubs.pop(node_id)
-        self._id_id_map.pop(node_id)
-
-    def register_agent_client(
-        self,
-        node_id,
-        address: str,
-        dashboard_agent_port: int,
-        runtime_env_agent_port: int = None,
-    ):
-        options = _STATE_MANAGER_GRPC_OPTIONS
-        dashboard_agent_channel = ray._private.utils.init_grpc_channel(
-            f"{address}:{dashboard_agent_port}", options=options, asynchronous=True
-        )
-        self._log_agent_stub[node_id] = LogServiceStub(dashboard_agent_channel)
-        if runtime_env_agent_port:
-            runtime_env_agent_channel = ray._private.utils.init_grpc_channel(
-                f"{address}:{runtime_env_agent_port}",
-                options=options,
-                asynchronous=True,
-            )
-            self._runtime_env_agent_stub[node_id] = RuntimeEnvServiceStub(
-                runtime_env_agent_channel
-            )
-        self._id_id_map.put(node_id, address)
-
-    def unregister_agent_client(self, node_id: str):
-        self._runtime_env_agent_stub.pop(node_id)
-        self._log_agent_stub.pop(node_id)
-        self._id_id_map.pop(node_id)
-
-    def get_all_registered_raylet_ids(self) -> List[str]:
-        return self._raylet_stubs.keys()
-
-    def get_all_registered_agent_ids(self) -> List[str]:
-        assert len(self._log_agent_stub) == len(self._runtime_env_agent_stub)
-        return self._runtime_env_agent_stub.keys()
-
-    def ip_to_node_id(self, ip: Optional[str]) -> Optional[str]:
-        """Return the node id that corresponds to the given ip.
-
-        Args:
-            ip: The ip address.
-
-        Returns:
-            None if the corresponding id doesn't exist.
-            Node id otherwise. If None node_ip is given,
-            it will also return None.
-        """
-        if not ip:
-            return None
-        return self._id_id_map.get_node_id(ip)
-
-    @handle_grpc_network_errors
-    async def get_all_actor_info(
-        self,
-        timeout: int = None,
-        limit: int = None,
-        filters: Optional[List[Tuple[str, PredicateType, SupportedFilterType]]] = None,
-    ) -> Optional[GetAllActorInfoReply]:
-        if not limit:
-            limit = RAY_MAX_LIMIT_FROM_DATA_SOURCE
-        if filters is None:
-            filters = []
-
-        req_filters = GetAllActorInfoRequest.Filters()
-        for filter in filters:
-            key, predicate, value = filter
-            if predicate != "=":
-                # We only support EQUAL predicate for source side filtering.
-                continue
-            if key == "actor_id":
-                req_filters.actor_id = ActorID(hex_to_binary(value)).binary()
-            elif key == "state":
-                if value not in ActorTableData.ActorState.keys():
-                    raise ValueError(f"Invalid actor state for filtering: {value}")
-                req_filters.state = ActorTableData.ActorState.Value(value)
-            elif key == "job_id":
-                req_filters.job_id = JobID(hex_to_binary(value)).binary()
-
-        request = GetAllActorInfoRequest(limit=limit, filters=req_filters)
-        reply = await self._gcs_actor_info_stub.GetAllActorInfo(
-            request, timeout=timeout
-        )
-        return reply
-
-    @handle_grpc_network_errors
-    async def get_all_task_info(
-        self,
-        timeout: int = None,
-        limit: int = None,
-        filters: Optional[List[Tuple[str, PredicateType, SupportedFilterType]]] = None,
-        exclude_driver: bool = False,
-    ) -> Optional[GetTaskEventsReply]:
-        if not limit:
-            limit = RAY_MAX_LIMIT_FROM_DATA_SOURCE
-
-        if filters is None:
-            filters = []
-
-        req_filters = GetTaskEventsRequest.Filters()
-        for filter in filters:
-            key, predicate, value = filter
-            if predicate != "=":
-                # We only support EQUAL predicate for source side filtering.
-                continue
-
-            if key == "actor_id":
-                req_filters.actor_id = ActorID(hex_to_binary(value)).binary()
-            elif key == "job_id":
-                req_filters.job_id = JobID(hex_to_binary(value)).binary()
-            elif key == "name":
-                req_filters.name = value
-            elif key == "task_id":
-                req_filters.task_ids.append(TaskID(hex_to_binary(value)).binary())
-            else:
-                continue
-
-            # Remove the filter from the list so that we don't have to
-            # filter it again later.
-            filters.remove(filter)
-
-        req_filters.exclude_driver = exclude_driver
-
-        request = GetTaskEventsRequest(limit=limit, filters=req_filters)
-        reply = await self._gcs_task_info_stub.GetTaskEvents(request, timeout=timeout)
-        return reply
-
-    @handle_grpc_network_errors
-    async def get_all_placement_group_info(
-        self, timeout: int = None, limit: int = None
-    ) -> Optional[GetAllPlacementGroupReply]:
-        if not limit:
-            limit = RAY_MAX_LIMIT_FROM_DATA_SOURCE
-
-        request = GetAllPlacementGroupRequest(limit=limit)
-        reply = await self._gcs_pg_info_stub.GetAllPlacementGroup(
-            request, timeout=timeout
-        )
-        return reply
-
-    @handle_grpc_network_errors
-    async def get_all_node_info(
-        self, timeout: int = None
-    ) -> Optional[GetAllNodeInfoReply]:
-        request = GetAllNodeInfoRequest()
-        reply = await self._gcs_node_info_stub.GetAllNodeInfo(request, timeout=timeout)
-        return reply
-
-    @handle_grpc_network_errors
-    async def get_all_worker_info(
-        self, timeout: int = None, limit: int = None
-    ) -> Optional[GetAllWorkerInfoReply]:
-        if not limit:
-            limit = RAY_MAX_LIMIT_FROM_DATA_SOURCE
-
-        request = GetAllWorkerInfoRequest(limit=limit)
-        reply = await self._gcs_worker_info_stub.GetAllWorkerInfo(
-            request, timeout=timeout
-        )
-        return reply
-
-    async def get_job_info(self) -> Optional[Dict[str, JobInfo]]:
-        # Cannot use @handle_grpc_network_errors because async def is not supported yet.
-        # TODO(sang): Support timeout & make it async
-        try:
-            return await self._job_client.get_all_jobs()
-        except grpc.aio.AioRpcError as e:
-            if (
-                e.code == grpc.StatusCode.DEADLINE_EXCEEDED
-                or e.code == grpc.StatusCode.UNAVAILABLE
-            ):
-                raise DataSourceUnavailable(
-                    "Failed to query the data source. "
-                    "It is either there's a network issue, or the source is down."
-                )
-            else:
-                logger.exception(e)
-                raise e
-
-    async def get_all_cluster_events(self) -> Dictionary:
-        return DataSource.events
-
-    @handle_grpc_network_errors
-    async def get_task_info(
-        self, node_id: str, timeout: int = None, limit: int = None
-    ) -> Optional[GetTasksInfoReply]:
-        if not limit:
-            limit = RAY_MAX_LIMIT_FROM_DATA_SOURCE
-        stub = self._raylet_stubs.get(node_id)
-        if not stub:
-            raise ValueError(f"Raylet for a node id, {node_id} doesn't exist.")
-
-        reply = await stub.GetTasksInfo(
-            GetTasksInfoRequest(limit=limit), timeout=timeout
-        )
-        return reply
-
-    @handle_grpc_network_errors
-    async def get_object_info(
-        self, node_id: str, timeout: int = None, limit: int = None
-    ) -> Optional[GetObjectsInfoReply]:
-        if not limit:
-            limit = RAY_MAX_LIMIT_FROM_DATA_SOURCE
-
-        stub = self._raylet_stubs.get(node_id)
-        if not stub:
-            raise ValueError(f"Raylet for a node id, {node_id} doesn't exist.")
-
-        reply = await stub.GetObjectsInfo(
-            GetObjectsInfoRequest(limit=limit),
-            timeout=timeout,
-        )
-        return reply
-
-    @handle_grpc_network_errors
-    async def get_runtime_envs_info(
-        self, node_id: str, timeout: int = None, limit: int = None
-    ) -> Optional[GetRuntimeEnvsInfoReply]:
-        if not limit:
-            limit = RAY_MAX_LIMIT_FROM_DATA_SOURCE
-
-        stub = self._runtime_env_agent_stub.get(node_id)
-        if not stub:
-            raise ValueError(f"Agent for a node id, {node_id} doesn't exist.")
-
-        reply = await stub.GetRuntimeEnvsInfo(
-            GetRuntimeEnvsInfoRequest(limit=limit),
-            timeout=timeout,
-        )
-        return reply
-
-    @handle_grpc_network_errors
-    async def list_logs(
-        self, node_id: str, glob_filter: str, timeout: int = None
-    ) -> ListLogsReply:
-        stub = self._log_agent_stub.get(node_id)
-        if not stub:
-            raise ValueError(f"Agent for node id: {node_id} doesn't exist.")
-        return await stub.ListLogs(
-            ListLogsRequest(glob_filter=glob_filter), timeout=timeout
-        )
-
-    @handle_grpc_network_errors
-    async def stream_log(
-        self,
-        node_id: str,
-        log_file_name: str,
-        keep_alive: bool,
-        lines: int,
-        interval: Optional[float],
-        timeout: int,
-        task_id: Optional[str] = None,
-        attempt_number: Optional[int] = None,
-    ) -> UnaryStreamCall:
-        stub = self._log_agent_stub.get(node_id)
-        if not stub:
-            raise ValueError(f"Agent for node id: {node_id} doesn't exist.")
-        stream = stub.StreamLog(
-            StreamLogRequest(
-                keep_alive=keep_alive,
-                log_file_name=log_file_name,
-                lines=lines,
-                interval=interval,
-                task_id=task_id,
-                attempt_number=attempt_number,
-            ),
-            timeout=timeout,
-        )
-        await self._validate_stream(stream)
-        return stream
-
-    @staticmethod
-    async def _validate_stream(stream):
-        metadata = await stream.initial_metadata()
-        if metadata.get(log_consts.LOG_GRPC_ERROR) == log_consts.FILE_NOT_FOUND:
-            raise ValueError('File "{log_file_name}" not found on node {node_id}')
-=======
-record_deprecated_state_api_import()
->>>>>>> 56ae7eb0
+record_deprecated_state_api_import()