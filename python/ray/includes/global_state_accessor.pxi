from ray.includes.common cimport (
    CGcsClientOptions,
    CGcsNodeState,
    PythonGetResourcesTotal,
    PythonGetNodeLabels
)

from ray.includes.unique_ids cimport (
    CActorID,
    CNodeID,
    CObjectID,
    CWorkerID,
    CPlacementGroupID
)

from ray.includes.global_state_accessor cimport (
    CGlobalStateAccessor,
    RedisDelKeyPrefixSync,
)

from ray.includes.optional cimport (
    optional,
    nullopt,
    make_optional
)

from libc.stdint cimport uint32_t as c_uint32_t, int32_t as c_int32_t
from libcpp.string cimport string as c_string
from libcpp.memory cimport make_unique as c_make_unique

cdef class GlobalStateAccessor:
    """Cython wrapper class of C++ `ray::gcs::GlobalStateAccessor`."""
    cdef:
        unique_ptr[CGlobalStateAccessor] inner

    def __cinit__(self, GcsClientOptions gcs_options):
        cdef CGcsClientOptions *opts
        opts = gcs_options.native()
        self.inner = c_make_unique[CGlobalStateAccessor](opts[0])

    def connect(self):
        cdef c_bool result
        with nogil:
            result = self.inner.get().Connect()
        return result

    def disconnect(self):
        with nogil:
            self.inner.get().Disconnect()

    def get_job_table(
        self, *, skip_submission_job_info_field=False, skip_is_running_tasks_field=False
    ):
        cdef c_vector[c_string] result
        cdef c_bool c_skip_submission_job_info_field = skip_submission_job_info_field
        cdef c_bool c_skip_is_running_tasks_field = skip_is_running_tasks_field

        with nogil:
            result = self.inner.get().GetAllJobInfo(
                c_skip_submission_job_info_field, c_skip_is_running_tasks_field)
        return result

    def get_next_job_id(self):
        cdef CJobID cjob_id
        with nogil:
            cjob_id = self.inner.get().GetNextJobID()
        return cjob_id.ToInt()

    def get_node_table(self, virtual_cluster_id):
        cdef:
            c_vector[c_string] items
            c_string item
            CGcsNodeInfo c_node_info
            unordered_map[c_string, double] c_resources
            cdef c_string cvirtual_cluster_id

        if virtual_cluster_id is None:
            cvirtual_cluster_id = b""
        else:
            cvirtual_cluster_id = virtual_cluster_id
        with nogil:
            items = self.inner.get().GetAllNodeInfo(cvirtual_cluster_id)
        results = []
        for item in items:
            c_node_info.ParseFromString(item)
            node_info = {
                "NodeID": ray._private.utils.binary_to_hex(c_node_info.node_id()),
                "Alive": c_node_info.state() == CGcsNodeState.ALIVE,
                "NodeManagerAddress": c_node_info.node_manager_address().decode(),
                "NodeManagerHostname": c_node_info.node_manager_hostname().decode(),
                "NodeManagerPort": c_node_info.node_manager_port(),
                "ObjectManagerPort": c_node_info.object_manager_port(),
                "ObjectStoreSocketName":
                    c_node_info.object_store_socket_name().decode(),
                "RayletSocketName": c_node_info.raylet_socket_name().decode(),
                "MetricsExportPort": c_node_info.metrics_export_port(),
                "NodeName": c_node_info.node_name().decode(),
                "RuntimeEnvAgentPort": c_node_info.runtime_env_agent_port(),
                "DeathReason": c_node_info.death_info().reason(),
                "DeathReasonMessage":
                    c_node_info.death_info().reason_message().decode(),
            }
            node_info["alive"] = node_info["Alive"]
            c_resources = PythonGetResourcesTotal(c_node_info)
            node_info["Resources"] = (
                {key.decode(): value for key, value in c_resources}
                if node_info["Alive"]
                else {}
            )
            c_labels = PythonGetNodeLabels(c_node_info)
            node_info["Labels"] = \
                {key.decode(): value.decode() for key, value in c_labels}
            results.append(node_info)
        return results

    def get_draining_nodes(self):
        cdef:
            unordered_map[CNodeID, int64_t] draining_nodes
            unordered_map[CNodeID, int64_t].iterator draining_nodes_it

        with nogil:
            draining_nodes = self.inner.get().GetDrainingNodes()
        draining_nodes_it = draining_nodes.begin()
        results = {}
        while draining_nodes_it != draining_nodes.end():
            draining_node_id = dereference(draining_nodes_it).first
            results[ray._private.utils.binary_to_hex(
                draining_node_id.Binary())] = dereference(draining_nodes_it).second
            postincrement(draining_nodes_it)

        return results

<<<<<<< HEAD
    def get_all_available_resources(self, virtual_cluster_id):
=======
    def get_internal_kv(self, namespace, key):
        cdef:
            c_string c_namespace = namespace
            c_string c_key = key
            unique_ptr[c_string] result
        with nogil:
            result = self.inner.get().GetInternalKV(c_namespace, c_key)
        if result:
            return c_string(result.get().data(), result.get().size())
        return None

    def get_all_available_resources(self):
>>>>>>> 5cfd6b5d
        cdef c_vector[c_string] result
        cdef c_string cvirtual_cluster_id
        if virtual_cluster_id is None:
            cvirtual_cluster_id = b""
        else:
            cvirtual_cluster_id = virtual_cluster_id
        with nogil:
            result = self.inner.get().GetAllAvailableResources(cvirtual_cluster_id)
        return result

    def get_all_total_resources(self, virtual_cluster_id):
        cdef c_vector[c_string] result
        cdef c_string cvirtual_cluster_id
        if virtual_cluster_id is None:
            cvirtual_cluster_id = b""
        else:
            cvirtual_cluster_id = virtual_cluster_id
        with nogil:
            result = self.inner.get().GetAllTotalResources(cvirtual_cluster_id)
        return result

    def get_task_events(self):
        cdef c_vector[c_string] result
        with nogil:
            result = self.inner.get().GetAllTaskEvents()
        return result

    def get_all_resource_usage(self):
        """Get newest resource usage of all nodes from GCS service."""
        cdef unique_ptr[c_string] result
        with nogil:
            result = self.inner.get().GetAllResourceUsage()
        if result:
            return c_string(result.get().data(), result.get().size())
        return None

    def get_actor_table(self, job_id, actor_state_name):
        cdef c_vector[c_string] result
        cdef optional[CActorID] cactor_id = nullopt
        cdef optional[CJobID] cjob_id
        cdef optional[c_string] cactor_state_name
        cdef c_string c_name
        if job_id is not None:
            cjob_id = make_optional[CJobID](CJobID.FromBinary(job_id.binary()))
        if actor_state_name is not None:
            c_name = actor_state_name
            cactor_state_name = make_optional[c_string](c_name)
        with nogil:
            result = self.inner.get().GetAllActorInfo(
                cactor_id, cjob_id, cactor_state_name)
        return result

    def get_actor_info(self, actor_id):
        cdef unique_ptr[c_string] actor_info
        cdef CActorID cactor_id = CActorID.FromBinary(actor_id.binary())
        with nogil:
            actor_info = self.inner.get().GetActorInfo(cactor_id)
        if actor_info:
            return c_string(actor_info.get().data(), actor_info.get().size())
        return None

    def get_worker_table(self):
        cdef c_vector[c_string] result
        with nogil:
            result = self.inner.get().GetAllWorkerInfo()
        return result

    def get_worker_info(self, worker_id):
        cdef unique_ptr[c_string] worker_info
        cdef CWorkerID cworker_id = CWorkerID.FromBinary(worker_id.binary())
        with nogil:
            worker_info = self.inner.get().GetWorkerInfo(cworker_id)
        if worker_info:
            return c_string(worker_info.get().data(), worker_info.get().size())
        return None

    def add_worker_info(self, serialized_string):
        cdef c_bool result
        cdef c_string cserialized_string = serialized_string
        with nogil:
            result = self.inner.get().AddWorkerInfo(cserialized_string)
        return result

    def get_worker_debugger_port(self, worker_id):
        cdef c_uint32_t result
        cdef CWorkerID cworker_id = CWorkerID.FromBinary(worker_id.binary())
        with nogil:
            result = self.inner.get().GetWorkerDebuggerPort(cworker_id)
        return result

    def update_worker_debugger_port(self, worker_id, debugger_port):
        cdef c_bool result
        cdef CWorkerID cworker_id = CWorkerID.FromBinary(worker_id.binary())
        cdef c_uint32_t cdebugger_port = debugger_port
        with nogil:
            result = self.inner.get().UpdateWorkerDebuggerPort(
                cworker_id,
                cdebugger_port)
        return result

    def update_worker_num_paused_threads(self, worker_id, num_paused_threads_delta):
        cdef c_bool result
        cdef CWorkerID cworker_id = CWorkerID.FromBinary(worker_id.binary())
        cdef c_int32_t cnum_paused_threads_delta = num_paused_threads_delta

        with nogil:
            result = self.inner.get().UpdateWorkerNumPausedThreads(
                cworker_id, cnum_paused_threads_delta)
        return result

    def get_placement_group_table(self):
        cdef c_vector[c_string] result
        with nogil:
            result = self.inner.get().GetAllPlacementGroupInfo()
        return result

    def get_placement_group_info(self, placement_group_id):
        cdef unique_ptr[c_string] result
        cdef CPlacementGroupID cplacement_group_id = (
            CPlacementGroupID.FromBinary(placement_group_id.binary()))
        with nogil:
            result = self.inner.get().GetPlacementGroupInfo(
                cplacement_group_id)
        if result:
            return c_string(result.get().data(), result.get().size())
        return None

    def get_placement_group_by_name(self, placement_group_name, ray_namespace):
        cdef unique_ptr[c_string] result
        cdef c_string cplacement_group_name = placement_group_name
        cdef c_string cray_namespace = ray_namespace
        with nogil:
            result = self.inner.get().GetPlacementGroupByName(
                cplacement_group_name, cray_namespace)
        if result:
            return c_string(result.get().data(), result.get().size())
        return None

    def get_system_config(self):
        return self.inner.get().GetSystemConfig()

    def get_node_to_connect_for_driver(self, node_ip_address):
        cdef CRayStatus status
        cdef c_string cnode_ip_address = node_ip_address
        cdef c_string cnode_to_connect
        cdef CGcsNodeInfo c_node_info
        with nogil:
            status = self.inner.get().GetNodeToConnectForDriver(
                cnode_ip_address, &cnode_to_connect)
        if not status.ok():
            raise RuntimeError(status.message())
        c_node_info.ParseFromString(cnode_to_connect)
        return {
            "object_store_socket_name": c_node_info.object_store_socket_name().decode(),
            "raylet_socket_name": c_node_info.raylet_socket_name().decode(),
            "node_manager_port": c_node_info.node_manager_port(),
            "node_id": c_node_info.node_id().hex(),
        }

    def get_node(self, node_id):
        cdef CRayStatus status
        cdef c_string cnode_id = node_id
        cdef c_string cnode_info_str
        cdef CGcsNodeInfo c_node_info
        with nogil:
            status = self.inner.get().GetNode(cnode_id, &cnode_info_str)
        if not status.ok():
            raise RuntimeError(status.message())
        c_node_info.ParseFromString(cnode_info_str)
        return {
            "object_store_socket_name": c_node_info.object_store_socket_name().decode(),
            "raylet_socket_name": c_node_info.raylet_socket_name().decode(),
            "node_manager_port": c_node_info.node_manager_port(),
            "node_id": c_node_info.node_id().hex(),
        }<|MERGE_RESOLUTION|>--- conflicted
+++ resolved
@@ -130,9 +130,6 @@
 
         return results
 
-<<<<<<< HEAD
-    def get_all_available_resources(self, virtual_cluster_id):
-=======
     def get_internal_kv(self, namespace, key):
         cdef:
             c_string c_namespace = namespace
@@ -144,8 +141,7 @@
             return c_string(result.get().data(), result.get().size())
         return None
 
-    def get_all_available_resources(self):
->>>>>>> 5cfd6b5d
+    def get_all_available_resources(self, virtual_cluster_id):
         cdef c_vector[c_string] result
         cdef c_string cvirtual_cluster_id
         if virtual_cluster_id is None:
