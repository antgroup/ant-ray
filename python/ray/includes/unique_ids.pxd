--- conflicted
+++ resolved
@@ -235,12 +235,8 @@
 
 
 cdef extern from "ray/common/virtual_cluster_id.h" namespace "ray" nogil:
-<<<<<<< HEAD
-    cdef cppclass CVirtualClusterID "ray::VirtualClusterID"(CSimpleID[CVirtualClusterID]):
-=======
     cdef cppclass CVirtualClusterID "ray::VirtualClusterID" \
                                     (CSimpleID[CVirtualClusterID]):
->>>>>>> e5e0b448
 
         @staticmethod
         CVirtualClusterID FromBinary(const c_string &binary)
