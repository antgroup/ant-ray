--- conflicted
+++ resolved
@@ -995,11 +995,9 @@
             start_initial_python_workers_for_first_job=self._ray_params.start_initial_python_workers_for_first_job,  # noqa: E501
             ray_debugger_external=self._ray_params.ray_debugger_external,
             env_updates=self._ray_params.env_vars,
-<<<<<<< HEAD
             load_code_mode=self._ray_params.load_code_mode,
-=======
             node_name=self._ray_params.node_name,
->>>>>>> 5a7c5ab7
+            load_code_mode=self._ray_params.load_code_mode,
         )
         assert ray_constants.PROCESS_TYPE_RAYLET not in self.all_processes
         self.all_processes[ray_constants.PROCESS_TYPE_RAYLET] = [process_info]
