--- conflicted
+++ resolved
@@ -273,14 +273,12 @@
 # created.
 CALL_STACK_LINE_DELIMITER = " | "
 
-<<<<<<< HEAD
-# The cgroup v1 default root directory.
-CGROUP_V1_ROOT = "/sys/fs/cgroup"
-
-# The rott cgroup name for ray.
-RAY_PARENT_CGROUP_NAME = "ray"
-=======
 # The default gRPC max message size is 4 MiB, we use a larger number of 100 MiB
 # NOTE: This is equal to the C++ limit of (RAY_CONFIG::max_grpc_message_size)
 GRPC_CPP_MAX_MESSAGE_SIZE = 100 * 1024 * 1024
->>>>>>> bf117631
+
+# The cgroup v1 default root directory.
+CGROUP_V1_ROOT = "/sys/fs/cgroup"
+
+# The ray root cgroup name.
+RAY_PARENT_CGROUP_NAME = "ray"