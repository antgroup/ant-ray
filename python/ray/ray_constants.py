--- conflicted
+++ resolved
@@ -188,15 +188,10 @@
 
 # A constant used as object metadata to indicate the object is raw binary.
 RAW_BUFFER_METADATA = b"RAW"
-<<<<<<< HEAD
-# '__RAY_DUMMY__' for positional args
-DUMMY_METADATA = b"DUMMY"
-=======
 # A constant used as object metadata to indicate the object is pickled. This
 # format is only ever used for Python inline task argument values.
 PICKLE_BUFFER_METADATA = b"PICKLE"
 # A constant used as object metadata to indicate the object is pickle5 format.
->>>>>>> 044527ad
 PICKLE5_BUFFER_METADATA = b"PICKLE5"
 
 AUTOSCALER_RESOURCE_REQUEST_CHANNEL = b"autoscaler_resource_request"