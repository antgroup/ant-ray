import logging
import threading
import traceback

import ray.cloudpickle as pickle
from ray import ray_constants
import ray._private.utils
from ray._private.gcs_utils import ErrorType
from ray.core.generated.common_pb2 import RayErrorInfo
from ray.exceptions import (
    RayError,
    PlasmaObjectNotAvailable,
    RayTaskError,
    RayActorError,
    TaskCancelledError,
    WorkerCrashedError,
    ObjectLostError,
    ObjectFetchTimedOutError,
    ReferenceCountingAssertionError,
    OwnerDiedError,
    ObjectReconstructionFailedError,
    ObjectReconstructionFailedMaxAttemptsExceededError,
<<<<<<< HEAD
    ObjectReconstructionFailedLineageEvictedError, RaySystemError,
    RuntimeEnvSetupError, FunctionLoadingError)
=======
    ObjectReconstructionFailedLineageEvictedError,
    RaySystemError,
    RuntimeEnvSetupError,
    TaskPlacementGroupRemoved,
    ActorPlacementGroupRemoved,
    LocalRayletDiedError,
    TaskUnschedulableError,
    ActorUnschedulableError,
)
>>>>>>> 5a7c5ab7
from ray._raylet import (
    split_buffer,
    unpack_pickle5_buffers,
    Pickle5Writer,
    Pickle5SerializedObject,
    MessagePackSerializer,
    MessagePackSerializedObject,
    RawSerializedObject,
)
from ray import serialization_addons

logger = logging.getLogger(__name__)


class DeserializationError(Exception):
    pass


def _object_ref_deserializer(binary, call_site, owner_address, object_status):
    # NOTE(suquark): This function should be a global function so
    # cloudpickle can access it directly. Otherwise cloudpickle
    # has to dump the whole function definition, which is inefficient.

    # NOTE(swang): Must deserialize the object first before asking
    # the core worker to resolve the value. This is to make sure
    # that the ref count for the ObjectRef is greater than 0 by the
    # time the core worker resolves the value of the object.
    obj_ref = ray.ObjectRef(binary, owner_address, call_site)

    # TODO(edoakes): we should be able to just capture a reference
    # to 'self' here instead, but this function is itself pickled
    # somewhere, which causes an error.
    if owner_address:
        worker = ray.worker.global_worker
        worker.check_connected()
        context = worker.get_serialization_context()
        outer_id = context.get_outer_object_ref()
        # outer_id is None in the case that this ObjectRef was closed
        # over in a function or pickled directly using pickle.dumps().
        if outer_id is None:
            outer_id = ray.ObjectRef.nil()
        worker.core_worker.deserialize_and_register_object_ref(
            obj_ref.binary(), outer_id, owner_address, object_status
        )
    return obj_ref


def _actor_handle_deserializer(serialized_obj):
    # If this actor handle was stored in another object, then tell the
    # core worker.
    context = ray.worker.global_worker.get_serialization_context()
    outer_id = context.get_outer_object_ref()
    return ray.actor.ActorHandle._deserialization_helper(serialized_obj, outer_id)


class SerializationContext:
    """Initialize the serialization library.

    This defines a custom serializer for object refs and also tells ray to
    serialize several exception classes that we define for error handling.
    """

    def __init__(self, worker):
        self.worker = worker
        self._thread_local = threading.local()

        def actor_handle_reducer(obj):
            ray.worker.global_worker.check_connected()
            serialized, actor_handle_id = obj._serialization_helper()
            # Update ref counting for the actor handle
            self.add_contained_object_ref(actor_handle_id)
            return _actor_handle_deserializer, (serialized,)

        self._register_cloudpickle_reducer(ray.actor.ActorHandle, actor_handle_reducer)

        def object_ref_reducer(obj):
            worker = ray.worker.global_worker
            worker.check_connected()
            self.add_contained_object_ref(obj)
            obj, owner_address, object_status = worker.core_worker.serialize_object_ref(
                obj
            )
            return _object_ref_deserializer, (
                obj.binary(),
                obj.call_site(),
                owner_address,
                object_status,
            )

        self._register_cloudpickle_reducer(ray.ObjectRef, object_ref_reducer)
        serialization_addons.apply(self)

    def _register_cloudpickle_reducer(self, cls, reducer):
        pickle.CloudPickler.dispatch[cls] = reducer

    def _unregister_cloudpickle_reducer(self, cls):
        pickle.CloudPickler.dispatch.pop(cls, None)

    def _register_cloudpickle_serializer(
        self, cls, custom_serializer, custom_deserializer
    ):
        def _CloudPicklerReducer(obj):
            return custom_deserializer, (custom_serializer(obj),)

        # construct a reducer
        pickle.CloudPickler.dispatch[cls] = _CloudPicklerReducer

    def is_in_band_serialization(self):
        return getattr(self._thread_local, "in_band", False)

    def set_in_band_serialization(self):
        self._thread_local.in_band = True

    def set_out_of_band_serialization(self):
        self._thread_local.in_band = False

    def get_outer_object_ref(self):
        stack = getattr(self._thread_local, "object_ref_stack", [])
        return stack[-1] if stack else None

    def get_and_clear_contained_object_refs(self):
        if not hasattr(self._thread_local, "object_refs"):
            self._thread_local.object_refs = set()
            return set()

        object_refs = self._thread_local.object_refs
        self._thread_local.object_refs = set()
        return object_refs

    def add_contained_object_ref(self, object_ref):
        if self.is_in_band_serialization():
            # This object ref is being stored in an object. Add the ID to the
            # list of IDs contained in the object so that we keep the inner
            # object value alive as long as the outer object is in scope.
            if not hasattr(self._thread_local, "object_refs"):
                self._thread_local.object_refs = set()
            self._thread_local.object_refs.add(object_ref)
        else:
            # If this serialization is out-of-band (e.g., from a call to
            # cloudpickle directly or captured in a remote function/actor),
            # then pin the object for the lifetime of this worker by adding
            # a local reference that won't ever be removed.
            ray.worker.global_worker.core_worker.add_object_ref_reference(object_ref)

    def _deserialize_pickle5_data(self, data):
        try:
            in_band, buffers = unpack_pickle5_buffers(data)
            if len(buffers) > 0:
                obj = pickle.loads(in_band, buffers=buffers)
            else:
                obj = pickle.loads(in_band)
        # cloudpickle does not provide error types
        except pickle.pickle.PicklingError:
            raise DeserializationError()
        return obj

    def _deserialize_msgpack_data(self, data, metadata_fields):
        msgpack_data, pickle5_data = split_buffer(data)

        if metadata_fields[0] == ray_constants.OBJECT_METADATA_TYPE_PYTHON:
            python_objects = self._deserialize_pickle5_data(pickle5_data)
        else:
            python_objects = []

        try:

            def _python_deserializer(index):
                return python_objects[index]

            obj = MessagePackSerializer.loads(msgpack_data, _python_deserializer)
        except Exception:
            raise DeserializationError()
        return obj

    def _deserialize_error_info(self, data, metadata_fields):
        assert data
        pb_bytes = self._deserialize_msgpack_data(data, metadata_fields)
        assert pb_bytes

        ray_error_info = RayErrorInfo()
        ray_error_info.ParseFromString(pb_bytes)
        return ray_error_info

    def _deserialize_actor_died_error(self, data, metadata_fields):
        if not data:
            return RayActorError()
        ray_error_info = self._deserialize_error_info(data, metadata_fields)
        assert ray_error_info.HasField("actor_died_error")
        if ray_error_info.actor_died_error.HasField("creation_task_failure_context"):
            return RayError.from_ray_exception(
                ray_error_info.actor_died_error.creation_task_failure_context
            )
        else:
            assert ray_error_info.actor_died_error.HasField("actor_died_error_context")
            return RayActorError(
                cause=ray_error_info.actor_died_error.actor_died_error_context
            )

    def _deserialize_object(self, data, metadata, object_ref):
        if metadata:
            metadata_fields = metadata.split(b",")
            if metadata_fields[0] in [
                ray_constants.OBJECT_METADATA_TYPE_CROSS_LANGUAGE,
                ray_constants.OBJECT_METADATA_TYPE_PYTHON,
            ]:
                return self._deserialize_msgpack_data(data, metadata_fields)
            # Check if the object should be returned as raw bytes.
            if metadata_fields[0] == ray_constants.OBJECT_METADATA_TYPE_RAW:
                if data is None:
                    return b""
                return data.to_pybytes()
            elif metadata_fields[0] == ray_constants.OBJECT_METADATA_TYPE_ACTOR_HANDLE:
                obj = self._deserialize_msgpack_data(data, metadata_fields)
                return _actor_handle_deserializer(obj)
            # Otherwise, return an exception object based on
            # the error type.
            try:
                error_type = int(metadata_fields[0])
            except Exception:
                raise Exception(
                    f"Can't deserialize object: {object_ref}, " f"metadata: {metadata}"
                )

            # RayTaskError is serialized with pickle5 in the data field.
            # TODO (kfstorm): exception serialization should be language
            # independent.
            if error_type == ErrorType.Value("TASK_EXECUTION_EXCEPTION"):
                obj = self._deserialize_msgpack_data(data, metadata_fields)
                return RayError.from_bytes(obj)
            elif error_type == ErrorType.Value("WORKER_DIED"):
                return WorkerCrashedError()
            elif error_type == ErrorType.Value("FUNCTION_LOADING_ERROR"):
                return FunctionLoadingError()
            elif error_type == ErrorType.Value("ACTOR_DIED"):
                return self._deserialize_actor_died_error(data, metadata_fields)
            elif error_type == ErrorType.Value("LOCAL_RAYLET_DIED"):
                return LocalRayletDiedError()
            elif error_type == ErrorType.Value("TASK_CANCELLED"):
                return TaskCancelledError()
            elif error_type == ErrorType.Value("OBJECT_LOST"):
                return ObjectLostError(
                    object_ref.hex(), object_ref.owner_address(), object_ref.call_site()
                )
            elif error_type == ErrorType.Value("OBJECT_FETCH_TIMED_OUT"):
                return ObjectFetchTimedOutError(
                    object_ref.hex(), object_ref.owner_address(), object_ref.call_site()
                )
            elif error_type == ErrorType.Value("OBJECT_DELETED"):
                return ReferenceCountingAssertionError(
                    object_ref.hex(), object_ref.owner_address(), object_ref.call_site()
                )
            elif error_type == ErrorType.Value("OWNER_DIED"):
                return OwnerDiedError(
                    object_ref.hex(), object_ref.owner_address(), object_ref.call_site()
                )
            elif error_type == ErrorType.Value("OBJECT_UNRECONSTRUCTABLE"):
                return ObjectReconstructionFailedError(
                    object_ref.hex(), object_ref.owner_address(), object_ref.call_site()
                )
            elif error_type == ErrorType.Value(
                "OBJECT_UNRECONSTRUCTABLE_MAX_ATTEMPTS_EXCEEDED"
            ):
                return ObjectReconstructionFailedMaxAttemptsExceededError(
                    object_ref.hex(), object_ref.owner_address(), object_ref.call_site()
                )
            elif error_type == ErrorType.Value(
                "OBJECT_UNRECONSTRUCTABLE_LINEAGE_EVICTED"
            ):
                return ObjectReconstructionFailedLineageEvictedError(
                    object_ref.hex(), object_ref.owner_address(), object_ref.call_site()
                )
            elif error_type == ErrorType.Value("RUNTIME_ENV_SETUP_FAILED"):
                error_info = self._deserialize_error_info(data, metadata_fields)
                # TODO(sang): Assert instead once actor also reports error messages.
                error_msg = ""
                if error_info.HasField("runtime_env_setup_failed_error"):
                    error_msg = error_info.runtime_env_setup_failed_error.error_message
                return RuntimeEnvSetupError(error_message=error_msg)
            elif error_type == ErrorType.Value("TASK_PLACEMENT_GROUP_REMOVED"):
                return TaskPlacementGroupRemoved()
            elif error_type == ErrorType.Value("ACTOR_PLACEMENT_GROUP_REMOVED"):
                return ActorPlacementGroupRemoved()
            elif error_type == ErrorType.Value("TASK_UNSCHEDULABLE_ERROR"):
                error_info = self._deserialize_error_info(data, metadata_fields)
                return TaskUnschedulableError(error_info.error_message)
            elif error_type == ErrorType.Value("ACTOR_UNSCHEDULABLE_ERROR"):
                error_info = self._deserialize_error_info(data, metadata_fields)
                return ActorUnschedulableError(error_info.error_message)
            else:
                return RaySystemError("Unrecognized error type " + str(error_type))
        elif data:
            raise ValueError("non-null object should always have metadata")
        else:
            # Object isn't available in plasma. This should never be returned
            # to the user. We should only reach this line if this object was
            # deserialized as part of a list, and another object in the list
            # throws an exception.
            return PlasmaObjectNotAvailable

    def deserialize_objects(self, data_metadata_pairs, object_refs):
        assert len(data_metadata_pairs) == len(object_refs)
        # initialize the thread-local field
        if not hasattr(self._thread_local, "object_ref_stack"):
            self._thread_local.object_ref_stack = []
        results = []
        for object_ref, (data, metadata) in zip(object_refs, data_metadata_pairs):
            try:
                # Push the object ref to the stack, so the object under
                # the object ref knows where it comes from.
                self._thread_local.object_ref_stack.append(object_ref)
                obj = self._deserialize_object(data, metadata, object_ref)
            except Exception as e:
                logger.exception(e)
                obj = RaySystemError(e, traceback.format_exc())
            finally:
                # Must clear ObjectRef to not hold a reference.
                if self._thread_local.object_ref_stack:
                    self._thread_local.object_ref_stack.pop()
            results.append(obj)
        return results

    def _serialize_to_pickle5(self, metadata, value):
        writer = Pickle5Writer()
        # TODO(swang): Check that contained_object_refs is empty.
        try:
            self.set_in_band_serialization()
            inband = pickle.dumps(
                value, protocol=5, buffer_callback=writer.buffer_callback
            )
        except Exception as e:
            self.get_and_clear_contained_object_refs()
            raise e
        finally:
            self.set_out_of_band_serialization()

        return Pickle5SerializedObject(
            metadata, inband, writer, self.get_and_clear_contained_object_refs()
        )

    def _serialize_to_msgpack(self, value):
        # Only RayTaskError is possible to be serialized here. We don't
        # need to deal with other exception types here.
        contained_object_refs = []

        if isinstance(value, RayTaskError):
            metadata = str(ErrorType.Value("TASK_EXECUTION_EXCEPTION")).encode("ascii")
            value = value.to_bytes()
        elif isinstance(value, ray.actor.ActorHandle):
            # TODO(fyresone): ActorHandle should be serialized via the
            # custom type feature of cross-language.
            serialized, actor_handle_id = value._serialization_helper()
            contained_object_refs.append(actor_handle_id)
            # Update ref counting for the actor handle
            metadata = ray_constants.OBJECT_METADATA_TYPE_ACTOR_HANDLE
            value = serialized
        else:
            metadata = ray_constants.OBJECT_METADATA_TYPE_CROSS_LANGUAGE

        python_objects = []

        def _python_serializer(o):
            index = len(python_objects)
            python_objects.append(o)
            return index

        msgpack_data = MessagePackSerializer.dumps(value, _python_serializer)

        if python_objects:
            metadata = ray_constants.OBJECT_METADATA_TYPE_PYTHON
            pickle5_serialized_object = self._serialize_to_pickle5(
                metadata, python_objects
            )
        else:
            pickle5_serialized_object = None

        return MessagePackSerializedObject(
            metadata, msgpack_data, contained_object_refs, pickle5_serialized_object
        )

    def serialize(self, value):
        """Serialize an object.

        Args:
            value: The value to serialize.
        """
        if isinstance(value, bytes):
            # If the object is a byte array, skip serializing it and
            # use a special metadata to indicate it's raw binary. So
            # that this object can also be read by Java.
            return RawSerializedObject(value)
        else:
            return self._serialize_to_msgpack(value)<|MERGE_RESOLUTION|>--- conflicted
+++ resolved
@@ -20,10 +20,6 @@
     OwnerDiedError,
     ObjectReconstructionFailedError,
     ObjectReconstructionFailedMaxAttemptsExceededError,
-<<<<<<< HEAD
-    ObjectReconstructionFailedLineageEvictedError, RaySystemError,
-    RuntimeEnvSetupError, FunctionLoadingError)
-=======
     ObjectReconstructionFailedLineageEvictedError,
     RaySystemError,
     RuntimeEnvSetupError,
@@ -32,8 +28,8 @@
     LocalRayletDiedError,
     TaskUnschedulableError,
     ActorUnschedulableError,
+    FunctionLoadingError,
 )
->>>>>>> 5a7c5ab7
 from ray._raylet import (
     split_buffer,
     unpack_pickle5_buffers,
