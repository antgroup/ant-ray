--- conflicted
+++ resolved
@@ -1427,16 +1427,12 @@
         "--session_dir={}".format(session_dir),
         "--metrics-agent-port={}".format(metrics_agent_port),
     ]
-<<<<<<< HEAD
+    if start_initial_python_workers_for_first_job:
+        command.append("--num_initial_python_workers_for_first_job={}".format(
+            resource_spec.num_cpus))
     if "RAY_USE_NEW_DASHBOARD" in os.environ:
         command.append("--agent_command={}".format(
             subprocess.list2cmdline(agent_command)))
-
-=======
-    if start_initial_python_workers_for_first_job:
-        command.append("--num_initial_python_workers_for_first_job={}".format(
-            resource_spec.num_cpus))
->>>>>>> ead8b863
     if config.get("plasma_store_as_thread"):
         # command related to the plasma store
         plasma_directory, object_store_memory = determine_plasma_store_config(
