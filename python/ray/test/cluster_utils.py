--- conflicted
+++ resolved
@@ -38,20 +38,14 @@
             head_node_args = head_node_args or {}
             self.add_node(**head_node_args)
             if connect:
-<<<<<<< HEAD
                 self.connect()
 
     def connect(self):
         assert self.redis_address is not None
         assert not self.connected
-        ray.init(redis_address=self.redis_address)
+        ray.init(redis_address=self.redis_address,
+                 redis_password=self.redis_password)
         self.connected = True
-=======
-                redis_password = head_node_args.get("redis_password")
-                ray.init(
-                    redis_address=self.redis_address,
-                    redis_password=redis_password)
->>>>>>> 725df3a4
 
     def add_node(self, **override_kwargs):
         """Adds a node to the local Ray Cluster.
@@ -83,6 +77,7 @@
                 include_webui=False,
                 **node_kwargs)
             self.redis_address = address_info["redis_address"]
+            self.redis_password = node_kwargs.get("redis_password")
             # TODO(rliaw): Find a more stable way than modifying global state.
             process_dict_copy = services.all_processes.copy()
             for key in services.all_processes:
