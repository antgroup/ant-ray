"""
This file defines the common pytest fixtures used in current directory.
"""

import copy
import json
import logging
import os
import platform
import shutil
import socket
import subprocess
import tempfile
import time
from contextlib import contextmanager
from pathlib import Path
from tempfile import gettempdir
from typing import List, Optional
from unittest import mock

import pytest

import ray
import ray._private.ray_constants as ray_constants
from ray._common.network_utils import build_address
from ray._common.test_utils import wait_for_condition
from ray._private.conftest_utils import set_override_dashboard_url  # noqa: F401
from ray._private.runtime_env import virtualenv_utils
from ray._private.test_utils import (
    RayletKiller,
    external_redis_test_enabled,
    find_free_port,
    get_and_run_resource_killer,
    get_redis_cli,
    init_error_pubsub,
    init_log_pubsub,
    redis_replicas,
    redis_sentinel_replicas,
    reset_autoscaler_v2_enabled_cache,
    setup_tls,
    start_redis_instance,
    start_redis_sentinel_instance,
    teardown_tls,
)
from ray.cluster_utils import AutoscalingCluster, Cluster, cluster_not_supported

import psutil

# TODO (mengjin) Improve the logging in the conftest files so that the logger can log
# information in stdout as well as stderr and replace the print statements in the test
# files
logger = logging.getLogger(__name__)

START_REDIS_WAIT_RETRIES = int(os.environ.get("RAY_START_REDIS_WAIT_RETRIES", "60"))


@pytest.fixture(autouse=True)
def pre_envs(monkeypatch):
    # To make test run faster
    monkeypatch.setenv("RAY_NUM_REDIS_GET_RETRIES", "2")
    ray_constants.NUM_REDIS_GET_RETRIES = 2
    yield


def wait_for_redis_to_start(
    redis_ip_address: str, redis_port: bool, password=None, username=None
):
    """Wait for a Redis server to be available.

    This is accomplished by creating a Redis client and sending a random
    command to the server until the command gets through.

    Args:
        redis_ip_address: The IP address of the redis server.
        redis_port: The port of the redis server.
        username: The username of the Redis server.
        password: The password of the Redis server.

    Raises:
        Exception: An exception is raised if we could not connect with Redis.
    """
    import redis

    redis_client = redis.StrictRedis(
        host=redis_ip_address, port=redis_port, username=username, password=password
    )
    # Wait for the Redis server to start.
    num_retries = START_REDIS_WAIT_RETRIES

    delay = 0.001
    for i in range(num_retries):
        try:
            # Run some random command and see if it worked.
            logger.debug(
                "Waiting for redis server at {} to respond...".format(
                    build_address(redis_ip_address, redis_port)
                )
            )
            redis_client.client_list()
        # If the Redis service is delayed getting set up for any reason, we may
        # get a redis.ConnectionError: Error 111 connecting to host:port.
        # Connection refused.
        # Unfortunately, redis.ConnectionError is also the base class of
        # redis.AuthenticationError. We *don't* want to obscure a
        # redis.AuthenticationError, because that indicates the user provided a
        # bad password. Thus a double except clause to ensure a
        # redis.AuthenticationError isn't trapped here.
        except redis.AuthenticationError as authEx:
            raise RuntimeError(
                f"Unable to connect to Redis at {build_address(redis_ip_address, redis_port)}."
            ) from authEx
        except redis.ConnectionError as connEx:
            if i >= num_retries - 1:
                raise RuntimeError(
                    f"Unable to connect to Redis at {build_address(redis_ip_address, redis_port)} "
                    f"after {num_retries} retries. Check that "
                    f"{build_address(redis_ip_address, redis_port)} is reachable from this "
                    "machine. If it is not, your firewall may be blocking "
                    "this port. If the problem is a flaky connection, try "
                    "setting the environment variable "
                    "`RAY_START_REDIS_WAIT_RETRIES` to increase the number of"
                    " attempts to ping the Redis server."
                ) from connEx
            # Wait a little bit.
            time.sleep(delay)
            # Make sure the retry interval doesn't increase too large, which will
            # affect the delivery time of the Ray cluster.
            delay = min(1, delay * 2)
        else:
            break
    else:
        raise RuntimeError(
            f"Unable to connect to Redis (after {num_retries} retries). "
            "If the Redis instance is on a different machine, check that "
            "your firewall and relevant Ray ports are configured properly. "
            "You can also set the environment variable "
            "`RAY_START_REDIS_WAIT_RETRIES` to increase the number of "
            "attempts to ping the Redis server."
        )


def get_default_fixure_system_config():
    system_config = {
        "object_timeout_milliseconds": 200,
        "health_check_initial_delay_ms": 0,
        "health_check_failure_threshold": 10,
        "object_store_full_delay_ms": 100,
        "local_gc_min_interval_s": 1,
    }
    return system_config


def get_default_fixture_ray_kwargs():
    system_config = get_default_fixure_system_config()
    ray_kwargs = {
        "num_cpus": 1,
        "object_store_memory": 150 * 1024 * 1024,
        "dashboard_port": None,
        "namespace": "default_test_namespace",
        "_system_config": system_config,
    }
    return ray_kwargs


def is_process_listen_to_port(pid, port):
    retry_num = 10
    interval_time = 0.5
    for _ in range(retry_num):
        try:
            proc = psutil.Process(pid)
            for conn in proc.connections():
                if conn.status == "LISTEN" and conn.laddr.port == port:
                    return True
        except Exception:
            pass
        finally:
            time.sleep(interval_time)
    print(
        f"Process({pid}) has not listened to port {port} "
        + f"for more than {retry_num * interval_time}s."
    )
    return False


def find_user_process_by_port_and_status(
    port: int, statuses_to_check: Optional[list[str]]
):
    """
    Test helper function to find the processes that have a connection to a provided
    port and with statuses in the provided list.

    Args:
        port: The port to check.
        statuses_to_check: The list of statuses to check. If None, the function will not
            check the status of the connection.

    Returns:
        The first process that have a connection
    """
    # Here the function finds all the processes and checks if each of them is with the
    # provided port and status. This is inefficient comparing to leveraging
    # psutil.net_connections to directly filter the processes by port. However, the
    # method is chosen because the net_connections method will need root access to run
    # on macOS: https://psutil.readthedocs.io/en/latest/#psutil.net_connections.
    # Therefore, the current solution is chosen to make the function work for all
    processes = []
    for pid in psutil.pids():
        process = psutil.Process(pid)
        try:
            conns = process.connections()
            for conn in conns:
                if conn.laddr.port == port:
                    if statuses_to_check is None or conn.status in statuses_to_check:
                        processes.append(process)
        except (psutil.AccessDenied, psutil.ZombieProcess, psutil.NoSuchProcess):
            continue

    if not processes:
        print(
            f"Failed to find processes that have connections to the port {port} and "
            f"with connection status in {statuses_to_check}.  It could "
            "be because the process needs higher privilege to access its "
            "information or the port is not listened by any processes."
        )
    return processes


def redis_alive(port, enable_tls):
    try:
        # If there is no redis libs installed, skip the check.
        # This could happen In minimal test, where we don't have
        # redis.
        import redis
    except Exception:
        return True

    params = {}
    if enable_tls:
        from ray._raylet import Config

        params = {"ssl": True, "ssl_cert_reqs": "required"}
        if Config.REDIS_CA_CERT():
            params["ssl_ca_certs"] = Config.REDIS_CA_CERT()
        if Config.REDIS_CLIENT_CERT():
            params["ssl_certfile"] = Config.REDIS_CLIENT_CERT()
        if Config.REDIS_CLIENT_KEY():
            params["ssl_keyfile"] = Config.REDIS_CLIENT_KEY()

    cli = redis.Redis("localhost", port, **params)

    try:
        return cli.ping()
    except Exception:
        pass
    return False


def _find_available_ports(start: int, end: int, *, num: int = 1) -> List[int]:
    ports = []
    for _ in range(num):
        random_port = 0
        with socket.socket() as s:
            s.bind(("", 0))
            random_port = s.getsockname()[1]
        if random_port >= start and random_port <= end and random_port not in ports:
            ports.append(random_port)
            continue

        for port in range(start, end + 1):
            if port in ports:
                continue
            try:
                with socket.socket(socket.AF_INET, socket.SOCK_STREAM) as s:
                    s.bind(("", port))
                ports.append(port)
                break
            except OSError:
                pass

    if len(ports) != num:
        raise RuntimeError(f"Can't find {num} available port from {start} to {end}.")

    return ports


def start_redis_with_sentinel(db_dir):
    temp_dir = ray._common.utils.get_ray_temp_dir()

    redis_ports = _find_available_ports(49159, 55535, num=redis_sentinel_replicas() + 1)
    sentinel_port = redis_ports[0]
    master_port = redis_ports[1]
    redis_processes = [
        start_redis_instance(temp_dir, p, listen_to_localhost_only=True, db_dir=db_dir)[
            1
        ]
        for p in redis_ports[1:]
    ]

    # ensure all redis servers are up
    for port in redis_ports[1:]:
        wait_for_condition(redis_alive, 3, 100, port=port, enable_tls=False)

    # setup replicas of the master
    for port in redis_ports[2:]:
        redis_cli = get_redis_cli(port, False)
        redis_cli.replicaof("127.0.0.1", master_port)
        sentinel_process = start_redis_sentinel_instance(
            temp_dir, sentinel_port, master_port
        )
        address_str = f"127.0.0.1:{sentinel_port}"
        return address_str, redis_processes + [sentinel_process]


def start_redis(db_dir):
    retry_num = 0
    while True:
        is_need_restart = False
        processes = []
        enable_tls = "RAY_REDIS_CA_CERT" in os.environ
        leader_port = None
        leader_id = None
        redis_ports = []
        while len(redis_ports) != redis_replicas():
            temp_dir = ray._common.utils.get_ray_temp_dir()
            port, free_port = _find_available_ports(49159, 55535, num=2)
            try:
                node_id = None
                proc = None
                node_id, proc = start_redis_instance(
                    temp_dir,
                    port,
                    enable_tls=enable_tls,
                    replica_of=leader_port,
                    leader_id=leader_id,
                    db_dir=db_dir,
                    free_port=free_port,
                )
                wait_for_condition(
                    redis_alive, 3, 100, port=port, enable_tls=enable_tls
                )
            except Exception as e:
                print(f"Fails to start redis on port {port} with exception {e}")
                if (
                    proc is not None
                    and proc.process is not None
                    and proc.process.poll() is None
                ):
                    proc.process.kill()

                # TODO (mengjin) Here we added more debug logs here to help further
                # troubleshoot the potential race condition where the available port
                # we found above is taken by another process and the Redis server
                # cannot be started. Here we won't fail the test but we can check the
                # output log of the test to further investigate the issue if needed.
                if "Redis process exited unexpectedly" in str(e):
                    # Output the process that listens to the port
                    processes = find_user_process_by_port_and_status(
                        port, [psutil.CONN_LISTEN]
                    )

                    for process in processes:
                        print(
                            f"Another process({process.pid}) with command"
                            f"\"{' '.join(process.args)}\" is listening on the port"
                            f"{port}"
                        )

                continue

            redis_ports.append(port)
            if leader_port is None:
                leader_port = port
                leader_id = node_id
            processes.append(proc)
            # Check if th redis has started successfully and is listening on the port.
            if not is_process_listen_to_port(proc.process.pid, port):
                is_need_restart = True
                break

        if is_need_restart:
            retry_num += 1
            for proc in processes:
                proc.process.kill()

            if retry_num > 5:
                raise RuntimeError("Failed to start redis after {retry_num} attempts.")
            print(
                "Retry to start redis because the process failed to "
                + f"listen to the port({port}), retry num:{retry_num}."
            )
            continue

        if redis_replicas() > 1:

            redis_cli = get_redis_cli(str(leader_port), enable_tls)
            while redis_cli.cluster("info")["cluster_state"] != "ok":
                pass

        scheme = "rediss://" if enable_tls else ""
        address_str = f"{scheme}127.0.0.1:{redis_ports[-1]}"
        return address_str, processes


def kill_all_redis_server():
    import psutil

    # Find Redis server processes
    redis_procs = []
    for proc in psutil.process_iter(["name", "cmdline"]):
        try:
            if proc.name() == "redis-server":
                redis_procs.append(proc)
        except psutil.NoSuchProcess:
            pass

    # Kill Redis server processes
    for proc in redis_procs:
        try:
            proc.kill()
        except psutil.NoSuchProcess:
            pass


@contextmanager
def _setup_redis(request, with_sentinel=False):
    with tempfile.TemporaryDirectory() as tmpdirname:
        kill_all_redis_server()
        address_str, processes = (
            start_redis_with_sentinel(tmpdirname)
            if with_sentinel
            else start_redis(tmpdirname)
        )
        old_addr = os.environ.get("RAY_REDIS_ADDRESS")
        os.environ["RAY_REDIS_ADDRESS"] = address_str
        import uuid

        ns = str(uuid.uuid4())
        old_ns = os.environ.get("RAY_external_storage_namespace")
        os.environ["RAY_external_storage_namespace"] = ns

        yield
        if old_addr is not None:
            os.environ["RAY_REDIS_ADDRESS"] = old_addr
        else:
            del os.environ["RAY_REDIS_ADDRESS"]

        if old_ns is not None:
            os.environ["RAY_external_storage_namespace"] = old_ns
        else:
            del os.environ["RAY_external_storage_namespace"]

        for proc in processes:
            proc.process.kill()
        kill_all_redis_server()


@pytest.fixture
def maybe_setup_external_redis(request):
    if external_redis_test_enabled():
        with _setup_redis(request):
            yield
    else:
        yield


@pytest.fixture(scope="module")
def maybe_setup_external_redis_shared(request):
    if external_redis_test_enabled():
        with _setup_redis(request):
            yield
    else:
        yield


@pytest.fixture
def external_redis(request):
    with _setup_redis(request):
        yield


@pytest.fixture
def external_redis_with_sentinel(request):
    with _setup_redis(request, True):
        yield


@pytest.fixture
def local_autoscaling_cluster(request, enable_v2):
    reset_autoscaler_v2_enabled_cache()

    # Start a mock multi-node autoscaling cluster.
    head_resources, worker_node_types, system_config = copy.deepcopy(request.param)
    cluster = AutoscalingCluster(
        head_resources=head_resources,
        worker_node_types=worker_node_types,
        autoscaler_v2=enable_v2,
    )
    cluster.start(_system_config=system_config)

    yield None

    # Shutdown the cluster
    cluster.shutdown()


@pytest.fixture
def shutdown_only(maybe_setup_external_redis):
    yield None
    # The code after the yield will run as teardown code.
    ray.shutdown()
    # Delete the cluster address just in case.
    ray._common.utils.reset_ray_address()


@pytest.fixture
def propagate_logs():
    # Ensure that logs are propagated to ancestor handles. This is required if using the
    # caplog or capsys fixtures with Ray's logging.
    # NOTE: This only enables log propagation in the driver process, not the workers!
    logging.getLogger("ray").propagate = True
    logging.getLogger("ray.data").propagate = True
    yield
    logging.getLogger("ray").propagate = False
    logging.getLogger("ray.data").propagate = False


# Provide a shared Ray instance for a test class
@pytest.fixture(scope="class")
def class_ray_instance():
    yield ray.init()
    ray.shutdown()
    # Delete the cluster address just in case.
    ray._common.utils.reset_ray_address()


@contextmanager
def _ray_start(**kwargs):
    init_kwargs = get_default_fixture_ray_kwargs()
    init_kwargs.update(kwargs)
    # Start the Ray processes.
    address_info = ray.init("local", **init_kwargs)

    yield address_info
    # The code after the yield will run as teardown code.
    ray.shutdown()
    # Delete the cluster address just in case.
    ray._common.utils.reset_ray_address()


@pytest.fixture
def ray_start_with_dashboard(request, maybe_setup_external_redis):
    param = getattr(request, "param", {})
    if param.get("num_cpus") is None:
        param["num_cpus"] = 1
    with _ray_start(include_dashboard=True, **param) as address_info:
        yield address_info


@pytest.fixture
def make_sure_dashboard_http_port_unused():
    """Make sure the dashboard agent http port is unused."""
    for process in psutil.process_iter():
        should_kill = False
        try:
            for conn in process.connections():
                if conn.laddr.port == ray_constants.DEFAULT_DASHBOARD_AGENT_LISTEN_PORT:
                    should_kill = True
                    break
        except Exception:
            continue
        if should_kill:
            try:
                process.kill()
                process.wait()
            except Exception:
                pass
    yield


# The following fixture will start ray with 0 cpu.
@pytest.fixture
def ray_start_no_cpu(request, maybe_setup_external_redis):
    param = getattr(request, "param", {})
    with _ray_start(num_cpus=0, **param) as res:
        yield res


# The following fixture will start ray with 1 cpu.
@pytest.fixture
def ray_start_regular(request, maybe_setup_external_redis):
    param = getattr(request, "param", {})
    with _ray_start(**param) as res:
        yield res


# We can compose external_redis and ray_start_regular instead of creating this
# separate fixture, if there is a good way to ensure external_redis runs before
# ray_start_regular.
@pytest.fixture
def ray_start_regular_with_external_redis(request, external_redis):
    param = getattr(request, "param", {})
    with _ray_start(**param) as res:
        yield res


@pytest.fixture(scope="module")
def ray_start_regular_shared(request):
    param = getattr(request, "param", {})
    with _ray_start(**param) as res:
        yield res


@pytest.fixture(scope="module")
def ray_start_regular_shared_2_cpus(request):
    param = getattr(request, "param", {})
    with _ray_start(num_cpus=2, **param) as res:
        yield res


@pytest.fixture(scope="module", params=[{"local_mode": True}, {"local_mode": False}])
def ray_start_shared_local_modes(request):
    param = getattr(request, "param", {})
    with _ray_start(**param) as res:
        yield res


@pytest.fixture
def ray_start_2_cpus(request, maybe_setup_external_redis):
    param = getattr(request, "param", {})
    with _ray_start(num_cpus=2, **param) as res:
        yield res


@pytest.fixture
def ray_start_10_cpus(request, maybe_setup_external_redis):
    param = getattr(request, "param", {})
    with _ray_start(num_cpus=10, **param) as res:
        yield res


@contextmanager
def _ray_start_cluster(**kwargs):
    if kwargs.pop("skip_cluster", cluster_not_supported):
        pytest.skip("Cluster not supported")

    init_kwargs = get_default_fixture_ray_kwargs()
    num_nodes = 0
    do_init = False
    # num_nodes & do_init are not arguments for ray.init, so delete them.
    if "num_nodes" in kwargs:
        num_nodes = kwargs["num_nodes"]
        del kwargs["num_nodes"]
    if "do_init" in kwargs:
        do_init = kwargs["do_init"]
        del kwargs["do_init"]
    elif num_nodes > 0:
        do_init = True
    init_kwargs.update(kwargs)
    namespace = init_kwargs.pop("namespace")

    cluster = Cluster()
    remote_nodes = []
    for i in range(num_nodes):
        if i > 0 and "_system_config" in init_kwargs:
            del init_kwargs["_system_config"]
        remote_nodes.append(cluster.add_node(**init_kwargs))
        # We assume driver will connect to the head (first node),
        # so ray init will be invoked if do_init is true
        if len(remote_nodes) == 1 and do_init:
            ray.init(address=cluster.address, namespace=namespace)
    yield cluster

    # The code after the yield will run as teardown code.
    ray.shutdown()
    cluster.shutdown()


@contextmanager
def _ray_start_virtual_cluster(**kwargs):
    cluster_not_supported_ = kwargs.pop("skip_cluster", cluster_not_supported)
    if cluster_not_supported_:
        pytest.skip("Cluster not supported")
    init_kwargs = get_default_fixture_ray_kwargs()
    num_nodes = 0
    do_init = False
    ntemplates = kwargs["ntemplates"]
    # num_nodes & do_init are not arguments for ray.init, so delete them.
    if "num_nodes" in kwargs:
        num_nodes = kwargs["num_nodes"]
        del kwargs["num_nodes"]
    if "do_init" in kwargs:
        do_init = kwargs["do_init"]
        del kwargs["do_init"]
    elif num_nodes > 0:
        do_init = True

    kwargs.pop("ntemplates")
    init_kwargs.update(kwargs)
    namespace = init_kwargs.pop("namespace")
    template_id_prefix = init_kwargs.pop("template_id_prefix")
    cluster = Cluster()
    remote_nodes = []
    for i in range(num_nodes):
        if i > 0 and "_system_config" in init_kwargs:
            del init_kwargs["_system_config"]
        env_vars = {}
        if i > 0:
            env_vars = {
                "RAY_NODE_TYPE_NAME": template_id_prefix + str((i - 1) % ntemplates)
            }
        remote_nodes.append(
            cluster.add_node(
                **init_kwargs,
                env_vars=env_vars,
            )
        )
        # We assume driver will connect to the head (first node),
        # so ray init will be invoked if do_init is true
        if len(remote_nodes) == 1 and do_init:
            ray.init(address=cluster.address, namespace=namespace)
    yield cluster
    # The code after the yield will run as teardown code.
    ray.shutdown()
    cluster.shutdown()


# This fixture will start a cluster with empty nodes.
@pytest.fixture
def ray_start_cluster(request, maybe_setup_external_redis):
    param = getattr(request, "param", {})
    with _ray_start_cluster(**param) as res:
        yield res


@pytest.fixture
def ray_start_cluster_enabled(request, maybe_setup_external_redis):
    param = getattr(request, "param", {})
    param["skip_cluster"] = False
    with _ray_start_cluster(**param) as res:
        yield res


@pytest.fixture(scope="module")
def ray_start_cluster_enabled_shared(request, maybe_setup_external_redis_shared):
    param = getattr(request, "param", {})
    param["skip_cluster"] = False
    with _ray_start_cluster(**param) as res:
        yield res


@pytest.fixture
def ray_start_cluster_init(request, maybe_setup_external_redis):
    param = getattr(request, "param", {})
    with _ray_start_cluster(do_init=True, **param) as res:
        yield res


@pytest.fixture
def ray_start_cluster_head(request, maybe_setup_external_redis):
    param = getattr(request, "param", {})
    with _ray_start_cluster(do_init=True, num_nodes=1, **param) as res:
        yield res


# We can compose external_redis and ray_start_cluster_head instead of creating
# this separate fixture, if there is a good way to ensure external_redis runs
# before ray_start_cluster_head.
@pytest.fixture
def ray_start_cluster_head_with_external_redis(request, external_redis):
    param = getattr(request, "param", {})
    with _ray_start_cluster(do_init=True, num_nodes=1, **param) as res:
        yield res


@pytest.fixture
def ray_start_cluster_head_with_external_redis_sentinel(
    request, external_redis_with_sentinel
):
    param = getattr(request, "param", {})
    with _ray_start_cluster(do_init=True, num_nodes=1, **param) as res:
        yield res


@pytest.fixture
def ray_start_cluster_head_with_env_vars(
    request, maybe_setup_external_redis, monkeypatch
):
    param = getattr(request, "param", {})
    env_vars = param.pop("env_vars", {})
    for k, v in env_vars.items():
        monkeypatch.setenv(k, v)
    with _ray_start_cluster(do_init=True, num_nodes=1, **param) as res:
        yield res


@pytest.fixture
def ray_start_cluster_2_nodes(request, maybe_setup_external_redis):
    param = getattr(request, "param", {})
    with _ray_start_cluster(do_init=True, num_nodes=2, **param) as res:
        yield res


@pytest.fixture
def ray_start_object_store_memory(request, maybe_setup_external_redis):
    # Start the Ray processes.
    store_size = request.param
    system_config = get_default_fixure_system_config()
    init_kwargs = {
        "num_cpus": 1,
        "_system_config": system_config,
        "object_store_memory": store_size,
    }
    ray.init("local", **init_kwargs)
    yield store_size
    # The code after the yield will run as teardown code.
    ray.shutdown()


@pytest.fixture
def call_ray_start(request):
    with call_ray_start_context(request) as address:
        yield address


@contextmanager
def call_ray_start_context(request):
    default_cmd = (
        "ray start --head --num-cpus=1 --min-worker-port=0 "
        "--max-worker-port=0 --port 0"
    )
    parameter = getattr(request, "param", default_cmd)
    env = None

    if isinstance(parameter, dict):
        if "env" in parameter:
            env = {**os.environ, **parameter.get("env")}

        parameter = parameter.get("cmd", default_cmd)

    command_args = parameter.split(" ")
    try:
        out = ray._common.utils.decode(
            subprocess.check_output(command_args, stderr=subprocess.STDOUT, env=env)
        )
    # If the exit code is non-zero subprocess.check_output raises a CalledProcessError
    except subprocess.CalledProcessError as e:
        print("Ray start cmd failed!")
        print(f"Command: {' '.join(e.cmd)}")
        print(f"Exit code: {e.returncode}")
        if e.output:
            print(f"Output:\n{e.output.decode()}")
        raise
    except Exception as e:
        print(type(e), e)
        raise

    # Get the redis address from the output.
    redis_substring_prefix = "--address='"
    idx = out.find(redis_substring_prefix)
    if idx >= 0:
        address_location = idx + len(redis_substring_prefix)
        address = out[address_location:]
        address = address.split("'")[0]
    else:
        address = None

    yield address

    # Disconnect from the Ray cluster.
    ray.shutdown()
    # Kill the Ray cluster.
    subprocess.check_call(["ray", "stop"], env=env)
    # Delete the cluster address just in case.
    ray._common.utils.reset_ray_address()


@pytest.fixture
def init_and_serve():
    import ray.util.client.server.server as ray_client_server

    server_handle, _ = ray_client_server.init_and_serve("localhost", 50051)
    yield server_handle
    ray_client_server.shutdown_with_server(server_handle.grpc_server)
    time.sleep(2)


@pytest.fixture
def call_ray_stop_only():
    yield
    subprocess.check_call(["ray", "stop"])
    # Delete the cluster address just in case.
    ray._common.utils.reset_ray_address()


def _start_cluster(cluster, request):
    cluster.add_node(num_cpus=4, dashboard_agent_listen_port=find_free_port())
    return cluster, cluster.address


# Used to enforce that `start_cluster` and `start_cluster_shared` fixtures aren't mixed.
_START_CLUSTER_SHARED_USED = False


@pytest.fixture
def start_cluster(ray_start_cluster_enabled, request):
    if _START_CLUSTER_SHARED_USED:
        pytest.fail(
            "Cannot mix `start_cluster` and `start_cluster_shared` "
            "fixtures in the same session."
        )
    yield _start_cluster(ray_start_cluster_enabled, request)


@pytest.fixture(scope="module")
def _start_cluster_shared(ray_start_cluster_enabled_shared, request):
    global _START_CLUSTER_SHARED_USED
    _START_CLUSTER_SHARED_USED = True

    yield _start_cluster(ray_start_cluster_enabled_shared, request)


# Same as `start_cluster` but module-scoped (shared across all tests in a file).
# Runs ray.shutdown after each test.
@pytest.fixture
def start_cluster_shared(_start_cluster_shared, request):
    yield _start_cluster_shared
    ray.shutdown()


@pytest.fixture(scope="function")
def tmp_working_dir():
    with tempfile.TemporaryDirectory() as tmp_dir:
        path = Path(tmp_dir)

        hello_file = path / "hello"
        with hello_file.open(mode="w") as f:
            f.write("world")

        test_file_module = path / "file_module.py"
        with test_file_module.open(mode="w") as f:
            f.write("def hello():\n")
            f.write("    return 'hello'\n")

        module_path = path / "test_module"
        module_path.mkdir(parents=True)

        test_file = module_path / "test.py"
        with test_file.open(mode="w") as f:
            f.write("def one():\n")
            f.write("    return 1\n")

        init_file = module_path / "__init__.py"
        with init_file.open(mode="w") as f:
            f.write("from test_module.test import one\n")

        yield tmp_dir


@pytest.fixture
def enable_pickle_debug():
    os.environ["RAY_PICKLE_VERBOSE_DEBUG"] = "1"
    yield
    del os.environ["RAY_PICKLE_VERBOSE_DEBUG"]


@pytest.fixture
def set_enable_auto_connect(enable_auto_connect: bool = False):
    from ray._private import auto_init_hook

    try:
        old_value = auto_init_hook.enable_auto_connect
        auto_init_hook.enable_auto_connect = enable_auto_connect
        yield enable_auto_connect
    finally:
        auto_init_hook.enable_auto_connect = old_value


@pytest.fixture
def enable_mac_large_object_store():
    os.environ["RAY_ENABLE_MAC_LARGE_OBJECT_STORE"] = "1"
    yield
    del os.environ["RAY_ENABLE_MAC_LARGE_OBJECT_STORE"]


@pytest.fixture()
def two_node_cluster():
    system_config = {
        "object_timeout_milliseconds": 200,
    }
    if cluster_not_supported:
        pytest.skip("Cluster not supported")
    cluster = ray.cluster_utils.Cluster(
        head_node_args={"_system_config": system_config}
    )
    for _ in range(2):
        remote_node = cluster.add_node(num_cpus=1)
    ray.init(address=cluster.address)
    yield cluster, remote_node

    # The code after the yield will run as teardown code.
    ray.shutdown()
    cluster.shutdown()


@pytest.fixture()
def error_pubsub():
    p = init_error_pubsub()
    yield p
    p.close()


@pytest.fixture()
def log_pubsub():
    p = init_log_pubsub()
    yield p
    p.close()


@pytest.fixture
def use_tls(request):
    if request.param:
        key_filepath, cert_filepath, temp_dir = setup_tls()
    yield request.param
    if request.param:
        teardown_tls(key_filepath, cert_filepath, temp_dir)


"""
Object spilling test fixture
"""
# -- Smart open param --
bucket_name = "object-spilling-test"

# -- File system param --
spill_local_path = "/tmp/spill"

# -- Spilling configs --
file_system_object_spilling_config = {
    "type": "filesystem",
    "params": {"directory_path": spill_local_path},
}

buffer_object_spilling_config = {
    "type": "filesystem",
    "params": {"directory_path": spill_local_path, "buffer_size": 1_000_000},
}

# Since we have differet protocol for a local external storage (e.g., fs)
# and distributed external storage (e.g., S3), we need to test both cases.
# This mocks the distributed fs with cluster utils.
mock_distributed_fs_object_spilling_config = {
    "type": "mock_distributed_fs",
    "params": {"directory_path": spill_local_path},
}
smart_open_object_spilling_config = {
    "type": "smart_open",
    "params": {"uri": f"s3://{bucket_name}/"},
}
buffer_open_object_spilling_config = {
    "type": "smart_open",
    "params": {"uri": f"s3://{bucket_name}/", "buffer_size": 1000},
}
multi_smart_open_object_spilling_config = {
    "type": "smart_open",
    "params": {"uri": [f"s3://{bucket_name}/{i}" for i in range(3)]},
}

unstable_object_spilling_config = {
    "type": "unstable_fs",
    "params": {
        "directory_path": spill_local_path,
    },
}
slow_object_spilling_config = {
    "type": "slow_fs",
    "params": {
        "directory_path": spill_local_path,
    },
}


def create_object_spilling_config(request, tmp_path):
    temp_folder = tmp_path / "spill"
    temp_folder.mkdir()
    if (
        request.param["type"] == "filesystem"
        or request.param["type"] == "mock_distributed_fs"
    ):
        request.param["params"]["directory_path"] = str(temp_folder)
    return json.dumps(request.param), temp_folder


@pytest.fixture(
    scope="function",
    params=[
        file_system_object_spilling_config,
    ],
)
def fs_only_object_spilling_config(request, tmp_path):
    yield create_object_spilling_config(request, tmp_path)


@pytest.fixture(
    scope="function",
    params=[
        file_system_object_spilling_config,
    ],
)
def object_spilling_config(request, tmp_path):
    yield create_object_spilling_config(request, tmp_path)


@pytest.fixture(
    scope="function",
    params=[
        file_system_object_spilling_config,
        mock_distributed_fs_object_spilling_config,
    ],
)
def multi_node_object_spilling_config(request, tmp_path):
    yield create_object_spilling_config(request, tmp_path)


@pytest.fixture(
    scope="function",
    params=[
        unstable_object_spilling_config,
    ],
)
def unstable_spilling_config(request, tmp_path):
    yield create_object_spilling_config(request, tmp_path)


@pytest.fixture(
    scope="function",
    params=[
        slow_object_spilling_config,
    ],
)
def slow_spilling_config(request, tmp_path):
    yield create_object_spilling_config(request, tmp_path)


def _ray_start_chaos_cluster(request):
    param = getattr(request, "param", {})
    kill_interval = param.pop("kill_interval", None)
    config = param.pop("_system_config", {})
    config.update(
        {
            "task_retry_delay_ms": 100,
        }
    )
    # Config of workers that are re-started.
    head_resources = param.pop("head_resources")
    worker_node_types = param.pop("worker_node_types")
    cluster = AutoscalingCluster(
        head_resources,
        worker_node_types,
        idle_timeout_minutes=10,  # Don't take down nodes.
        **param,
    )
    cluster.start(_system_config=config)
    ray.init("auto")
    nodes = ray.nodes()
    assert len(nodes) == 1

    if kill_interval is not None:
        node_killer = get_and_run_resource_killer(RayletKiller, kill_interval)

    yield cluster

    if kill_interval is not None:
        ray.get(node_killer.stop_run.remote())
        killed = ray.get(node_killer.get_total_killed.remote())
        assert len(killed) > 0
        died = {node["NodeID"] for node in ray.nodes() if not node["Alive"]}
        assert died.issubset(
            killed
        ), f"Raylets {died - killed} that we did not kill crashed"

    ray.shutdown()
    cluster.shutdown()


@pytest.fixture
def ray_start_chaos_cluster(request):
    """Returns the cluster and chaos thread."""
    for x in _ray_start_chaos_cluster(request):
        yield x


# Set scope to "class" to force this to run before start_cluster, whose scope
# is "function".  We need these env vars to be set before Ray is started.
@pytest.fixture(scope="class")
def runtime_env_disable_URI_cache():
    with mock.patch.dict(
        os.environ,
        {
            "RAY_RUNTIME_ENV_CONDA_CACHE_SIZE_GB": "0",
            "RAY_RUNTIME_ENV_PIP_CACHE_SIZE_GB": "0",
            "RAY_RUNTIME_ENV_WORKING_DIR_CACHE_SIZE_GB": "0",
            "RAY_RUNTIME_ENV_PY_MODULES_CACHE_SIZE_GB": "0",
        },
    ):
        print(
            "URI caching disabled (conda, pip, working_dir, py_modules cache "
            "size set to 0)."
        )
        yield


# Use to create virtualenv that clone from current python env.
# The difference between this fixture and `pytest_virtual.virtual` is that
# `pytest_virtual.virtual` will not inherit current python env's site-package.
# Note: Can't use in virtualenv, this must be noted when testing locally.
@pytest.fixture(scope="function")
def cloned_virtualenv():
    # Lazy import pytest_virtualenv,
    # aviod import `pytest_virtualenv` in test case `Minimal install`
    from pytest_virtualenv import VirtualEnv

    if virtualenv_utils.is_in_virtualenv():
        raise RuntimeError("Forbid the use of this fixture in virtualenv")

    venv = VirtualEnv(
        args=[
            "--system-site-packages",
            "--reset-app-data",
            "--no-periodic-update",
            "--no-download",
        ],
    )
    yield venv
    venv.teardown()


@pytest.fixture
def set_runtime_env_retry_times(request):
    runtime_env_retry_times = getattr(request, "param", "0")
    try:
        os.environ["RUNTIME_ENV_RETRY_TIMES"] = runtime_env_retry_times
        yield runtime_env_retry_times
    finally:
        del os.environ["RUNTIME_ENV_RETRY_TIMES"]


@pytest.fixture
def listen_port(request):
    port = getattr(request, "param", 0)
    try:
        sock = socket.socket()
        if hasattr(socket, "SO_REUSEPORT"):
            sock.setsockopt(socket.SOL_SOCKET, socket.SO_REUSEPORT, 0)

        # Try up to 10 times.
        MAX_RETRY = 10
        for i in range(MAX_RETRY):
            try:
                sock.bind(("127.0.0.1", port))
                break
            except OSError as e:
                if i == MAX_RETRY - 1:
                    raise e
                else:
                    print(f"failed to bind on a port {port}. {e}")
                    time.sleep(1)
        yield port
    finally:
        sock.close()


@pytest.fixture
def set_bad_runtime_env_cache_ttl_seconds(request):
    ttl = getattr(request, "param", "0")
    os.environ["BAD_RUNTIME_ENV_CACHE_TTL_SECONDS"] = ttl
    yield ttl
    del os.environ["BAD_RUNTIME_ENV_CACHE_TTL_SECONDS"]


@pytest.hookimpl(tryfirst=True, hookwrapper=True)
def pytest_runtest_makereport(item, call):
    # execute all other hooks to obtain the report object
    outcome = yield
    rep = outcome.get_result()

    try:
        append_short_test_summary(rep)
    except Exception as e:
        print(f"+++ Error creating PyTest summary\n{e}")
    try:
        create_ray_logs_for_failed_test(rep)
    except Exception as e:
        print(f"+++ Error saving Ray logs for failing test\n{e}")


def append_short_test_summary(rep):
    """Writes a short summary txt for failed tests to be printed later."""
    if rep.when != "call":
        return

    summary_dir = os.environ.get("RAY_TEST_SUMMARY_DIR")

    if platform.system() == "Darwin":
        summary_dir = os.environ.get("RAY_TEST_SUMMARY_DIR_HOST")

    if not summary_dir:
        return

    if not os.path.exists(summary_dir):
        os.makedirs(summary_dir, exist_ok=True)

    test_name = rep.nodeid.replace(os.sep, "::")

    if platform.system() == "Windows":
        # ":" is not legal in filenames in windows
        test_name = test_name.replace(":", "$")

    summary_file = os.path.join(summary_dir, test_name + ".txt")

    if rep.passed and os.path.exists(summary_file):
        # The test succeeded after failing, thus it is flaky.
        # We do not want to annotate flaky tests just now, so remove report.
        os.remove(summary_file)
        return

    # Only consider failed tests from now on
    if not rep.failed:
        return

    # No failing test information
    if rep.longrepr is None:
        return

    # No failing test information
    if not hasattr(rep.longrepr, "chain"):
        return

    # Use `wt` here to overwrite so we only have one result per test (exclude retries)
    with open(summary_file, "wt") as fp:
        fp.write(_get_markdown_annotation(rep))


def _get_markdown_annotation(rep) -> str:
    # Main traceback is the last in the chain (where the last error is raised)
    main_tb, main_loc, _ = rep.longrepr.chain[-1]
    markdown = ""

    # Only keep last line of the message
    short_message = list(filter(None, main_loc.message.split("\n")))[-1]

    # Header: Main error message
    markdown += f"#### {rep.nodeid}\n\n"
    markdown += "<details>\n"
    markdown += f"<summary>{short_message}</summary>\n\n"

    # Add location to the test definition
    test_file, test_lineno, _test_node = rep.location
    test_path = os.path.abspath(test_file)
    markdown += f"Test location: {test_path}:{test_lineno}\n\n"

    # Print main traceback
    markdown += "##### Traceback\n\n"
    markdown += "```\n"
    markdown += str(main_tb)
    markdown += "\n```\n\n"

    # Print test definition location
    markdown += f"{main_loc.path}:{main_loc.lineno}\n\n"

    # If this is a longer exception chain, users can expand the full traceback
    if len(rep.longrepr.chain) > 1:
        markdown += "<details><summary>Full traceback</summary>\n\n"

        # Here we just print each traceback and the respective lines.
        for tb, loc, _ in rep.longrepr.chain:
            markdown += "```\n"
            markdown += str(tb)
            markdown += "\n```\n\n"
            if loc:
                markdown += f"{loc.path}:{loc.lineno}\n\n"

        markdown += "</details>\n"

    markdown += "<details><summary>PIP packages</summary>\n\n"
    markdown += "```\n"
    markdown += "\n".join(_get_pip_packages())
    markdown += "\n```\n\n"
    markdown += "</details>\n"

    markdown += "</details>\n\n"
    return markdown


def _get_pip_packages() -> List[str]:
    try:
        from pip._internal.operations import freeze

        return list(freeze.freeze())
    except Exception:
        return ["invalid"]


def create_ray_logs_for_failed_test(rep):
    """Creates artifact zip of /tmp/ray/session_latest/logs for failed tests"""

    # We temporarily restrict to Linux until we have artifact dirs
    # for Windows and Mac
    if platform.system() != "Linux" and platform.system() != "Windows":
        return

    # Only archive failed tests after the "call" phase of the test
    if rep.when != "call" or not rep.failed:
        return

    # Get dir to write zipped logs to
    archive_dir = os.environ.get("RAY_TEST_FAILURE_LOGS_ARCHIVE_DIR")

    if not archive_dir:
        return

    if not os.path.exists(archive_dir):
        os.makedirs(archive_dir)

    # Get logs dir from the latest ray session
    tmp_dir = gettempdir()
    logs_dir = os.path.join(tmp_dir, "ray", "session_latest", "logs")

    if not os.path.exists(logs_dir):
        return

    # Write zipped logs to logs archive dir
    test_name = rep.nodeid.replace(os.sep, "::")
    if platform.system() == "Windows":
        # ":" is not legal in filenames in windows
        test_name = test_name.replace(":", "$")
    output_file = os.path.join(archive_dir, f"{test_name}_{time.time():.4f}")
    shutil.make_archive(output_file, "zip", logs_dir)


@pytest.fixture(params=[True, False])
def start_http_proxy(request):
    env = {}

    proxy = None
    try:
        if request.param:
            # the `proxy` command is from the proxy.py package.
            proxy = subprocess.Popen(
                ["proxy", "--port", "8899", "--log-level", "ERROR"]
            )
            env["RAY_grpc_enable_http_proxy"] = "1"
            proxy_url = "http://localhost:8899"
        else:
            proxy_url = "http://example.com"
        env["http_proxy"] = proxy_url
        env["https_proxy"] = proxy_url
        yield env
    finally:
        if proxy:
            proxy.terminate()
            proxy.wait()


@pytest.fixture
def set_runtime_env_plugins(request):
    runtime_env_plugins = getattr(request, "param", "0")
    try:
        os.environ["RAY_RUNTIME_ENV_PLUGINS"] = runtime_env_plugins
        yield runtime_env_plugins
    finally:
        del os.environ["RAY_RUNTIME_ENV_PLUGINS"]


@pytest.fixture(scope="function")
def temp_file(request):
    with tempfile.NamedTemporaryFile("r+b") as fp:
        yield fp


@pytest.fixture(scope="function")
def temp_dir(request):
    with tempfile.TemporaryDirectory("r+b") as d:
        yield d


@pytest.fixture(scope="module")
def random_ascii_file(request):
    import random
    import string

    file_size = getattr(request, "param", 1 << 10)

    with tempfile.NamedTemporaryFile(mode="r+b") as fp:
        fp.write("".join(random.choices(string.ascii_letters, k=file_size)).encode())
        fp.flush()

        yield fp


<<<<<<< HEAD
@pytest.fixture(scope="function")
def set_runtime_env_container_default_mount_points(request):
    default_mount_points = getattr(request, "param", "0")
    os.environ["RAY_PODMAN_DEFAULT_MOUNT_POINTS"] = default_mount_points
    yield default_mount_points
    os.environ.pop("RAY_PODMAN_DEFAULT_MOUNT_POINTS", None)


@pytest.fixture(scope="function")
def set_runtime_env_container_use_ray_whl_package(request):
    use_ray_whl_package = getattr(request, "param", "0")
    os.environ["RAY_PODMAN_UES_WHL_PACKAGE"] = use_ray_whl_package
    yield use_ray_whl_package
    os.environ.pop("RAY_PODMAN_UES_WHL_PACKAGE", None)


@pytest.fixture(scope="function")
def set_ray_unpackable_file_suffixs(request):
    ray_unpackable_file_suffixs = getattr(request, "param", "0")
    os.environ["RAY_UNPACKABLE_FILE_SUFFIXS"] = ray_unpackable_file_suffixs
    yield ray_unpackable_file_suffixs
    os.environ.pop("RAY_UNPACKABLE_FILE_SUFFIXS", None)
=======
# Clean up Ray address file before the test run starts, since sometimes bazel test times out
# and kill the test process, without cleaning up the Ray address file.
def pytest_sessionstart(session):
    """Called after the Session object has been created and before performing collection and entering the run test loop."""

    # Delete the cluster address file just in case.
    ray._common.utils.reset_ray_address()


"""
pytest httpserver related test fixtures
"""


@pytest.fixture(scope="module")
def make_httpserver(httpserver_listen_address, httpserver_ssl_context):
    """
    Module-scoped override of pytest-httpserver's make_httpserver fixture.
    Copies the implementation the make_httpserver fixture.
    """
    # Lazy import pytest_httpserver to avoid import errors in library tests that doesn't
    # have pytest_httpserver installed.
    from pytest_httpserver.httpserver import HTTPServer

    host, port = httpserver_listen_address
    if not host:
        host = HTTPServer.DEFAULT_LISTEN_HOST
    if not port:
        port = HTTPServer.DEFAULT_LISTEN_PORT

    server = HTTPServer(host=host, port=port, ssl_context=httpserver_ssl_context)
    server.start()
    yield server
    server.clear()
    if server.is_running():
        server.stop()
>>>>>>> d9b0a85a
<|MERGE_RESOLUTION|>--- conflicted
+++ resolved
@@ -1497,7 +1497,6 @@
         yield fp
 
 
-<<<<<<< HEAD
 @pytest.fixture(scope="function")
 def set_runtime_env_container_default_mount_points(request):
     default_mount_points = getattr(request, "param", "0")
@@ -1520,7 +1519,7 @@
     os.environ["RAY_UNPACKABLE_FILE_SUFFIXS"] = ray_unpackable_file_suffixs
     yield ray_unpackable_file_suffixs
     os.environ.pop("RAY_UNPACKABLE_FILE_SUFFIXS", None)
-=======
+
 # Clean up Ray address file before the test run starts, since sometimes bazel test times out
 # and kill the test process, without cleaning up the Ray address file.
 def pytest_sessionstart(session):
@@ -1556,5 +1555,4 @@
     yield server
     server.clear()
     if server.is_running():
-        server.stop()
->>>>>>> d9b0a85a
+        server.stop()