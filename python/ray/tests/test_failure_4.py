--- conflicted
+++ resolved
@@ -700,7 +700,6 @@
         assert raylet["NodeManagerAddress"] in message
 
 
-<<<<<<< HEAD
 def test_task_fail_with_base_exception(ray_start_cluster):
     @ray.remote(max_retries=0)
     def Task():
@@ -717,7 +716,8 @@
     actor = Actor.remote()
     with pytest.raises(ray.exceptions.RayTaskError):
         ray.get(actor.raise_base_exception.remote())
-=======
+
+
 def test_accessing_actor_after_cluster_crashed(shutdown_only):
     ray.init()
 
@@ -735,7 +735,6 @@
     with pytest.raises(Exception) as exc_info:
         ray.get(a.f.remote())
     assert "It might be dead or it's from a different cluster" in exc_info.value.args[0]
->>>>>>> e81963d2
 
 
 if __name__ == "__main__":
