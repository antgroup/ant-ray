import os
import grpc
import requests
import time

import ray
from ray.core.generated import common_pb2
from ray.core.generated import node_manager_pb2
from ray.core.generated import node_manager_pb2_grpc
from ray.test_utils import (RayTestTimeoutException,
                            wait_until_succeeded_without_exception)

import psutil  # We must import psutil after ray because we bundle it with ray.


def test_worker_stats(shutdown_only):
    ray.init(num_cpus=1, include_dashboard=True)
    raylet = ray.nodes()[0]
    num_cpus = raylet["Resources"]["CPU"]
    raylet_address = "{}:{}".format(raylet["NodeManagerAddress"],
                                    ray.nodes()[0]["NodeManagerPort"])

    channel = grpc.insecure_channel(raylet_address)
    stub = node_manager_pb2_grpc.NodeManagerServiceStub(channel)

    def try_get_node_stats(num_retry=5, timeout=2):
        reply = None
        for _ in range(num_retry):
            try:
                reply = stub.GetNodeStats(
                    node_manager_pb2.GetNodeStatsRequest(), timeout=timeout)
                break
            except grpc.RpcError:
                continue
        assert reply is not None
        return reply

    reply = try_get_node_stats()
    # Check that there is one connected driver.
    drivers = [
        worker for worker in reply.core_workers_stats
        if worker.worker_type == common_pb2.DRIVER
    ]
    assert len(drivers) == 1
    assert os.getpid() == drivers[0].pid

    @ray.remote
    def f():
        ray.show_in_dashboard("test")
        return os.getpid()

    @ray.remote
    class Actor:
        def __init__(self):
            pass

        def f(self):
            ray.show_in_dashboard("test")
            return os.getpid()

    # Test show_in_dashboard for remote functions.
    worker_pid = ray.get(f.remote())
    reply = try_get_node_stats()
    target_worker_present = False
    for stats in reply.core_workers_stats:
        if stats.webui_display[""] == '{"message": "test", "dtype": "text"}':
            target_worker_present = True
            assert stats.pid == worker_pid
        else:
            assert stats.webui_display[""] == ""  # Empty proto
    assert target_worker_present

    # Test show_in_dashboard for remote actors.
    a = Actor.remote()
    worker_pid = ray.get(a.f.remote())
    reply = try_get_node_stats()
    target_worker_present = False
    for stats in reply.core_workers_stats:
        if stats.webui_display[""] == '{"message": "test", "dtype": "text"}':
            target_worker_present = True
            assert stats.pid == worker_pid
        else:
            assert stats.webui_display[""] == ""  # Empty proto
    assert target_worker_present

    timeout_seconds = 20
    start_time = time.time()
    while True:
        if time.time() - start_time > timeout_seconds:
            raise RayTestTimeoutException(
                "Timed out while waiting for worker processes")

        # Wait for the workers to start.
        if len(reply.core_workers_stats) < num_cpus + 1:
            time.sleep(1)
            reply = try_get_node_stats()
            continue

        # Check that the rest of the processes are workers, 1 for each CPU.
<<<<<<< HEAD
        assert len(reply.core_workers_stats) == num_cpus + 1
        views = [view.view_name for view in reply.view_data]
        assert "local_available_resource" in views
=======
        assert len(reply.workers_stats) == num_cpus + 1
>>>>>>> 1b3b009f
        # Check that all processes are Python.
        pids = [worker.pid for worker in reply.core_workers_stats]
        processes = [
            p.info["name"] for p in psutil.process_iter(attrs=["pid", "name"])
            if p.info["pid"] in pids
        ]
        for process in processes:
            # TODO(ekl) why does travis/mi end up in the process list
            assert ("python" in process or "mini" in process
                    or "conda" in process or "travis" in process
                    or "runner" in process or "ray" in process)
        break

<<<<<<< HEAD
    # Test kill_actor.
    def actor_killed(PID):
        """Check For the existence of a unix pid."""
        try:
            os.kill(PID, 0)
        except OSError:
            return True
        else:
            return False

    assert (wait_until_server_available(addresses["webui_url"]) is True)

    webui_url = addresses["webui_url"]
    webui_url = webui_url.replace("127.0.0.1", "http://127.0.0.1")
    for stats in reply.core_workers_stats:
        if stats.worker_type == common_pb2.DRIVER:
            continue
        requests.get(
            webui_url + "/api/kill_actor",
            params={
                "actor_id": ray.utils.binary_to_hex(stats.actor_id),
                "ip_address": stats.ip_address,
                "port": stats.port
            })
    timeout_seconds = 20
    start_time = time.time()
    while True:
        if time.time() - start_time > timeout_seconds:
            raise RayTestTimeoutException("Timed out while killing actors")
        if all(
                actor_killed(stats.pid) for stats in reply.core_workers_stats
                if stats.worker_type != common_pb2.DRIVER):
            break


def test_raylet_info_endpoint(shutdown_only):
    addresses = ray.init(include_dashboard=True, num_cpus=6)

    @ray.remote
    def f():
        return "test"

    @ray.remote(num_cpus=1)
    class ActorA:
        def __init__(self):
            pass

    @ray.remote(resources={"CustomResource": 1})
    class ActorB:
        def __init__(self):
            pass

    @ray.remote(num_cpus=2)
    class ActorC:
        def __init__(self):
            self.children = [ActorA.remote(), ActorB.remote()]

        def local_store(self):
            self.local_storage = [f.remote() for _ in range(10)]

        def remote_store(self):
            self.remote_storage = ray.put(np.zeros(200 * 1024, dtype=np.uint8))

        def getpid(self):
            return os.getpid()

    c = ActorC.remote()
    actor_pid = ray.get(c.getpid.remote())
    c.local_store.remote()
    c.remote_store.remote()

    assert (wait_until_server_available(addresses["webui_url"]) is True)

    start_time = time.time()
    while True:
        time.sleep(1)
        try:
            webui_url = addresses["webui_url"]
            webui_url = webui_url.replace("127.0.0.1", "http://127.0.0.1")
            response = requests.get(webui_url + "/api/raylet_info")
            response.raise_for_status()
            try:
                raylet_info = response.json()
            except Exception as ex:
                print("failed response: {}".format(response.text))
                raise ex
            actor_groups = raylet_info["result"]["actorGroups"]
            try:
                assert len(actor_groups.keys()) == 3
                c_actor_info = actor_groups["ActorC"]["entries"][0]
                assert c_actor_info["numObjectRefsInScope"] == 13
                assert c_actor_info["numLocalObjects"] == 10
                break
            except AssertionError:
                if time.time() > start_time + 30:
                    raise Exception("Timed out while waiting for actor info \
                        or object store info update.")
        except requests.exceptions.ConnectionError:
            if time.time() > start_time + 30:
                raise Exception(
                    "Timed out while waiting for dashboard to start.")

    def cpu_resources(actor_info):
        cpu_resources = 0
        for slot in actor_info["usedResources"]["CPU"]["resourceSlots"]:
            cpu_resources += slot["allocation"]
        return cpu_resources

    assert cpu_resources(c_actor_info) == 2
    assert c_actor_info["numExecutedTasks"] == 4

    profiling_id = requests.get(
        webui_url + "/api/launch_profiling",
        params={
            "node_id": ray.nodes()[0]["NodeID"],
            "pid": actor_pid,
            "duration": 5
        }).json()["result"]
    start_time = time.time()
    while True:
        # Sometimes some startup time is required
        if time.time() - start_time > 30:
            raise RayTestTimeoutException(
                "Timed out while collecting profiling stats.")
        profiling_info = requests.get(
            webui_url + "/api/check_profiling_status",
            params={
                "profiling_id": profiling_id,
            }).json()
        status = profiling_info["result"]["status"]
        assert status in ("finished", "pending", "error")
        if status in ("finished", "error"):
            break
        time.sleep(1)


def test_raylet_infeasible_tasks(shutdown_only):
    """
    This test creates an actor that requires 5 GPUs
    but a ray cluster only has 3 GPUs. As a result,
    the new actor should be an infeasible actor.
    """
    addresses = ray.init(num_gpus=3)

    @ray.remote(num_gpus=5)
    class ActorRequiringGPU:
        def __init__(self):
            pass

    ActorRequiringGPU.remote()

    def test_infeasible_actor(ray_addresses):
        assert (wait_until_server_available(addresses["webui_url"]) is True)
        webui_url = ray_addresses["webui_url"].replace("127.0.0.1",
                                                       "http://127.0.0.1")
        raylet_info = requests.get(webui_url + "/api/raylet_info").json()
        actor_info = raylet_info["result"]["actorGroups"]
        assert len(actor_info) == 1

        _, infeasible_actor_info = actor_info.popitem()
        assert infeasible_actor_info["entries"][0]["state"] == -2

    assert (wait_until_succeeded_without_exception(
        test_infeasible_actor,
        (AssertionError, requests.exceptions.ConnectionError),
        addresses,
        timeout_ms=30000,
        retry_interval_ms=1000) is True)


def test_raylet_pending_tasks(shutdown_only):
    # Make sure to specify num_cpus. Otherwise, the test can be broken
    # when the number of cores is less than the number of spawned actors.
    addresses = ray.init(num_gpus=3, num_cpus=4)

    @ray.remote(num_gpus=1)
    class ActorRequiringGPU:
        def __init__(self):
            pass

    @ray.remote
    class ParentActor:
        def __init__(self):
            self.a = [ActorRequiringGPU.remote() for i in range(4)]

    # If we do not get ParentActor actor handler, reference counter will
    # terminate ParentActor.
    parent_actor = ParentActor.remote()
    assert parent_actor is not None

    def test_pending_actor(ray_addresses):
        assert (wait_until_server_available(addresses["webui_url"]) is True)
        webui_url = ray_addresses["webui_url"].replace("127.0.0.1",
                                                       "http://127.0.0.1")
        raylet_info = requests.get(webui_url + "/api/raylet_info").json()
        actor_info = raylet_info["result"]["actors"]
        assert len(actor_info) == 1
        _, infeasible_actor_info = actor_info.popitem()
        wait_until_succeeded_without_exception(
            test_pending_actor,
            (AssertionError, requests.exceptions.ConnectionError),
            addresses,
            timeout_ms=30000,
            retry_interval_ms=1000)


@pytest.mark.skipif(
    os.environ.get("TRAVIS") is None,
    reason="This test requires password-less sudo due to py-spy requirement.")
def test_profiling_info_endpoint(shutdown_only):
    ray.init(num_cpus=1)

    redis_client = ray.worker.global_worker.redis_client

    node_ip = ray.nodes()[0]["NodeManagerAddress"]

    while True:
        reporter_port = redis_client.get("REPORTER_PORT:{}".format(node_ip))
        if reporter_port:
            break

    reporter_channel = grpc.insecure_channel("{}:{}".format(
        node_ip, int(reporter_port)))
    reporter_stub = reporter_pb2_grpc.ReporterServiceStub(reporter_channel)

    @ray.remote(num_cpus=1)
    class ActorA:
        def __init__(self):
            pass

        def getpid(self):
            return os.getpid()

    a = ActorA.remote()
    actor_pid = ray.get(a.getpid.remote())

    reply = reporter_stub.GetProfilingStats(
        reporter_pb2.GetProfilingStatsRequest(pid=actor_pid, duration=10))
    profiling_stats = json.loads(reply.profiling_stats)
    assert profiling_stats is not None

=======
>>>>>>> 1b3b009f

def test_multi_node_metrics_export_port_discovery(ray_start_cluster):
    NUM_NODES = 3
    cluster = ray_start_cluster
    nodes = [cluster.add_node() for _ in range(NUM_NODES)]
    nodes = {
        node.address_info["metrics_export_port"]: node.address_info
        for node in nodes
    }
    cluster.wait_for_nodes()
    ray.init(address=cluster.address)
    node_info_list = ray.nodes()

    for node_info in node_info_list:
        metrics_export_port = node_info["MetricsExportPort"]
        address_info = nodes[metrics_export_port]
        assert (address_info["raylet_socket_name"] == node_info[
            "RayletSocketName"])

        # Make sure we can ping Prometheus endpoints.
        def test_prometheus_endpoint():
            response = requests.get(
                "http://localhost:{}".format(metrics_export_port))
            return response.status_code == 200

        wait_until_succeeded_without_exception(
            test_prometheus_endpoint, (requests.exceptions.ConnectionError, ))


if __name__ == "__main__":
    import sys
    import pytest
    sys.exit(pytest.main(["-v", __file__]))<|MERGE_RESOLUTION|>--- conflicted
+++ resolved
@@ -97,13 +97,7 @@
             continue
 
         # Check that the rest of the processes are workers, 1 for each CPU.
-<<<<<<< HEAD
         assert len(reply.core_workers_stats) == num_cpus + 1
-        views = [view.view_name for view in reply.view_data]
-        assert "local_available_resource" in views
-=======
-        assert len(reply.workers_stats) == num_cpus + 1
->>>>>>> 1b3b009f
         # Check that all processes are Python.
         pids = [worker.pid for worker in reply.core_workers_stats]
         processes = [
@@ -117,250 +111,6 @@
                     or "runner" in process or "ray" in process)
         break
 
-<<<<<<< HEAD
-    # Test kill_actor.
-    def actor_killed(PID):
-        """Check For the existence of a unix pid."""
-        try:
-            os.kill(PID, 0)
-        except OSError:
-            return True
-        else:
-            return False
-
-    assert (wait_until_server_available(addresses["webui_url"]) is True)
-
-    webui_url = addresses["webui_url"]
-    webui_url = webui_url.replace("127.0.0.1", "http://127.0.0.1")
-    for stats in reply.core_workers_stats:
-        if stats.worker_type == common_pb2.DRIVER:
-            continue
-        requests.get(
-            webui_url + "/api/kill_actor",
-            params={
-                "actor_id": ray.utils.binary_to_hex(stats.actor_id),
-                "ip_address": stats.ip_address,
-                "port": stats.port
-            })
-    timeout_seconds = 20
-    start_time = time.time()
-    while True:
-        if time.time() - start_time > timeout_seconds:
-            raise RayTestTimeoutException("Timed out while killing actors")
-        if all(
-                actor_killed(stats.pid) for stats in reply.core_workers_stats
-                if stats.worker_type != common_pb2.DRIVER):
-            break
-
-
-def test_raylet_info_endpoint(shutdown_only):
-    addresses = ray.init(include_dashboard=True, num_cpus=6)
-
-    @ray.remote
-    def f():
-        return "test"
-
-    @ray.remote(num_cpus=1)
-    class ActorA:
-        def __init__(self):
-            pass
-
-    @ray.remote(resources={"CustomResource": 1})
-    class ActorB:
-        def __init__(self):
-            pass
-
-    @ray.remote(num_cpus=2)
-    class ActorC:
-        def __init__(self):
-            self.children = [ActorA.remote(), ActorB.remote()]
-
-        def local_store(self):
-            self.local_storage = [f.remote() for _ in range(10)]
-
-        def remote_store(self):
-            self.remote_storage = ray.put(np.zeros(200 * 1024, dtype=np.uint8))
-
-        def getpid(self):
-            return os.getpid()
-
-    c = ActorC.remote()
-    actor_pid = ray.get(c.getpid.remote())
-    c.local_store.remote()
-    c.remote_store.remote()
-
-    assert (wait_until_server_available(addresses["webui_url"]) is True)
-
-    start_time = time.time()
-    while True:
-        time.sleep(1)
-        try:
-            webui_url = addresses["webui_url"]
-            webui_url = webui_url.replace("127.0.0.1", "http://127.0.0.1")
-            response = requests.get(webui_url + "/api/raylet_info")
-            response.raise_for_status()
-            try:
-                raylet_info = response.json()
-            except Exception as ex:
-                print("failed response: {}".format(response.text))
-                raise ex
-            actor_groups = raylet_info["result"]["actorGroups"]
-            try:
-                assert len(actor_groups.keys()) == 3
-                c_actor_info = actor_groups["ActorC"]["entries"][0]
-                assert c_actor_info["numObjectRefsInScope"] == 13
-                assert c_actor_info["numLocalObjects"] == 10
-                break
-            except AssertionError:
-                if time.time() > start_time + 30:
-                    raise Exception("Timed out while waiting for actor info \
-                        or object store info update.")
-        except requests.exceptions.ConnectionError:
-            if time.time() > start_time + 30:
-                raise Exception(
-                    "Timed out while waiting for dashboard to start.")
-
-    def cpu_resources(actor_info):
-        cpu_resources = 0
-        for slot in actor_info["usedResources"]["CPU"]["resourceSlots"]:
-            cpu_resources += slot["allocation"]
-        return cpu_resources
-
-    assert cpu_resources(c_actor_info) == 2
-    assert c_actor_info["numExecutedTasks"] == 4
-
-    profiling_id = requests.get(
-        webui_url + "/api/launch_profiling",
-        params={
-            "node_id": ray.nodes()[0]["NodeID"],
-            "pid": actor_pid,
-            "duration": 5
-        }).json()["result"]
-    start_time = time.time()
-    while True:
-        # Sometimes some startup time is required
-        if time.time() - start_time > 30:
-            raise RayTestTimeoutException(
-                "Timed out while collecting profiling stats.")
-        profiling_info = requests.get(
-            webui_url + "/api/check_profiling_status",
-            params={
-                "profiling_id": profiling_id,
-            }).json()
-        status = profiling_info["result"]["status"]
-        assert status in ("finished", "pending", "error")
-        if status in ("finished", "error"):
-            break
-        time.sleep(1)
-
-
-def test_raylet_infeasible_tasks(shutdown_only):
-    """
-    This test creates an actor that requires 5 GPUs
-    but a ray cluster only has 3 GPUs. As a result,
-    the new actor should be an infeasible actor.
-    """
-    addresses = ray.init(num_gpus=3)
-
-    @ray.remote(num_gpus=5)
-    class ActorRequiringGPU:
-        def __init__(self):
-            pass
-
-    ActorRequiringGPU.remote()
-
-    def test_infeasible_actor(ray_addresses):
-        assert (wait_until_server_available(addresses["webui_url"]) is True)
-        webui_url = ray_addresses["webui_url"].replace("127.0.0.1",
-                                                       "http://127.0.0.1")
-        raylet_info = requests.get(webui_url + "/api/raylet_info").json()
-        actor_info = raylet_info["result"]["actorGroups"]
-        assert len(actor_info) == 1
-
-        _, infeasible_actor_info = actor_info.popitem()
-        assert infeasible_actor_info["entries"][0]["state"] == -2
-
-    assert (wait_until_succeeded_without_exception(
-        test_infeasible_actor,
-        (AssertionError, requests.exceptions.ConnectionError),
-        addresses,
-        timeout_ms=30000,
-        retry_interval_ms=1000) is True)
-
-
-def test_raylet_pending_tasks(shutdown_only):
-    # Make sure to specify num_cpus. Otherwise, the test can be broken
-    # when the number of cores is less than the number of spawned actors.
-    addresses = ray.init(num_gpus=3, num_cpus=4)
-
-    @ray.remote(num_gpus=1)
-    class ActorRequiringGPU:
-        def __init__(self):
-            pass
-
-    @ray.remote
-    class ParentActor:
-        def __init__(self):
-            self.a = [ActorRequiringGPU.remote() for i in range(4)]
-
-    # If we do not get ParentActor actor handler, reference counter will
-    # terminate ParentActor.
-    parent_actor = ParentActor.remote()
-    assert parent_actor is not None
-
-    def test_pending_actor(ray_addresses):
-        assert (wait_until_server_available(addresses["webui_url"]) is True)
-        webui_url = ray_addresses["webui_url"].replace("127.0.0.1",
-                                                       "http://127.0.0.1")
-        raylet_info = requests.get(webui_url + "/api/raylet_info").json()
-        actor_info = raylet_info["result"]["actors"]
-        assert len(actor_info) == 1
-        _, infeasible_actor_info = actor_info.popitem()
-        wait_until_succeeded_without_exception(
-            test_pending_actor,
-            (AssertionError, requests.exceptions.ConnectionError),
-            addresses,
-            timeout_ms=30000,
-            retry_interval_ms=1000)
-
-
-@pytest.mark.skipif(
-    os.environ.get("TRAVIS") is None,
-    reason="This test requires password-less sudo due to py-spy requirement.")
-def test_profiling_info_endpoint(shutdown_only):
-    ray.init(num_cpus=1)
-
-    redis_client = ray.worker.global_worker.redis_client
-
-    node_ip = ray.nodes()[0]["NodeManagerAddress"]
-
-    while True:
-        reporter_port = redis_client.get("REPORTER_PORT:{}".format(node_ip))
-        if reporter_port:
-            break
-
-    reporter_channel = grpc.insecure_channel("{}:{}".format(
-        node_ip, int(reporter_port)))
-    reporter_stub = reporter_pb2_grpc.ReporterServiceStub(reporter_channel)
-
-    @ray.remote(num_cpus=1)
-    class ActorA:
-        def __init__(self):
-            pass
-
-        def getpid(self):
-            return os.getpid()
-
-    a = ActorA.remote()
-    actor_pid = ray.get(a.getpid.remote())
-
-    reply = reporter_stub.GetProfilingStats(
-        reporter_pb2.GetProfilingStatsRequest(pid=actor_pid, duration=10))
-    profiling_stats = json.loads(reply.profiling_stats)
-    assert profiling_stats is not None
-
-=======
->>>>>>> 1b3b009f
 
 def test_multi_node_metrics_export_port_discovery(ray_start_cluster):
     NUM_NODES = 3
