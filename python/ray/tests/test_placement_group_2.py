import pytest
import sys
import time

try:
    import pytest_timeout
except ImportError:
    pytest_timeout = None

import ray
import ray.cluster_utils
import ray._private.gcs_utils as gcs_utils

from ray._private.test_utils import (
<<<<<<< HEAD
    get_other_nodes, generate_system_config_map,
    kill_actor_and_wait_for_failure, run_string_as_driver, wait_for_condition,
    get_error_message)
=======
    generate_system_config_map, kill_actor_and_wait_for_failure,
    run_string_as_driver, wait_for_condition, get_error_message,
    placement_group_assert_no_leak)
>>>>>>> 482efb92
from ray.util.placement_group import get_current_placement_group
from ray.util.client.ray_client_helpers import connect_to_client_or_not


@ray.remote
class Increase:
    def method(self, x):
        return x + 2


@pytest.mark.parametrize("connect_to_client", [False, True])
def test_check_bundle_index(ray_start_cluster, connect_to_client):
    @ray.remote(num_cpus=2)
    class Actor(object):
        def __init__(self):
            self.n = 0

        def value(self):
            return self.n

    cluster = ray_start_cluster
    cluster.add_node(num_cpus=4)
    ray.init(address=cluster.address)

    with connect_to_client_or_not(connect_to_client):
        placement_group = ray.util.placement_group(
            name="name", strategy="SPREAD", bundles=[{
                "CPU": 2
            }, {
                "CPU": 2
            }])

        with pytest.raises(ValueError, match="bundle index 3 is invalid"):
            Actor.options(
                placement_group=placement_group,
                placement_group_bundle_index=3).remote()

        with pytest.raises(ValueError, match="bundle index -2 is invalid"):
            Actor.options(
                placement_group=placement_group,
                placement_group_bundle_index=-2).remote()

        with pytest.raises(ValueError, match="bundle index must be -1"):
            Actor.options(placement_group_bundle_index=0).remote()

        placement_group_assert_no_leak([placement_group])


@pytest.mark.parametrize("connect_to_client", [False, True])
def test_pending_placement_group_wait(ray_start_cluster, connect_to_client):
    cluster = ray_start_cluster
    [cluster.add_node(num_cpus=2) for _ in range(1)]
    ray.init(address=cluster.address)
    cluster.wait_for_nodes()

    with connect_to_client_or_not(connect_to_client):
        # Wait on placement group that cannot be created.
        placement_group = ray.util.placement_group(
            name="name",
            strategy="SPREAD",
            bundles=[
                {
                    "CPU": 2
                },
                {
                    "CPU": 2
                },
                {
                    "GPU": 2
                },
            ])
        ready, unready = ray.wait([placement_group.ready()], timeout=0.1)
        assert len(unready) == 1
        assert len(ready) == 0
        table = ray.util.placement_group_table(placement_group)
        assert table["state"] == "PENDING"
        with pytest.raises(ray.exceptions.GetTimeoutError):
            ray.get(placement_group.ready(), timeout=0.1)


@pytest.mark.parametrize("connect_to_client", [False, True])
def test_placement_group_wait(ray_start_cluster, connect_to_client):
    cluster = ray_start_cluster
    [cluster.add_node(num_cpus=2) for _ in range(2)]
    ray.init(address=cluster.address)
    cluster.wait_for_nodes()

    with connect_to_client_or_not(connect_to_client):
        # Wait on placement group that cannot be created.
        placement_group = ray.util.placement_group(
            name="name", strategy="SPREAD", bundles=[
                {
                    "CPU": 2
                },
                {
                    "CPU": 2
                },
            ])
        ready, unready = ray.wait([placement_group.ready()])
        assert len(unready) == 0
        assert len(ready) == 1
        table = ray.util.placement_group_table(placement_group)
        assert table["state"] == "CREATED"

        pg = ray.get(placement_group.ready())
        assert pg.bundle_specs == placement_group.bundle_specs
        assert pg.id.binary() == placement_group.id.binary()


@pytest.mark.parametrize("connect_to_client", [False, True])
def test_schedule_placement_group_when_node_add(ray_start_cluster,
                                                connect_to_client):
    cluster = ray_start_cluster
    cluster.add_node(num_cpus=4)
    ray.init(address=cluster.address)

    with connect_to_client_or_not(connect_to_client):
        # Creating a placement group that cannot be satisfied yet.
        placement_group = ray.util.placement_group([{"GPU": 2}, {"CPU": 2}])

        def is_placement_group_created():
            table = ray.util.placement_group_table(placement_group)
            if "state" not in table:
                return False
            return table["state"] == "CREATED"

        # Add a node that has GPU.
        cluster.add_node(num_cpus=4, num_gpus=4)

        # Make sure the placement group is created.
        wait_for_condition(is_placement_group_created)


@pytest.mark.parametrize("connect_to_client", [False, True])
def test_atomic_creation(ray_start_cluster, connect_to_client):
    # Setup cluster.
    cluster = ray_start_cluster
    bundle_cpu_size = 2
    bundle_per_node = 2
    num_nodes = 2

    [
        cluster.add_node(num_cpus=bundle_cpu_size * bundle_per_node)
        for _ in range(num_nodes)
    ]
    ray.init(address=cluster.address)

    @ray.remote(num_cpus=1)
    class NormalActor:
        def ping(self):
            pass

    @ray.remote(num_cpus=3)
    def bothering_task():
        time.sleep(6)
        return True

    with connect_to_client_or_not(connect_to_client):
        # Schedule tasks to fail initial placement group creation.
        tasks = [bothering_task.remote() for _ in range(2)]

        # Make sure the two common task has scheduled.
        def tasks_scheduled():
            return ray.available_resources()["CPU"] == 2.0

        wait_for_condition(tasks_scheduled)

        # Create an actor that will fail bundle scheduling.
        # It is important to use pack strategy to make test less flaky.
        pg = ray.util.placement_group(
            name="name",
            strategy="SPREAD",
            bundles=[{
                "CPU": bundle_cpu_size
            } for _ in range(num_nodes * bundle_per_node)])

        # Create a placement group actor.
        # This shouldn't be scheduled because atomic
        # placement group creation should've failed.
        pg_actor = NormalActor.options(
            placement_group=pg,
            placement_group_bundle_index=num_nodes * bundle_per_node -
            1).remote()

        # Wait on the placement group now. It should be unready
        # because normal actor takes resources that are required
        # for one of bundle creation.
        ready, unready = ray.wait([pg.ready()], timeout=0.5)
        assert len(ready) == 0
        assert len(unready) == 1
        # Wait until all tasks are done.
        assert all(ray.get(tasks))

        # Wait on the placement group creation. Since resources are now
        # available, it should be ready soon.
        ready, unready = ray.wait([pg.ready()])
        assert len(ready) == 1
        assert len(unready) == 0

        # Confirm that the placement group actor is created. It will
        # raise an exception if actor was scheduled before placement
        # group was created thus it checks atomicity.
        ray.get(pg_actor.ping.remote(), timeout=3.0)
        ray.kill(pg_actor)

        # Make sure atomic creation failure didn't impact resources.
        @ray.remote(num_cpus=bundle_cpu_size)
        def resource_check():
            return True

        # This should hang because every resources
        # are claimed by placement group.
        check_without_pg = [
            resource_check.remote() for _ in range(bundle_per_node * num_nodes)
        ]

        # This all should scheduled on each bundle.
        check_with_pg = [
            resource_check.options(
                placement_group=pg, placement_group_bundle_index=i).remote()
            for i in range(bundle_per_node * num_nodes)
        ]

        # Make sure these are hanging.
        ready, unready = ray.wait(check_without_pg, timeout=0)
        assert len(ready) == 0
        assert len(unready) == bundle_per_node * num_nodes

        # Make sure these are all scheduled.
        assert all(ray.get(check_with_pg))

        ray.util.remove_placement_group(pg)

        def pg_removed():
            return ray.util.placement_group_table(pg)["state"] == "REMOVED"

        wait_for_condition(pg_removed)

        # Make sure check without pgs are all
        # scheduled properly because resources are cleaned up.
        assert all(ray.get(check_without_pg))


@pytest.mark.parametrize("connect_to_client", [False, True])
def test_mini_integration(ray_start_cluster, connect_to_client):
    # Create bundles as many as number of gpus in the cluster.
    # Do some random work and make sure all resources are properly recovered.

    cluster = ray_start_cluster

    num_nodes = 5
    per_bundle_gpus = 2
    gpu_per_node = 4
    total_gpus = num_nodes * per_bundle_gpus * gpu_per_node
    per_node_gpus = per_bundle_gpus * gpu_per_node

    bundles_per_pg = 2
    total_num_pg = total_gpus // (bundles_per_pg * per_bundle_gpus)

    [
        cluster.add_node(num_cpus=2, num_gpus=per_bundle_gpus * gpu_per_node)
        for _ in range(num_nodes)
    ]
    cluster.wait_for_nodes()
    ray.init(address=cluster.address)

    with connect_to_client_or_not(connect_to_client):

        @ray.remote(num_cpus=0, num_gpus=1)
        def random_tasks():
            import time
            import random
            sleep_time = random.uniform(0.1, 0.2)
            time.sleep(sleep_time)
            return True

        pgs = []
        pg_tasks = []
        # total bundle gpu usage = bundles_per_pg*total_num_pg*per_bundle_gpus
        # Note this is half of total
        for index in range(total_num_pg):
            pgs.append(
                ray.util.placement_group(
                    name=f"name{index}",
                    strategy="PACK",
                    bundles=[{
                        "GPU": per_bundle_gpus
                    } for _ in range(bundles_per_pg)]))

        # Schedule tasks.
        for i in range(total_num_pg):
            pg = pgs[i]
            pg_tasks.append([
                random_tasks.options(
                    placement_group=pg,
                    placement_group_bundle_index=bundle_index).remote()
                for bundle_index in range(bundles_per_pg)
            ])

        # Make sure tasks are done and we remove placement groups.
        num_removed_pg = 0
        pg_indexes = [2, 3, 1, 7, 8, 9, 0, 6, 4, 5]
        while num_removed_pg < total_num_pg:
            index = pg_indexes[num_removed_pg]
            pg = pgs[index]
            assert all(ray.get(pg_tasks[index]))
            ray.util.remove_placement_group(pg)
            num_removed_pg += 1

        @ray.remote(num_cpus=2, num_gpus=per_node_gpus)
        class A:
            def ping(self):
                return True

        # Make sure all resources are properly returned by scheduling
        # actors that take up all existing resources.
        actors = [A.remote() for _ in range(num_nodes)]
        assert all(ray.get([a.ping.remote() for a in actors]))


@pytest.mark.parametrize("connect_to_client", [False, True])
def test_capture_child_actors(ray_start_cluster, connect_to_client):
    cluster = ray_start_cluster
    total_num_actors = 4
    for _ in range(2):
        cluster.add_node(num_cpus=total_num_actors)
    ray.init(address=cluster.address)

    with connect_to_client_or_not(connect_to_client):
        pg = ray.util.placement_group(
            [{
                "CPU": 2
            }, {
                "CPU": 2
            }], strategy="STRICT_PACK")
        ray.get(pg.ready())

        # If get_current_placement_group is used when the current worker/driver
        # doesn't belong to any of placement group, it should return None.
        assert get_current_placement_group() is None

        # Test actors first.
        @ray.remote(num_cpus=1)
        class NestedActor:
            def ready(self):
                return True

        @ray.remote(num_cpus=1)
        class Actor:
            def __init__(self):
                self.actors = []

            def ready(self):
                return True

            def schedule_nested_actor(self):
                # Make sure we can capture the current placement group.
                assert get_current_placement_group() is not None
                # Actors should be implicitly captured.
                actor = NestedActor.remote()
                ray.get(actor.ready.remote())
                self.actors.append(actor)

            def schedule_nested_actor_outside_pg(self):
                # Don't use placement group.
                actor = NestedActor.options(placement_group=None).remote()
                ray.get(actor.ready.remote())
                self.actors.append(actor)

        a = Actor.options(
            placement_group=pg,
            placement_group_capture_child_tasks=True).remote()
        ray.get(a.ready.remote())
        # 1 top level actor + 3 children.
        for _ in range(total_num_actors - 1):
            ray.get(a.schedule_nested_actor.remote())
        # Make sure all the actors are scheduled on the same node.
        # (why? The placement group has STRICT_PACK strategy).
        node_id_set = set()
        for actor_info in ray.state.actors().values():
            if actor_info["State"] == gcs_utils.ActorTableData.ALIVE:
                node_id = actor_info["Address"]["NodeID"]
                node_id_set.add(node_id)

        # Since all node id should be identical, set should be equal to 1.
        assert len(node_id_set) == 1

        # Kill an actor and wait until it is killed.
        kill_actor_and_wait_for_failure(a)
        with pytest.raises(ray.exceptions.RayActorError):
            ray.get(a.ready.remote())

        # Now create an actor, but do not capture the current tasks
        a = Actor.options(placement_group=pg).remote()
        ray.get(a.ready.remote())
        # 1 top level actor + 3 children.
        for _ in range(total_num_actors - 1):
            ray.get(a.schedule_nested_actor.remote())
        # Make sure all the actors are not scheduled on the same node.
        # It is because the child tasks are not scheduled on the same
        # placement group.
        node_id_set = set()
        for actor_info in ray.state.actors().values():
            if actor_info["State"] == gcs_utils.ActorTableData.ALIVE:
                node_id = actor_info["Address"]["NodeID"]
                node_id_set.add(node_id)

        assert len(node_id_set) == 2

        # Kill an actor and wait until it is killed.
        kill_actor_and_wait_for_failure(a)
        with pytest.raises(ray.exceptions.RayActorError):
            ray.get(a.ready.remote())

        # Lastly, make sure when None is specified, actors are not scheduled
        # on the same placement group.
        a = Actor.options(placement_group=pg).remote()
        ray.get(a.ready.remote())
        # 1 top level actor + 3 children.
        for _ in range(total_num_actors - 1):
            ray.get(a.schedule_nested_actor_outside_pg.remote())
        # Make sure all the actors are not scheduled on the same node.
        # It is because the child tasks are not scheduled on the same
        # placement group.
        node_id_set = set()
        for actor_info in ray.state.actors().values():
            if actor_info["State"] == gcs_utils.ActorTableData.ALIVE:
                node_id = actor_info["Address"]["NodeID"]
                node_id_set.add(node_id)

        assert len(node_id_set) == 2


@pytest.mark.parametrize("connect_to_client", [False, True])
def test_capture_child_tasks(ray_start_cluster, connect_to_client):
    cluster = ray_start_cluster
    total_num_tasks = 4
    for _ in range(2):
        cluster.add_node(num_cpus=total_num_tasks, num_gpus=total_num_tasks)
    ray.init(address=cluster.address)

    with connect_to_client_or_not(connect_to_client):
        pg = ray.util.placement_group(
            [{
                "CPU": 2,
                "GPU": 2,
            }, {
                "CPU": 2,
                "GPU": 2,
            }],
            strategy="STRICT_PACK")
        ray.get(pg.ready())

        # If get_current_placement_group is used when the current worker/driver
        # doesn't belong to any of placement group, it should return None.
        assert get_current_placement_group() is None

        # Test if tasks capture child tasks.
        @ray.remote
        def task():
            return get_current_placement_group()

        @ray.remote
        def create_nested_task(child_cpu, child_gpu, set_none=False):
            assert get_current_placement_group() is not None
            kwargs = {
                "num_cpus": child_cpu,
                "num_gpus": child_gpu,
            }
            if set_none:
                kwargs["placement_group"] = None
            return ray.get([task.options(**kwargs).remote() for _ in range(3)])

        t = create_nested_task.options(
            num_cpus=1,
            num_gpus=0,
            placement_group=pg,
            placement_group_capture_child_tasks=True).remote(1, 0)
        pgs = ray.get(t)
        # Every task should have current placement group because they
        # should be implicitly captured by default.
        assert None not in pgs

        t1 = create_nested_task.options(
            num_cpus=1,
            num_gpus=0,
            placement_group=pg,
            placement_group_capture_child_tasks=True).remote(1, 0, True)
        pgs = ray.get(t1)
        # Every task should have no placement group since it's set to None.
        # should be implicitly captured by default.
        assert set(pgs) == {None}

        # Test if tasks don't capture child tasks when the option is off.
        t2 = create_nested_task.options(
            num_cpus=0, num_gpus=1, placement_group=pg).remote(0, 1)
        pgs = ray.get(t2)
        # All placement groups should be None since we don't capture child
        # tasks.
        assert not all(pgs)


def test_ready_warning_suppressed(ray_start_regular, error_pubsub):
    p = error_pubsub
    # Create an infeasible pg.
    pg = ray.util.placement_group([{"CPU": 2}] * 2, strategy="STRICT_PACK")
    with pytest.raises(ray.exceptions.GetTimeoutError):
        ray.get(pg.ready(), timeout=0.5)

    errors = get_error_message(
        p, 1, ray.ray_constants.INFEASIBLE_TASK_ERROR, timeout=0.1)
    assert len(errors) == 0


def test_automatic_cleanup_job(ray_start_cluster):
    # Make sure the placement groups created by a
    # job, actor, and task are cleaned when the job is done.
    cluster = ray_start_cluster
    num_nodes = 3
    num_cpu_per_node = 4
    # Create 3 nodes cluster.
    for _ in range(num_nodes):
        cluster.add_node(num_cpus=num_cpu_per_node)
    cluster.wait_for_nodes()

    info = ray.init(address=cluster.address)
    available_cpus = ray.available_resources()["CPU"]
    assert available_cpus == num_nodes * num_cpu_per_node

    driver_code = f"""
import ray

ray.init(address="{info["redis_address"]}")

def create_pg():
    pg = ray.util.placement_group(
            [{{"CPU": 1}} for _ in range(3)],
            strategy="STRICT_SPREAD")
    ray.get(pg.ready())
    return pg

@ray.remote(num_cpus=0)
def f():
    create_pg()

@ray.remote(num_cpus=0)
class A:
    def create_pg(self):
        create_pg()

ray.get(f.remote())
a = A.remote()
ray.get(a.create_pg.remote())
# Create 2 pgs to make sure multiple placement groups that belong
# to a single job will be properly cleaned.
create_pg()
create_pg()

ray.shutdown()
    """

    run_string_as_driver(driver_code)

    # Wait until the driver is reported as dead by GCS.
    def is_job_done():
        jobs = ray.state.jobs()
        for job in jobs:
            if job["IsDead"]:
                return True
        return False

    def assert_num_cpus(expected_num_cpus):
        if expected_num_cpus == 0:
            return "CPU" not in ray.available_resources()
        return ray.available_resources()["CPU"] == expected_num_cpus

    wait_for_condition(is_job_done)
    available_cpus = ray.available_resources()["CPU"]
    wait_for_condition(lambda: assert_num_cpus(num_nodes * num_cpu_per_node))


def test_automatic_cleanup_detached_actors(ray_start_cluster):
    # Make sure the placement groups created by a
    # detached actors are cleaned properly.
    cluster = ray_start_cluster
    num_nodes = 3
    num_cpu_per_node = 2
    # Create 3 nodes cluster.
    for _ in range(num_nodes):
        cluster.add_node(num_cpus=num_cpu_per_node)
    cluster.wait_for_nodes()

    info = ray.init(
        address=cluster.address, namespace="default_test_namespace")
    available_cpus = ray.available_resources()["CPU"]
    assert available_cpus == num_nodes * num_cpu_per_node

    driver_code = f"""
import ray

ray.init(address="{info["redis_address"]}", namespace="default_test_namespace")

def create_pg():
    pg = ray.util.placement_group(
            [{{"CPU": 1}} for _ in range(3)],
            strategy="STRICT_SPREAD")
    ray.get(pg.ready())
    return pg

# TODO(sang): Placement groups created by tasks launched by detached actor
# is not cleaned with the current protocol.
# @ray.remote(num_cpus=0)
# def f():
#     create_pg()

@ray.remote(num_cpus=0, max_restarts=1)
class A:
    def create_pg(self):
        create_pg()
    def create_child_pg(self):
        self.a = A.options(name="B").remote()
        ray.get(self.a.create_pg.remote())
    def kill_child_actor(self):
        ray.kill(self.a)
        try:
            ray.get(self.a.create_pg.remote())
        except Exception:
            pass

a = A.options(lifetime="detached", name="A").remote()
ray.get(a.create_pg.remote())
# TODO(sang): Currently, child tasks are cleaned when a detached actor
# is dead. We cannot test this scenario until it is fixed.
# ray.get(a.create_child_pg.remote())

ray.shutdown()
    """

    run_string_as_driver(driver_code)

    # Wait until the driver is reported as dead by GCS.
    def is_job_done():
        jobs = ray.state.jobs()
        for job in jobs:
            if job["IsDead"]:
                return True
        return False

    def assert_num_cpus(expected_num_cpus):
        if expected_num_cpus == 0:
            return "CPU" not in ray.available_resources()
        return ray.available_resources()["CPU"] == expected_num_cpus

    wait_for_condition(is_job_done)
    wait_for_condition(lambda: assert_num_cpus(num_nodes))

    # Make sure when a child actor spawned by a detached actor
    # is killed, the placement group is removed.
    a = ray.get_actor("A")
    # TODO(sang): child of detached actors
    # seem to be killed when jobs are done. We should fix this before
    # testing this scenario.
    # ray.get(a.kill_child_actor.remote())
    # assert assert_num_cpus(num_nodes)

    # Make sure placement groups are cleaned when detached actors are killed.
    ray.kill(a, no_restart=False)
    wait_for_condition(lambda: assert_num_cpus(num_nodes * num_cpu_per_node))
    # The detached actor a should've been restarted.
    # Recreate a placement group.
    ray.get(a.create_pg.remote())
    wait_for_condition(lambda: assert_num_cpus(num_nodes))
    # Kill it again and make sure the placement group
    # that is created is deleted again.
    ray.kill(a, no_restart=False)
    wait_for_condition(lambda: assert_num_cpus(num_nodes * num_cpu_per_node))


@pytest.mark.parametrize(
    "ray_start_cluster_head", [
        generate_system_config_map(
            num_heartbeats_timeout=10, ping_gcs_rpc_server_max_retries=60)
    ],
    indirect=True)
def test_create_placement_group_after_gcs_server_restart(
        ray_start_cluster_head):
    cluster = ray_start_cluster_head
    cluster.add_node(num_cpus=2)
    cluster.add_node(num_cpus=2)
    cluster.wait_for_nodes()

    # Create placement group 1 successfully.
    placement_group1 = ray.util.placement_group([{"CPU": 1}, {"CPU": 1}])
    ray.get(placement_group1.ready(), timeout=10)
    table = ray.util.placement_group_table(placement_group1)
    assert table["state"] == "CREATED"

    # Restart gcs server.
    cluster.head_node.kill_gcs_server()
    cluster.head_node.start_gcs_server()

    # Create placement group 2 successfully.
    placement_group2 = ray.util.placement_group([{"CPU": 1}, {"CPU": 1}])
    ray.get(placement_group2.ready(), timeout=10)
    table = ray.util.placement_group_table(placement_group2)
    assert table["state"] == "CREATED"

    # Create placement group 3.
    # Status is `PENDING` because the cluster resource is insufficient.
    placement_group3 = ray.util.placement_group([{"CPU": 1}, {"CPU": 1}])
    with pytest.raises(ray.exceptions.GetTimeoutError):
        ray.get(placement_group3.ready(), timeout=2)
    table = ray.util.placement_group_table(placement_group3)
    assert table["state"] == "PENDING"


@pytest.mark.parametrize(
    "ray_start_cluster_head", [
        generate_system_config_map(
            num_heartbeats_timeout=10, ping_gcs_rpc_server_max_retries=60)
    ],
    indirect=True)
def test_create_actor_with_placement_group_after_gcs_server_restart(
        ray_start_cluster_head):
    cluster = ray_start_cluster_head
    cluster.add_node(num_cpus=2)
    cluster.wait_for_nodes()

    # Create a placement group.
    placement_group = ray.util.placement_group([{"CPU": 1}, {"CPU": 1}])

    # Create an actor that occupies resources after gcs server restart.
    cluster.head_node.kill_gcs_server()
    cluster.head_node.start_gcs_server()
    actor_2 = Increase.options(
        placement_group=placement_group,
        placement_group_bundle_index=1).remote()
    assert ray.get(actor_2.method.remote(1)) == 3


@pytest.mark.parametrize(
    "ray_start_cluster_head", [
        generate_system_config_map(
            num_heartbeats_timeout=10, ping_gcs_rpc_server_max_retries=60)
    ],
    indirect=True)
def test_bundle_recreated_when_raylet_fo_after_gcs_server_restart(
        ray_start_cluster_head):
    cluster = ray_start_cluster_head
    cluster.add_node(num_cpus=2)
    cluster.wait_for_nodes()

    # Create one placement group and make sure its creation successfully.
    placement_group = ray.util.placement_group([{"CPU": 2}])
    ray.get(placement_group.ready(), timeout=10)
    table = ray.util.placement_group_table(placement_group)
    assert table["state"] == "CREATED"

    # Restart gcs server.
    cluster.head_node.kill_gcs_server()
    cluster.head_node.start_gcs_server()

    # Restart the raylet.
    cluster.remove_node(get_other_nodes(cluster, exclude_head=True)[-1])
    cluster.add_node(num_cpus=2)
    cluster.wait_for_nodes()

    # Schedule an actor and make sure its creaton successfully.
    actor = Increase.options(
        placement_group=placement_group,
        placement_group_bundle_index=0).remote()

    assert ray.get(actor.method.remote(1), timeout=5) == 3


if __name__ == "__main__":
    sys.exit(pytest.main(["-sv", __file__]))<|MERGE_RESOLUTION|>--- conflicted
+++ resolved
@@ -12,15 +12,9 @@
 import ray._private.gcs_utils as gcs_utils
 
 from ray._private.test_utils import (
-<<<<<<< HEAD
     get_other_nodes, generate_system_config_map,
     kill_actor_and_wait_for_failure, run_string_as_driver, wait_for_condition,
-    get_error_message)
-=======
-    generate_system_config_map, kill_actor_and_wait_for_failure,
-    run_string_as_driver, wait_for_condition, get_error_message,
-    placement_group_assert_no_leak)
->>>>>>> 482efb92
+    get_error_message, placement_group_assert_no_leak)
 from ray.util.placement_group import get_current_placement_group
 from ray.util.client.ray_client_helpers import connect_to_client_or_not
 
