--- conflicted
+++ resolved
@@ -83,417 +83,7 @@
     assert ray.get(a.g.remote()) == "new2"
 
 
-<<<<<<< HEAD
-@pytest.mark.parametrize("runtime_env_class", [dict, RuntimeEnv])
-def test_container_option_serialize(runtime_env_class):
-    runtime_env = runtime_env_class(
-        container={"image": "ray:latest", "run_options": ["--name=test"]}
-    )
-    job_config = ray.job_config.JobConfig(runtime_env=runtime_env)
-    job_config_serialized = job_config._serialize()
-    # job_config_serialized is JobConfig protobuf serialized string,
-    # job_config.runtime_env_info.serialized_runtime_env
-    # has container_option info
-    assert job_config_serialized.count(b"ray:latest") == 1
-    assert job_config_serialized.count(b"--name=test") == 1
-
-
-@pytest.mark.skipif(sys.platform == "win32", reason="Flaky on Windows.")
-@pytest.mark.parametrize("runtime_env_class", [dict, RuntimeEnv])
-def test_no_spurious_worker_startup(shutdown_only, runtime_env_class, monkeypatch):
-    """Test that no extra workers start up during a long env installation."""
-
-    # Causes agent to sleep for 15 seconds to simulate creating a runtime env.
-    monkeypatch.setenv("RAY_RUNTIME_ENV_SLEEP_FOR_TESTING_S", "15")
-    ray.init(num_cpus=1)
-
-    @ray.remote
-    class Counter(object):
-        def __init__(self):
-            self.value = 0
-
-        def get(self):
-            return self.value
-
-    # Set a nonempty runtime env so that the runtime env setup hook is called.
-    runtime_env = runtime_env_class(env_vars={"a": "b"})
-
-    # Instantiate an actor that requires the long runtime env installation.
-    a = Counter.options(runtime_env=runtime_env).remote()
-    assert ray.get(a.get.remote()) == 0
-
-    # Check "debug_state.txt" to ensure no extra workers were started.
-    session_dir = ray._private.worker.global_worker.node.address_info["session_dir"]
-    session_path = Path(session_dir)
-    debug_state_path = session_path / "logs" / "debug_state.txt"
-
-    def get_num_workers():
-        with open(debug_state_path) as f:
-            for line in f.readlines():
-                num_workers_prefix = "- num PYTHON workers: "
-                if num_workers_prefix in line:
-                    return int(line[len(num_workers_prefix) :])
-        return None
-
-    # Wait for "debug_state.txt" to be updated to reflect the started worker.
-    start = time.time()
-    wait_for_condition(lambda: get_num_workers() is not None and get_num_workers() > 0)
-    time_waited = time.time() - start
-    print(f"Waited {time_waited} for debug_state.txt to be updated")
-
-    # If any workers were unnecessarily started during the initial env
-    # installation, they will bypass the runtime env setup hook (because the
-    # created env will have been cached) and should be added to num_workers
-    # within a few seconds.  Adjusting the default update period for
-    # debut_state.txt via this cluster_utils pytest fixture seems to be broken,
-    # so just check it for the next 10 seconds (the default period).
-    start = time.time()
-    got_num_workers = False
-    while time.time() - start < 10:
-        # Check that no more than one extra worker is started. We add one
-        # because Ray will prestart an idle worker for the one available CPU.
-        num_workers = get_num_workers()
-        if num_workers is not None:
-            got_num_workers = True
-            assert num_workers <= 2
-        time.sleep(0.1)
-    assert got_num_workers, "failed to read num workers for 10 seconds"
-
-
-@pytest.fixture
-def runtime_env_local_dev_env_var(monkeypatch):
-    monkeypatch.setenv("RAY_RUNTIME_ENV_LOCAL_DEV_MODE", "1")
-    yield
-
-
-@pytest.mark.skipif(sys.platform == "win32", reason="very slow on Windows.")
-@pytest.mark.parametrize("runtime_env_class", [dict, RuntimeEnv])
-def test_runtime_env_no_spurious_resource_deadlock_msg(
-    runtime_env_local_dev_env_var, ray_start_regular, error_pubsub, runtime_env_class
-):
-    p = error_pubsub
-    runtime_env = runtime_env_class(pip=["tensorflow", "torch"])
-
-    @ray.remote(runtime_env=runtime_env)
-    def f():
-        pass
-
-    # Check no warning printed.
-    ray.get(f.remote())
-    errors = get_error_message(p, 5, ray._private.ray_constants.RESOURCE_DEADLOCK_ERROR)
-    assert len(errors) == 0
-
-
-@pytest.mark.skipif(sys.platform == "win32", reason="Hangs on windows.")
-@pytest.mark.parametrize("runtime_env_class", [dict, RuntimeEnv])
-def test_failed_job_env_no_hang(shutdown_only, runtime_env_class):
-    """Test that after a failed job-level env, tasks can still be run."""
-    runtime_env_for_init = runtime_env_class(pip=["ray-doesnotexist-123"])
-    ray.init(runtime_env=runtime_env_for_init)
-
-    @ray.remote
-    def f():
-        import pip_install_test  # noqa: F401
-
-        return True
-
-    runtime_env_for_f = runtime_env_class(pip=["pip-install-test==0.5"])
-    assert ray.get(f.options(runtime_env=runtime_env_for_f).remote())
-
-    # Task with no runtime env should inherit the bad job env.
-    with pytest.raises(RuntimeEnvSetupError):
-        ray.get(f.remote())
-
-
-RT_ENV_AGENT_SLOW_STARTUP_PLUGIN_CLASS_PATH = (
-    "ray.tests.test_runtime_env.RtEnvAgentSlowStartupPlugin"  # noqa
-)
-RT_ENV_AGENT_SLOW_STARTUP_PLUGIN_NAME = "RtEnvAgentSlowStartupPlugin"
-RT_ENV_AGENT_SLOW_STARTUP_PLUGIN_CLASS_PATH = (
-    "ray.tests.test_runtime_env.RtEnvAgentSlowStartupPlugin"
-)
-
-
-class RtEnvAgentSlowStartupPlugin(RuntimeEnvPlugin):
-
-    name = RT_ENV_AGENT_SLOW_STARTUP_PLUGIN_NAME
-
-    def __init__(self, runtime_env_dir):
-        # This happens in Runtime Env Agent start up process. Make it slow.
-        import time
-
-        time.sleep(5)
-        print("starting...")
-
-
-@pytest.mark.parametrize(
-    "set_runtime_env_plugins",
-    [
-        '[{"class":"' + RT_ENV_AGENT_SLOW_STARTUP_PLUGIN_CLASS_PATH + '"}]',
-    ],
-    indirect=True,
-)
-def test_slow_runtime_env_agent_startup_on_task_pressure(
-    shutdown_only, set_runtime_env_plugins
-):
-    """
-    Starts nodes with runtime env agent and a slow plugin. Then when the runtime env
-    agent is still starting up, we submit a lot of tasks to the cluster. The tasks
-    should wait for the runtime env agent to start up and then run.
-    https://github.com/ray-project/ray/issues/45353
-    """
-    ray.init()
-
-    @ray.remote(num_cpus=0.1)
-    def get_foo():
-        return os.environ.get("foo")
-
-    print("Submitting 20 tasks...")
-
-    # Each task has a different runtime env to ensure the agent is invoked for each.
-    vals = ray.get(
-        [
-            get_foo.options(runtime_env={"env_vars": {"foo": f"bar{i}"}}).remote()
-            for i in range(20)
-        ]
-    )
-    print("20 tasks done.")
-    assert vals == [f"bar{i}" for i in range(20)]
-
-
-class TestURICache:
-    def test_zero_cache_size(self):
-        uris_to_sizes = {"5": 5, "3": 3}
-
-        def delete_fn(uri, logger):
-            return uris_to_sizes[uri]
-
-        cache = URICache(delete_fn, max_total_size_bytes=0, debug_mode=True)
-        cache.add("5", 5)
-        assert cache.get_total_size_bytes() == 5
-        cache.mark_unused("5")
-        assert cache.get_total_size_bytes() == 0
-        cache.add("3", 3)
-        cache.add("5", 5)
-        assert cache.get_total_size_bytes() == 8
-        cache.mark_unused("3")
-        cache.mark_unused("5")
-        assert cache.get_total_size_bytes() == 0
-
-    def test_nonzero_cache_size(self):
-        uris_to_sizes = {"a": 4, "b": 4, "c": 4}
-
-        def delete_fn(uri, logger):
-            return uris_to_sizes[uri]
-
-        cache = URICache(delete_fn, max_total_size_bytes=10, debug_mode=True)
-        cache.add("a", 4)
-        cache.add("b", 4)
-        cache.mark_unused("a")
-        assert "a" in cache
-        cache.add("c", 4)
-        # Now we have total size 12, which exceeds the max size 10.
-        assert cache.get_total_size_bytes() == 8
-        # "a" was the only unused URI, so it must have been deleted.
-        assert "b" and "c" in cache and "a" not in cache
-
-    def test_mark_used_nonadded_uri_error(self):
-        cache = URICache(debug_mode=True)
-        with pytest.raises(ValueError):
-            cache.mark_used("nonadded_uri")
-
-    def test_mark_used(self):
-        uris_to_sizes = {"a": 3, "b": 3, "big": 300}
-
-        def delete_fn(uri, logger):
-            return uris_to_sizes[uri]
-
-        cache = URICache(delete_fn, max_total_size_bytes=10, debug_mode=True)
-        cache.add("a", 3)
-        cache.add("b", 3)
-        cache.mark_unused("a")
-        cache.mark_unused("b")
-        assert "a" in cache and "b" in cache
-        assert cache.get_total_size_bytes() == 6
-
-        cache.mark_used("a")
-        cache.add("big", 300)
-        # We are over capacity and the only unused URI is "b", so we delete it
-        assert "a" in cache and "big" in cache and "b" not in cache
-        assert cache.get_total_size_bytes() == 303
-
-        cache.mark_unused("big")
-        assert "big" not in cache
-        assert cache.get_total_size_bytes() == 3
-
-    def test_many_URIs(self):
-        uris_to_sizes = {str(i): i for i in range(1000)}
-
-        def delete_fn(uri, logger):
-            return uris_to_sizes[uri]
-
-        cache = URICache(delete_fn, debug_mode=True)
-        for i in range(1000):
-            cache.add(str(i), i)
-        for i in range(1000):
-            cache.mark_unused(str(i))
-        for i in range(1000):
-            assert str(i) in cache
-
-    def test_delete_fn_called(self):
-        num_delete_fn_calls = 0
-        uris_to_sizes = {"a": 8, "b": 6, "c": 4, "d": 20}
-
-        def delete_fn(uri, logger):
-            nonlocal num_delete_fn_calls
-            num_delete_fn_calls += 1
-            return uris_to_sizes[uri]
-
-        cache = URICache(delete_fn, max_total_size_bytes=10, debug_mode=True)
-        cache.add("a", 8)
-        cache.add("b", 6)
-        cache.mark_unused("b")
-        # Total size is 14 > 10, so we need to delete "b".
-        assert num_delete_fn_calls == 1
-
-        cache.add("c", 4)
-        cache.mark_unused("c")
-        # Total size is 12 > 10, so we delete "c".
-        assert num_delete_fn_calls == 2
-
-        cache.mark_unused("a")
-        # Total size is 8 <= 10, so we shouldn't delete anything.
-        assert num_delete_fn_calls == 2
-
-        cache.add("d", 20)
-        # Total size is 28 > 10, so we delete "a".
-        assert num_delete_fn_calls == 3
-
-        cache.mark_unused("d")
-        # Total size is 20 > 10, so we delete "d".
-        assert num_delete_fn_calls == 4
-
-
-@pytest.fixture
-def enable_dev_mode(local_env_var_enabled, monkeypatch):
-    enabled = "1" if local_env_var_enabled else "0"
-    monkeypatch.setenv("RAY_RUNTIME_ENV_LOG_TO_DRIVER_ENABLED", enabled)
-    yield
-
-
-@pytest.mark.skipif(
-    sys.platform == "win32", reason="conda in runtime_env unsupported on Windows."
-)
-@pytest.mark.skipif(
-    sys.version_info >= (3, 10, 0),
-    reason=("Currently not passing for Python 3.10"),
-)
-@pytest.mark.parametrize("local_env_var_enabled", [False, True])
-@pytest.mark.parametrize("runtime_env_class", [dict, RuntimeEnv])
-def test_runtime_env_log_msg(
-    local_env_var_enabled,
-    enable_dev_mode,
-    ray_start_cluster_head,
-    log_pubsub,
-    runtime_env_class,
-):
-    p = log_pubsub
-
-    @ray.remote
-    def f():
-        pass
-
-    good_env = runtime_env_class(pip=["requests"])
-    ray.get(f.options(runtime_env=good_env).remote())
-    sources = get_log_sources(p, 5)
-    if local_env_var_enabled:
-        assert "runtime_env" in sources
-    else:
-        assert "runtime_env" not in sources
-
-
-def test_subprocess_error():
-    ex = SubprocessCalledProcessError
-    with pytest.raises(subprocess.SubprocessError) as e:
-        raise ex(123, "abc")
-    assert "test_out" not in str(e.value)
-    assert "test_err" not in str(e.value)
-    with pytest.raises(subprocess.SubprocessError) as e:
-        raise ex(123, "abc", stderr="test_err")
-    assert "test_out" not in str(e.value)
-    assert "test_err" in str(e.value)
-    with pytest.raises(subprocess.SubprocessError) as e:
-        raise ex(123, "abc", output="test_out")
-    assert "test_out" in str(e.value)
-    assert "test_err" not in str(e.value)
-    with pytest.raises(subprocess.SubprocessError) as e:
-        raise ex(123, "abc", output="test_out", stderr="test_err")
-    assert "test_out" in str(e.value)
-    assert "test_err" in str(e.value)
-
-
-def test_subprocess_error_with_last_n_lines():
-    stdout = "1\n2\n3\n4\n5\n"
-    stderr = "5\n4\n3\n2\n1\n"
-    exception = SubprocessCalledProcessError(888, "abc", output=stdout, stderr=stderr)
-    exception.LAST_N_LINES = 3
-    exception_str = str(exception)
-    assert "cmd" not in exception_str
-    assert "Last 3 lines" in exception_str
-    s = "".join([s.strip() for s in exception_str.splitlines()])
-    assert "345" in s
-    assert "321" in s
-
-
-@pytest.mark.asyncio
-async def test_check_output_cmd():
-    cmd = "dir" if sys.platform.startswith("win") else "pwd"
-    logs = []
-
-    class _FakeLogger:
-        def __getattr__(self, item):
-            def _log(formatter, *args):
-                logs.append(formatter % args)
-
-            return _log
-
-    for _ in range(2):
-        output = await check_output_cmd([cmd], logger=_FakeLogger())
-        assert len(output) > 0
-
-    all_log_string = "\n".join(logs)
-
-    # Check the cmd index generator works.
-    assert "cmd[1]" in all_log_string
-    assert "cmd[2]" in all_log_string
-
-    # Test communicate fails.
-    with mock.patch(
-        "asyncio.subprocess.Process.communicate",
-        side_effect=Exception("fake exception"),
-    ):
-        with pytest.raises(RuntimeError) as e:
-            await check_output_cmd([cmd], logger=_FakeLogger())
-        # Make sure the exception has cmd trace info.
-        assert "cmd[3]" in str(e.value)
-
-    # Test asyncio.create_subprocess_exec fails.
-    with pytest.raises(RuntimeError) as e:
-        await check_output_cmd(["not_exist_cmd"], logger=_FakeLogger())
-    # Make sure the exception has cmd trace info.
-    assert "cmd[4]" in str(e.value)
-
-    # Test returncode != 0.
-    with pytest.raises(SubprocessCalledProcessError) as e:
-        await check_output_cmd([cmd, "--abc"], logger=_FakeLogger())
-    # Make sure the exception has cmd trace info.
-    assert "cmd[5]" in str(e.value)
-
-
-def test_to_make_ensure_runtime_env_api(start_cluster):
-=======
 def test_to_make_ensure_runtime_env_api(start_cluster_shared):
->>>>>>> d9b0a85a
     # make sure RuntimeEnv can be used in an be used interchangeably with
     # an unstructured dictionary in the relevant API calls.
     ENV_KEY = "TEST_RUNTIME_ENV"
