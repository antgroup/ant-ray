--- conflicted
+++ resolved
@@ -142,7 +142,6 @@
         assert output
 
 
-<<<<<<< HEAD
 test_local_dir = None
 
 
@@ -215,8 +214,6 @@
     assert os.path.exists(local_dir), local_dir
 
 
-=======
->>>>>>> 601face2
 if __name__ == "__main__":
     if os.environ.get("PARALLEL_CI"):
         sys.exit(pytest.main(["-n", "auto", "--boxed", "-vs", __file__]))
