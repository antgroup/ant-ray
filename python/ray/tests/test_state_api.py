--- conflicted
+++ resolved
@@ -1,11 +1,8 @@
 import time
 import json
 import sys
-<<<<<<< HEAD
 import re
-=======
 from collections import Counter
->>>>>>> afd0dccf
 from dataclasses import dataclass
 from typing import List, Tuple
 from unittest.mock import MagicMock
