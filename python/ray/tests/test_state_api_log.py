import json
import os
import sys
import re
from typing import List
from unittest.mock import MagicMock

import pytest
from ray.experimental.state.state_cli import logs_state_cli_group
import requests
from click.testing import CliRunner

import ray
from ray._private.test_utils import (
    format_web_url,
    wait_for_condition,
    wait_until_server_available,
)
from ray._raylet import ActorID, NodeID, TaskID, WorkerID
from ray.core.generated.common_pb2 import Address
from ray.core.generated.gcs_pb2 import ActorTableData
from ray.core.generated.reporter_pb2 import ListLogsReply, StreamLogReply
from ray.dashboard.modules.actor.actor_head import actor_table_data_to_dict
from ray.dashboard.modules.log.log_agent import tail as tail_file
from ray.dashboard.modules.log.log_manager import LogsManager
from ray.dashboard.tests.conftest import *  # noqa
from ray.experimental.state.api import get_log, list_logs, list_nodes, list_workers
from ray.experimental.state.common import GetLogOptions
from ray.experimental.state.exception import DataSourceUnavailable
from ray.experimental.state.state_manager import StateDataSourceClient

if sys.version_info >= (3, 8, 0):
    from unittest.mock import AsyncMock
else:
    from asyncmock import AsyncMock


ASYNCMOCK_MIN_PYTHON_VER = (3, 8)


def generate_actor_data(id, node_id, worker_id):
    if worker_id:
        worker_id = worker_id.binary()
    message = ActorTableData(
        actor_id=id.binary(),
        state=ActorTableData.ActorState.ALIVE,
        name="abc",
        pid=1234,
        class_name="class",
        address=Address(
            raylet_id=node_id.binary(),
            ip_address="127.0.0.1",
            port=1234,
            worker_id=worker_id,
        ),
    )
    return actor_table_data_to_dict(message)


# Unit Tests (Log Agent)


@pytest.mark.skipif(sys.platform == "win32", reason="File path incorrect on Windows.")
def test_logs_tail():
    """
    Unit test for tail
    """
    TOTAL_LINES = 1000
    FILE_NAME = "test_file.txt"
    try:
        with open(FILE_NAME, "w") as f:
            for i in range(TOTAL_LINES):
                # Check this works with unicode
                f.write(f"Message 日志 {i:4}\n")
        file = open(FILE_NAME, "rb")
        text, byte_pos = tail_file(file, 100)
        assert byte_pos == TOTAL_LINES * len(
            "Message 日志 1000\n".encode(encoding="utf-8")
        )
        lines = text.decode("utf-8").split("\n")
        assert len(lines) == 100
        assert lines[0] == "Message 日志  900"
        assert lines[99] == "Message 日志  999"
    except Exception as e:
        raise e
    finally:
        if os.path.exists(FILE_NAME):
            os.remove(FILE_NAME)


# Unit Tests (LogsManager)


@pytest.fixture
def logs_manager():
    if sys.version_info < ASYNCMOCK_MIN_PYTHON_VER:
        raise Exception(f"Unsupported for this version of python {sys.version_info}")
    from unittest.mock import AsyncMock

    client = AsyncMock(StateDataSourceClient)
    manager = LogsManager(client)
    yield manager


def generate_list_logs(log_files: List[str]):
    return ListLogsReply(log_files=log_files)


def generate_logs_stream_chunk(index: int):
    return f"{str(index)*10}"


async def generate_logs_stream(num_chunks: int):
    for i in range(num_chunks):
        data = generate_logs_stream_chunk(index=i)
        yield StreamLogReply(data=data.encode())


@pytest.mark.skipif(
    sys.version_info < ASYNCMOCK_MIN_PYTHON_VER,
    reason=f"unittest.mock.AsyncMock requires python {ASYNCMOCK_MIN_PYTHON_VER}"
    " or higher",
)
@pytest.mark.asyncio
async def test_logs_manager_list_logs(logs_manager):
    logs_client = logs_manager.data_source_client

    logs_client.get_all_registered_agent_ids = MagicMock()
    logs_client.get_all_registered_agent_ids.return_value = ["1", "2"]

    logs_client.list_logs.side_effect = [
        generate_list_logs(["gcs_server.out"]),
        DataSourceUnavailable(),
    ]

    # Unregistered node id should raise a DataSourceUnavailable.
    with pytest.raises(DataSourceUnavailable):
        result = await logs_manager.list_logs(
            node_id="3", timeout=30, glob_filter="*gcs*"
        )

    result = await logs_manager.list_logs(node_id="2", timeout=30, glob_filter="*gcs*")
    assert len(result) == 1
    assert result["gcs_server"] == ["gcs_server.out"]
    assert result["raylet"] == []
    logs_client.get_all_registered_agent_ids.assert_called()
    logs_client.list_logs.assert_awaited_with("2", "*gcs*", timeout=30)

    # The second call raises DataSourceUnavailable, which will
    # return DataSourceUnavailable to the caller.
    with pytest.raises(DataSourceUnavailable):
        result = await logs_manager.list_logs(
            node_id="1", timeout=30, glob_filter="*gcs*"
        )


@pytest.mark.skipif(
    sys.version_info < ASYNCMOCK_MIN_PYTHON_VER,
    reason=f"unittest.mock.AsyncMock requires python {ASYNCMOCK_MIN_PYTHON_VER}"
    " or higher",
)
@pytest.mark.asyncio
async def test_logs_manager_resolve_file(logs_manager):
    node_id = NodeID(b"1" * 28)
    """
    Test filename is given.
    """
    logs_client = logs_manager.data_source_client
    logs_client.get_all_registered_agent_ids = MagicMock()
    logs_client.get_all_registered_agent_ids.return_value = [node_id.hex()]
    expected_filename = "filename"
    log_file_name, n = await logs_manager.resolve_filename(
        node_id=node_id,
        log_filename=expected_filename,
        actor_id=None,
        task_id=None,
        pid=None,
        get_actor_fn=lambda _: True,
        timeout=10,
    )
    assert log_file_name == expected_filename
    assert n == node_id
    """
    Test actor id is given.
    """
    # Actor doesn't exist.
    with pytest.raises(ValueError):
        actor_id = ActorID(b"2" * 16)

        def get_actor_fn(id):
            if id == actor_id:
                return None
            assert False, "Not reachable."

        log_file_name, n = await logs_manager.resolve_filename(
            node_id=node_id,
            log_filename=None,
            actor_id=actor_id,
            task_id=None,
            pid=None,
            get_actor_fn=get_actor_fn,
            timeout=10,
        )

    # Actor exists, but it is not scheduled yet.
    actor_id = ActorID(b"2" * 16)

    with pytest.raises(ValueError):
        log_file_name, n = await logs_manager.resolve_filename(
            node_id=node_id,
            log_filename=None,
            actor_id=actor_id,
            task_id=None,
            pid=None,
            get_actor_fn=lambda _: generate_actor_data(actor_id, node_id, None),
            timeout=10,
        )

    # Actor exists.
    actor_id = ActorID(b"2" * 16)
    worker_id = WorkerID(b"3" * 28)
    logs_manager.list_logs = AsyncMock()
    logs_manager.list_logs.return_value = {
        "worker_out": [f"worker-{worker_id.hex()}-123-123.out"],
        "worker_err": [],
    }
    log_file_name, n = await logs_manager.resolve_filename(
        node_id=node_id.hex(),
        log_filename=None,
        actor_id=actor_id,
        task_id=None,
        pid=None,
        get_actor_fn=lambda _: generate_actor_data(actor_id, node_id, worker_id),
        timeout=10,
    )
    logs_manager.list_logs.assert_awaited_with(
        node_id.hex(), 10, glob_filter=f"*{worker_id.hex()}*"
    )
    assert log_file_name == f"worker-{worker_id.hex()}-123-123.out"
    assert n == node_id.hex()

    """
    Test task id is given.
    """
    with pytest.raises(NotImplementedError):
        task_id = TaskID(b"2" * 24)
        log_file_name, n = await logs_manager.resolve_filename(
            node_id=node_id.hex(),
            log_filename=None,
            actor_id=None,
            task_id=task_id,
            pid=None,
            get_actor_fn=lambda _: generate_actor_data(actor_id, node_id, worker_id),
            timeout=10,
        )

    """
    Test pid is given.
    """
    # Pid doesn't exist.
    with pytest.raises(FileNotFoundError):
        pid = 456
        logs_manager.list_logs = AsyncMock()
        # Provide the wrong pid.
        logs_manager.list_logs.return_value = {
            "worker_out": ["worker-123-123-123.out"],
            "worker_err": [],
        }
        log_file_name = await logs_manager.resolve_filename(
            node_id=node_id.hex(),
            log_filename=None,
            actor_id=None,
            task_id=None,
            pid=pid,
            get_actor_fn=lambda _: generate_actor_data(actor_id, node_id, worker_id),
            timeout=10,
        )

    # Pid exists.
    pid = 123
    logs_manager.list_logs = AsyncMock()
    # Provide the wrong pid.
    logs_manager.list_logs.return_value = {
        "worker_out": [f"worker-123-123-{pid}.out"],
        "worker_err": [],
    }
    log_file_name, n = await logs_manager.resolve_filename(
        node_id=node_id.hex(),
        log_filename=None,
        actor_id=None,
        task_id=None,
        pid=pid,
        get_actor_fn=lambda _: generate_actor_data(actor_id, node_id, worker_id),
        timeout=10,
    )
    logs_manager.list_logs.assert_awaited_with(
        node_id.hex(), 10, glob_filter=f"*{pid}*"
    )
    assert log_file_name == f"worker-123-123-{pid}.out"

    """
    Test nothing is given.
    """
    with pytest.raises(FileNotFoundError):
        log_file_name = await logs_manager.resolve_filename(
            node_id=node_id.hex(),
            log_filename=None,
            actor_id=None,
            task_id=None,
            pid=None,
            get_actor_fn=lambda _: generate_actor_data(actor_id, node_id, worker_id),
            timeout=10,
        )

    """
    Test suffix is specified
    """
    pid = 123
    logs_manager.list_logs = AsyncMock()
    logs_manager.list_logs.return_value = {
        "worker_out": [f"worker-123-123-{pid}.out"],
        "worker_err": [],
    }
    log_file_name, n = await logs_manager.resolve_filename(
        node_id=node_id.hex(),
        log_filename=None,
        actor_id=None,
        task_id=None,
        pid=pid,
        get_actor_fn=lambda _: generate_actor_data(actor_id, node_id, worker_id),
        timeout=10,
    )
    logs_manager.list_logs.assert_awaited_with(
        node_id.hex(), 10, glob_filter=f"*{pid}*"
    )
    assert log_file_name == f"worker-123-123-{pid}.out"

    logs_manager.list_logs.return_value = {
        "worker_out": [],
        "worker_err": [f"worker-123-123-{pid}.err"],
    }
    log_file_name, n = await logs_manager.resolve_filename(
        node_id=node_id.hex(),
        log_filename=None,
        actor_id=None,
        task_id=None,
        pid=pid,
        get_actor_fn=lambda _: generate_actor_data(actor_id, node_id, worker_id),
        timeout=10,
        suffix="err",
    )
    logs_manager.list_logs.assert_awaited_with(
        node_id.hex(), 10, glob_filter=f"*{pid}*err"
    )
    assert log_file_name == f"worker-123-123-{pid}.err"


@pytest.mark.skipif(
    sys.version_info < ASYNCMOCK_MIN_PYTHON_VER,
    reason=f"unittest.mock.AsyncMock requires python {ASYNCMOCK_MIN_PYTHON_VER}"
    " or higher",
)
@pytest.mark.asyncio
async def test_logs_manager_stream_log(logs_manager):
    NUM_LOG_CHUNKS = 10
    logs_client = logs_manager.data_source_client

    logs_client.get_all_registered_agent_ids = MagicMock()
    logs_client.get_all_registered_agent_ids.return_value = ["1", "2"]
    logs_client.ip_to_node_id = MagicMock()
    logs_client.stream_log.return_value = generate_logs_stream(NUM_LOG_CHUNKS)

    # Test file_name, media_type="file", node_id
    options = GetLogOptions(
        timeout=30, media_type="file", lines=10, node_id="1", filename="raylet.out"
    )

    i = 0
    async for chunk in logs_manager.stream_logs(options):
        assert chunk.decode("utf-8") == generate_logs_stream_chunk(index=i)
        i += 1
    assert i == NUM_LOG_CHUNKS
    logs_client.stream_log.assert_awaited_with(
        node_id="1",
        log_file_name="raylet.out",
        keep_alive=False,
        lines=10,
        interval=None,
        timeout=30,
    )

    # Test pid, media_type = "stream", node_ip

    logs_client.ip_to_node_id.return_value = "1"
    logs_client.list_logs.side_effect = [
        generate_list_logs(
            ["worker-0-0-10.out", "worker-0-0-11.out", "worker-0-0-10.err"]
        ),
    ]
    options = GetLogOptions(
        timeout=30, media_type="stream", lines=10, interval=0.5, node_id="1", pid="10"
    )

    logs_client.stream_log.return_value = generate_logs_stream(NUM_LOG_CHUNKS)
    i = 0
    async for chunk in logs_manager.stream_logs(options):
        assert chunk.decode("utf-8") == generate_logs_stream_chunk(index=i)
        i += 1
    assert i == NUM_LOG_CHUNKS
    logs_client.stream_log.assert_awaited_with(
        node_id="1",
        log_file_name="worker-0-0-10.out",
        keep_alive=True,
        lines=10,
        interval=0.5,
        timeout=None,
    )

    # Currently cannot test actor_id with AsyncMock.
    # It will be tested by the integration test.


@pytest.mark.skipif(
    sys.version_info < ASYNCMOCK_MIN_PYTHON_VER,
    reason=f"unittest.mock.AsyncMock requires python {ASYNCMOCK_MIN_PYTHON_VER}"
    " or higher",
)
@pytest.mark.asyncio
async def test_logs_manager_keepalive_no_timeout(logs_manager):
    """Test when --follow is specified, there's no timeout.

    Related: https://github.com/ray-project/ray/issues/25721
    """
    NUM_LOG_CHUNKS = 10
    logs_client = logs_manager.data_source_client

    logs_client.get_all_registered_agent_ids = MagicMock()
    logs_client.get_all_registered_agent_ids.return_value = ["1", "2"]
    logs_client.ip_to_node_id = MagicMock()
    logs_client.stream_log.return_value = generate_logs_stream(NUM_LOG_CHUNKS)

    # Test file_name, media_type="file", node_id
    options = GetLogOptions(
        timeout=30, media_type="stream", lines=10, node_id="1", filename="raylet.out"
    )

    async for chunk in logs_manager.stream_logs(options):
        pass

    # Make sure timeout == None when media_type == stream. This is to avoid
    # closing the connection due to DEADLINE_EXCEEDED when --follow is specified.
    logs_client.stream_log.assert_awaited_with(
        node_id="1",
        log_file_name="raylet.out",
        keep_alive=True,
        lines=10,
        interval=None,
        timeout=None,
    )


# Integration tests


def test_logs_list(ray_start_with_dashboard):
    assert (
        wait_until_server_available(ray_start_with_dashboard.address_info["webui_url"])
        is True
    )
    webui_url = ray_start_with_dashboard.address_info["webui_url"]
    webui_url = format_web_url(webui_url)
    node_id = list_nodes()[0]["node_id"]

    def verify():
        response = requests.get(webui_url + f"/api/v0/logs?node_id={node_id}")
        response.raise_for_status()
        result = json.loads(response.text)
        assert result["result"]
        logs = result["data"]["result"]

        # Test worker logs
        outs = logs["worker_out"]
        errs = logs["worker_err"]
        core_worker_logs = logs["core_worker"]

        assert len(outs) == len(errs) == len(core_worker_logs)
        assert len(outs) > 0

        # Test gcs / raylet / dashboard
        for file in ["gcs_server.out", "gcs_server.err"]:
            assert file in logs["gcs_server"]
        for file in ["raylet.out", "raylet.err"]:
            assert file in logs["raylet"]
        for file in ["dashboard.log"]:
            assert file in logs["dashboard"]
        for file in ["dashboard_agent.log"]:
            assert file in logs["agent"]
        return True

    wait_for_condition(verify)

    def verify_filter():
        # Test that logs/list can be filtered
        response = requests.get(
            webui_url + f"/api/v0/logs?node_id={node_id}&glob=*gcs*"
        )
        response.raise_for_status()
        result = json.loads(response.text)
        assert result["result"]
        logs = result["data"]["result"]
        assert "gcs_server" in logs
        assert "internal" in logs
        assert len(logs) == 2
        assert "gcs_server.out" in logs["gcs_server"]
        assert "gcs_server.err" in logs["gcs_server"]
        assert "debug_state_gcs.txt" in logs["internal"]
        return True

    wait_for_condition(verify_filter)

    def verify_worker_logs():
        response = requests.get(
            webui_url + f"/api/v0/logs?node_id={node_id}&glob=*worker*"
        )
        response.raise_for_status()
        result = json.loads(response.text)
        assert result["result"]
        logs = result["data"]["result"]
        worker_log_categories = [
            "core_worker",
            "worker_out",
            "worker_err",
        ]
        assert all([cat in logs for cat in worker_log_categories])
        num_workers = len(
            list(filter(lambda w: w["worker_type"] == "WORKER", list_workers()))
        )
        assert (
            len(logs["worker_out"])
            == len(logs["worker_err"])
            == len(logs["worker_out"])
        )
        assert num_workers == len(logs["worker_out"])
        return True

    wait_for_condition(verify_worker_logs)


@pytest.mark.skipif(sys.platform == "win32", reason="File path incorrect on Windows.")
def test_logs_stream_and_tail(ray_start_with_dashboard):
    assert (
        wait_until_server_available(ray_start_with_dashboard.address_info["webui_url"])
        is True
    )
    webui_url = ray_start_with_dashboard.address_info["webui_url"]
    webui_url = format_web_url(webui_url)
    node_id = list_nodes()[0]["node_id"]

    def verify_basic():
        gcs_server_log_filename = list_logs(
            node_id=node_id, glob_filter="gcs_server_*.log"
        )["gcs_server"][0]
        stream_response = requests.get(
            webui_url
            + f"/api/v0/logs/file?node_id={node_id}&filename={gcs_server_log_filename}&lines=5",  # noqa: E501
            stream=True,
        )
        if stream_response.status_code != 200:
            raise ValueError(stream_response.content.decode("utf-8"))
        lines = []
        for line in stream_response.iter_lines():
            lines.append(line.decode("utf-8"))
        return len(lines) == 5 or len(lines) == 6

    wait_for_condition(verify_basic)

    @ray.remote
    class Actor:
        def write_log(self, strings):
            for s in strings:
                print(s)

        def getpid(self):
            return os.getpid()

    test_log_text = "test_log_text_日志_{}"
    actor = Actor.remote()
    ray.get(actor.write_log.remote([test_log_text.format("XXXXXX")]))

    # Test stream and fetching by actor id
    stream_response = requests.get(
        webui_url
        + "/api/v0/logs/stream?&lines=2"
        + f"&actor_id={actor._ray_actor_id.hex()}",
        stream=True,
    )
    if stream_response.status_code != 200:
        raise ValueError(stream_response.content.decode("utf-8"))
    stream_iterator = stream_response.iter_content(chunk_size=None)
    # NOTE: Prefix 1 indicates the stream has succeeded.
    assert (
        next(stream_iterator).decode("utf-8")
        == "1:actor_name:Actor\n" + test_log_text.format("XXXXXX") + "\n"
    )

    streamed_string = ""
    for i in range(5):
        strings = []
        for j in range(100):
            strings.append(test_log_text.format(f"{100*i + j:06d}"))

        ray.get(actor.write_log.remote(strings))

        string = ""
        for s in strings:
            string += s + "\n"
        streamed_string += string
        # NOTE: Prefix 1 indicates the stream has succeeded.
        assert next(stream_iterator).decode("utf-8") == "1" + string
    del stream_response

    # Test tailing log by actor id
    LINES = 150
    file_response = requests.get(
        webui_url
        + f"/api/v0/logs/file?&lines={LINES}"
        + "&actor_id="
        + actor._ray_actor_id.hex(),
    ).content.decode("utf-8")
    # NOTE: Prefix 1 indicates the stream has succeeded.
    assert file_response == "1" + "\n".join(streamed_string.split("\n")[-(LINES + 1) :])

    # Test query by pid & node_ip instead of actor id.
    node_ip = list(ray.nodes())[0]["NodeManagerAddress"]
    pid = ray.get(actor.getpid.remote())
    file_response = requests.get(
        webui_url
        + f"/api/v0/logs/file?node_ip={node_ip}&lines={LINES}"
        + f"&pid={pid}",
    ).content.decode("utf-8")
    # NOTE: Prefix 1 indicates the stream has succeeded.
    assert file_response == "1" + "\n".join(streamed_string.split("\n")[-(LINES + 1) :])


def test_log_list(ray_start_cluster):
    cluster = ray_start_cluster
    num_nodes = 5
    for _ in range(num_nodes):
        cluster.add_node(num_cpus=0)
    ray.init(address=cluster.address)

    def verify():
        for node in list_nodes():
            # When glob filter is not provided, it should provide all logs
            logs = list_logs(node_id=node["node_id"])
            assert "raylet" in logs
            assert "gcs_server" in logs
            assert "dashboard" in logs
            assert "agent" in logs
            assert "internal" in logs
            assert "driver" in logs
            assert "autoscaler" in logs

            # Test glob works.
            logs = list_logs(node_id=node["node_id"], glob_filter="raylet*")
            assert len(logs) == 1
            return True

    wait_for_condition(verify)


def test_log_get(ray_start_cluster):
    cluster = ray_start_cluster
    cluster.add_node(num_cpus=0)
    ray.init(address=cluster.address)
    head_node = list_nodes()[0]
    cluster.add_node(num_cpus=1)

    @ray.remote(num_cpus=1)
    class Actor:
        def print(self, i):
            for _ in range(i):
                print("1")

        def getpid(self):
            import os

            return os.getpid()

    """
    Test filename match
    """

    def verify():
        # By default, node id should be configured to the head node.
        raylet_log_filename = list_logs(
            node_id=head_node["node_id"], glob_filter="raylet_*.log"
        )["raylet"][0]
        for log in get_log(
            node_id=head_node["node_id"], filename=raylet_log_filename, tail=10
        ):
            # + 1 since the last line is just empty.
            assert len(log.split("\n")) == 11
        return True

    wait_for_condition(verify)

    """
    Test worker pid / IP match
    """
    a = Actor.remote()
    pid = ray.get(a.getpid.remote())
    ray.get(a.print.remote(20))

    def verify():
        # By default, node id should be configured to the head node.
        for log in get_log(node_ip=head_node["node_ip"], pid=pid, tail=10):
            # + 1 since the last line is just empty.
            assert len(log.split("\n")) == 11
        return True

    wait_for_condition(verify)

    """
    Test actor logs.
    """
    actor_id = a._actor_id.hex()

    def verify():
        # By default, node id should be configured to the head node.
        for log in get_log(actor_id=actor_id, tail=10):
            # + 1 since the last line is just empty.
            assert len(log.split("\n")) == 11
        return True

    wait_for_condition(verify)

    with pytest.raises(NotImplementedError):
        for _ in get_log(task_id=123, tail=10):
            pass

    del a
    """
    Test log suffix selection for worker/actor
    """
    ACTOR_LOG_LINE = "{dest}:test actor log"

    @ray.remote
    class Actor:
        def __init__(self):
            import sys

            print(ACTOR_LOG_LINE.format(dest="out"))
            print(ACTOR_LOG_LINE.format(dest="err"), file=sys.stderr)

    actor = Actor.remote()
    actor_id = actor._actor_id.hex()

    WORKER_LOG_LINE = "{dest}:test worker log"

    @ray.remote
    def worker_func():
        import os
        import sys

        print(WORKER_LOG_LINE.format(dest="out"))
        print(WORKER_LOG_LINE.format(dest="err"), file=sys.stderr)
        return os.getpid()

    pid = ray.get(worker_func.remote())

    def verify():
        # Test actors
        lines = get_log(actor_id=actor_id, suffix="err")
        assert ACTOR_LOG_LINE.format(dest="err") in "".join(lines)

        lines = get_log(actor_id=actor_id, suffix="out")
        assert ACTOR_LOG_LINE.format(dest="out") in "".join(lines)

        # Default to out
        lines = get_log(actor_id=actor_id)
        assert ACTOR_LOG_LINE.format(dest="out") in "".join(lines)

        # Test workers
        lines = get_log(node_ip=head_node["node_ip"], pid=pid, suffix="err")
        assert WORKER_LOG_LINE.format(dest="err") in "".join(lines)

        lines = get_log(node_ip=head_node["node_ip"], pid=pid, suffix="out")
        assert WORKER_LOG_LINE.format(dest="out") in "".join(lines)

        lines = get_log(node_ip=head_node["node_ip"], pid=pid)
        assert WORKER_LOG_LINE.format(dest="out") in "".join(lines)

        return True

    wait_for_condition(verify)


def test_log_cli(shutdown_only):
    ray.init(num_cpus=1)
    runner = CliRunner()

    # Test the head node is chosen by default.
    def verify():
        result = runner.invoke(logs_state_cli_group, ["cluster"])
        print(result.output)
        assert result.exit_code == 0
        assert "raylet.out" in result.output
        assert "raylet.err" in result.output
        assert re.search(r"raylet_\d+\.log", result.output)
        assert "gcs_server.out" in result.output
        assert "gcs_server.err" in result.output
        assert re.search(r"gcs_server_\d+\.log", result.output)
        return True

    wait_for_condition(verify)

    # Test when there's only 1 match, it prints logs.
    def verify():
<<<<<<< HEAD
        result = runner.invoke(scripts.ray_logs, ["raylet_*.log"])
=======
        result = runner.invoke(logs_state_cli_group, ["cluster", "raylet.out"])
>>>>>>> afd0dccf
        assert result.exit_code == 0
        print(result.output)
        assert "raylet.out" not in result.output
        assert "raylet.err" not in result.output
        assert not re.search(r"raylet_\d+\.log", result.output)
        assert "gcs_server.out" not in result.output
        assert "gcs_server.err" not in result.output
        assert not re.search(r"gcs_server_\d+\.log", result.output)
        # Make sure it prints the log message.
        assert "NodeManager server started" in result.output
        return True

    wait_for_condition(verify)

    # Test when there's more than 1 match, it prints a list of logs.
    def verify():
<<<<<<< HEAD
        result = runner.invoke(scripts.ray_logs, ["raylet*"])
=======
        result = runner.invoke(logs_state_cli_group, ["cluster", "raylet.*"])
        assert result.exit_code == 0
        print(result.output)
        assert "raylet.out" in result.output
        assert "raylet.err" in result.output
        assert "gcs_server.out" not in result.output
        assert "gcs_server.err" not in result.output
        return True

    wait_for_condition(verify)

    # Test actor log: `ray logs actor`
    ACTOR_LOG_LINE = "test actor log"

    @ray.remote
    class Actor:
        def __init__(self):
            print(ACTOR_LOG_LINE)

    actor = Actor.remote()
    actor_id = actor._actor_id.hex()

    def verify():
        result = runner.invoke(logs_state_cli_group, ["actor", "--id", actor_id])
        assert result.exit_code == 0
        print(result.output)
        assert ACTOR_LOG_LINE in result.output
        return True

    wait_for_condition(verify)

    # Test worker log: `ray logs worker`
    WORKER_LOG_LINE = "test worker log"

    @ray.remote
    def worker_func():
        import os

        print(WORKER_LOG_LINE)
        return os.getpid()

    pid = ray.get(worker_func.remote())

    def verify():
        result = runner.invoke(logs_state_cli_group, ["worker", "--pid", pid])
        assert result.exit_code == 0
        print(result.output)
        assert WORKER_LOG_LINE in result.output
        return True

    wait_for_condition(verify)

    # Test `ray logs raylet.*` forwarding to `ray logs cluster raylet.*`
    def verify():
        result = runner.invoke(logs_state_cli_group, ["raylet.*"])
>>>>>>> afd0dccf
        assert result.exit_code == 0
        print(result.output)
        assert "raylet.out" in result.output
        assert "raylet.err" in result.output
        assert re.search(r"raylet_\d+\.log", result.output)
        assert "gcs_server.out" not in result.output
        assert "gcs_server.err" not in result.output
        assert not re.search(r"gcs_server_\d+\.log", result.output)
        return True

    wait_for_condition(verify)


if __name__ == "__main__":
    import sys

    if os.environ.get("PARALLEL_CI"):
        sys.exit(pytest.main(["-n", "auto", "--boxed", "-vs", __file__]))
    else:
        sys.exit(pytest.main(["-sv", __file__]))<|MERGE_RESOLUTION|>--- conflicted
+++ resolved
@@ -817,11 +817,7 @@
 
     # Test when there's only 1 match, it prints logs.
     def verify():
-<<<<<<< HEAD
-        result = runner.invoke(scripts.ray_logs, ["raylet_*.log"])
-=======
-        result = runner.invoke(logs_state_cli_group, ["cluster", "raylet.out"])
->>>>>>> afd0dccf
+        result = runner.invoke(logs_state_cli_group, ["cluster", "raylet_*.log"])
         assert result.exit_code == 0
         print(result.output)
         assert "raylet.out" not in result.output
@@ -838,10 +834,7 @@
 
     # Test when there's more than 1 match, it prints a list of logs.
     def verify():
-<<<<<<< HEAD
-        result = runner.invoke(scripts.ray_logs, ["raylet*"])
-=======
-        result = runner.invoke(logs_state_cli_group, ["cluster", "raylet.*"])
+        result = runner.invoke(logs_state_cli_group, ["cluster", "raylet*"])
         assert result.exit_code == 0
         print(result.output)
         assert "raylet.out" in result.output
@@ -896,7 +889,6 @@
     # Test `ray logs raylet.*` forwarding to `ray logs cluster raylet.*`
     def verify():
         result = runner.invoke(logs_state_cli_group, ["raylet.*"])
->>>>>>> afd0dccf
         assert result.exit_code == 0
         print(result.output)
         assert "raylet.out" in result.output
