import json
import os
import sys
import re
from typing import List
from unittest.mock import MagicMock

import pytest
import requests
from click.testing import CliRunner

import ray
import ray.scripts.scripts as scripts
from ray._private.test_utils import (
    format_web_url,
    wait_for_condition,
    wait_until_server_available,
)
from ray._raylet import ActorID, NodeID, TaskID, WorkerID
from ray.core.generated.common_pb2 import Address
from ray.core.generated.gcs_pb2 import ActorTableData
from ray.core.generated.reporter_pb2 import ListLogsReply, StreamLogReply
from ray.dashboard.modules.actor.actor_head import actor_table_data_to_dict
from ray.dashboard.modules.log.log_agent import tail as tail_file
from ray.dashboard.modules.log.log_manager import LogsManager
from ray.dashboard.tests.conftest import *  # noqa
from ray.experimental.state.api import get_log, list_logs, list_nodes, list_workers
from ray.experimental.state.common import GetLogOptions
from ray.experimental.state.exception import DataSourceUnavailable
from ray.experimental.state.state_manager import StateDataSourceClient

if sys.version_info > (3, 7, 0):
    from unittest.mock import AsyncMock
else:
    from asyncmock import AsyncMock


ASYNCMOCK_MIN_PYTHON_VER = (3, 8)


def generate_actor_data(id, node_id, worker_id):
    if worker_id:
        worker_id = worker_id.binary()
    message = ActorTableData(
        actor_id=id.binary(),
        state=ActorTableData.ActorState.ALIVE,
        name="abc",
        pid=1234,
        class_name="class",
        address=Address(
            raylet_id=node_id.binary(),
            ip_address="127.0.0.1",
            port=1234,
            worker_id=worker_id,
        ),
    )
    return actor_table_data_to_dict(message)


# Unit Tests (Log Agent)


@pytest.mark.skipif(sys.platform == "win32", reason="File path incorrect on Windows.")
def test_logs_tail():
    """
    Unit test for tail
    """
    TOTAL_LINES = 1000
    FILE_NAME = "test_file.txt"
    try:
        with open(FILE_NAME, "w") as f:
            for i in range(TOTAL_LINES):
                # Check this works with unicode
                f.write(f"Message 日志 {i:4}\n")
        file = open(FILE_NAME, "rb")
        text, byte_pos = tail_file(file, 100)
        assert byte_pos == TOTAL_LINES * len(
            "Message 日志 1000\n".encode(encoding="utf-8")
        )
        lines = text.decode("utf-8").split("\n")
        assert len(lines) == 100
        assert lines[0] == "Message 日志  900"
        assert lines[99] == "Message 日志  999"
    except Exception as e:
        raise e
    finally:
        if os.path.exists(FILE_NAME):
            os.remove(FILE_NAME)


# Unit Tests (LogsManager)


@pytest.fixture
def logs_manager():
    if sys.version_info < ASYNCMOCK_MIN_PYTHON_VER:
        raise Exception(f"Unsupported for this version of python {sys.version_info}")
    from unittest.mock import AsyncMock

    client = AsyncMock(StateDataSourceClient)
    manager = LogsManager(client)
    yield manager


def generate_list_logs(log_files: List[str]):
    return ListLogsReply(log_files=log_files)


def generate_logs_stream_chunk(index: int):
    return f"{str(index)*10}"


async def generate_logs_stream(num_chunks: int):
    for i in range(num_chunks):
        data = generate_logs_stream_chunk(index=i)
        yield StreamLogReply(data=data.encode())


@pytest.mark.skipif(
    sys.version_info < ASYNCMOCK_MIN_PYTHON_VER,
    reason=f"unittest.mock.AsyncMock requires python {ASYNCMOCK_MIN_PYTHON_VER}"
    " or higher",
)
@pytest.mark.asyncio
async def test_logs_manager_list_logs(logs_manager):
    logs_client = logs_manager.data_source_client

    logs_client.get_all_registered_agent_ids = MagicMock()
    logs_client.get_all_registered_agent_ids.return_value = ["1", "2"]

    logs_client.list_logs.side_effect = [
        generate_list_logs(["gcs_server.out"]),
        DataSourceUnavailable(),
    ]

    # Unregistered node id should raise a DataSourceUnavailable.
    with pytest.raises(DataSourceUnavailable):
        result = await logs_manager.list_logs(
            node_id="3", timeout=30, glob_filter="*gcs*"
        )

    result = await logs_manager.list_logs(node_id="2", timeout=30, glob_filter="*gcs*")
    assert len(result) == 1
    assert result["gcs_server"] == ["gcs_server.out"]
    assert result["raylet"] == []
    logs_client.get_all_registered_agent_ids.assert_called()
    logs_client.list_logs.assert_awaited_with("2", "*gcs*", timeout=30)

    # The second call raises DataSourceUnavailable, which will
    # return DataSourceUnavailable to the caller.
    with pytest.raises(DataSourceUnavailable):
        result = await logs_manager.list_logs(
            node_id="1", timeout=30, glob_filter="*gcs*"
        )


@pytest.mark.skipif(
    sys.version_info < ASYNCMOCK_MIN_PYTHON_VER,
    reason=f"unittest.mock.AsyncMock requires python {ASYNCMOCK_MIN_PYTHON_VER}"
    " or higher",
)
@pytest.mark.asyncio
async def test_logs_manager_resolve_file(logs_manager):
    node_id = NodeID(b"1" * 28)
    """
    Test filename is given.
    """
    logs_client = logs_manager.data_source_client
    logs_client.get_all_registered_agent_ids = MagicMock()
    logs_client.get_all_registered_agent_ids.return_value = [node_id.hex()]
    expected_filename = "filename"
    log_file_name, n = await logs_manager.resolve_filename(
        node_id=node_id,
        log_filename=expected_filename,
        actor_id=None,
        task_id=None,
        pid=None,
        get_actor_fn=lambda _: True,
        timeout=10,
    )
    assert log_file_name == expected_filename
    assert n == node_id
    """
    Test actor id is given.
    """
    # Actor doesn't exist.
    with pytest.raises(ValueError):
        actor_id = ActorID(b"2" * 16)

        def get_actor_fn(id):
            if id == actor_id:
                return None
            assert False, "Not reachable."

        log_file_name, n = await logs_manager.resolve_filename(
            node_id=node_id,
            log_filename=None,
            actor_id=actor_id,
            task_id=None,
            pid=None,
            get_actor_fn=get_actor_fn,
            timeout=10,
        )

    # Actor exists, but it is not scheduled yet.
    actor_id = ActorID(b"2" * 16)

    with pytest.raises(ValueError):
        log_file_name, n = await logs_manager.resolve_filename(
            node_id=node_id,
            log_filename=None,
            actor_id=actor_id,
            task_id=None,
            pid=None,
            get_actor_fn=lambda _: generate_actor_data(actor_id, node_id, None),
            timeout=10,
        )

    # Actor exists.
    actor_id = ActorID(b"2" * 16)
    worker_id = WorkerID(b"3" * 28)
    logs_manager.list_logs = AsyncMock()
    logs_manager.list_logs.return_value = {
        "worker_out": [f"worker-{worker_id.hex()}-123-123.out"]
    }
    log_file_name, n = await logs_manager.resolve_filename(
        node_id=node_id.hex(),
        log_filename=None,
        actor_id=actor_id,
        task_id=None,
        pid=None,
        get_actor_fn=lambda _: generate_actor_data(actor_id, node_id, worker_id),
        timeout=10,
    )
    logs_manager.list_logs.assert_awaited_with(
        node_id.hex(), 10, glob_filter=f"*{worker_id.hex()}*"
    )
    assert log_file_name == f"worker-{worker_id.hex()}-123-123.out"
    assert n == node_id.hex()

    """
    Test task id is given.
    """
    with pytest.raises(NotImplementedError):
        task_id = TaskID(b"2" * 24)
        log_file_name, n = await logs_manager.resolve_filename(
            node_id=node_id.hex(),
            log_filename=None,
            actor_id=None,
            task_id=task_id,
            pid=None,
            get_actor_fn=lambda _: generate_actor_data(actor_id, node_id, worker_id),
            timeout=10,
        )

    """
    Test pid is given.
    """
    # Pid doesn't exist.
    with pytest.raises(FileNotFoundError):
        pid = 456
        logs_manager.list_logs = AsyncMock()
        # Provide the wrong pid.
        logs_manager.list_logs.return_value = {"worker_out": ["worker-123-123-123.out"]}
        log_file_name = await logs_manager.resolve_filename(
            node_id=node_id.hex(),
            log_filename=None,
            actor_id=None,
            task_id=None,
            pid=pid,
            get_actor_fn=lambda _: generate_actor_data(actor_id, node_id, worker_id),
            timeout=10,
        )

    # Pid exists.
    pid = 123
    logs_manager.list_logs = AsyncMock()
    # Provide the wrong pid.
    logs_manager.list_logs.return_value = {"worker_out": [f"worker-123-123-{pid}.out"]}
    log_file_name, n = await logs_manager.resolve_filename(
        node_id=node_id.hex(),
        log_filename=None,
        actor_id=None,
        task_id=None,
        pid=pid,
        get_actor_fn=lambda _: generate_actor_data(actor_id, node_id, worker_id),
        timeout=10,
    )
    logs_manager.list_logs.assert_awaited_with(
        node_id.hex(), 10, glob_filter=f"*{pid}*"
    )
    assert log_file_name == f"worker-123-123-{pid}.out"

    """
    Test nothing is given.
    """
    with pytest.raises(FileNotFoundError):
        log_file_name = await logs_manager.resolve_filename(
            node_id=node_id.hex(),
            log_filename=None,
            actor_id=None,
            task_id=None,
            pid=None,
            get_actor_fn=lambda _: generate_actor_data(actor_id, node_id, worker_id),
            timeout=10,
        )


@pytest.mark.skipif(
    sys.version_info < ASYNCMOCK_MIN_PYTHON_VER,
    reason=f"unittest.mock.AsyncMock requires python {ASYNCMOCK_MIN_PYTHON_VER}"
    " or higher",
)
@pytest.mark.asyncio
async def test_logs_manager_stream_log(logs_manager):
    NUM_LOG_CHUNKS = 10
    logs_client = logs_manager.data_source_client

    logs_client.get_all_registered_agent_ids = MagicMock()
    logs_client.get_all_registered_agent_ids.return_value = ["1", "2"]
    logs_client.ip_to_node_id = MagicMock()
    logs_client.stream_log.return_value = generate_logs_stream(NUM_LOG_CHUNKS)

    # Test file_name, media_type="file", node_id
    options = GetLogOptions(
        timeout=30, media_type="file", lines=10, node_id="1", filename="raylet.out"
    )

    i = 0
    async for chunk in logs_manager.stream_logs(options):
        assert chunk.decode("utf-8") == generate_logs_stream_chunk(index=i)
        i += 1
    assert i == NUM_LOG_CHUNKS
    logs_client.stream_log.assert_awaited_with(
        node_id="1",
        log_file_name="raylet.out",
        keep_alive=False,
        lines=10,
        interval=None,
        timeout=30,
    )

    # Test pid, media_type = "stream", node_ip

    logs_client.ip_to_node_id.return_value = "1"
    logs_client.list_logs.side_effect = [
        generate_list_logs(
            ["worker-0-0-10.out", "worker-0-0-11.out", "worker-0-0-10.err"]
        ),
    ]
    options = GetLogOptions(
        timeout=30, media_type="stream", lines=10, interval=0.5, node_id="1", pid="10"
    )

    logs_client.stream_log.return_value = generate_logs_stream(NUM_LOG_CHUNKS)
    i = 0
    async for chunk in logs_manager.stream_logs(options):
        assert chunk.decode("utf-8") == generate_logs_stream_chunk(index=i)
        i += 1
    assert i == NUM_LOG_CHUNKS
    logs_client.stream_log.assert_awaited_with(
        node_id="1",
        log_file_name="worker-0-0-10.out",
        keep_alive=True,
        lines=10,
        interval=0.5,
        timeout=None,
    )

    # Currently cannot test actor_id with AsyncMock.
    # It will be tested by the integration test.


@pytest.mark.skipif(
    sys.version_info < ASYNCMOCK_MIN_PYTHON_VER,
    reason=f"unittest.mock.AsyncMock requires python {ASYNCMOCK_MIN_PYTHON_VER}"
    " or higher",
)
@pytest.mark.asyncio
async def test_logs_manager_keepalive_no_timeout(logs_manager):
    """Test when --follow is specified, there's no timeout.

    Related: https://github.com/ray-project/ray/issues/25721
    """
    NUM_LOG_CHUNKS = 10
    logs_client = logs_manager.data_source_client

    logs_client.get_all_registered_agent_ids = MagicMock()
    logs_client.get_all_registered_agent_ids.return_value = ["1", "2"]
    logs_client.ip_to_node_id = MagicMock()
    logs_client.stream_log.return_value = generate_logs_stream(NUM_LOG_CHUNKS)

    # Test file_name, media_type="file", node_id
    options = GetLogOptions(
        timeout=30, media_type="stream", lines=10, node_id="1", filename="raylet.out"
    )

    async for chunk in logs_manager.stream_logs(options):
        pass

    # Make sure timeout == None when media_type == stream. This is to avoid
    # closing the connection due to DEADLINE_EXCEEDED when --follow is specified.
    logs_client.stream_log.assert_awaited_with(
        node_id="1",
        log_file_name="raylet.out",
        keep_alive=True,
        lines=10,
        interval=None,
        timeout=None,
    )


# Integration tests


def test_logs_list(ray_start_with_dashboard):
    assert wait_until_server_available(ray_start_with_dashboard["webui_url"]) is True
    webui_url = ray_start_with_dashboard["webui_url"]
    webui_url = format_web_url(webui_url)
    node_id = list_nodes()[0]["node_id"]

    def verify():
        response = requests.get(webui_url + f"/api/v0/logs?node_id={node_id}")
        response.raise_for_status()
        result = json.loads(response.text)
        assert result["result"]
        logs = result["data"]["result"]

        # Test worker logs
        outs = logs["worker_out"]
        errs = logs["worker_err"]
        core_worker_logs = logs["core_worker"]

        assert len(outs) == len(errs) == len(core_worker_logs)
        assert len(outs) > 0

        # Test gcs / raylet / dashboard
        for file in ["gcs_server.out", "gcs_server.err"]:
            assert file in logs["gcs_server"]
        for file in ["raylet.out", "raylet.err"]:
            assert file in logs["raylet"]
        for file in ["dashboard.log"]:
            assert file in logs["dashboard"]
        for file in ["dashboard_agent.log"]:
            assert file in logs["agent"]
        return True

    wait_for_condition(verify)

    def verify_filter():
        # Test that logs/list can be filtered
        response = requests.get(
            webui_url + f"/api/v0/logs?node_id={node_id}&glob=*gcs*"
        )
        response.raise_for_status()
        result = json.loads(response.text)
        assert result["result"]
        logs = result["data"]["result"]
        assert "gcs_server" in logs
        assert "internal" in logs
        assert len(logs) == 2
        assert "gcs_server.out" in logs["gcs_server"]
        assert "gcs_server.err" in logs["gcs_server"]
        assert "debug_state_gcs.txt" in logs["internal"]
        return True

    wait_for_condition(verify_filter)

    def verify_worker_logs():
        response = requests.get(
            webui_url + f"/api/v0/logs?node_id={node_id}&glob=*worker*"
        )
        response.raise_for_status()
        result = json.loads(response.text)
        assert result["result"]
        logs = result["data"]["result"]
        worker_log_categories = [
            "core_worker",
            "worker_out",
            "worker_err",
        ]
        assert all([cat in logs for cat in worker_log_categories])
        num_workers = len(
            list(filter(lambda w: w["worker_type"] == "WORKER", list_workers()))
        )
        assert (
            len(logs["worker_out"])
            == len(logs["worker_err"])
            == len(logs["worker_out"])
        )
        assert num_workers == len(logs["worker_out"])
        return True

    wait_for_condition(verify_worker_logs)


@pytest.mark.skipif(sys.platform == "win32", reason="File path incorrect on Windows.")
def test_logs_stream_and_tail(ray_start_with_dashboard):
    assert wait_until_server_available(ray_start_with_dashboard["webui_url"]) is True
    webui_url = ray_start_with_dashboard["webui_url"]
    webui_url = format_web_url(webui_url)
    node_id = list_nodes()[0]["node_id"]

    def verify_basic():
        gcs_server_log_filename = list_logs(
            node_id=node_id, glob_filter="gcs_server_*.log"
        )["gcs_server"][0]
        stream_response = requests.get(
            webui_url
            + f"/api/v0/logs/file?node_id={node_id}&filename={gcs_server_log_filename}&lines=5",  # noqa: E501
            stream=True,
        )
        if stream_response.status_code != 200:
            raise ValueError(stream_response.content.decode("utf-8"))
        lines = []
        for line in stream_response.iter_lines():
            lines.append(line.decode("utf-8"))
        return len(lines) == 5 or len(lines) == 6

    wait_for_condition(verify_basic)

    @ray.remote
    class Actor:
        def write_log(self, strings):
            for s in strings:
                print(s)

        def getpid(self):
            return os.getpid()

    test_log_text = "test_log_text_日志_{}"
    actor = Actor.remote()
    ray.get(actor.write_log.remote([test_log_text.format("XXXXXX")]))

    # Test stream and fetching by actor id
    stream_response = requests.get(
        webui_url
        + "/api/v0/logs/stream?&lines=2"
        + f"&actor_id={actor._ray_actor_id.hex()}",
        stream=True,
    )
    if stream_response.status_code != 200:
        raise ValueError(stream_response.content.decode("utf-8"))
    stream_iterator = stream_response.iter_content(chunk_size=None)
    # NOTE: Prefix 1 indicates the stream has succeeded.
    assert (
        next(stream_iterator).decode("utf-8")
        == "1:actor_name:Actor\n" + test_log_text.format("XXXXXX") + "\n"
    )

    streamed_string = ""
    for i in range(5):
        strings = []
        for j in range(100):
            strings.append(test_log_text.format(f"{100*i + j:06d}"))

        ray.get(actor.write_log.remote(strings))

        string = ""
        for s in strings:
            string += s + "\n"
        streamed_string += string
        # NOTE: Prefix 1 indicates the stream has succeeded.
        assert next(stream_iterator).decode("utf-8") == "1" + string
    del stream_response

    # Test tailing log by actor id
    LINES = 150
    file_response = requests.get(
        webui_url
        + f"/api/v0/logs/file?&lines={LINES}"
        + "&actor_id="
        + actor._ray_actor_id.hex(),
    ).content.decode("utf-8")
    # NOTE: Prefix 1 indicates the stream has succeeded.
    assert file_response == "1" + "\n".join(streamed_string.split("\n")[-(LINES + 1) :])

    # Test query by pid & node_ip instead of actor id.
    node_ip = list(ray.nodes())[0]["NodeManagerAddress"]
    pid = ray.get(actor.getpid.remote())
    file_response = requests.get(
        webui_url
        + f"/api/v0/logs/file?node_ip={node_ip}&lines={LINES}"
        + f"&pid={pid}",
    ).content.decode("utf-8")
    # NOTE: Prefix 1 indicates the stream has succeeded.
    assert file_response == "1" + "\n".join(streamed_string.split("\n")[-(LINES + 1) :])


def test_log_list(ray_start_cluster):
    cluster = ray_start_cluster
    num_nodes = 5
    for _ in range(num_nodes):
        cluster.add_node(num_cpus=0)
    ray.init(address=cluster.address)

    def verify():
        for node in list_nodes():
            # When glob filter is not provided, it should provide all logs
            logs = list_logs(node_id=node["node_id"])
            assert "raylet" in logs
            assert "gcs_server" in logs
            assert "dashboard" in logs
            assert "agent" in logs
            assert "internal" in logs
            assert "driver" in logs
            assert "autoscaler" in logs

            # Test glob works.
            logs = list_logs(node_id=node["node_id"], glob_filter="raylet*")
            assert len(logs) == 1
            return True

    wait_for_condition(verify)


def test_log_get(ray_start_cluster):
    cluster = ray_start_cluster
    cluster.add_node(num_cpus=0)
    ray.init(address=cluster.address)
    head_node = list_nodes()[0]
    cluster.add_node(num_cpus=1)

    @ray.remote(num_cpus=1)
    class Actor:
        def print(self, i):
            for _ in range(i):
                print("1")

        def getpid(self):
            import os

            return os.getpid()

    """
    Test filename match
    """

    def verify():
        # By default, node id should be configured to the head node.
        raylet_log_filename = list_logs(
            node_id=head_node["node_id"], glob_filter="raylet_*.log"
        )["raylet"][0]
        for log in get_log(
            node_id=head_node["node_id"], filename=raylet_log_filename, tail=10
        ):
            # + 1 since the last line is just empty.
            assert len(log.split("\n")) == 11
        return True

    wait_for_condition(verify)

    """
    Test worker pid / IP match
    """
    a = Actor.remote()
    pid = ray.get(a.getpid.remote())
    ray.get(a.print.remote(20))

    def verify():
        # By default, node id should be configured to the head node.
        for log in get_log(node_ip=head_node["node_ip"], pid=pid, tail=10):
            # + 1 since the last line is just empty.
            assert len(log.split("\n")) == 11
        return True

    wait_for_condition(verify)

    """
    Test actor logs.
    """
    actor_id = a._actor_id.hex()

    def verify():
        # By default, node id should be configured to the head node.
        for log in get_log(actor_id=actor_id, tail=10):
            # + 1 since the last line is just empty.
            assert len(log.split("\n")) == 11
        return True

    wait_for_condition(verify)

    with pytest.raises(NotImplementedError):
        for _ in get_log(task_id=123, tail=10):
            pass


def test_log_cli(shutdown_only):
    ray.init(num_cpus=1)
    runner = CliRunner()

    # Test the head node is chosen by default.
    def verify():
        result = runner.invoke(scripts.ray_logs)
        print(result.output)
        assert result.exit_code == 0
        assert "raylet.out" in result.output
        assert "raylet.err" in result.output
        assert re.search(r"raylet_\d+\.log", result.output)
        assert "gcs_server.out" in result.output
        assert "gcs_server.err" in result.output
        assert re.search(r"gcs_server_\d+\.log", result.output)
        return True

    wait_for_condition(verify)

    # Test when there's only 1 match, it prints logs.
    def verify():
<<<<<<< HEAD
        result = runner.invoke(scripts.logs, ["raylet_*.log"])
=======
        result = runner.invoke(scripts.ray_logs, ["raylet.out"])
>>>>>>> 328e6ac2
        assert result.exit_code == 0
        print(result.output)
        assert "raylet.out" not in result.output
        assert "raylet.err" not in result.output
        assert not re.search(r"raylet_\d+\.log", result.output)
        assert "gcs_server.out" not in result.output
        assert "gcs_server.err" not in result.output
        assert not re.search(r"gcs_server_\d+\.log", result.output)
        # Make sure it prints the log message.
        assert "NodeManager server started" in result.output
        return True

    wait_for_condition(verify)

    # Test when there's more than 1 match, it prints a list of logs.
    def verify():
<<<<<<< HEAD
        result = runner.invoke(scripts.logs, ["raylet*"])
=======
        result = runner.invoke(scripts.ray_logs, ["raylet.*"])
>>>>>>> 328e6ac2
        assert result.exit_code == 0
        print(result.output)
        assert "raylet.out" in result.output
        assert "raylet.err" in result.output
        assert re.search(r"raylet_\d+\.log", result.output)
        assert "gcs_server.out" not in result.output
        assert "gcs_server.err" not in result.output
        assert not re.search(r"gcs_server_\d+\.log", result.output)
        return True

    wait_for_condition(verify)


if __name__ == "__main__":
    import sys

    if os.environ.get("PARALLEL_CI"):
        sys.exit(pytest.main(["-n", "auto", "--boxed", "-vs", __file__]))
    else:
        sys.exit(pytest.main(["-sv", __file__]))<|MERGE_RESOLUTION|>--- conflicted
+++ resolved
@@ -706,11 +706,7 @@
 
     # Test when there's only 1 match, it prints logs.
     def verify():
-<<<<<<< HEAD
-        result = runner.invoke(scripts.logs, ["raylet_*.log"])
-=======
-        result = runner.invoke(scripts.ray_logs, ["raylet.out"])
->>>>>>> 328e6ac2
+        result = runner.invoke(scripts.ray_logs, ["raylet_*.log"])
         assert result.exit_code == 0
         print(result.output)
         assert "raylet.out" not in result.output
@@ -727,11 +723,7 @@
 
     # Test when there's more than 1 match, it prints a list of logs.
     def verify():
-<<<<<<< HEAD
-        result = runner.invoke(scripts.logs, ["raylet*"])
-=======
-        result = runner.invoke(scripts.ray_logs, ["raylet.*"])
->>>>>>> 328e6ac2
+        result = runner.invoke(scripts.ray_logs, ["raylet*"])
         assert result.exit_code == 0
         print(result.output)
         assert "raylet.out" in result.output
