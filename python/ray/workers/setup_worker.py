--- conflicted
+++ resolved
@@ -114,7 +114,6 @@
     if container_option and container_option.get("image"):
         start_worker_in_container(container_option, args, remaining_args)
     else:
-<<<<<<< HEAD
         remaining_args.append("--serialized-runtime-env")
         remaining_args.append(args.serialized_runtime_env or "{}")
         remaining_args.append("--worker-shim-pid={}".format(os.getpid()))
@@ -128,8 +127,4 @@
             setup_cgroup.start_worker_in_cgroup(
                 start_worker, args.allocated_instances_serialized_json)
         else:
-            start_worker()
-=======
-        setup = import_attr(args.worker_setup_hook)
-        setup(remaining_args)
->>>>>>> bf117631
+            start_worker()