import argparse
import logging
import os

from ray._private.runtime_env.context import RuntimeEnvContext
from ray.core.generated.common_pb2 import Language

logger = logging.getLogger(__name__)

parser = argparse.ArgumentParser(
    description=(
        "Set up the environment for a Ray worker and launch the worker."))

parser.add_argument(
    "--serialized-runtime-env",
    type=str,
    help="the serialized parsed runtime env dict")

parser.add_argument(
    "--serialized-runtime-env-context",
    type=str,
    help="the serialized runtime env context")

<<<<<<< HEAD
if __name__ == "__main__":
    args, remaining_args = parser.parse_known_args()
    # NOTE(chenk008): if worker starts in a container, this worker-shim-pid
    # is required. It is compatible to add this for all worker.
    remaining_args.append("--worker-shim-pid={}".format(os.getpid()))
    # NOTE(edoakes): args.serialized_runtime_env_context is only None when
    # we're starting the main Ray client proxy server. That case should
    # probably not even go through this codepath.
    runtime_env_context = RuntimeEnvContext.deserialize(
        args.serialized_runtime_env_context or "{}")

    runtime_env_context.exec_worker(remaining_args)
=======
parser.add_argument(
    "--allocated-instances-serialized-json",
    type=str,
    help="the worker allocated resource")

parser.add_argument(
    "--language", type=str, help="the language type of the worker")


def get_tmp_dir(remaining_args):
    for arg in remaining_args:
        if arg.startswith("--temp-dir="):
            return arg[11:]
    return None


def parse_allocated_resource(allocated_instances_serialized_json):
    container_resource_args = []
    allocated_resource = json.loads(allocated_instances_serialized_json)
    if "CPU" in allocated_resource.keys():
        cpu_resource = allocated_resource["CPU"]
        if isinstance(cpu_resource, list):
            # cpuset: because we may split one cpu core into some pieces,
            # we need set cpuset.cpu_exclusive=0 and set cpuset-cpus
            cpu_ids = []
            cpu_shares = 0
            for idx, val in enumerate(cpu_resource):
                if val > 0:
                    cpu_ids.append(idx)
                    cpu_shares += val
            container_resource_args.append("--cpu-shares=" +
                                           str(int(cpu_shares / 10000 * 1024)))
            container_resource_args.append("--cpuset-cpus=" + ",".join(
                str(e) for e in cpu_ids))
        else:
            # cpushare
            container_resource_args.append(
                "--cpu-shares=" + str(int(cpu_resource / 10000 * 1024)))
    if "memory" in allocated_resource.keys():
        container_resource_args.append(
            "--memory=" + str(int(allocated_resource["memory"] / 10000)))
    return container_resource_args


def start_worker_in_container(container_option, args, remaining_args):
    worker_setup_hook = args.worker_setup_hook
    last_period_idx = worker_setup_hook.rfind(".")
    module_name = worker_setup_hook[:last_period_idx]
    # python -m ray.workers.setup_runtime_env --session-dir=
    # default_worker.py --node-ip-address= ...
    entrypoint_args = ["-m"]
    entrypoint_args.append(module_name)
    # replace default_worker.py path
    if container_option.get("worker_path"):
        remaining_args[1] = container_option.get("worker_path")
    entrypoint_args.extend(remaining_args)
    # now we will start a container, add argument worker-shim-pid
    entrypoint_args.append("--worker-shim-pid={}".format(os.getpid()))

    tmp_dir = get_tmp_dir(remaining_args)
    if not tmp_dir:
        logger.error(
            "failed to get tmp_dir, the args: {}".format(remaining_args))

    container_driver = "podman"
    # todo add cgroup config
    # todo flag "--rm"
    container_command = [
        container_driver, "run", "-v", tmp_dir + ":" + tmp_dir,
        "--cgroup-manager=cgroupfs", "--network=host", "--pid=host",
        "--ipc=host", "--env-host"
    ]
    container_command.append("--env")
    container_command.append("RAY_RAYLET_PID=" + str(os.getppid()))
    if container_option.get("run_options"):
        container_command.extend(container_option.get("run_options"))
    container_command.extend(
        parse_allocated_resource(args.allocated_instances_serialized_json))

    container_command.append("--entrypoint")
    container_command.append("python")
    container_command.append(container_option.get("image"))
    container_command.extend(entrypoint_args)
    logger.warning("start worker in container: {}".format(container_command))
    os.execvp(container_driver, container_command)


if __name__ == "__main__":
    args, remaining_args = parser.parse_known_args()
    runtime_env: dict = json.loads(args.serialized_runtime_env or "{}")
    container_option = runtime_env.get("container")
    if container_option and container_option.get("image"):
        start_worker_in_container(container_option, args, remaining_args)
    else:
        # NOTE(edoakes): args.serialized_runtime_env_context is only None when
        # we're starting the main Ray client proxy server. That case should
        # probably not even go through this codepath.
        runtime_env_context = RuntimeEnvContext.deserialize(
            args.serialized_runtime_env_context or "{}")
        runtime_env_context.exec_worker(remaining_args,
                                        Language.Value(args.language))
>>>>>>> 85b8a6de
<|MERGE_RESOLUTION|>--- conflicted
+++ resolved
@@ -21,7 +21,10 @@
     type=str,
     help="the serialized runtime env context")
 
-<<<<<<< HEAD
+parser.add_argument(
+    "--language", type=str, help="the language type of the worker")
+
+
 if __name__ == "__main__":
     args, remaining_args = parser.parse_known_args()
     # NOTE(chenk008): if worker starts in a container, this worker-shim-pid
@@ -32,108 +35,5 @@
     # probably not even go through this codepath.
     runtime_env_context = RuntimeEnvContext.deserialize(
         args.serialized_runtime_env_context or "{}")
-
-    runtime_env_context.exec_worker(remaining_args)
-=======
-parser.add_argument(
-    "--allocated-instances-serialized-json",
-    type=str,
-    help="the worker allocated resource")
-
-parser.add_argument(
-    "--language", type=str, help="the language type of the worker")
-
-
-def get_tmp_dir(remaining_args):
-    for arg in remaining_args:
-        if arg.startswith("--temp-dir="):
-            return arg[11:]
-    return None
-
-
-def parse_allocated_resource(allocated_instances_serialized_json):
-    container_resource_args = []
-    allocated_resource = json.loads(allocated_instances_serialized_json)
-    if "CPU" in allocated_resource.keys():
-        cpu_resource = allocated_resource["CPU"]
-        if isinstance(cpu_resource, list):
-            # cpuset: because we may split one cpu core into some pieces,
-            # we need set cpuset.cpu_exclusive=0 and set cpuset-cpus
-            cpu_ids = []
-            cpu_shares = 0
-            for idx, val in enumerate(cpu_resource):
-                if val > 0:
-                    cpu_ids.append(idx)
-                    cpu_shares += val
-            container_resource_args.append("--cpu-shares=" +
-                                           str(int(cpu_shares / 10000 * 1024)))
-            container_resource_args.append("--cpuset-cpus=" + ",".join(
-                str(e) for e in cpu_ids))
-        else:
-            # cpushare
-            container_resource_args.append(
-                "--cpu-shares=" + str(int(cpu_resource / 10000 * 1024)))
-    if "memory" in allocated_resource.keys():
-        container_resource_args.append(
-            "--memory=" + str(int(allocated_resource["memory"] / 10000)))
-    return container_resource_args
-
-
-def start_worker_in_container(container_option, args, remaining_args):
-    worker_setup_hook = args.worker_setup_hook
-    last_period_idx = worker_setup_hook.rfind(".")
-    module_name = worker_setup_hook[:last_period_idx]
-    # python -m ray.workers.setup_runtime_env --session-dir=
-    # default_worker.py --node-ip-address= ...
-    entrypoint_args = ["-m"]
-    entrypoint_args.append(module_name)
-    # replace default_worker.py path
-    if container_option.get("worker_path"):
-        remaining_args[1] = container_option.get("worker_path")
-    entrypoint_args.extend(remaining_args)
-    # now we will start a container, add argument worker-shim-pid
-    entrypoint_args.append("--worker-shim-pid={}".format(os.getpid()))
-
-    tmp_dir = get_tmp_dir(remaining_args)
-    if not tmp_dir:
-        logger.error(
-            "failed to get tmp_dir, the args: {}".format(remaining_args))
-
-    container_driver = "podman"
-    # todo add cgroup config
-    # todo flag "--rm"
-    container_command = [
-        container_driver, "run", "-v", tmp_dir + ":" + tmp_dir,
-        "--cgroup-manager=cgroupfs", "--network=host", "--pid=host",
-        "--ipc=host", "--env-host"
-    ]
-    container_command.append("--env")
-    container_command.append("RAY_RAYLET_PID=" + str(os.getppid()))
-    if container_option.get("run_options"):
-        container_command.extend(container_option.get("run_options"))
-    container_command.extend(
-        parse_allocated_resource(args.allocated_instances_serialized_json))
-
-    container_command.append("--entrypoint")
-    container_command.append("python")
-    container_command.append(container_option.get("image"))
-    container_command.extend(entrypoint_args)
-    logger.warning("start worker in container: {}".format(container_command))
-    os.execvp(container_driver, container_command)
-
-
-if __name__ == "__main__":
-    args, remaining_args = parser.parse_known_args()
-    runtime_env: dict = json.loads(args.serialized_runtime_env or "{}")
-    container_option = runtime_env.get("container")
-    if container_option and container_option.get("image"):
-        start_worker_in_container(container_option, args, remaining_args)
-    else:
-        # NOTE(edoakes): args.serialized_runtime_env_context is only None when
-        # we're starting the main Ray client proxy server. That case should
-        # probably not even go through this codepath.
-        runtime_env_context = RuntimeEnvContext.deserialize(
-            args.serialized_runtime_env_context or "{}")
-        runtime_env_context.exec_worker(remaining_args,
-                                        Language.Value(args.language))
->>>>>>> 85b8a6de
+    runtime_env_context.exec_worker(remaining_args,
+                                    Language.Value(args.language))