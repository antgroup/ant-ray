# These are mirrored in setup.py as install_requires,
# which is what the users of the ray package will install. The rest of this file
# sets up all the packages necessary for a /developer/ of Ray.
#
# In short, if you change it here, PLEASE also change it in setup.py.

# You can obtain this list from the ray.egg-info/requires.txt

## setup.py install_requires
# Click 8.3.0 does not work with copy.deepcopy on Python 3.10
# TODO(aslonnie): https://github.com/ray-project/ray/issues/56747
click>=7.0, !=8.3.0
cupy-cuda12x; sys_platform != 'darwin'
filelock
jsonschema
msgpack<2.0.0,>=1.0.0
packaging
protobuf>=3.20.3
pyyaml
requests
watchfiles

# Python version-specific requirements
grpcio >= 1.32.0; python_version < '3.10'
grpcio >= 1.42.0; python_version >= '3.10'
# Version used in mac CI; needs upgrade.
grpcio == 1.54.2; sys_platform == "darwin"

numpy>=1.20

pyarrow >= 9.0.0

# ray[all]
smart_open
lz4
numpy>=1.20
aiorwlock
scipy
colorful
rich
opentelemetry-sdk>=1.30.0
opentelemetry-api
opentelemetry-exporter-prometheus
opentelemetry-proto
fastapi
gymnasium==1.1.1
virtualenv!=20.21.1,>=20.0.24
opencensus
aiohttp_cors
dm_tree
uvicorn
scikit-image>=0.21.0
prometheus_client>=0.7.1
pandas
tensorboardX
aiohttp>=3.7
starlette
typer
fsspec
pandas>=1.3
pydantic!=2.0.*,!=2.1.*,!=2.2.*,!=2.3.*,!=2.4.*,<3  # Serve users can use pydantic<2
py-spy>=0.2.0; python_version < '3.12'
py-spy>=0.4.0; python_version >= '3.12'
memray; sys_platform != "win32" # memray is not supported on Windows
pyOpenSSL
<<<<<<< HEAD
redis >= 3.5.0, <= 4.5.5
flow-insight>=1.0.0
=======
celery
>>>>>>> d9b0a85a
<|MERGE_RESOLUTION|>--- conflicted
+++ resolved
@@ -63,9 +63,6 @@
 py-spy>=0.4.0; python_version >= '3.12'
 memray; sys_platform != "win32" # memray is not supported on Windows
 pyOpenSSL
-<<<<<<< HEAD
+celery
 redis >= 3.5.0, <= 4.5.5
-flow-insight>=1.0.0
-=======
-celery
->>>>>>> d9b0a85a
+flow-insight>=1.0.0