--- conflicted
+++ resolved
@@ -80,25 +80,10 @@
                 fbb.GetSize(), fbb.GetBufferPointer());
 }
 
-<<<<<<< HEAD
 void local_scheduler_submit(LocalSchedulerConnection *conn,
                             flatbuffers::FlatBufferBuilder &fbb) {
   write_message(conn->conn, MessageType_SubmitTask, fbb.GetSize(),
                 fbb.GetBufferPointer());
-=======
-void local_scheduler_submit_raylet(
-    LocalSchedulerConnection *conn,
-    const std::vector<ObjectID> &execution_dependencies,
-    ray::raylet::TaskSpecification task_spec) {
-  flatbuffers::FlatBufferBuilder fbb;
-  auto execution_dependencies_message = to_flatbuf(fbb, execution_dependencies);
-  auto message = ray::local_scheduler::protocol::CreateSubmitTaskRequest(
-      fbb, execution_dependencies_message, task_spec.ToFlatbuffer(fbb));
-  fbb.Finish(message);
-  write_message(conn->conn,
-                ray::local_scheduler::protocol::MessageType_SubmitTask,
-                fbb.GetSize(), fbb.GetBufferPointer());
->>>>>>> 95de2827
 }
 
 TaskSpec *local_scheduler_get_task(LocalSchedulerConnection *conn,
