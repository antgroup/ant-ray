// Copyright  The Ray Authors.
//
// Licensed under the Apache License, Version 2.0 (the "License");
// you may not use this file except in compliance with the License.
// You may obtain a copy of the License at
//
//  http://www.apache.org/licenses/LICENSE-2.0
//
// Unless required by applicable law or agreed to in writing, software
// distributed under the License is distributed on an "AS IS" BASIS,
// WITHOUT WARRANTIES OR CONDITIONS OF ANY KIND, either express or implied.
// See the License for the specific language governing permissions and
// limitations under the License.
#pragma once
#include "gmock/gmock.h"
#include "ray/gcs/gcs_client/accessor.h"

namespace ray {
namespace gcs {

class MockActorInfoAccessor : public ActorInfoAccessor {
 public:
  MOCK_METHOD(Status,
              AsyncGet,
              (const ActorID &actor_id,
               const OptionalItemCallback<rpc::ActorTableData> &callback),
              (override));
  MOCK_METHOD(Status,
              AsyncGetAllByFilter,
              (const std::optional<ActorID> &actor_id,
               const std::optional<JobID> &job_id,
               const std::optional<std::string> &actor_state_name,
               const MultiItemCallback<rpc::ActorTableData> &callback,
               int64_t timeout_ms),
              (override));
  MOCK_METHOD(Status,
              AsyncGetByName,
              (const std::string &name,
               const std::string &ray_namespace,
               const OptionalItemCallback<rpc::ActorTableData> &callback,
               int64_t timeout_ms),
              (override));
  MOCK_METHOD(Status,
              AsyncListNamedActors,
              (bool all_namespaces,
               const std::string &ray_namespace,
               const OptionalItemCallback<std::vector<rpc::NamedActorInfo>> &callback,
               int64_t timeout_ms),
              (override));
  MOCK_METHOD(Status,
              AsyncRegisterActor,
              (const TaskSpecification &task_spec,
               const StatusCallback &callback,
               int64_t timeout_ms),
              (override));
  MOCK_METHOD(Status,
              SyncRegisterActor,
              (const TaskSpecification &task_spec),
              (override));
  MOCK_METHOD(Status,
              AsyncKillActor,
              (const ActorID &actor_id,
               bool force_kill,
               bool no_restart,
               const StatusCallback &callback,
               int64_t timeout_ms),
              (override));
  MOCK_METHOD(Status,
              AsyncCreateActor,
              (const TaskSpecification &task_spec,
               const rpc::ClientCallback<rpc::CreateActorReply> &callback),
              (override));
  MOCK_METHOD(Status,
              AsyncSubscribe,
              (const ActorID &actor_id,
               (const SubscribeCallback<ActorID, rpc::ActorTableData> &subscribe),
               const StatusCallback &done),
              (override));
  MOCK_METHOD(Status, AsyncUnsubscribe, (const ActorID &actor_id), (override));
  MOCK_METHOD(void, AsyncResubscribe, (), (override));
  MOCK_METHOD(bool, IsActorUnsubscribed, (const ActorID &actor_id), (override));
};

}  // namespace gcs
}  // namespace ray

namespace ray {
namespace gcs {

class MockJobInfoAccessor : public JobInfoAccessor {
 public:
  MOCK_METHOD(Status,
              AsyncAdd,
              (const std::shared_ptr<rpc::JobTableData> &data_ptr,
               const StatusCallback &callback),
              (override));
  MOCK_METHOD(Status,
              AsyncMarkFinished,
              (const JobID &job_id, const StatusCallback &callback),
              (override));
  MOCK_METHOD(Status,
              AsyncSubscribeAll,
              ((const SubscribeCallback<JobID, rpc::JobTableData> &subscribe),
               const StatusCallback &done),
              (override));
  MOCK_METHOD(Status,
              AsyncGetAll,
              (const std::optional<std::string> &job_or_submission_id,
               bool skip_submission_job_info_field,
               bool skip_is_running_tasks_field,
               const MultiItemCallback<rpc::JobTableData> &callback,
               int64_t timeout_ms),
              (override));
  MOCK_METHOD(void, AsyncResubscribe, (), (override));
  MOCK_METHOD(Status,
              AsyncGetNextJobID,
              (const ItemCallback<JobID> &callback),
              (override));
};

}  // namespace gcs
}  // namespace ray

namespace ray {
namespace gcs {

class MockNodeInfoAccessor : public NodeInfoAccessor {
 public:
  MOCK_METHOD(Status,
              RegisterSelf,
              (const rpc::GcsNodeInfo &local_node_info, const StatusCallback &callback),
              (override));
  MOCK_METHOD(const NodeID &, GetSelfId, (), (const, override));
  MOCK_METHOD(const rpc::GcsNodeInfo &, GetSelfInfo, (), (const, override));
  MOCK_METHOD(Status,
              AsyncRegister,
              (const rpc::GcsNodeInfo &node_info, const StatusCallback &callback),
              (override));
  MOCK_METHOD(Status,
              AsyncDrainNode,
              (const NodeID &node_id, const StatusCallback &callback),
              (override));
  MOCK_METHOD(Status,
              AsyncCheckSelfAlive,
              (const std::function<void(Status, bool)> &callback, int64_t timeout_ms),
              (override));
  MOCK_METHOD(Status,
              AsyncCheckAlive,
              (const std::vector<std::string> &raylet_addresses,
               int64_t timeout_ms,
               const MultiItemCallback<bool> &callback),
              (override));
  MOCK_METHOD(Status,
              AsyncGetAll,
              (const MultiItemCallback<rpc::GcsNodeInfo> &callback, int64_t timeout_ms),
              (override));
  MOCK_METHOD(Status,
              AsyncSubscribeToNodeChange,
              ((const SubscribeCallback<NodeID, rpc::GcsNodeInfo> &subscribe),
               const StatusCallback &done),
              (override));
  MOCK_METHOD(const rpc::GcsNodeInfo *,
              Get,
              (const NodeID &node_id, bool filter_dead_nodes),
              (const, override));
  MOCK_METHOD((const absl::flat_hash_map<NodeID, rpc::GcsNodeInfo> &),
              GetAll,
              (),
              (const, override));
  MOCK_METHOD(Status,
              CheckAlive,
              (const std::vector<std::string> &raylet_addresses,
               int64_t timeout_ms,
               std::vector<bool> &nodes_alive),
              (override));
  MOCK_METHOD(bool, IsRemoved, (const NodeID &node_id), (const, override));
  MOCK_METHOD(void, AsyncResubscribe, (), (override));
};

}  // namespace gcs
}  // namespace ray

namespace ray {
namespace gcs {

class MockNodeResourceInfoAccessor : public NodeResourceInfoAccessor {
 public:
  MOCK_METHOD(Status,
              AsyncGetAllAvailableResources,
<<<<<<< HEAD
              (std::optional<std::string> &virtual_cluster_id,
              const MultiItemCallback<rpc::AvailableResources> &callback),
=======
              (std::optional<std::string> & virtual_cluster_id,
               const MultiItemCallback<rpc::AvailableResources> &callback),
>>>>>>> e5e0b448
              (override));
  MOCK_METHOD(void, AsyncResubscribe, (), (override));
  MOCK_METHOD(Status,
              AsyncGetAllResourceUsage,
              (const ItemCallback<rpc::ResourceUsageBatchData> &callback),
              (override));
};

}  // namespace gcs
}  // namespace ray

namespace ray {
namespace gcs {

class MockErrorInfoAccessor : public ErrorInfoAccessor {
 public:
  MOCK_METHOD(Status,
              AsyncReportJobError,
              (const std::shared_ptr<rpc::ErrorTableData> &data_ptr,
               const StatusCallback &callback),
              (override));
};

}  // namespace gcs
}  // namespace ray

namespace ray {
namespace gcs {

class MockTaskInfoAccessor : public TaskInfoAccessor {
 public:
  MOCK_METHOD(Status,
              AsyncAddTaskEventData,
              (std::unique_ptr<rpc::TaskEventData> data_ptr, StatusCallback callback),
              (override));
};

}  // namespace gcs
}  // namespace ray

namespace ray {
namespace gcs {

class MockWorkerInfoAccessor : public WorkerInfoAccessor {
 public:
  MOCK_METHOD(Status,
              AsyncSubscribeToWorkerFailures,
              (const ItemCallback<rpc::WorkerDeltaData> &subscribe,
               const StatusCallback &done),
              (override));
  MOCK_METHOD(Status,
              AsyncReportWorkerFailure,
              (const std::shared_ptr<rpc::WorkerTableData> &data_ptr,
               const StatusCallback &callback),
              (override));
  MOCK_METHOD(Status,
              AsyncGet,
              (const WorkerID &worker_id,
               const OptionalItemCallback<rpc::WorkerTableData> &callback),
              (override));
  MOCK_METHOD(Status,
              AsyncGetAll,
              (const MultiItemCallback<rpc::WorkerTableData> &callback),
              (override));
  MOCK_METHOD(Status,
              AsyncAdd,
              (const std::shared_ptr<rpc::WorkerTableData> &data_ptr,
               const StatusCallback &callback),
              (override));
  MOCK_METHOD(void, AsyncResubscribe, (), (override));
};

}  // namespace gcs
}  // namespace ray

namespace ray {
namespace gcs {

class MockPlacementGroupInfoAccessor : public PlacementGroupInfoAccessor {
 public:
  MOCK_METHOD(Status,
              SyncCreatePlacementGroup,
              (const PlacementGroupSpecification &placement_group_spec),
              (override));
  MOCK_METHOD(Status,
              AsyncGet,
              (const PlacementGroupID &placement_group_id,
               const OptionalItemCallback<rpc::PlacementGroupTableData> &callback),
              (override));
  MOCK_METHOD(Status,
              AsyncGetByName,
              (const std::string &placement_group_name,
               const std::string &ray_namespace,
               const OptionalItemCallback<rpc::PlacementGroupTableData> &callback,
               int64_t timeout_ms),
              (override));
  MOCK_METHOD(Status,
              AsyncGetAll,
              (const MultiItemCallback<rpc::PlacementGroupTableData> &callback),
              (override));
  MOCK_METHOD(Status,
              SyncRemovePlacementGroup,
              (const PlacementGroupID &placement_group_id),
              (override));
  MOCK_METHOD(Status,
              SyncWaitUntilReady,
              (const PlacementGroupID &placement_group_id, int64_t timeout_seconds),
              (override));
};

}  // namespace gcs
}  // namespace ray

namespace ray {
namespace gcs {

class MockInternalKVAccessor : public InternalKVAccessor {
 public:
  MOCK_METHOD(Status,
              AsyncInternalKVKeys,
              (const std::string &ns,
               const std::string &prefix,
               const int64_t timeout_ms,
               const OptionalItemCallback<std::vector<std::string>> &callback),
              (override));
  MOCK_METHOD(Status,
              AsyncInternalKVGet,
              (const std::string &ns,
               const std::string &key,
               const int64_t timeout_ms,
               const OptionalItemCallback<std::string> &callback),
              (override));
  MOCK_METHOD(Status,
              AsyncInternalKVPut,
              (const std::string &ns,
               const std::string &key,
               const std::string &value,
               bool overwrite,
               const int64_t timeout_ms,
               const OptionalItemCallback<int> &callback),
              (override));
  MOCK_METHOD(Status,
              AsyncInternalKVExists,
              (const std::string &ns,
               const std::string &key,
               const int64_t timeout_ms,
               const OptionalItemCallback<bool> &callback),
              (override));
  MOCK_METHOD(Status,
              AsyncInternalKVDel,
              (const std::string &ns,
               const std::string &key,
               bool del_by_prefix,
               const int64_t timeout_ms,
               const OptionalItemCallback<int> &callback),
              (override));
  MOCK_METHOD(Status,
              AsyncGetInternalConfig,
              (const OptionalItemCallback<std::string> &callback),
              (override));
};

}  // namespace gcs
}  // namespace ray

namespace ray {
namespace gcs {

class MockVirtualClusterInfoAccessor : public VirtualClusterInfoAccessor {
 public:
  MOCK_METHOD(Status,
              AsyncGet,
              (const VirtualClusterID &virtual_cluster_id,
               const OptionalItemCallback<rpc::VirtualClusterTableData> &callback),
              (override));
  MOCK_METHOD(Status,
              AsyncGetAll,
              (bool include_job_clusters,
               bool only_include_indivisible_clusters,
               (const MultiItemCallback<rpc::VirtualClusterTableData> &callback)),
              (override));
  MOCK_METHOD(Status,
              AsyncSubscribeAll,
              ((const SubscribeCallback<VirtualClusterID, rpc::VirtualClusterTableData>
                    &subscribe),
               const StatusCallback &done),
              (override));
};

}  // namespace gcs
}  // namespace ray<|MERGE_RESOLUTION|>--- conflicted
+++ resolved
@@ -187,13 +187,8 @@
  public:
   MOCK_METHOD(Status,
               AsyncGetAllAvailableResources,
-<<<<<<< HEAD
-              (std::optional<std::string> &virtual_cluster_id,
-              const MultiItemCallback<rpc::AvailableResources> &callback),
-=======
               (std::optional<std::string> & virtual_cluster_id,
                const MultiItemCallback<rpc::AvailableResources> &callback),
->>>>>>> e5e0b448
               (override));
   MOCK_METHOD(void, AsyncResubscribe, (), (override));
   MOCK_METHOD(Status,
