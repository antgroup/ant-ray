// Copyright 2021 The Ray Authors.
//
// Licensed under the Apache License, Version 2.0 (the "License");
// you may not use this file except in compliance with the License.
// You may obtain a copy of the License at
//
//  http://www.apache.org/licenses/LICENSE-2.0
//
// Unless required by applicable law or agreed to in writing, software
// distributed under the License is distributed on an "AS IS" BASIS,
// WITHOUT WARRANTIES OR CONDITIONS OF ANY KIND, either express or implied.
// See the License for the specific language governing permissions and
// limitations under the License.
<<<<<<< HEAD
#pragma once
=======

#pragma once

#include "gmock/gmock.h"
#include "ray/pubsub/publisher_interface.h"

>>>>>>> d9b0a85a
namespace ray {
namespace pubsub {

class MockPublisher : public PublisherInterface {
 public:
  MOCK_METHOD(void,
              ConnectToSubscriber,
              (const rpc::PubsubLongPollingRequest &request,
               std::string *publisher_id,
               google::protobuf::RepeatedPtrField<rpc::PubMessage> *pub_messages,
               rpc::SendReplyCallback send_reply_callback),
              (override));
  MOCK_METHOD(void,
              RegisterSubscription,
              (const rpc::ChannelType channel_type,
               const UniqueID &subscriber_id,
               const std::optional<std::string> &key_id),
              (override));
  MOCK_METHOD(void, Publish, (rpc::PubMessage pub_message), (override));
  MOCK_METHOD(void,
              PublishFailure,
              (const rpc::ChannelType channel_type, const std::string &key_id),
              (override));
  MOCK_METHOD(void,
              UnregisterSubscription,
              (const rpc::ChannelType channel_type,
               const UniqueID &subscriber_id,
               const std::optional<std::string> &key_id),
              (override));
  MOCK_METHOD(void, UnregisterSubscriber, (const UniqueID &subscriber_id), (override));
  MOCK_METHOD(std::string, DebugString, (), (const, override));
};

}  // namespace pubsub
}  // namespace ray<|MERGE_RESOLUTION|>--- conflicted
+++ resolved
@@ -11,16 +11,12 @@
 // WITHOUT WARRANTIES OR CONDITIONS OF ANY KIND, either express or implied.
 // See the License for the specific language governing permissions and
 // limitations under the License.
-<<<<<<< HEAD
-#pragma once
-=======
 
 #pragma once
 
 #include "gmock/gmock.h"
 #include "ray/pubsub/publisher_interface.h"
 
->>>>>>> d9b0a85a
 namespace ray {
 namespace pubsub {
 
