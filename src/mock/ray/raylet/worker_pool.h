--- conflicted
+++ resolved
@@ -22,13 +22,9 @@
  public:
   MOCK_METHOD(void,
               PopWorker,
-<<<<<<< HEAD
-              (const TaskSpecification &task_spec,
+              (const LeaseSpecification &lease_spec
                const PopWorkerCallback &callback,
                const std::string &serialized_allocated_instances),
-=======
-              (const LeaseSpecification &lease_spec, const PopWorkerCallback &callback),
->>>>>>> d9b0a85a
               (override));
   MOCK_METHOD(void,
               PushWorker,
