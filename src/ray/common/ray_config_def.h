--- conflicted
+++ resolved
@@ -355,12 +355,6 @@
 
 /// The maximum number of I/O worker that raylet starts.
 RAY_CONFIG(int, max_io_workers, 1)
-<<<<<<< HEAD
-/// The string template of python executable path
-RAY_CONFIG(std::string, job_python_path_template, "")
-/// The string template of job dir
-RAY_CONFIG(std::string, job_dir_template, "")
-=======
 
 /// Ray's object spilling fuses small objects into a single file before flushing them
 /// to optimize the performance.
@@ -377,4 +371,8 @@
 /// Whether to enable locality-aware leasing. If enabled, then Ray will consider task
 /// dependency locality when choosing a worker for leasing.
 RAY_CONFIG(bool, locality_aware_leasing_enabled, true)
->>>>>>> 4853aa96
+
+/// The string template of python executable path
+RAY_CONFIG(std::string, job_python_path_template, "")
+/// The string template of job dir
+RAY_CONFIG(std::string, job_dir_template, "")