// Copyright 2017 The Ray Authors.
//
// Licensed under the Apache License, Version 2.0 (the "License");
// you may not use this file except in compliance with the License.
// You may obtain a copy of the License at
//
//  http://www.apache.org/licenses/LICENSE-2.0
//
// Unless required by applicable law or agreed to in writing, software
// distributed under the License is distributed on an "AS IS" BASIS,
// WITHOUT WARRANTIES OR CONDITIONS OF ANY KIND, either express or implied.
// See the License for the specific language governing permissions and
// limitations under the License.

// Copyright (c) 2011 The LevelDB Authors. All rights reserved.
// Use of this source code is governed by a BSD-style license that can be
// found in the LICENSE file. See the AUTHORS file for names of contributors.
//
// A Status encapsulates the result of an operation.  It may indicate success,
// or it may indicate an error with an associated error message.
//
// Multiple threads can invoke const methods on a Status without
// external synchronization, but if any of the threads may call a
// non-const method, all threads accessing the same Status must use
// external synchronization.

// Adapted from Apache Arrow, Apache Kudu, TensorFlow

#pragma once

#include <any>
#include <cstring>
#include <iosfwd>
#include <optional>
#include <string>
#include <variant>

#include "absl/strings/str_cat.h"
#include "ray/common/macros.h"
#include "ray/common/source_location.h"
#include "ray/util/logging.h"
#include "ray/util/macros.h"
#include "ray/util/visibility.h"

//////////////////////////////
// USAGE EXAMPLE FOR StatusSet
//////////////////////////////

// Function that only returns IOError or OutOfMemory
// StatusSet<StatusT::IOError, StatusT::OutOfMemory> DoThing() {
//   if (std::rand() % 2 == 0) {
//     return StatusT::OK();
//   }
//   return StatusT::OutOfMemory("error message");
// }

// Use the StatusSet
// void UseDoThing() {
//   auto result = DoThing();
//   if (result.has_error()) {
//     std::visit(overloaded{[](const StatusT::IOError &) {
//                             // Handle IOError
//                           },
//                           [](const StatusT::OutOfMemory &) {
//                             // Handle OutOfMemory
//                           }},
//                result.error());
//     return;
//   }
//   RAY_CHECK(result.ok());
// }

////////////////////////////////
// USAGE EXAMPLE FOR StatusSetOr
////////////////////////////////

// Function that only returns int64_t if it succeeds, otherwise returns IOError or
// OutOfMemory
// StatusSetOr<int64_t, StatusT::IOError, StatusT::OutOfMemory> DoThing() {
//   if (std::rand() % 2 == 0) {
//     return 100;
//   }
//   return StatusT::OutOfMemory("error message");
// }

// Use the StatusSetOr
// inline void UseDoThing() {
//   auto result = DoThing();
//   if (result.has_error()) {
//     std::visit(overloaded{[](const StatusT::IOError &) {
//                             // Handle IOError
//                           },
//                           [](const StatusT::OutOfMemory &) {
//                             // Handle OutOfMemory
//                           }},
//                result.error());
//     return;
//   }
//   RAY_CHECK(result.has_value());
//   std::cout << "Got a result! " << result.value();
// }

namespace boost::system {
class error_code;
}  // namespace boost::system

namespace ray {

// Just some magic for visiting a variant
// See https://en.cppreference.com/w/cpp/utility/variant/visit2.html
template <class... Ts>
struct overloaded : Ts... {
  using Ts::operator()...;
};
// explicit deduction guide (not needed as of C++20)
template <class... Ts>
overloaded(Ts...) -> overloaded<Ts...>;

namespace StatusT {

#define STATUS_TYPE(status_name)                                                     \
  class status_name {                                                                \
   public:                                                                           \
    template <                                                                       \
        typename T,                                                                  \
        typename Enable = std::enable_if_t<std::is_constructible_v<std::string, T>>> \
    explicit status_name(T &&message) : message_(std::forward<T>(message)) {}        \
                                                                                     \
    const std::string &message() const { return message_; }                          \
    std::string &message() { return message_; }                                      \
                                                                                     \
    std::string ToString() const {                                                   \
      return absl::StrCat("StatusT: " #status_name ", Message: ", message_);         \
    }                                                                                \
                                                                                     \
   private:                                                                          \
    std::string message_;                                                            \
  };

class OK {};

STATUS_TYPE(OutOfMemory);
STATUS_TYPE(KeyError);
STATUS_TYPE(IOError);
STATUS_TYPE(Invalid);
STATUS_TYPE(NotFound);
STATUS_TYPE(PermissionDenied);
STATUS_TYPE(InvalidArgument);
STATUS_TYPE(AlreadyExists);

};  // namespace StatusT

template <typename... StatusTypes>
class StatusSet {
 public:
  static_assert((!std::is_same_v<StatusTypes, StatusT::OK> && ...),
                "OK cannot be an error type");

  StatusSet(StatusT::OK ok) : error_(std::nullopt) {}

  template <typename StatusType,
            typename Enable = std::enable_if_t<
                std::is_constructible_v<std::variant<StatusTypes...>, StatusType>>>
  StatusSet(StatusType &&status) : error_(std::forward<StatusType>(status)) {}

  bool ok() const { return !error_.has_value(); }

  bool has_error() const { return error_.has_value(); }

  const std::variant<StatusTypes...> &error() const { return *error_; }

  std::variant<StatusTypes...> &error() { return *error_; }

 private:
  std::optional<std::variant<StatusTypes...>> error_;
};

template <typename ResultType, typename... StatusTypes>
class StatusSetOr {
 public:
  static_assert((!std::is_same_v<StatusTypes, StatusT::OK> && ...),
                "Ok cannot be an error type");

  template <typename ArgType,
            typename Enable = std::enable_if_t<std::is_constructible_v<
                std::variant<ResultType, std::variant<StatusTypes...>>,
                ArgType>>>
  StatusSetOr(ArgType &&value) : value_(std::forward<ArgType>(value)) {}

  bool has_value() const { return std::holds_alternative<ResultType>(value_); }

  bool has_error() const {
    return std::holds_alternative<std::variant<StatusTypes...>>(value_);
  }

  const ResultType &value() const { return std::get<ResultType>(value_); }

  ResultType &value() { return std::get<ResultType>(value_); }

  const std::variant<StatusTypes...> &error() const {
    return std::get<std::variant<StatusTypes...>>(value_);
  }

  std::variant<StatusTypes...> &error() {
    return std::get<std::variant<StatusTypes...>>(value_);
  }

 private:
  std::variant<ResultType, std::variant<StatusTypes...>> value_;
};

/////////////////
/// LEGACY STATUS
/////////////////

// Return the given status if it is not OK.
#define RAY_RETURN_NOT_OK(s)           \
  do {                                 \
    const ::ray::Status &_s = (s);     \
    if (RAY_PREDICT_FALSE(!_s.ok())) { \
      return _s;                       \
    }                                  \
  } while (0)

// If the status is not OK, CHECK-fail immediately, appending the status to the
// logged message. The message can be appended with <<.
#define RAY_CHECK_OK(s)                                          \
  if (const ::ray::Status & RAY_UNIQUE_VARIABLE(_s) = (s); true) \
  RAY_CHECK_WITH_DISPLAY(RAY_UNIQUE_VARIABLE(_s).ok(), #s)       \
      << "Status not OK: " << RAY_UNIQUE_VARIABLE(_s).ToString() << " "

// If you add to this list, please also update kCodeToStr in status.cc.
enum class StatusCode : char {
  OK = 0,
  OutOfMemory = 1,
  KeyError = 2,
  TypeError = 3,
  Invalid = 4,
  IOError = 5,
  UnknownError = 9,
  NotImplemented = 10,
  RedisError = 11,
  TimedOut = 12,
  Interrupted = 13,
  IntentionalSystemExit = 14,
  UnexpectedSystemExit = 15,
  CreationTaskError = 16,
  // Indicates that the caller request a resource that could not be found. A common
  // example is that a request file does not exist.
  NotFound = 17,
  Disconnected = 18,
  SchedulingCancelled = 19,
  AlreadyExists = 20,
  // object store status
  ObjectExists = 21,
  ObjectNotFound = 22,
  ObjectAlreadySealed = 23,
  ObjectStoreFull = 24,
  TransientObjectStoreFull = 25,
  // Object store is both out of memory and
  // out of disk.
  OutOfDisk = 28,
  ObjectUnknownOwner = 29,
  RpcError = 30,
  OutOfResource = 31,
  ObjectRefEndOfStream = 32,
  AuthError = 33,
  // Indicates the input value is not valid.
  InvalidArgument = 34,
  // Indicates that a channel (a mutable plasma object) is closed and cannot be
  // read or written to.
  ChannelError = 35,
  // Indicates that a read or write on a channel (a mutable plasma object) timed out.
  ChannelTimeoutError = 36,
<<<<<<< HEAD
  // Indicates that it is now unsafe to remove nodes from a (virtual) cluster.
  UnsafeToRemove = 37,
=======
  // Indicates that the executing user does not have permissions to perform the
  // requested operation. A common example is filesystem permissions.
  PermissionDenied = 37,
>>>>>>> d9b0a85a
  // If you add to this list, please also update kCodeToStr in status.cc.
};

#if defined(__clang__)
// Only clang supports warn_unused_result as a type annotation.
class RAY_MUST_USE_RESULT RAY_EXPORT Status;
#endif

class RAY_EXPORT Status {
 public:
  // Create a success status.
  Status() : state_(nullptr) {}
  ~Status() { delete state_; }

  Status(StatusCode code, const std::string &msg, int rpc_code = -1);
  Status(StatusCode code, const std::string &msg, SourceLocation loc, int rpc_code = -1);
  Status(StatusCode code, const std::string &msg, const std::any &data);

  // Copy the specified status.
  Status(const Status &s);
  Status &operator=(const Status &s);

  // Move the specified status.
  Status(Status &&s);
  Status &operator=(Status &&s);

  // Return a success status.
  static Status OK() { return Status(); }

  // Return error status of an appropriate type.
  static Status OutOfMemory(const std::string &msg) {
    return Status(StatusCode::OutOfMemory, msg);
  }

  static Status KeyError(const std::string &msg) {
    return Status(StatusCode::KeyError, msg);
  }

  static Status ObjectRefEndOfStream(const std::string &msg) {
    return Status(StatusCode::ObjectRefEndOfStream, msg);
  }

  static Status TypeError(const std::string &msg) {
    return Status(StatusCode::TypeError, msg);
  }

  static Status UnknownError(const std::string &msg) {
    return Status(StatusCode::UnknownError, msg);
  }

  static Status NotImplemented(const std::string &msg) {
    return Status(StatusCode::NotImplemented, msg);
  }

  static Status Invalid(const std::string &msg) {
    return Status(StatusCode::Invalid, msg);
  }

  static Status IOError(const std::string &msg) {
    return Status(StatusCode::IOError, msg);
  }

  static Status InvalidArgument(const std::string &msg) {
    return Status(StatusCode::InvalidArgument, msg);
  }

  static Status RedisError(const std::string &msg) {
    return Status(StatusCode::RedisError, msg);
  }

  static Status TimedOut(const std::string &msg) {
    return Status(StatusCode::TimedOut, msg);
  }

  static Status Interrupted(const std::string &msg) {
    return Status(StatusCode::Interrupted, msg);
  }

  static Status IntentionalSystemExit(const std::string &msg) {
    return Status(StatusCode::IntentionalSystemExit, msg);
  }

  static Status UnexpectedSystemExit(const std::string &msg) {
    return Status(StatusCode::UnexpectedSystemExit, msg);
  }

  static Status CreationTaskError(const std::string &msg) {
    return Status(StatusCode::CreationTaskError, msg);
  }

  static Status NotFound(const std::string &msg) {
    return Status(StatusCode::NotFound, msg);
  }

  static Status Disconnected(const std::string &msg) {
    return Status(StatusCode::Disconnected, msg);
  }

  static Status SchedulingCancelled(const std::string &msg) {
    return Status(StatusCode::SchedulingCancelled, msg);
  }

  static Status AlreadyExists(const std::string &msg) {
    return Status(StatusCode::AlreadyExists, msg);
  }

  static Status ObjectExists(const std::string &msg) {
    return Status(StatusCode::ObjectExists, msg);
  }

  static Status ObjectNotFound(const std::string &msg) {
    return Status(StatusCode::ObjectNotFound, msg);
  }

  static Status ObjectUnknownOwner(const std::string &msg) {
    return Status(StatusCode::ObjectUnknownOwner, msg);
  }

  static Status ObjectAlreadySealed(const std::string &msg) {
    return Status(StatusCode::ObjectAlreadySealed, msg);
  }

  static Status ObjectStoreFull(const std::string &msg) {
    return Status(StatusCode::ObjectStoreFull, msg);
  }

  static Status TransientObjectStoreFull(const std::string &msg) {
    return Status(StatusCode::TransientObjectStoreFull, msg);
  }

  static Status OutOfDisk(const std::string &msg) {
    return Status(StatusCode::OutOfDisk, msg);
  }

  static Status RpcError(const std::string &msg, int rpc_code) {
    return Status(StatusCode::RpcError, msg, rpc_code);
  }

  static Status OutOfResource(const std::string &msg) {
    return Status(StatusCode::OutOfResource, msg);
  }

  static Status AuthError(const std::string &msg) {
    return Status(StatusCode::AuthError, msg);
  }

  static Status ChannelError(const std::string &msg) {
    return Status(StatusCode::ChannelError, msg);
  }

  static Status ChannelTimeoutError(const std::string &msg) {
    return Status(StatusCode::ChannelTimeoutError, msg);
  }

<<<<<<< HEAD
  static Status UnsafeToRemove(const std::string &msg, const std::any &data) {
    return Status(StatusCode::UnsafeToRemove, msg, data);
=======
  static Status PermissionDenied(const std::string &msg) {
    return Status(StatusCode::PermissionDenied, msg);
>>>>>>> d9b0a85a
  }

  static StatusCode StringToCode(const std::string &str);

  // Returns true iff the status indicates success.
  bool ok() const { return (state_ == nullptr); }

  bool IsOutOfMemory() const { return code() == StatusCode::OutOfMemory; }
  bool IsOutOfDisk() const { return code() == StatusCode::OutOfDisk; }
  bool IsKeyError() const { return code() == StatusCode::KeyError; }
  bool IsObjectRefEndOfStream() const {
    return code() == StatusCode::ObjectRefEndOfStream;
  }
  bool IsInvalid() const { return code() == StatusCode::Invalid; }
  bool IsIOError() const { return code() == StatusCode::IOError; }
  bool IsInvalidArgument() const { return code() == StatusCode::InvalidArgument; }
  bool IsTypeError() const { return code() == StatusCode::TypeError; }
  bool IsUnknownError() const { return code() == StatusCode::UnknownError; }
  bool IsNotImplemented() const { return code() == StatusCode::NotImplemented; }
  bool IsRedisError() const { return code() == StatusCode::RedisError; }
  bool IsTimedOut() const { return code() == StatusCode::TimedOut; }
  bool IsInterrupted() const { return code() == StatusCode::Interrupted; }
  bool IsIntentionalSystemExit() const {
    return code() == StatusCode::IntentionalSystemExit;
  }
  bool IsCreationTaskError() const { return code() == StatusCode::CreationTaskError; }
  bool IsUnexpectedSystemExit() const {
    return code() == StatusCode::UnexpectedSystemExit;
  }
  bool IsNotFound() const { return code() == StatusCode::NotFound; }
  bool IsDisconnected() const { return code() == StatusCode::Disconnected; }
  bool IsSchedulingCancelled() const { return code() == StatusCode::SchedulingCancelled; }
  bool IsAlreadyExists() const { return code() == StatusCode::AlreadyExists; }
  bool IsObjectExists() const { return code() == StatusCode::ObjectExists; }
  bool IsObjectNotFound() const { return code() == StatusCode::ObjectNotFound; }
  bool IsObjectUnknownOwner() const { return code() == StatusCode::ObjectUnknownOwner; }
  bool IsObjectAlreadySealed() const { return code() == StatusCode::ObjectAlreadySealed; }
  bool IsObjectStoreFull() const { return code() == StatusCode::ObjectStoreFull; }
  bool IsTransientObjectStoreFull() const {
    return code() == StatusCode::TransientObjectStoreFull;
  }

  bool IsRpcError() const { return code() == StatusCode::RpcError; }

  bool IsOutOfResource() const { return code() == StatusCode::OutOfResource; }

  bool IsAuthError() const { return code() == StatusCode::AuthError; }

  bool IsChannelError() const { return code() == StatusCode::ChannelError; }

  bool IsChannelTimeoutError() const { return code() == StatusCode::ChannelTimeoutError; }
  bool IsPermissionDenied() const { return code() == StatusCode::PermissionDenied; }

  bool IsUnsafeToRemove() const { return code() == StatusCode::UnsafeToRemove; }

  // Return a string representation of this status suitable for printing.
  // Returns the string "OK" for success.
  std::string ToString() const;

  // There's a [StatusString] for `StatusOr` also, used for duck-typed macro and template
  // to handle `Status`/`StatusOr` uniformly.
  std::string StatusString() const { return ToString(); }

  // Return a string representation of the status code, without the message
  // text or posix code information.
  std::string CodeAsString() const;

  StatusCode code() const { return ok() ? StatusCode::OK : state_->code; }

  int rpc_code() const { return ok() ? -1 : state_->rpc_code; }

  std::string message() const { return ok() ? "" : state_->msg; }

  std::any data() const { return ok() ? std::any() : state_->data; }

  template <typename... T>
  Status &operator<<(T &&...msg) {
    absl::StrAppend(&state_->msg, std::forward<T>(msg)...);
    return *this;
  }

 private:
  struct State {
    StatusCode code;
    std::string msg;
    SourceLocation loc;
    // If code is RpcError, this contains the RPC error code
    int rpc_code;
    // The supportive data that helps explaining why status is not ok.
    std::any data;
  };
  // Use raw pointer instead of unique pointer to achieve copiable `Status`.
  //
  // OK status has a `nullptr` state_.  Otherwise, `state_` points to
  // a `State` structure containing the error code and message(s)
  State *state_;

  void CopyFrom(const State *s);
};

static inline std::ostream &operator<<(std::ostream &os, const Status &x) {
  os << x.ToString();
  return os;
}

inline Status::Status(const Status &s)
    : state_((s.state_ == nullptr) ? nullptr : new State(*s.state_)) {}

inline Status &Status::operator=(const Status &s) {
  // The following condition catches both aliasing (when this == &s),
  // and the common case where both s and *this are ok.
  if (state_ != s.state_) {
    CopyFrom(s.state_);
  }
  return *this;
}

inline Status::Status(Status &&rhs) {
  state_ = rhs.state_;
  rhs.state_ = nullptr;
}

inline Status &Status::operator=(Status &&rhs) {
  if (this == &rhs) {
    return *this;
  }
  state_ = rhs.state_;
  rhs.state_ = nullptr;
  return *this;
}

Status boost_to_ray_status(const boost::system::error_code &error);

}  // namespace ray<|MERGE_RESOLUTION|>--- conflicted
+++ resolved
@@ -272,14 +272,11 @@
   ChannelError = 35,
   // Indicates that a read or write on a channel (a mutable plasma object) timed out.
   ChannelTimeoutError = 36,
-<<<<<<< HEAD
-  // Indicates that it is now unsafe to remove nodes from a (virtual) cluster.
-  UnsafeToRemove = 37,
-=======
   // Indicates that the executing user does not have permissions to perform the
   // requested operation. A common example is filesystem permissions.
   PermissionDenied = 37,
->>>>>>> d9b0a85a
+  // Indicates that it is now unsafe to remove nodes from a (virtual) cluster.
+  UnsafeToRemove = 38,
   // If you add to this list, please also update kCodeToStr in status.cc.
 };
 
@@ -434,13 +431,12 @@
     return Status(StatusCode::ChannelTimeoutError, msg);
   }
 
-<<<<<<< HEAD
+  static Status PermissionDenied(const std::string &msg) {
+    return Status(StatusCode::PermissionDenied, msg);
+  }
+
   static Status UnsafeToRemove(const std::string &msg, const std::any &data) {
     return Status(StatusCode::UnsafeToRemove, msg, data);
-=======
-  static Status PermissionDenied(const std::string &msg) {
-    return Status(StatusCode::PermissionDenied, msg);
->>>>>>> d9b0a85a
   }
 
   static StatusCode StringToCode(const std::string &str);
