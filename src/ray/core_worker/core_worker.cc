--- conflicted
+++ resolved
@@ -9,50 +9,6 @@
     : worker_type_(worker_type),
       language_(language),
       raylet_socket_(raylet_socket),
-<<<<<<< HEAD
-      worker_context_(worker_type, driver_id),
-      task_interface_(*this),
-      object_interface_(*this),
-      task_execution_interface_(*this) {
-  auto status = store_client_.Connect(store_socket_);
-  if (!status.ok()) {
-    RAY_LOG(ERROR) << "Connecting plasma store failed when trying to construct"
-                   << " core worker: " << status.message();
-    throw std::runtime_error(status.message());
-  }
-
-  // TODO(zhijunfu): For non-driver worker, the initialization of
-  // raylet client is delayed to when `TaskExecutionInterface::Run()`
-  // is called, as it is until that time the port for the worker
-  // rpc server can be determined, and this information needs to be
-  // included when worker registers to raylet.
-  if (worker_type_ == WorkerType::DRIVER) {
-    InitializeRayletClient(0);
-  }
-}
-
-void CoreWorker::InitializeRayletClient(int server_port) {
-  if (raylet_client_ == nullptr) {
-    raylet_client_ = std::unique_ptr<RayletClient>(new RayletClient(
-        raylet_socket_, worker_context_.GetWorkerID(),
-        (worker_type_ == ray::WorkerType::WORKER), worker_context_.GetCurrentDriverID(),
-        ToTaskLanguage(language_), server_port));
-  }
-}
-
-::Language CoreWorker::ToTaskLanguage(WorkerLanguage language) {
-  switch (language) {
-  case ray::WorkerLanguage::JAVA:
-    return ::Language::JAVA;
-    break;
-  case ray::WorkerLanguage::PYTHON:
-    return ::Language::PYTHON;
-    break;
-  default:
-    RAY_LOG(FATAL) << "invalid language specified: " << static_cast<int>(language);
-    break;
-  }
-=======
       worker_context_(worker_type, job_id),
       task_interface_(worker_context_, raylet_client_),
       object_interface_(worker_context_, raylet_client_, store_socket) {
@@ -71,7 +27,6 @@
       raylet_socket_, ClientID::FromBinary(worker_context_.GetWorkerID().Binary()),
       (worker_type_ == ray::WorkerType::WORKER), worker_context_.GetCurrentJobID(),
       language_, rpc_server_port));
->>>>>>> 7e020e71
 }
 
 }  // namespace ray