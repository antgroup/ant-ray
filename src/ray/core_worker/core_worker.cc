#include "ray/core_worker/core_worker.h"
#include "ray/core_worker/context.h"

namespace ray {

CoreWorker::CoreWorker(const enum WorkerType worker_type,
                       const enum WorkerLanguage language,
                       const std::string &store_socket, const std::string &raylet_socket,
                       DriverID driver_id)
    : worker_type_(worker_type),
      language_(language),
      store_socket_(store_socket),
      raylet_socket_(raylet_socket),
<<<<<<< HEAD
      worker_context_(worker_type, driver_id),
=======
      is_initialized_(false),
>>>>>>> 472c36ed
      task_interface_(*this),
      object_interface_(*this),
      task_execution_interface_(*this) {
  switch (language_) {
  case ray::WorkerLanguage::JAVA:
    task_language_ = ::Language::JAVA;
    break;
  case ray::WorkerLanguage::PYTHON:
    task_language_ = ::Language::PYTHON;
    break;
  default:
    RAY_LOG(FATAL) << "Unsupported worker language: " << static_cast<int>(language_);
    break;
  }
}

Status CoreWorker::Connect() {
  // connect to plasma.
  RAY_ARROW_RETURN_NOT_OK(ray_client_.store_client_.Connect(store_socket_));

  // connect to raylet.
  // TODO: currently RayletClient would crash in its constructor if it cannot
  // connect to Raylet after a number of retries, this needs to be changed
  // so that the worker (java/python .etc) can retrieve and handle the error
  // instead of crashing.
  ray_client_.raylet_client_ = std::unique_ptr<RayletClient>(
      new RayletClient(raylet_socket_, worker_context_.GetWorkerID(),
<<<<<<< HEAD
      (worker_type_ == ray::WorkerType::WORKER), worker_context_.GetCurrentDriverID(),
      ToTaskLanguage(language_)));

=======
                       (worker_type_ == ray::WorkerType::WORKER),
                       worker_context_.GetCurrentDriverID(), task_language_));
  is_initialized_ = true;
>>>>>>> 472c36ed
  return Status::OK();
}

::Language CoreWorker::ToTaskLanguage(WorkerLanguage language) {
  switch (language) {
  case ray::WorkerLanguage::JAVA:
    return ::Language::JAVA;
    break;
  case ray::WorkerLanguage::PYTHON:
    return ::Language::PYTHON;
    break;
  default:
    RAY_LOG(FATAL) << "invalid language specified: " << static_cast<int>(language);
    break;
  }
}

}  // namespace ray<|MERGE_RESOLUTION|>--- conflicted
+++ resolved
@@ -11,11 +11,7 @@
       language_(language),
       store_socket_(store_socket),
       raylet_socket_(raylet_socket),
-<<<<<<< HEAD
       worker_context_(worker_type, driver_id),
-=======
-      is_initialized_(false),
->>>>>>> 472c36ed
       task_interface_(*this),
       object_interface_(*this),
       task_execution_interface_(*this) {
@@ -43,15 +39,9 @@
   // instead of crashing.
   ray_client_.raylet_client_ = std::unique_ptr<RayletClient>(
       new RayletClient(raylet_socket_, worker_context_.GetWorkerID(),
-<<<<<<< HEAD
       (worker_type_ == ray::WorkerType::WORKER), worker_context_.GetCurrentDriverID(),
       ToTaskLanguage(language_)));
 
-=======
-                       (worker_type_ == ray::WorkerType::WORKER),
-                       worker_context_.GetCurrentDriverID(), task_language_));
-  is_initialized_ = true;
->>>>>>> 472c36ed
   return Status::OK();
 }
 
