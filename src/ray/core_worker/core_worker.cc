--- conflicted
+++ resolved
@@ -550,18 +550,13 @@
   // NOTE: This also marks the worker as available in Raylet. We do this at the
   // very end in case there is a problem during construction.
   if (options_.worker_type == WorkerType::DRIVER) {
-<<<<<<< HEAD
     // Get virtual cluster id from worker env to put it into job table data
     std::string virtual_cluster_id = std::getenv(kEnvVarKeyVirtualClusterID)
                                          ? std::getenv(kEnvVarKeyVirtualClusterID)
                                          : "";
 
-    Status status = local_raylet_client_->AnnounceWorkerPortForDriver(
+    Status status = raylet_ipc_client_->AnnounceWorkerPortForDriver(
         core_worker_server_->GetPort(), options_.entrypoint, virtual_cluster_id);
-=======
-    Status status = raylet_ipc_client_->AnnounceWorkerPortForDriver(
-        core_worker_server_->GetPort(), options_.entrypoint);
->>>>>>> d9b0a85a
     RAY_CHECK_OK(status) << "Failed to announce driver's port to raylet and GCS";
   } else {
     Status status =
