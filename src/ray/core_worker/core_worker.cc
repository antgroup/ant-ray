#include "ray/core_worker/core_worker.h"
#include "ray/core_worker/context.h"

namespace ray {

CoreWorker::CoreWorker(const enum WorkerType worker_type,
<<<<<<< HEAD
                       const ray::rpc::Language language, const std::string &store_socket,
                       const std::string &raylet_socket, DriverID driver_id)
=======
                       const enum WorkerLanguage language,
                       const std::string &store_socket, const std::string &raylet_socket,
                       const JobID &job_id)
>>>>>>> a39982e6
    : worker_type_(worker_type),
      language_(language),
      store_socket_(store_socket),
      raylet_socket_(raylet_socket),
      worker_context_(worker_type, job_id),
      raylet_client_(raylet_socket_,
                     ClientID::FromBinary(worker_context_.GetWorkerID().Binary()),
                     (worker_type_ == ray::WorkerType::WORKER),
<<<<<<< HEAD
                     worker_context_.GetCurrentDriverID(),
                     ToRayletTaskLanguage(language_)),
=======
                     worker_context_.GetCurrentJobID(), ToTaskLanguage(language_)),
>>>>>>> a39982e6
      task_interface_(*this),
      object_interface_(*this),
      task_execution_interface_(*this) {
  // TODO(zhijunfu): currently RayletClient would crash in its constructor if it cannot
  // connect to Raylet after a number of retries, this needs to be changed
  // so that the worker (java/python .etc) can retrieve and handle the error
  // instead of crashing.
  auto status = store_client_.Connect(store_socket_);
  if (!status.ok()) {
    RAY_LOG(ERROR) << "Connecting plasma store failed when trying to construct"
                   << " core worker: " << status.message();
    throw std::runtime_error(status.message());
  }
}

}  // namespace ray<|MERGE_RESOLUTION|>--- conflicted
+++ resolved
@@ -4,14 +4,8 @@
 namespace ray {
 
 CoreWorker::CoreWorker(const enum WorkerType worker_type,
-<<<<<<< HEAD
                        const ray::rpc::Language language, const std::string &store_socket,
-                       const std::string &raylet_socket, DriverID driver_id)
-=======
-                       const enum WorkerLanguage language,
-                       const std::string &store_socket, const std::string &raylet_socket,
-                       const JobID &job_id)
->>>>>>> a39982e6
+                       const std::string &raylet_socket, const JobID &job_id)
     : worker_type_(worker_type),
       language_(language),
       store_socket_(store_socket),
@@ -20,12 +14,7 @@
       raylet_client_(raylet_socket_,
                      ClientID::FromBinary(worker_context_.GetWorkerID().Binary()),
                      (worker_type_ == ray::WorkerType::WORKER),
-<<<<<<< HEAD
-                     worker_context_.GetCurrentDriverID(),
-                     ToRayletTaskLanguage(language_)),
-=======
-                     worker_context_.GetCurrentJobID(), ToTaskLanguage(language_)),
->>>>>>> a39982e6
+                     worker_context_.GetCurrentJobID(), ToRayletTaskLanguage(language_)),
       task_interface_(*this),
       object_interface_(*this),
       task_execution_interface_(*this) {
