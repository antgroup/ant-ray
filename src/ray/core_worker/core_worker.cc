// Copyright 2017 The Ray Authors.
//
// Licensed under the Apache License, Version 2.0 (the "License");
// you may not use this file except in compliance with the License.
// You may obtain a copy of the License at
//
//  http://www.apache.org/licenses/LICENSE-2.0
//
// Unless required by applicable law or agreed to in writing, software
// distributed under the License is distributed on an "AS IS" BASIS,
// WITHOUT WARRANTIES OR CONDITIONS OF ANY KIND, either express or implied.
// See the License for the specific language governing permissions and
// limitations under the License.

#include "ray/core_worker/core_worker.h"

#include "boost/fiber/all.hpp"
#include "ray/common/bundle_spec.h"
#include "ray/common/ray_config.h"
#include "ray/common/task/task_util.h"
#include "ray/core_worker/context.h"
#include "ray/core_worker/transport/direct_actor_transport.h"
#include "ray/gcs/gcs_client/service_based_gcs_client.h"
#include "ray/stats/stats.h"
#include "ray/util/process.h"
#include "ray/util/util.h"

namespace {

// Duration between internal book-keeping heartbeats.
const int kInternalHeartbeatMillis = 1000;

void BuildCommonTaskSpec(
    ray::TaskSpecBuilder &builder, const JobID &job_id, const TaskID &task_id,
    const std::string name, const TaskID &current_task_id, const int task_index,
    const TaskID &caller_id, const ray::rpc::Address &address,
    const ray::RayFunction &function,
    const std::vector<std::unique_ptr<ray::TaskArg>> &args, uint64_t num_returns,
    const std::unordered_map<std::string, double> &required_resources,
    const std::unordered_map<std::string, double> &required_placement_resources,
    std::vector<ObjectID> *return_ids, const ray::BundleID &bundle_id,
    bool placement_group_capture_child_tasks, const std::string debugger_breakpoint,
    const std::unordered_map<std::string, std::string> &override_environment_variables) {
  // Build common task spec.
  builder.SetCommonTaskSpec(
      task_id, name, function.GetLanguage(), function.GetFunctionDescriptor(), job_id,
      current_task_id, task_index, caller_id, address, num_returns, required_resources,
      required_placement_resources, bundle_id, placement_group_capture_child_tasks,
      debugger_breakpoint, override_environment_variables);
  // Set task arguments.
  for (const auto &arg : args) {
    builder.AddArg(*arg);
  }

  // Compute return IDs.
  return_ids->resize(num_returns);
  for (size_t i = 0; i < num_returns; i++) {
    (*return_ids)[i] = ObjectID::FromIndex(task_id, i + 1);
  }
}

ray::JobID GetProcessJobID(const ray::CoreWorkerOptions &options) {
  if (options.worker_type == ray::WorkerType::DRIVER) {
    RAY_CHECK(!options.job_id.IsNil());
  } else {
    RAY_CHECK(options.job_id.IsNil());
  }

  if (options.worker_type == ray::WorkerType::WORKER) {
    // For workers, the job ID is assigned by Raylet via an environment variable.
    const char *job_id_env = std::getenv(kEnvVarKeyJobId);
    RAY_CHECK(job_id_env);
    return ray::JobID::FromHex(job_id_env);
  }
  return options.job_id;
}

}  // namespace

namespace ray {

std::unique_ptr<CoreWorkerProcess> CoreWorkerProcess::instance_;

thread_local std::weak_ptr<CoreWorker> CoreWorkerProcess::current_core_worker_;

void CoreWorkerProcess::Initialize(const CoreWorkerOptions &options) {
  RAY_CHECK(!instance_) << "The process is already initialized for core worker.";
  instance_ = std::unique_ptr<CoreWorkerProcess>(new CoreWorkerProcess(options));
}

void CoreWorkerProcess::Shutdown() {
  if (!instance_) {
    return;
  }
  RAY_CHECK(instance_->options_.worker_type == WorkerType::DRIVER)
      << "The `Shutdown` interface is for driver only.";
  RAY_CHECK(instance_->global_worker_);
  instance_->global_worker_->Disconnect();
  instance_->global_worker_->Shutdown();
  instance_->RemoveWorker(instance_->global_worker_);
  instance_.reset();
}

bool CoreWorkerProcess::IsInitialized() { return instance_ != nullptr; }

CoreWorkerProcess::CoreWorkerProcess(const CoreWorkerOptions &options)
    : options_(options),
      global_worker_id_(
          options.worker_type == WorkerType::DRIVER
              ? ComputeDriverIdFromJob(options_.job_id)
              : (options_.num_workers == 1 ? WorkerID::FromRandom() : WorkerID::Nil())) {
  if (options_.enable_logging) {
    std::stringstream app_name;
    app_name << LanguageString(options_.language) << "-core-"
             << WorkerTypeString(options_.worker_type);
    if (!global_worker_id_.IsNil()) {
      app_name << "-" << global_worker_id_;
    }
    RayLog::StartRayLog(app_name.str(), RayLogLevel::INFO, options_.log_dir);
    if (options_.install_failure_signal_handler) {
      RayLog::InstallFailureSignalHandler();
    }
  } else {
    RAY_CHECK(options_.log_dir.empty())
        << "log_dir must be empty because ray log is disabled.";
    RAY_CHECK(!options_.install_failure_signal_handler)
        << "install_failure_signal_handler must be false because ray log is disabled.";
  }

  RAY_CHECK(options_.num_workers > 0);
  if (options_.worker_type == WorkerType::DRIVER) {
    // Driver process can only contain one worker.
    RAY_CHECK(options_.num_workers == 1);
  }

  RAY_LOG(INFO) << "Constructing CoreWorkerProcess. pid: " << getpid();

  if (options_.num_workers == 1) {
    // We need to create the worker instance here if:
    // 1. This is a driver process. In this case, the driver is ready to use right after
    // the CoreWorkerProcess::Initialize.
    // 2. This is a Python worker process. In this case, Python will invoke some core
    // worker APIs before `CoreWorkerProcess::RunTaskExecutionLoop` is called. So we need
    // to create the worker instance here. One example of invocations is
    // https://github.com/ray-project/ray/blob/45ce40e5d44801193220d2c546be8de0feeef988/python/ray/worker.py#L1281.
    if (options_.worker_type == WorkerType::DRIVER ||
        options_.language == Language::PYTHON) {
      CreateWorker();
    }
  }

  // Assume stats module will be initialized exactly once in once process.
  // So it must be called in CoreWorkerProcess constructor and will be reused
  // by all of core worker.
  RAY_LOG(DEBUG) << "Stats setup in core worker.";
  // Initialize stats in core worker global tags.
  const ray::stats::TagsType global_tags = {{ray::stats::ComponentKey, "core_worker"},
                                            {ray::stats::VersionKey, "1.2.0.dev0"}};

  // NOTE(lingxuan.zlx): We assume RayConfig is initialized before it's used.
  // RayConfig is generated in Java_io_ray_runtime_RayNativeRuntime_nativeInitialize
  // for java worker or in constructor of CoreWorker for python worker.
  ray::stats::Init(global_tags, options_.metrics_agent_port);
}

CoreWorkerProcess::~CoreWorkerProcess() {
  RAY_LOG(INFO) << "Destructing CoreWorkerProcess. pid: " << getpid();
  {
    // Check that all `CoreWorker` instances have been removed.
    absl::ReaderMutexLock lock(&worker_map_mutex_);
    RAY_CHECK(workers_.empty());
  }
  RAY_LOG(DEBUG) << "Stats stop in core worker.";
  // Shutdown stats module if worker process exits.
  ray::stats::Shutdown();
  if (options_.enable_logging) {
    RayLog::ShutDownRayLog();
  }
}

void CoreWorkerProcess::EnsureInitialized() {
  RAY_CHECK(instance_) << "The core worker process is not initialized yet or already "
                       << "shutdown.";
}

std::shared_ptr<CoreWorker> CoreWorkerProcess::TryGetWorker(const WorkerID &worker_id) {
  if (!instance_) {
    return nullptr;
  }
  absl::ReaderMutexLock workers_lock(&instance_->worker_map_mutex_);
  auto it = instance_->workers_.find(worker_id);
  if (it != instance_->workers_.end()) {
    return it->second;
  }
  return nullptr;
}

CoreWorker &CoreWorkerProcess::GetCoreWorker() {
  EnsureInitialized();
  if (instance_->options_.num_workers == 1) {
    RAY_CHECK(instance_->global_worker_) << "global_worker_ must not be NULL";
    return *instance_->global_worker_;
  }
  auto ptr = current_core_worker_.lock();
  RAY_CHECK(ptr != nullptr)
      << "The current thread is not bound with a core worker instance.";
  return *ptr;
}

void CoreWorkerProcess::SetCurrentThreadWorkerId(const WorkerID &worker_id) {
  EnsureInitialized();
  if (instance_->options_.num_workers == 1) {
    RAY_CHECK(instance_->global_worker_->GetWorkerID() == worker_id);
    return;
  }
  current_core_worker_ = instance_->GetWorker(worker_id);
}

std::shared_ptr<CoreWorker> CoreWorkerProcess::GetWorker(
    const WorkerID &worker_id) const {
  absl::ReaderMutexLock lock(&worker_map_mutex_);
  auto it = workers_.find(worker_id);
  RAY_CHECK(it != workers_.end()) << "Worker " << worker_id << " not found.";
  return it->second;
}

std::shared_ptr<CoreWorker> CoreWorkerProcess::CreateWorker() {
  auto worker = std::make_shared<CoreWorker>(
      options_,
      global_worker_id_ != WorkerID::Nil() ? global_worker_id_ : WorkerID::FromRandom());
  RAY_LOG(INFO) << "Worker " << worker->GetWorkerID() << " is created.";
  if (options_.num_workers == 1) {
    global_worker_ = worker;
  }
  current_core_worker_ = worker;

  absl::MutexLock lock(&worker_map_mutex_);
  workers_.emplace(worker->GetWorkerID(), worker);
  RAY_CHECK(workers_.size() <= static_cast<size_t>(options_.num_workers));
  return worker;
}

void CoreWorkerProcess::RemoveWorker(std::shared_ptr<CoreWorker> worker) {
  worker->WaitForShutdown();
  if (global_worker_) {
    RAY_CHECK(global_worker_ == worker);
  } else {
    RAY_CHECK(current_core_worker_.lock() == worker);
  }
  current_core_worker_.reset();
  {
    absl::MutexLock lock(&worker_map_mutex_);
    workers_.erase(worker->GetWorkerID());
    RAY_LOG(INFO) << "Removed worker " << worker->GetWorkerID();
  }
  if (global_worker_ == worker) {
    global_worker_ = nullptr;
  }
}

void CoreWorkerProcess::RunTaskExecutionLoop() {
  EnsureInitialized();
  RAY_CHECK(instance_->options_.worker_type == WorkerType::WORKER);
  if (instance_->options_.num_workers == 1) {
    // Run the task loop in the current thread only if the number of workers is 1.
    auto worker =
        instance_->global_worker_ ? instance_->global_worker_ : instance_->CreateWorker();
    worker->RunTaskExecutionLoop();
    instance_->RemoveWorker(worker);
  } else {
    std::vector<std::thread> worker_threads;
    for (int i = 0; i < instance_->options_.num_workers; i++) {
      worker_threads.emplace_back([]() {
        auto worker = instance_->CreateWorker();
        worker->RunTaskExecutionLoop();
        instance_->RemoveWorker(worker);
      });
    }
    for (auto &thread : worker_threads) {
      thread.join();
    }
  }

  instance_.reset();
}

CoreWorker::CoreWorker(const CoreWorkerOptions &options, const WorkerID &worker_id)
    : options_(options),
      get_call_site_(RayConfig::instance().record_ref_creation_sites()
                         ? options_.get_lang_stack
                         : nullptr),
      worker_context_(options_.worker_type, worker_id, GetProcessJobID(options_)),
      io_work_(io_service_),
      client_call_manager_(new rpc::ClientCallManager(io_service_)),
      death_check_timer_(io_service_),
      internal_timer_(io_service_),
      task_queue_length_(0),
      num_executed_tasks_(0),
      task_execution_service_work_(task_execution_service_),
      resource_ids_(new ResourceMappingType()),
      grpc_service_(io_service_, *this) {
  // Initialize task receivers.
  if (options_.worker_type == WorkerType::WORKER || options_.is_local_mode) {
    RAY_CHECK(options_.task_execution_callback != nullptr);
    auto execute_task =
        std::bind(&CoreWorker::ExecuteTask, this, std::placeholders::_1,
                  std::placeholders::_2, std::placeholders::_3, std::placeholders::_4);
    direct_task_receiver_ =
        std::unique_ptr<CoreWorkerDirectTaskReceiver>(new CoreWorkerDirectTaskReceiver(
            worker_context_, task_execution_service_, execute_task));
  }

  // Initialize raylet client.
  // NOTE(edoakes): the core_worker_server_ must be running before registering with
  // the raylet, as the raylet will start sending some RPC messages immediately.
  // TODO(zhijunfu): currently RayletClient would crash in its constructor if it cannot
  // connect to Raylet after a number of retries, this can be changed later
  // so that the worker (java/python .etc) can retrieve and handle the error
  // instead of crashing.
  auto grpc_client = rpc::NodeManagerWorkerClient::make(
      options_.raylet_ip_address, options_.node_manager_port, *client_call_manager_);
  Status raylet_client_status;
  NodeID local_raylet_id;
  int assigned_port;
  std::unordered_map<std::string, std::string> system_config;
  local_raylet_client_ = std::shared_ptr<raylet::RayletClient>(new raylet::RayletClient(
      io_service_, std::move(grpc_client), options_.raylet_socket, GetWorkerID(),
      options_.worker_type, worker_context_.GetCurrentJobID(), options_.language,
      options_.node_ip_address, &raylet_client_status, &local_raylet_id, &assigned_port,
      &system_config, options_.serialized_job_config));

  if (!raylet_client_status.ok()) {
    // Avoid using FATAL log or RAY_CHECK here because they may create a core dump file.
    RAY_LOG(ERROR) << "Failed to register worker " << worker_id << " to Raylet. "
                   << raylet_client_status;
    if (options_.enable_logging) {
      RayLog::ShutDownRayLog();
    }
    // Quit the process immediately.
    _Exit(1);
  }

  connected_ = true;

  RAY_CHECK(assigned_port >= 0);

  // NOTE(edoakes): any initialization depending on RayConfig must happen after this line.
  RayConfig::instance().initialize(system_config);
  // Start RPC server after all the task receivers are properly initialized and we have
  // our assigned port from the raylet.
  core_worker_server_ = std::unique_ptr<rpc::GrpcServer>(
      new rpc::GrpcServer(WorkerTypeString(options_.worker_type), assigned_port));
  core_worker_server_->RegisterService(grpc_service_);
  core_worker_server_->Run();

  // Set our own address.
  RAY_CHECK(!local_raylet_id.IsNil());
  rpc_address_.set_ip_address(options_.node_ip_address);
  rpc_address_.set_port(core_worker_server_->GetPort());
  rpc_address_.set_raylet_id(local_raylet_id.Binary());
  rpc_address_.set_worker_id(worker_context_.GetWorkerID().Binary());
  RAY_LOG(INFO) << "Initializing worker at address: " << rpc_address_.ip_address() << ":"
                << rpc_address_.port() << ", worker ID " << worker_context_.GetWorkerID()
                << ", raylet " << local_raylet_id;

  // Initialize gcs client.
  gcs_client_ = std::make_shared<ray::gcs::ServiceBasedGcsClient>(options_.gcs_options);

  RAY_CHECK_OK(gcs_client_->Connect(io_service_));
  RegisterToGcs();

  // Register a callback to monitor removed nodes.
  auto on_node_change = [this](const NodeID &node_id, const rpc::GcsNodeInfo &data) {
    if (data.state() == rpc::GcsNodeInfo::DEAD) {
      OnNodeRemoved(data);
    }
  };
  RAY_CHECK_OK(gcs_client_->Nodes().AsyncSubscribeToNodeChange(on_node_change, nullptr));

  // Initialize profiler.
  profiler_ = std::make_shared<worker::Profiler>(
      worker_context_, options_.node_ip_address, io_service_, gcs_client_);

  reference_counter_ = std::make_shared<ReferenceCounter>(
      rpc_address_, RayConfig::instance().distributed_ref_counting_enabled(),
      RayConfig::instance().lineage_pinning_enabled(), [this](const rpc::Address &addr) {
        return std::shared_ptr<rpc::CoreWorkerClient>(
            new rpc::CoreWorkerClient(addr, *client_call_manager_));
      });

  if (options_.worker_type == ray::WorkerType::WORKER) {
    death_check_timer_.expires_from_now(boost::asio::chrono::milliseconds(
        RayConfig::instance().raylet_death_check_interval_milliseconds()));
    death_check_timer_.async_wait(
        boost::bind(&CoreWorker::CheckForRayletFailure, this, _1));
  }

  internal_timer_.expires_from_now(
      boost::asio::chrono::milliseconds(kInternalHeartbeatMillis));
  internal_timer_.async_wait(boost::bind(&CoreWorker::InternalHeartbeat, this, _1));

  plasma_store_provider_.reset(new CoreWorkerPlasmaStoreProvider(
      options_.store_socket, local_raylet_client_, reference_counter_,
      options_.check_signals,
      /*warmup=*/
      (options_.worker_type != ray::WorkerType::SPILL_WORKER &&
       options_.worker_type != ray::WorkerType::RESTORE_WORKER),
      /*get_current_call_site=*/boost::bind(&CoreWorker::CurrentCallSite, this)));
  memory_store_.reset(new CoreWorkerMemoryStore(
      [this](const RayObject &object, const ObjectID &object_id) {
        PutObjectIntoPlasma(object, object_id);
        return Status::OK();
      },
      options_.ref_counting_enabled ? reference_counter_ : nullptr, local_raylet_client_,
      options_.check_signals));

  auto check_node_alive_fn = [this](const NodeID &node_id) {
    auto node = gcs_client_->Nodes().Get(node_id);
    return node.has_value();
  };
  auto reconstruct_object_callback = [this](const ObjectID &object_id) {
    io_service_.post([this, object_id]() {
      RAY_CHECK(object_recovery_manager_->RecoverObject(object_id));
    });
  };
  task_manager_.reset(new TaskManager(
      memory_store_, reference_counter_,
      /* retry_task_callback= */
      [this](TaskSpecification &spec, bool delay) {
        if (delay) {
          // Retry after a delay to emulate the existing Raylet reconstruction
          // behaviour. TODO(ekl) backoff exponentially.
          uint32_t delay = RayConfig::instance().task_retry_delay_ms();
          RAY_LOG(ERROR) << "Will resubmit task after a " << delay
                         << "ms delay: " << spec.DebugString();
          absl::MutexLock lock(&mutex_);
          to_resubmit_.push_back(std::make_pair(current_time_ms() + delay, spec));
        } else {
          RAY_LOG(ERROR) << "Resubmitting task that produced lost plasma object: "
                         << spec.DebugString();
          if (spec.IsActorTask()) {
            const auto &actor_handle = actor_manager_->GetActorHandle(spec.ActorId());
            actor_handle->SetResubmittedActorTaskSpec(spec, spec.ActorDummyObject());
            RAY_CHECK_OK(direct_actor_submitter_->SubmitTask(spec));
          } else {
            RAY_CHECK_OK(direct_task_submitter_->SubmitTask(spec));
          }
        }
      },
      check_node_alive_fn, reconstruct_object_callback));

  // Create an entry for the driver task in the task table. This task is
  // added immediately with status RUNNING. This allows us to push errors
  // related to this driver task back to the driver. For example, if the
  // driver creates an object that is later evicted, we should notify the
  // user that we're unable to reconstruct the object, since we cannot
  // rerun the driver.
  if (options_.worker_type == WorkerType::DRIVER) {
    TaskSpecBuilder builder;
    const TaskID task_id = TaskID::ForDriverTask(worker_context_.GetCurrentJobID());
    builder.SetDriverTaskSpec(task_id, options_.language,
                              worker_context_.GetCurrentJobID(),
                              TaskID::ComputeDriverTaskId(worker_context_.GetWorkerID()),
                              GetCallerId(), rpc_address_);

    std::shared_ptr<gcs::TaskTableData> data = std::make_shared<gcs::TaskTableData>();
    data->mutable_task()->mutable_task_spec()->CopyFrom(builder.Build().GetMessage());
    if (!options_.is_local_mode) {
      RAY_CHECK_OK(gcs_client_->Tasks().AsyncAdd(data, nullptr));
    }
    SetCurrentTaskId(task_id);
  }

  core_worker_client_pool_ =
      std::make_shared<rpc::CoreWorkerClientPool>(*client_call_manager_);

  auto raylet_client_factory = [this](const std::string ip_address, int port) {
    auto grpc_client =
        rpc::NodeManagerWorkerClient::make(ip_address, port, *client_call_manager_);
    return std::shared_ptr<raylet::RayletClient>(
        new raylet::RayletClient(std::move(grpc_client)));
  };

  std::shared_ptr<ActorCreatorInterface> actor_creator =
      std::make_shared<DefaultActorCreator>(gcs_client_);

  direct_actor_submitter_ = std::shared_ptr<CoreWorkerDirectActorTaskSubmitter>(
      new CoreWorkerDirectActorTaskSubmitter(core_worker_client_pool_, memory_store_,
                                             task_manager_));

  direct_task_submitter_ =
      std::unique_ptr<CoreWorkerDirectTaskSubmitter>(new CoreWorkerDirectTaskSubmitter(
          rpc_address_, local_raylet_client_, core_worker_client_pool_,
          raylet_client_factory, memory_store_, task_manager_, local_raylet_id,
          RayConfig::instance().worker_lease_timeout_milliseconds(),
          std::move(actor_creator),
          RayConfig::instance().max_tasks_in_flight_per_worker(),
          boost::asio::steady_timer(io_service_)));
  future_resolver_.reset(
      new FutureResolver(memory_store_, core_worker_client_pool_, rpc_address_));
  // Unfortunately the raylet client has to be constructed after the receivers.
  if (direct_task_receiver_ != nullptr) {
    task_argument_waiter_.reset(new DependencyWaiterImpl(*local_raylet_client_));
    direct_task_receiver_->Init(core_worker_client_pool_, rpc_address_,
                                task_argument_waiter_);
  }

  actor_manager_ = std::unique_ptr<ActorManager>(
      new ActorManager(gcs_client_, direct_actor_submitter_, reference_counter_));

  auto object_lookup_fn = [this](const ObjectID &object_id,
                                 const ObjectLookupCallback &callback) {
    return gcs_client_->Objects().AsyncGetLocations(
        object_id, [this, object_id, callback](
                       const Status &status,
                       const boost::optional<rpc::ObjectLocationInfo> &result) {
          RAY_CHECK_OK(status);
          std::vector<rpc::Address> locations;
          for (const auto &loc : result->locations()) {
            const auto &node_id = NodeID::FromBinary(loc.manager());
            auto node = gcs_client_->Nodes().Get(node_id);
            RAY_CHECK(node.has_value());
            rpc::Address address;
            address.set_raylet_id(node->node_id());
            address.set_ip_address(node->node_manager_address());
            address.set_port(node->node_manager_port());
            locations.push_back(address);
          }
          callback(object_id, locations);
        });
  };
  object_recovery_manager_ =
      std::unique_ptr<ObjectRecoveryManager>(new ObjectRecoveryManager(
          rpc_address_, raylet_client_factory, local_raylet_client_, object_lookup_fn,
          task_manager_, reference_counter_, memory_store_,
          [this](const ObjectID &object_id, bool pin_object) {
            RAY_CHECK_OK(Put(RayObject(rpc::ErrorType::OBJECT_UNRECONSTRUCTABLE),
                             /*contained_object_ids=*/{}, object_id,
                             /*pin_object=*/pin_object));
          },
          RayConfig::instance().lineage_pinning_enabled()));

  // Start the IO thread after all other members have been initialized, in case
  // the thread calls back into any of our members.
  io_thread_ = std::thread(&CoreWorker::RunIOService, this);
  // Tell the raylet the port that we are listening on.
  // NOTE: This also marks the worker as available in Raylet. We do this at the
  // very end in case there is a problem during construction.
  RAY_CHECK_OK(local_raylet_client_->AnnounceWorkerPort(core_worker_server_->GetPort()));
}

void CoreWorker::Shutdown() {
  io_service_.stop();
  if (options_.worker_type == WorkerType::WORKER) {
    task_execution_service_.stop();
  }
  if (options_.on_worker_shutdown) {
    options_.on_worker_shutdown(GetWorkerID());
  }
}

void CoreWorker::Disconnect() {
  if (connected_) {
    connected_ = false;
    if (local_raylet_client_) {
      RAY_IGNORE_EXPR(local_raylet_client_->Disconnect());
    }
  }
}

void CoreWorker::Exit(bool intentional) {
  RAY_LOG(INFO)
      << "Exit signal " << (intentional ? "(intentional)" : "")
      << " received, this process will exit after all outstanding tasks have finished";
  exiting_ = true;
  // Release the resources early in case draining takes a long time.
<<<<<<< HEAD
  RAY_CHECK_OK(local_raylet_client_->NotifyTaskBlocked());
=======
  RAY_CHECK_OK(
      local_raylet_client_->NotifyDirectCallTaskBlocked(/*release_resources*/ true));
>>>>>>> ea8d782b

  // Callback to shutdown.
  auto shutdown = [this, intentional]() {
    // To avoid problems, make sure shutdown is always called from the same
    // event loop each time.
    task_execution_service_.post([this, intentional]() {
      if (intentional) {
        Disconnect();  // Notify the raylet this is an intentional exit.
      }
      Shutdown();
    });
  };

  // Callback to drain objects once all pending tasks have been drained.
  auto drain_references_callback = [this, shutdown]() {
    // Post to the event loop to avoid a deadlock between the TaskManager and
    // the ReferenceCounter. The deadlock can occur because this callback may
    // get called by the TaskManager while the ReferenceCounter's lock is held,
    // but the callback itself must acquire the ReferenceCounter's lock to
    // drain the object references.
    task_execution_service_.post([this, shutdown]() {
      bool not_actor_task = false;
      {
        absl::MutexLock lock(&mutex_);
        not_actor_task = actor_id_.IsNil();
      }
      if (not_actor_task) {
        // If we are a task, then we cannot hold any object references in the
        // heap. Therefore, any active object references are being held by other
        // processes. Wait for these processes to release their references before
        // we shutdown.
        // NOTE(swang): This could still cause this worker process to stay alive
        // forever if another process holds a reference forever.
        reference_counter_->DrainAndShutdown(shutdown);
      } else {
        // If we are an actor, then we may be holding object references in the
        // heap. Then, we should not wait to drain the object references before
        // shutdown since this could hang.
        shutdown();
      }
    });
  };

  task_manager_->DrainAndShutdown(drain_references_callback);
}

void CoreWorker::RunIOService() {
#ifndef _WIN32
  // Block SIGINT and SIGTERM so they will be handled by the main thread.
  sigset_t mask;
  sigemptyset(&mask);
  sigaddset(&mask, SIGINT);
  sigaddset(&mask, SIGTERM);
  pthread_sigmask(SIG_BLOCK, &mask, NULL);
#endif

  io_service_.run();
}

void CoreWorker::OnNodeRemoved(const rpc::GcsNodeInfo &node_info) {
  const auto node_id = NodeID::FromBinary(node_info.node_id());
  RAY_LOG(INFO) << "Node failure " << node_id;
  const auto lost_objects = reference_counter_->ResetObjectsOnRemovedNode(node_id);
  // Delete the objects from the in-memory store to indicate that they are not
  // available. The object recovery manager will guarantee that a new value
  // will eventually be stored for the objects (either an
  // UnreconstructableError or a value reconstructed from lineage).
  memory_store_->Delete(lost_objects);
  for (const auto &object_id : lost_objects) {
    RAY_LOG(INFO) << "Object " << object_id << " lost due to node failure " << node_id;
    // NOTE(swang): There is a race condition where this can return false if
    // the reference went out of scope since the call to the ref counter to get
    // the lost objects. It's okay to not mark the object as failed or recover
    // the object since there are no reference holders.
    static_cast<void>(object_recovery_manager_->RecoverObject(object_id));
  }
}

void CoreWorker::WaitForShutdown() {
  if (io_thread_.joinable()) {
    io_thread_.join();
  }
  if (gcs_client_) {
    gcs_client_->Disconnect();
  }
  if (options_.worker_type == WorkerType::WORKER) {
    RAY_CHECK(task_execution_service_.stopped());
    // Asyncio coroutines could still run after CoreWorker is removed because it is
    // running in a different thread. This can cause segfault because coroutines try to
    // access CoreWorker methods that are already garbage collected. We should complete
    // all coroutines before shutting down in order to prevent this.
    if (worker_context_.CurrentActorIsAsync()) {
      options_.terminate_asyncio_thread();
    }
  }
}

const WorkerID &CoreWorker::GetWorkerID() const { return worker_context_.GetWorkerID(); }

void CoreWorker::SetCurrentTaskId(const TaskID &task_id) {
  worker_context_.SetCurrentTaskId(task_id);
  {
    absl::MutexLock lock(&mutex_);
    main_thread_task_id_ = task_id;
  }
}

void CoreWorker::RegisterToGcs() {
  std::unordered_map<std::string, std::string> worker_info;
  const auto &worker_id = GetWorkerID();
  worker_info.emplace("node_ip_address", options_.node_ip_address);
  worker_info.emplace("plasma_store_socket", options_.store_socket);
  worker_info.emplace("raylet_socket", options_.raylet_socket);

  if (options_.worker_type == WorkerType::DRIVER) {
    auto start_time = std::chrono::duration_cast<std::chrono::milliseconds>(
                          std::chrono::system_clock::now().time_since_epoch())
                          .count();
    worker_info.emplace("driver_id", worker_id.Binary());
    worker_info.emplace("start_time", std::to_string(start_time));
    if (!options_.driver_name.empty()) {
      worker_info.emplace("name", options_.driver_name);
    }
  }

  if (!options_.stdout_file.empty()) {
    worker_info.emplace("stdout_file", options_.stdout_file);
  }
  if (!options_.stderr_file.empty()) {
    worker_info.emplace("stderr_file", options_.stderr_file);
  }

  auto worker_data = std::make_shared<rpc::WorkerTableData>();
  worker_data->mutable_worker_address()->set_worker_id(worker_id.Binary());
  worker_data->set_worker_type(options_.worker_type);
  worker_data->mutable_worker_info()->insert(worker_info.begin(), worker_info.end());
  worker_data->set_is_alive(true);

  RAY_CHECK_OK(gcs_client_->Workers().AsyncAdd(worker_data, nullptr));
}

void CoreWorker::CheckForRayletFailure(const boost::system::error_code &error) {
  if (error == boost::asio::error::operation_aborted) {
    return;
  }

  if (!IsParentProcessAlive()) {
    RAY_LOG(ERROR) << "Raylet failed. Shutting down.";
    Shutdown();
  }

  // Reset the timer from the previous expiration time to avoid drift.
  death_check_timer_.expires_at(
      death_check_timer_.expiry() +
      boost::asio::chrono::milliseconds(
          RayConfig::instance().raylet_death_check_interval_milliseconds()));
  death_check_timer_.async_wait(
      boost::bind(&CoreWorker::CheckForRayletFailure, this, _1));
}

void CoreWorker::InternalHeartbeat(const boost::system::error_code &error) {
  if (error == boost::asio::error::operation_aborted) {
    return;
  }

  absl::MutexLock lock(&mutex_);
  while (!to_resubmit_.empty() && current_time_ms() > to_resubmit_.front().first) {
    auto &spec = to_resubmit_.front().second;
    if (spec.IsActorTask()) {
      RAY_CHECK_OK(direct_actor_submitter_->SubmitTask(spec));
    } else {
      RAY_CHECK_OK(direct_task_submitter_->SubmitTask(spec));
    }
    to_resubmit_.pop_front();
  }
  internal_timer_.expires_at(internal_timer_.expiry() +
                             boost::asio::chrono::milliseconds(kInternalHeartbeatMillis));
  internal_timer_.async_wait(boost::bind(&CoreWorker::InternalHeartbeat, this, _1));
}

std::unordered_map<ObjectID, std::pair<size_t, size_t>>
CoreWorker::GetAllReferenceCounts() const {
  auto counts = reference_counter_->GetAllReferenceCounts();
  std::vector<ObjectID> actor_handle_ids = actor_manager_->GetActorHandleIDsFromHandles();
  // Strip actor IDs from the ref counts since there is no associated ObjectID
  // in the language frontend.
  for (const auto &actor_handle_id : actor_handle_ids) {
    counts.erase(actor_handle_id);
  }
  return counts;
}

void CoreWorker::PutObjectIntoPlasma(const RayObject &object, const ObjectID &object_id) {
  bool object_exists;
  // This call will only be used by PromoteObjectToPlasma, which means that the
  // object will always owned by us.
  RAY_CHECK_OK(plasma_store_provider_->Put(
      object, object_id, /* owner_address = */ rpc_address_, &object_exists));
  if (!object_exists) {
    // Tell the raylet to pin the object **after** it is created.
    RAY_LOG(DEBUG) << "Pinning put object " << object_id;
    local_raylet_client_->PinObjectIDs(
        rpc_address_, {object_id},
        [this, object_id](const Status &status, const rpc::PinObjectIDsReply &reply) {
          // Only release the object once the raylet has responded to avoid the race
          // condition that the object could be evicted before the raylet pins it.
          if (!plasma_store_provider_->Release(object_id).ok()) {
            RAY_LOG(ERROR) << "Failed to release ObjectID (" << object_id
                           << "), might cause a leak in plasma.";
          }
        });
  }
  RAY_CHECK(memory_store_->Put(RayObject(rpc::ErrorType::OBJECT_IN_PLASMA), object_id));
}

void CoreWorker::PromoteObjectToPlasma(const ObjectID &object_id) {
  auto value = memory_store_->GetOrPromoteToPlasma(object_id);
  if (value) {
    PutObjectIntoPlasma(*value, object_id);
  }
}

const rpc::Address &CoreWorker::GetRpcAddress() const { return rpc_address_; }

rpc::Address CoreWorker::GetOwnerAddress(const ObjectID &object_id) const {
  rpc::Address owner_address;
  auto has_owner = reference_counter_->GetOwner(object_id, &owner_address);
  RAY_CHECK(has_owner)
      << "Object IDs generated randomly (ObjectID.from_random()) or out-of-band "
         "(ObjectID.from_binary(...)) cannot be passed as a task argument because Ray "
         "does not know which task will create them. "
         "If this was not how your object ID was generated, please file an issue "
         "at https://github.com/ray-project/ray/issues/";
  return owner_address;
}

void CoreWorker::GetOwnershipInfo(const ObjectID &object_id,
                                  rpc::Address *owner_address) {
  auto has_owner = reference_counter_->GetOwner(object_id, owner_address);
  RAY_CHECK(has_owner)
      << "Object IDs generated randomly (ObjectID.from_random()) or out-of-band "
         "(ObjectID.from_binary(...)) cannot be serialized because Ray does not know "
         "which task will create them. "
         "If this was not how your object ID was generated, please file an issue "
         "at https://github.com/ray-project/ray/issues/";
  RAY_LOG(DEBUG) << "Promoted object to plasma " << object_id;
}

void CoreWorker::RegisterOwnershipInfoAndResolveFuture(
    const ObjectID &object_id, const ObjectID &outer_object_id,
    const rpc::Address &owner_address) {
  // Add the object's owner to the local metadata in case it gets serialized
  // again.
  reference_counter_->AddBorrowedObject(object_id, outer_object_id, owner_address);

  // We will ask the owner about the object until the object is
  // created or we can no longer reach the owner.
  future_resolver_->ResolveFutureAsync(object_id, owner_address);
}

Status CoreWorker::SetClientOptions(std::string name, int64_t limit_bytes) {
  // Currently only the Plasma store supports client options.
  return plasma_store_provider_->SetClientOptions(name, limit_bytes);
}

Status CoreWorker::Put(const RayObject &object,
                       const std::vector<ObjectID> &contained_object_ids,
                       ObjectID *object_id) {
  *object_id = ObjectID::FromIndex(worker_context_.GetCurrentTaskID(),
                                   worker_context_.GetNextPutIndex());
  reference_counter_->AddOwnedObject(
      *object_id, contained_object_ids, rpc_address_, CurrentCallSite(), object.GetSize(),
      /*is_reconstructable=*/false, NodeID::FromBinary(rpc_address_.raylet_id()));
  return Put(object, contained_object_ids, *object_id, /*pin_object=*/true);
}

Status CoreWorker::Put(const RayObject &object,
                       const std::vector<ObjectID> &contained_object_ids,
                       const ObjectID &object_id, bool pin_object) {
  bool object_exists;
  if (options_.is_local_mode ||
      (RayConfig::instance().put_small_object_in_memory_store() &&
       static_cast<int64_t>(object.GetSize()) <
           RayConfig::instance().max_arg_object_size())) {
    RAY_LOG(DEBUG) << "Put " << object_id << " in memory store";
    RAY_CHECK(memory_store_->Put(object, object_id));
    return Status::OK();
  }
  RAY_RETURN_NOT_OK(plasma_store_provider_->Put(
      object, object_id, /* owner_address = */ rpc_address_, &object_exists));
  if (!object_exists) {
    if (pin_object) {
      // Tell the raylet to pin the object **after** it is created.
      RAY_LOG(DEBUG) << "Pinning put object " << object_id;
      local_raylet_client_->PinObjectIDs(
          rpc_address_, {object_id},
          [this, object_id](const Status &status, const rpc::PinObjectIDsReply &reply) {
            // Only release the object once the raylet has responded to avoid the race
            // condition that the object could be evicted before the raylet pins it.
            if (!plasma_store_provider_->Release(object_id).ok()) {
              RAY_LOG(ERROR) << "Failed to release ObjectID (" << object_id
                             << "), might cause a leak in plasma.";
            }
          });
    } else {
      RAY_RETURN_NOT_OK(plasma_store_provider_->Release(object_id));
    }
  }
  RAY_CHECK(memory_store_->Put(RayObject(rpc::ErrorType::OBJECT_IN_PLASMA), object_id));
  return Status::OK();
}

Status CoreWorker::Create(const std::shared_ptr<Buffer> &metadata, const size_t data_size,
                          const std::vector<ObjectID> &contained_object_ids,
                          ObjectID *object_id, std::shared_ptr<Buffer> *data) {
  *object_id = ObjectID::FromIndex(worker_context_.GetCurrentTaskID(),
                                   worker_context_.GetNextPutIndex());
  if (options_.is_local_mode ||
      (RayConfig::instance().put_small_object_in_memory_store() &&
       static_cast<int64_t>(data_size) < RayConfig::instance().max_arg_object_size())) {
    *data = std::make_shared<LocalMemoryBuffer>(data_size);
  } else {
    RAY_RETURN_NOT_OK(plasma_store_provider_->Create(
        metadata, data_size, *object_id, /* owner_address = */ rpc_address_, data));
  }
  // Only add the object to the reference counter if it didn't already exist.
  if (data) {
    reference_counter_->AddOwnedObject(*object_id, contained_object_ids, rpc_address_,
                                       CurrentCallSite(), data_size + metadata->Size(),
                                       /*is_reconstructable=*/false,
                                       NodeID::FromBinary(rpc_address_.raylet_id()));
  }
  return Status::OK();
}

Status CoreWorker::Create(const std::shared_ptr<Buffer> &metadata, const size_t data_size,
                          const ObjectID &object_id, const rpc::Address &owner_address,
                          std::shared_ptr<Buffer> *data) {
  if (options_.is_local_mode) {
    return Status::NotImplemented(
        "Creating an object with a pre-existing ObjectID is not supported in local mode");
  } else {
    return plasma_store_provider_->Create(metadata, data_size, object_id, owner_address,
                                          data);
  }
}

Status CoreWorker::Seal(const ObjectID &object_id, bool pin_object,
                        const absl::optional<rpc::Address> &owner_address) {
  RAY_RETURN_NOT_OK(plasma_store_provider_->Seal(object_id));
  if (pin_object) {
    // Tell the raylet to pin the object **after** it is created.
    RAY_LOG(DEBUG) << "Pinning sealed object " << object_id;
    local_raylet_client_->PinObjectIDs(
        owner_address.has_value() ? *owner_address : rpc_address_, {object_id},
        [this, object_id](const Status &status, const rpc::PinObjectIDsReply &reply) {
          // Only release the object once the raylet has responded to avoid the race
          // condition that the object could be evicted before the raylet pins it.
          if (!plasma_store_provider_->Release(object_id).ok()) {
            RAY_LOG(ERROR) << "Failed to release ObjectID (" << object_id
                           << "), might cause a leak in plasma.";
          }
        });
  } else {
    RAY_RETURN_NOT_OK(plasma_store_provider_->Release(object_id));
    reference_counter_->FreePlasmaObjects({object_id});
  }
  RAY_CHECK(memory_store_->Put(RayObject(rpc::ErrorType::OBJECT_IN_PLASMA), object_id));
  return Status::OK();
}

Status CoreWorker::Get(const std::vector<ObjectID> &ids, const int64_t timeout_ms,
                       std::vector<std::shared_ptr<RayObject>> *results,
                       bool plasma_objects_only) {
  results->resize(ids.size(), nullptr);

  absl::flat_hash_set<ObjectID> plasma_object_ids;
  absl::flat_hash_set<ObjectID> memory_object_ids(ids.begin(), ids.end());

  bool got_exception = false;
  absl::flat_hash_map<ObjectID, std::shared_ptr<RayObject>> result_map;
  auto start_time = current_time_ms();

  if (!plasma_objects_only) {
    if (!memory_object_ids.empty()) {
      RAY_RETURN_NOT_OK(memory_store_->Get(memory_object_ids, timeout_ms, worker_context_,
                                           &result_map, &got_exception));
    }

    // Erase any objects that were promoted to plasma from the results. These get
    // requests will be retried at the plasma store.
    for (auto it = result_map.begin(); it != result_map.end();) {
      auto current = it++;
      if (current->second->IsInPlasmaError()) {
        RAY_LOG(DEBUG) << current->first << " in plasma, doing fetch-and-get";
        plasma_object_ids.insert(current->first);
        result_map.erase(current);
      }
    }
  } else {
    plasma_object_ids = std::move(memory_object_ids);
  }

  if (!got_exception) {
    // If any of the objects have been promoted to plasma, then we retry their
    // gets at the provider plasma. Once we get the objects from plasma, we flip
    // the transport type again and return them for the original direct call ids.
    int64_t local_timeout_ms = timeout_ms;
    if (timeout_ms >= 0) {
      local_timeout_ms = std::max(static_cast<int64_t>(0),
                                  timeout_ms - (current_time_ms() - start_time));
    }
    RAY_LOG(DEBUG) << "Plasma GET timeout " << local_timeout_ms;
    RAY_RETURN_NOT_OK(plasma_store_provider_->Get(plasma_object_ids, local_timeout_ms,
                                                  worker_context_, &result_map,
                                                  &got_exception));
  }

  // Loop through `ids` and fill each entry for the `results` vector,
  // this ensures that entries `results` have exactly the same order as
  // they are in `ids`. When there are duplicate object ids, all the entries
  // for the same id are filled in.
  bool missing_result = false;
  bool will_throw_exception = false;
  for (size_t i = 0; i < ids.size(); i++) {
    auto pair = result_map.find(ids[i]);
    if (pair != result_map.end()) {
      (*results)[i] = pair->second;
      RAY_CHECK(!pair->second->IsInPlasmaError());
      if (pair->second->IsException()) {
        // The language bindings should throw an exception if they see this
        // object.
        will_throw_exception = true;
      }
    } else {
      missing_result = true;
    }
  }
  // If no timeout was set and none of the results will throw an exception,
  // then check that we fetched all results before returning.
  if (timeout_ms < 0 && !will_throw_exception) {
    RAY_CHECK(!missing_result);
  }

  return Status::OK();
}

Status CoreWorker::Contains(const ObjectID &object_id, bool *has_object) {
  bool found = false;
  bool in_plasma = false;
  found = memory_store_->Contains(object_id, &in_plasma);
  if (in_plasma) {
    RAY_RETURN_NOT_OK(plasma_store_provider_->Contains(object_id, &found));
  }
  *has_object = found;
  return Status::OK();
}

// For any objects that are ErrorType::OBJECT_IN_PLASMA, we need to move them from
// the ready set into the plasma_object_ids set to wait on them there.
void RetryObjectInPlasmaErrors(std::shared_ptr<CoreWorkerMemoryStore> &memory_store,
                               WorkerContext &worker_context,
                               absl::flat_hash_set<ObjectID> &memory_object_ids,
                               absl::flat_hash_set<ObjectID> &plasma_object_ids,
                               absl::flat_hash_set<ObjectID> &ready) {
  for (auto iter = memory_object_ids.begin(); iter != memory_object_ids.end();) {
    auto current = iter++;
    const auto &mem_id = *current;
    auto ready_iter = ready.find(mem_id);
    if (ready_iter != ready.end()) {
      std::vector<std::shared_ptr<RayObject>> found;
      RAY_CHECK_OK(memory_store->Get({mem_id}, /*num_objects=*/1, /*timeout=*/0,
                                     worker_context,
                                     /*remote_after_get=*/false, &found));
      if (found.size() == 1 && found[0]->IsInPlasmaError()) {
        plasma_object_ids.insert(mem_id);
        ready.erase(ready_iter);
        memory_object_ids.erase(current);
      }
    }
  }
}

Status CoreWorker::Wait(const std::vector<ObjectID> &ids, int num_objects,
                        int64_t timeout_ms, std::vector<bool> *results,
                        bool fetch_local) {
  results->resize(ids.size(), false);

  if (num_objects <= 0 || num_objects > static_cast<int>(ids.size())) {
    return Status::Invalid(
        "Number of objects to wait for must be between 1 and the number of ids.");
  }

  absl::flat_hash_set<ObjectID> plasma_object_ids;
  absl::flat_hash_set<ObjectID> memory_object_ids(ids.begin(), ids.end());

  if (memory_object_ids.size() != ids.size()) {
    return Status::Invalid("Duplicate object IDs not supported in wait.");
  }

  absl::flat_hash_set<ObjectID> ready;
  int64_t start_time = current_time_ms();
  RAY_RETURN_NOT_OK(memory_store_->Wait(
      memory_object_ids,
      std::min(static_cast<int>(memory_object_ids.size()), num_objects), timeout_ms,
      worker_context_, &ready));
  RAY_CHECK(static_cast<int>(ready.size()) <= num_objects);
  if (timeout_ms > 0) {
    timeout_ms =
        std::max(0, static_cast<int>(timeout_ms - (current_time_ms() - start_time)));
  }
  if (fetch_local) {
    RetryObjectInPlasmaErrors(memory_store_, worker_context_, memory_object_ids,
                              plasma_object_ids, ready);
    if (static_cast<int>(ready.size()) < num_objects && plasma_object_ids.size() > 0) {
      RAY_RETURN_NOT_OK(plasma_store_provider_->Wait(
          plasma_object_ids,
          std::min(static_cast<int>(plasma_object_ids.size()),
                   num_objects - static_cast<int>(ready.size())),
          timeout_ms, worker_context_, &ready));
    }
  }
  RAY_CHECK(static_cast<int>(ready.size()) <= num_objects);

  for (size_t i = 0; i < ids.size(); i++) {
    if (ready.find(ids[i]) != ready.end()) {
      results->at(i) = true;
    }
  }

  return Status::OK();
}

Status CoreWorker::Delete(const std::vector<ObjectID> &object_ids, bool local_only) {
  // Release the object from plasma. This does not affect the object's ref
  // count. If this was called from a non-owning worker, then a warning will be
  // logged and the object will not get released.
  reference_counter_->FreePlasmaObjects(object_ids);

  // Store an error in the in-memory store to indicate that the plasma value is
  // no longer reachable.
  memory_store_->Delete(object_ids);
  for (const auto &object_id : object_ids) {
    RAY_CHECK(memory_store_->Put(RayObject(rpc::ErrorType::OBJECT_UNRECONSTRUCTABLE),
                                 object_id));
  }

  // We only delete from plasma, which avoids hangs (issue #7105). In-memory
  // objects can only be deleted once the ref count goes to 0.
  absl::flat_hash_set<ObjectID> plasma_object_ids(object_ids.begin(), object_ids.end());
  return plasma_store_provider_->Delete(plasma_object_ids, local_only);
}

void CoreWorker::TriggerGlobalGC() {
  local_raylet_client_->GlobalGC(
      [](const Status &status, const rpc::GlobalGCReply &reply) {
        if (!status.ok()) {
          RAY_LOG(ERROR) << "Failed to send global GC request: " << status.ToString();
        }
      });
}

std::string CoreWorker::MemoryUsageString() {
  // Currently only the Plasma store returns a debug string.
  return plasma_store_provider_->MemoryUsageString();
}

TaskID CoreWorker::GetCallerId() const {
  TaskID caller_id;
  ActorID actor_id = GetActorId();
  if (!actor_id.IsNil()) {
    caller_id = TaskID::ForActorCreationTask(actor_id);
  } else {
    absl::MutexLock lock(&mutex_);
    caller_id = main_thread_task_id_;
  }
  return caller_id;
}

Status CoreWorker::PushError(const JobID &job_id, const std::string &type,
                             const std::string &error_message, double timestamp) {
  if (options_.is_local_mode) {
    RAY_LOG(ERROR) << "Pushed Error with JobID: " << job_id << " of type: " << type
                   << " with message: " << error_message << " at time: " << timestamp;
    return Status::OK();
  }
  return local_raylet_client_->PushError(job_id, type, error_message, timestamp);
}

Status CoreWorker::SetResource(const std::string &resource_name, const double capacity,
                               const NodeID &node_id) {
  return local_raylet_client_->SetResource(resource_name, capacity, node_id);
}

void CoreWorker::SpillOwnedObject(const ObjectID &object_id,
                                  const std::shared_ptr<RayObject> &obj,
                                  std::function<void()> callback) {
  if (!obj->IsInPlasmaError()) {
    RAY_LOG(ERROR) << "Cannot spill inlined object " << object_id;
    callback();
    return;
  }

  // Find the raylet that hosts the primary copy of the object.
  NodeID pinned_at;
  bool spilled;
  bool owned_by_us;
  RAY_CHECK(reference_counter_->IsPlasmaObjectPinnedOrSpilled(object_id, &owned_by_us,
                                                              &pinned_at, &spilled));
  RAY_CHECK(owned_by_us);
  if (spilled) {
    // The object has already been spilled.
    return;
  }
  auto node = gcs_client_->Nodes().Get(pinned_at);
  if (pinned_at.IsNil() || !node) {
    RAY_LOG(ERROR) << "Primary raylet for object " << object_id << " unreachable";
    callback();
    return;
  }

  // Ask the raylet to spill the object.
  RAY_LOG(DEBUG) << "Sending spill request to raylet for object " << object_id;
  auto raylet_client =
      std::make_shared<raylet::RayletClient>(rpc::NodeManagerWorkerClient::make(
          node->node_manager_address(), node->node_manager_port(),
          *client_call_manager_));
  raylet_client->RequestObjectSpillage(
      object_id, [object_id, callback](const Status &status,
                                       const rpc::RequestObjectSpillageReply &reply) {
        if (!status.ok() || !reply.success()) {
          RAY_LOG(ERROR) << "Failed to spill object " << object_id
                         << ", raylet unreachable or object could not be spilled.";
        }
        callback();
      });
}

Status CoreWorker::SpillObjects(const std::vector<ObjectID> &object_ids) {
  auto mutex = std::make_shared<absl::Mutex>();
  auto num_remaining = std::make_shared<size_t>(object_ids.size());
  auto ready_promise = std::make_shared<std::promise<void>>(std::promise<void>());
  Status final_status;

  auto callback = [mutex, num_remaining, ready_promise]() {
    absl::MutexLock lock(mutex.get());
    (*num_remaining)--;
    if (*num_remaining == 0) {
      ready_promise->set_value();
    }
  };

  for (const auto &object_id : object_ids) {
    RAY_LOG(DEBUG) << "Requesting spill for object " << object_id;
    // Acquire a temporary reference to make sure that the object is still in
    // scope by the time we register the callback to spill the object.
    // Otherwise, the callback may never get called.
    AddLocalReference(object_id, "<temporary (get object status)>");

    rpc::Address owner_address;
    auto has_owner = reference_counter_->GetOwner(object_id, &owner_address);
    if (!has_owner) {
      final_status =
          Status::Invalid("Cannot call spill on objects that have gone out of scope.");
      callback();
    } else if (WorkerID::FromBinary(owner_address.worker_id()) !=
               worker_context_.GetWorkerID()) {
      final_status = Status::Invalid("Cannot call spill on objects that we do not own.");
      callback();
    } else {
      memory_store_->GetAsync(
          object_id, [this, object_id, callback](std::shared_ptr<RayObject> obj) {
            SpillOwnedObject(object_id, obj, callback);
          });
    }

    // Remove the temporary reference.
    RemoveLocalReference(object_id);
  }

  ready_promise->get_future().wait();

  for (const auto &object_id : object_ids) {
    reference_counter_->HandleObjectSpilled(object_id);
  }
  return final_status;
}

std::unordered_map<std::string, double> AddPlacementGroupConstraint(
    const std::unordered_map<std::string, double> &resources,
    PlacementGroupID placement_group_id, int64_t bundle_index) {
  if (bundle_index < 0) {
    RAY_CHECK(bundle_index == -1) << "Invalid bundle index " << bundle_index;
  }
  std::unordered_map<std::string, double> new_resources;
  if (placement_group_id != PlacementGroupID::Nil()) {
    for (auto iter = resources.begin(); iter != resources.end(); iter++) {
      auto new_name = FormatPlacementGroupResource(iter->first, placement_group_id, -1);
      new_resources[new_name] = iter->second;
      if (bundle_index >= 0) {
        auto index_name =
            FormatPlacementGroupResource(iter->first, placement_group_id, bundle_index);
        new_resources[index_name] = iter->second;
      }
    }
    return new_resources;
  }
  return resources;
}

void CoreWorker::SubmitTask(const RayFunction &function,
                            const std::vector<std::unique_ptr<TaskArg>> &args,
                            const TaskOptions &task_options,
                            std::vector<ObjectID> *return_ids, int max_retries,
                            BundleID placement_options,
                            bool placement_group_capture_child_tasks,
                            const std::string &debugger_breakpoint) {
  TaskSpecBuilder builder;
  const int next_task_index = worker_context_.GetNextTaskIndex();
  const auto task_id =
      TaskID::ForNormalTask(worker_context_.GetCurrentJobID(),
                            worker_context_.GetCurrentTaskID(), next_task_index);
  auto constrained_resources = AddPlacementGroupConstraint(
      task_options.resources, placement_options.first, placement_options.second);
  const std::unordered_map<std::string, double> required_resources;
  auto task_name = task_options.name.empty()
                       ? function.GetFunctionDescriptor()->DefaultTaskName()
                       : task_options.name;
  // Propagate existing environment variable overrides, but override them with any new
  // ones
  std::unordered_map<std::string, std::string> current_override_environment_variables =
      worker_context_.GetCurrentOverrideEnvironmentVariables();
  std::unordered_map<std::string, std::string> override_environment_variables =
      task_options.override_environment_variables;
  override_environment_variables.insert(current_override_environment_variables.begin(),
                                        current_override_environment_variables.end());
  // TODO(ekl) offload task building onto a thread pool for performance
  BuildCommonTaskSpec(builder, worker_context_.GetCurrentJobID(), task_id, task_name,
                      worker_context_.GetCurrentTaskID(), next_task_index, GetCallerId(),
                      rpc_address_, function, args, task_options.num_returns,
                      constrained_resources, required_resources, return_ids,
                      placement_options, placement_group_capture_child_tasks,
                      debugger_breakpoint, override_environment_variables);
  TaskSpecification task_spec = builder.Build();
  if (options_.is_local_mode) {
    ExecuteTaskLocalMode(task_spec);
  } else {
    task_manager_->AddPendingTask(task_spec.CallerAddress(), task_spec, CurrentCallSite(),
                                  max_retries);
    io_service_.post([this, task_spec]() {
      RAY_UNUSED(direct_task_submitter_->SubmitTask(task_spec));
    });
  }
}

Status CoreWorker::CreateActor(const RayFunction &function,
                               const std::vector<std::unique_ptr<TaskArg>> &args,
                               const ActorCreationOptions &actor_creation_options,
                               const std::string &extension_data,
                               ActorID *return_actor_id) {
  if (actor_creation_options.is_asyncio && options_.is_local_mode) {
    return Status::NotImplemented(
        "Async actor is currently not supported for the local mode");
  }
  const int next_task_index = worker_context_.GetNextTaskIndex();
  const ActorID actor_id =
      ActorID::Of(worker_context_.GetCurrentJobID(), worker_context_.GetCurrentTaskID(),
                  next_task_index);
  const TaskID actor_creation_task_id = TaskID::ForActorCreationTask(actor_id);
  const JobID job_id = worker_context_.GetCurrentJobID();
  // Propagate existing environment variable overrides, but override them with any new
  // ones
  std::unordered_map<std::string, std::string> current_override_environment_variables =
      worker_context_.GetCurrentOverrideEnvironmentVariables();
  std::unordered_map<std::string, std::string> override_environment_variables =
      actor_creation_options.override_environment_variables;
  override_environment_variables.insert(current_override_environment_variables.begin(),
                                        current_override_environment_variables.end());
  std::vector<ObjectID> return_ids;
  TaskSpecBuilder builder;
  auto new_placement_resources =
      AddPlacementGroupConstraint(actor_creation_options.placement_resources,
                                  actor_creation_options.placement_options.first,
                                  actor_creation_options.placement_options.second);
  auto new_resource = AddPlacementGroupConstraint(
      actor_creation_options.resources, actor_creation_options.placement_options.first,
      actor_creation_options.placement_options.second);
  const auto actor_name = actor_creation_options.name;
  const auto task_name =
      actor_name.empty()
          ? function.GetFunctionDescriptor()->DefaultTaskName()
          : actor_name + ":" + function.GetFunctionDescriptor()->CallString();
  BuildCommonTaskSpec(builder, job_id, actor_creation_task_id, task_name,
                      worker_context_.GetCurrentTaskID(), next_task_index, GetCallerId(),
                      rpc_address_, function, args, 1, new_resource,
                      new_placement_resources, &return_ids,
                      actor_creation_options.placement_options,
                      actor_creation_options.placement_group_capture_child_tasks,
                      "", /* debugger_breakpoint */
                      override_environment_variables);
  builder.SetActorCreationTaskSpec(actor_id, actor_creation_options.max_restarts,
                                   actor_creation_options.max_task_retries,
                                   actor_creation_options.dynamic_worker_options,
                                   actor_creation_options.max_concurrency,
                                   actor_creation_options.is_detached, actor_name,
                                   actor_creation_options.is_asyncio, extension_data);

  // Add the actor handle before we submit the actor creation task, since the
  // actor handle must be in scope by the time the GCS sends the
  // WaitForActorOutOfScopeRequest.
  std::unique_ptr<ActorHandle> actor_handle(new ActorHandle(
      actor_id, GetCallerId(), rpc_address_, job_id, /*actor_cursor=*/return_ids[0],
      function.GetLanguage(), function.GetFunctionDescriptor(), extension_data,
      actor_creation_options.max_task_retries));
  RAY_CHECK(actor_manager_->AddNewActorHandle(std::move(actor_handle), GetCallerId(),
                                              CurrentCallSite(), rpc_address_,
                                              actor_creation_options.is_detached))
      << "Actor " << actor_id << " already exists";

  *return_actor_id = actor_id;
  TaskSpecification task_spec = builder.Build();
  Status status;
  if (options_.is_local_mode) {
    if (task_spec.IsDetachedActor()) {
      // Since local mode doesn't pass GCS actor management code path,
      // it just register actor names in memory.
      local_mode_named_actor_registry_.emplace(actor_name, actor_id);
    }
    ExecuteTaskLocalMode(task_spec);
  } else {
    int max_retries;
    if (actor_creation_options.max_restarts == -1) {
      max_retries = -1;
    } else {
      max_retries = std::max((int64_t)RayConfig::instance().actor_creation_min_retries(),
                             actor_creation_options.max_restarts);
    }
    task_manager_->AddPendingTask(rpc_address_, task_spec, CurrentCallSite(),
                                  max_retries);
    status = direct_task_submitter_->SubmitTask(task_spec);
  }
  return status;
}

Status CoreWorker::CreatePlacementGroup(
    const PlacementGroupCreationOptions &placement_group_creation_options,
    PlacementGroupID *return_placement_group_id) {
  const PlacementGroupID placement_group_id = PlacementGroupID::FromRandom();
  PlacementGroupSpecBuilder builder;
  builder.SetPlacementGroupSpec(
      placement_group_id, placement_group_creation_options.name,
      placement_group_creation_options.bundles, placement_group_creation_options.strategy,
      worker_context_.GetCurrentJobID(), worker_context_.GetCurrentActorID(),
      worker_context_.CurrentActorDetached());
  PlacementGroupSpecification placement_group_spec = builder.Build();
  *return_placement_group_id = placement_group_id;
  RAY_LOG(INFO) << "Submitting Placement Group creation to GCS: " << placement_group_id;
  RAY_CHECK_OK(
      gcs_client_->PlacementGroups().AsyncCreatePlacementGroup(placement_group_spec));
  return Status::OK();
}

Status CoreWorker::RemovePlacementGroup(const PlacementGroupID &placement_group_id) {
  std::shared_ptr<std::promise<Status>> status_promise =
      std::make_shared<std::promise<Status>>();
  // Synchronously wait for placement group removal.
  RAY_UNUSED(gcs_client_->PlacementGroups().AsyncRemovePlacementGroup(
      placement_group_id,
      [status_promise](const Status &status) { status_promise->set_value(status); }));
  auto status_future = status_promise->get_future();
  if (status_future.wait_for(std::chrono::seconds(
          RayConfig::instance().gcs_server_request_timeout_seconds())) !=
      std::future_status::ready) {
    std::ostringstream stream;
    stream << "There was timeout in removing the placement group of id "
           << placement_group_id
           << ". It is probably "
              "because GCS server is dead or there's a high load there.";
    return Status::TimedOut(stream.str());
  }
  return status_future.get();
}

Status CoreWorker::WaitPlacementGroupReady(const PlacementGroupID &placement_group_id,
                                           int timeout_seconds) {
  std::shared_ptr<std::promise<Status>> status_promise =
      std::make_shared<std::promise<Status>>();
  RAY_CHECK_OK(gcs_client_->PlacementGroups().AsyncWaitUntilReady(
      placement_group_id,
      [status_promise](const Status &status) { status_promise->set_value(status); }));
  auto status_future = status_promise->get_future();
  if (status_future.wait_for(std::chrono::seconds(timeout_seconds)) !=
      std::future_status::ready) {
    std::ostringstream stream;
    stream << "There was timeout in waiting for placement group " << placement_group_id
           << " creation.";
    return Status::TimedOut(stream.str());
  }
  return status_future.get();
}

void CoreWorker::SubmitActorTask(const ActorID &actor_id, const RayFunction &function,
                                 const std::vector<std::unique_ptr<TaskArg>> &args,
                                 const TaskOptions &task_options,
                                 std::vector<ObjectID> *return_ids) {
  const std::unique_ptr<ActorHandle> &actor_handle =
      actor_manager_->GetActorHandle(actor_id);

  // Add one for actor cursor object id for tasks.
  const int num_returns = task_options.num_returns + 1;

  // Build common task spec.
  TaskSpecBuilder builder;
  const int next_task_index = worker_context_.GetNextTaskIndex();
  const TaskID actor_task_id = TaskID::ForActorTask(
      worker_context_.GetCurrentJobID(), worker_context_.GetCurrentTaskID(),
      next_task_index, actor_handle->GetActorID());
  const std::unordered_map<std::string, double> required_resources;
  const auto task_name = task_options.name.empty()
                             ? function.GetFunctionDescriptor()->DefaultTaskName()
                             : task_options.name;
  const std::unordered_map<std::string, std::string> override_environment_variables = {};
  BuildCommonTaskSpec(builder, actor_handle->CreationJobID(), actor_task_id, task_name,
                      worker_context_.GetCurrentTaskID(), next_task_index, GetCallerId(),
                      rpc_address_, function, args, num_returns, task_options.resources,
                      required_resources, return_ids,
                      std::make_pair(PlacementGroupID::Nil(), -1),
                      true, /* placement_group_capture_child_tasks */
                      "",   /* debugger_breakpoint */
                      override_environment_variables);
  // NOTE: placement_group_capture_child_tasks and override_environment_variables will be
  // ignored in the actor because we should always follow the actor's option.

  const ObjectID new_cursor = return_ids->back();
  actor_handle->SetActorTaskSpec(builder, new_cursor);
  // Remove cursor from return ids.
  return_ids->pop_back();

  // Submit task.
  TaskSpecification task_spec = builder.Build();
  if (options_.is_local_mode) {
    ExecuteTaskLocalMode(task_spec, actor_id);
  } else {
    task_manager_->AddPendingTask(rpc_address_, task_spec, CurrentCallSite(),
                                  actor_handle->MaxTaskRetries());
    io_service_.post([this, task_spec]() {
      RAY_UNUSED(direct_actor_submitter_->SubmitTask(task_spec));
    });
  }
}

Status CoreWorker::CancelTask(const ObjectID &object_id, bool force_kill,
                              bool recursive) {
  if (actor_manager_->CheckActorHandleExists(object_id.TaskId().ActorId())) {
    return Status::Invalid("Actor task cancellation is not supported.");
  }
  rpc::Address obj_addr;
  if (!reference_counter_->GetOwner(object_id, &obj_addr)) {
    return Status::Invalid("No owner found for object.");
  }
  if (obj_addr.SerializeAsString() != rpc_address_.SerializeAsString()) {
    return direct_task_submitter_->CancelRemoteTask(object_id, obj_addr, force_kill,
                                                    recursive);
  }

  auto task_spec = task_manager_->GetTaskSpec(object_id.TaskId());
  if (task_spec.has_value() && !task_spec.value().IsActorCreationTask()) {
    return direct_task_submitter_->CancelTask(task_spec.value(), force_kill, recursive);
  }
  return Status::OK();
}

Status CoreWorker::CancelChildren(const TaskID &task_id, bool force_kill) {
  bool recursive_success = true;
  for (const auto &child_id : task_manager_->GetPendingChildrenTasks(task_id)) {
    auto child_spec = task_manager_->GetTaskSpec(child_id);
    if (child_spec.has_value()) {
      auto result =
          direct_task_submitter_->CancelTask(child_spec.value(), force_kill, true);
      recursive_success = recursive_success && result.ok();
    } else {
      recursive_success = false;
    }
  }
  if (recursive_success) {
    return Status::OK();
  } else {
    return Status::UnknownError("Recursive task cancelation failed--check warning logs.");
  }
}

Status CoreWorker::KillActor(const ActorID &actor_id, bool force_kill, bool no_restart) {
  if (options_.is_local_mode) {
    return KillActorLocalMode(actor_id);
  }

  if (!actor_manager_->CheckActorHandleExists(actor_id)) {
    std::stringstream stream;
    stream << "Failed to find a corresponding actor handle for " << actor_id;
    return Status::Invalid(stream.str());
  }
  direct_actor_submitter_->KillActor(actor_id, force_kill, no_restart);
  return Status::OK();
}

Status CoreWorker::KillActorLocalMode(const ActorID &actor_id) {
  // KillActor doesn't do anything in local mode. We only remove named actor entry if
  // exists.
  for (auto it = local_mode_named_actor_registry_.begin();
       it != local_mode_named_actor_registry_.end();) {
    auto current = it++;
    if (current->second == actor_id) {
      local_mode_named_actor_registry_.erase(current);
    }
  }
  return Status::OK();
}

void CoreWorker::RemoveActorHandleReference(const ActorID &actor_id) {
  ObjectID actor_handle_id = ObjectID::ForActorHandle(actor_id);
  reference_counter_->RemoveLocalReference(actor_handle_id, nullptr);
}

ActorID CoreWorker::DeserializeAndRegisterActorHandle(const std::string &serialized,
                                                      const ObjectID &outer_object_id) {
  std::unique_ptr<ActorHandle> actor_handle(new ActorHandle(serialized));
  return actor_manager_->RegisterActorHandle(std::move(actor_handle), outer_object_id,
                                             GetCallerId(), CurrentCallSite(),
                                             rpc_address_);
}

Status CoreWorker::SerializeActorHandle(const ActorID &actor_id, std::string *output,
                                        ObjectID *actor_handle_id) const {
  const std::unique_ptr<ActorHandle> &actor_handle =
      actor_manager_->GetActorHandle(actor_id);
  actor_handle->Serialize(output);
  *actor_handle_id = ObjectID::ForActorHandle(actor_id);
  return Status::OK();
}

const ActorHandle *CoreWorker::GetActorHandle(const ActorID &actor_id) const {
  return actor_manager_->GetActorHandle(actor_id).get();
}

std::pair<const ActorHandle *, Status> CoreWorker::GetNamedActorHandle(
    const std::string &name) {
  RAY_CHECK(!name.empty());
  if (options_.is_local_mode) {
    return GetNamedActorHandleLocalMode(name);
  }

  // This call needs to be blocking because we can't return until the actor
  // handle is created, which requires the response from the RPC. This is
  // implemented using a promise that's captured in the RPC callback.
  // There should be no risk of deadlock because we don't hold any
  // locks during the call and the RPCs run on a separate thread.
  ActorID actor_id;
  std::shared_ptr<std::promise<void>> ready_promise =
      std::make_shared<std::promise<void>>(std::promise<void>());
  RAY_CHECK_OK(gcs_client_->Actors().AsyncGetByName(
      name, [this, &actor_id, name, ready_promise](
                Status status, const boost::optional<gcs::ActorTableData> &result) {
        if (status.ok() && result) {
          auto actor_handle = std::unique_ptr<ActorHandle>(new ActorHandle(*result));
          actor_id = actor_handle->GetActorID();
          actor_manager_->AddNewActorHandle(std::move(actor_handle), GetCallerId(),
                                            CurrentCallSite(), rpc_address_,
                                            /*is_detached*/ true);
        } else {
          // Use a NIL actor ID to signal that the actor wasn't found.
          RAY_LOG(DEBUG) << "Failed to look up actor with name: " << name;
          actor_id = ActorID::Nil();
        }
        ready_promise->set_value();
      }));
  // Block until the RPC completes. Set a timeout to avoid hangs if the
  // GCS service crashes.
  if (ready_promise->get_future().wait_for(std::chrono::seconds(
          RayConfig::instance().gcs_server_request_timeout_seconds())) !=
      std::future_status::ready) {
    std::ostringstream stream;
    stream << "There was timeout in getting the actor handle. It is probably "
              "because GCS server is dead or there's a high load there.";
    return std::make_pair(nullptr, Status::TimedOut(stream.str()));
  }

  if (actor_id.IsNil()) {
    std::ostringstream stream;
    stream << "Failed to look up actor with name '" << name << "'. You are "
           << "either trying to look up a named actor you didn't create, "
           << "the named actor died, or the actor hasn't been created "
           << "because named actor creation is asynchronous.";
    return std::make_pair(nullptr, Status::NotFound(stream.str()));
  }

  return std::make_pair(GetActorHandle(actor_id), Status::OK());
}

std::pair<const ActorHandle *, Status> CoreWorker::GetNamedActorHandleLocalMode(
    const std::string &name) {
  auto it = local_mode_named_actor_registry_.find(name);
  if (it == local_mode_named_actor_registry_.end()) {
    std::ostringstream stream;
    stream << "Failed to look up actor with name '" << name;
    return std::make_pair(nullptr, Status::NotFound(stream.str()));
  }

  return std::make_pair(GetActorHandle(it->second), Status::OK());
}

const ResourceMappingType CoreWorker::GetResourceIDs() const {
  absl::MutexLock lock(&mutex_);
  return *resource_ids_;
}

std::unique_ptr<worker::ProfileEvent> CoreWorker::CreateProfileEvent(
    const std::string &event_type) {
  return std::unique_ptr<worker::ProfileEvent>(
      new worker::ProfileEvent(profiler_, event_type));
}

void CoreWorker::RunTaskExecutionLoop() { task_execution_service_.run(); }

Status CoreWorker::AllocateReturnObjects(
    const std::vector<ObjectID> &object_ids, const std::vector<size_t> &data_sizes,
    const std::vector<std::shared_ptr<Buffer>> &metadatas,
    const std::vector<std::vector<ObjectID>> &contained_object_ids,
    std::vector<std::shared_ptr<RayObject>> *return_objects) {
  RAY_CHECK(object_ids.size() == metadatas.size());
  RAY_CHECK(object_ids.size() == data_sizes.size());
  return_objects->resize(object_ids.size(), nullptr);

  rpc::Address owner_address(options_.is_local_mode
                                 ? rpc::Address()
                                 : worker_context_.GetCurrentTask()->CallerAddress());

  for (size_t i = 0; i < object_ids.size(); i++) {
    bool object_already_exists = false;
    std::shared_ptr<Buffer> data_buffer;
    if (data_sizes[i] > 0) {
      RAY_LOG(DEBUG) << "Creating return object " << object_ids[i];
      // Mark this object as containing other object IDs. The ref counter will
      // keep the inner IDs in scope until the outer one is out of scope.
      if (!contained_object_ids[i].empty() && !options_.is_local_mode) {
        reference_counter_->AddNestedObjectIds(object_ids[i], contained_object_ids[i],
                                               owner_address);
      }

      // Allocate a buffer for the return object.
      if (options_.is_local_mode || static_cast<int64_t>(data_sizes[i]) <
                                        RayConfig::instance().max_arg_object_size()) {
        data_buffer = std::make_shared<LocalMemoryBuffer>(data_sizes[i]);
      } else {
        RAY_RETURN_NOT_OK(Create(metadatas[i], data_sizes[i], object_ids[i],
                                 owner_address, &data_buffer));
        object_already_exists = !data_buffer;
      }
    }
    // Leave the return object as a nullptr if the object already exists.
    if (!object_already_exists) {
      return_objects->at(i) =
          std::make_shared<RayObject>(data_buffer, metadatas[i], contained_object_ids[i]);
    }
  }

  return Status::OK();
}

Status CoreWorker::ExecuteTask(const TaskSpecification &task_spec,
                               const std::shared_ptr<ResourceMappingType> &resource_ids,
                               std::vector<std::shared_ptr<RayObject>> *return_objects,
                               ReferenceCounter::ReferenceTableProto *borrowed_refs) {
  RAY_LOG(DEBUG) << "Executing task, task info = " << task_spec.DebugString();
  task_queue_length_ -= 1;
  num_executed_tasks_ += 1;

  if (!options_.is_local_mode) {
    worker_context_.SetCurrentTask(task_spec);
    SetCurrentTaskId(task_spec.TaskId());
  }
  {
    absl::MutexLock lock(&mutex_);
    current_task_ = task_spec;
    if (resource_ids) {
      resource_ids_ = resource_ids;
    }
  }

  RayFunction func{task_spec.GetLanguage(), task_spec.FunctionDescriptor()};

  std::vector<std::shared_ptr<RayObject>> args;
  std::vector<ObjectID> arg_reference_ids;
  // This includes all IDs that were passed by reference and any IDs that were
  // inlined in the task spec. These references will be pinned during the task
  // execution and unpinned once the task completes. We will notify the caller
  // about any IDs that we are still borrowing by the time the task completes.
  std::vector<ObjectID> borrowed_ids;
  RAY_CHECK_OK(
      GetAndPinArgsForExecutor(task_spec, &args, &arg_reference_ids, &borrowed_ids));

  std::vector<ObjectID> return_ids;
  for (size_t i = 0; i < task_spec.NumReturns(); i++) {
    return_ids.push_back(task_spec.ReturnId(i));
  }

  Status status;
  TaskType task_type = TaskType::NORMAL_TASK;
  if (task_spec.IsActorCreationTask()) {
    RAY_CHECK(return_ids.size() > 0);
    return_ids.pop_back();
    task_type = TaskType::ACTOR_CREATION_TASK;
    SetActorId(task_spec.ActorCreationId());
    RAY_LOG(INFO) << "Creating actor: " << task_spec.ActorCreationId();
  } else if (task_spec.IsActorTask()) {
    RAY_CHECK(return_ids.size() > 0);
    return_ids.pop_back();
    task_type = TaskType::ACTOR_TASK;
  }

  // Because we support concurrent actor calls, we need to update the
  // worker ID for the current thread.
  CoreWorkerProcess::SetCurrentThreadWorkerId(GetWorkerID());

  status = options_.task_execution_callback(
      task_type, task_spec.GetName(), func,
      task_spec.GetRequiredResources().GetResourceMap(), args, arg_reference_ids,
      return_ids, task_spec.GetDebuggerBreakpoint(), return_objects);

  absl::optional<rpc::Address> caller_address(
      options_.is_local_mode ? absl::optional<rpc::Address>()
                             : worker_context_.GetCurrentTask()->CallerAddress());
  for (size_t i = 0; i < return_objects->size(); i++) {
    // The object is nullptr if it already existed in the object store.
    if (!return_objects->at(i)) {
      continue;
    }
    if (return_objects->at(i)->GetData() != nullptr &&
        return_objects->at(i)->GetData()->IsPlasmaBuffer()) {
      if (!Seal(return_ids[i], /*pin_object=*/true, caller_address).ok()) {
        RAY_LOG(FATAL) << "Task " << task_spec.TaskId() << " failed to seal object "
                       << return_ids[i] << " in store: " << status.message();
      }
    }
  }

  // Get the reference counts for any IDs that we borrowed during this task and
  // return them to the caller. This will notify the caller of any IDs that we
  // (or a nested task) are still borrowing. It will also notify the caller of
  // any new IDs that were contained in a borrowed ID that we (or a nested
  // task) are now borrowing.
  if (!borrowed_ids.empty()) {
    reference_counter_->GetAndClearLocalBorrowers(borrowed_ids, borrowed_refs);
  }
  // Unpin the borrowed IDs.
  std::vector<ObjectID> deleted;
  for (const auto &borrowed_id : borrowed_ids) {
    RAY_LOG(DEBUG) << "Decrementing ref for borrowed ID " << borrowed_id;
    reference_counter_->RemoveLocalReference(borrowed_id, &deleted);
  }
  if (options_.ref_counting_enabled) {
    memory_store_->Delete(deleted);
  }

  if (task_spec.IsNormalTask() && reference_counter_->NumObjectIDsInScope() != 0) {
    RAY_LOG(DEBUG)
        << "There were " << reference_counter_->NumObjectIDsInScope()
        << " ObjectIDs left in scope after executing task " << task_spec.TaskId()
        << ". This is either caused by keeping references to ObjectIDs in Python "
           "between "
           "tasks (e.g., in global variables) or indicates a problem with Ray's "
           "reference counting, and may cause problems in the object store.";
  }

  if (!options_.is_local_mode) {
    SetCurrentTaskId(TaskID::Nil());
    worker_context_.ResetCurrentTask();
  }
  {
    absl::MutexLock lock(&mutex_);
    current_task_ = TaskSpecification();
    if (task_spec.IsNormalTask()) {
      resource_ids_.reset(new ResourceMappingType());
    }
  }
  RAY_LOG(DEBUG) << "Finished executing task " << task_spec.TaskId();

  if (status.IsSystemExit()) {
    Exit(status.IsIntentionalSystemExit());
  }

  return status;
}

void CoreWorker::ExecuteTaskLocalMode(const TaskSpecification &task_spec,
                                      const ActorID &actor_id) {
  auto resource_ids = std::make_shared<ResourceMappingType>();
  auto return_objects = std::vector<std::shared_ptr<RayObject>>();
  auto borrowed_refs = ReferenceCounter::ReferenceTableProto();
  if (!task_spec.IsActorCreationTask()) {
    for (size_t i = 0; i < task_spec.NumReturns(); i++) {
      reference_counter_->AddOwnedObject(task_spec.ReturnId(i),
                                         /*inner_ids=*/{}, rpc_address_,
                                         CurrentCallSite(), -1,
                                         /*is_reconstructable=*/false);
    }
  }
  auto old_id = GetActorId();
  SetActorId(actor_id);
  RAY_UNUSED(ExecuteTask(task_spec, resource_ids, &return_objects, &borrowed_refs));
  SetActorId(old_id);
}

Status CoreWorker::GetAndPinArgsForExecutor(const TaskSpecification &task,
                                            std::vector<std::shared_ptr<RayObject>> *args,
                                            std::vector<ObjectID> *arg_reference_ids,
                                            std::vector<ObjectID> *borrowed_ids) {
  auto num_args = task.NumArgs();
  args->resize(num_args);
  arg_reference_ids->resize(num_args);

  absl::flat_hash_set<ObjectID> by_ref_ids;
  absl::flat_hash_map<ObjectID, std::vector<size_t>> by_ref_indices;

  for (size_t i = 0; i < task.NumArgs(); ++i) {
    if (task.ArgByRef(i)) {
      // We need to put an OBJECT_IN_PLASMA error here so the subsequent call to Get()
      // properly redirects to the plasma store.
      if (!options_.is_local_mode) {
        RAY_UNUSED(memory_store_->Put(RayObject(rpc::ErrorType::OBJECT_IN_PLASMA),
                                      task.ArgId(i)));
      }
      const auto &arg_id = task.ArgId(i);
      by_ref_ids.insert(arg_id);
      auto it = by_ref_indices.find(arg_id);
      if (it == by_ref_indices.end()) {
        by_ref_indices.emplace(arg_id, std::vector<size_t>({i}));
      } else {
        it->second.push_back(i);
      }
      arg_reference_ids->at(i) = arg_id;
      // Pin all args passed by reference for the duration of the task.  This
      // ensures that when the task completes, we can retrieve metadata about
      // any borrowed ObjectIDs that were serialized in the argument's value.
      RAY_LOG(DEBUG) << "Incrementing ref for argument ID " << arg_id;
      reference_counter_->AddLocalReference(arg_id, task.CallSiteString());
      // Attach the argument's owner's address. This is needed to retrieve the
      // value from plasma.
      reference_counter_->AddBorrowedObject(arg_id, ObjectID::Nil(),
                                            task.ArgRef(i).owner_address());
      borrowed_ids->push_back(arg_id);
    } else {
      // A pass-by-value argument.
      std::shared_ptr<LocalMemoryBuffer> data = nullptr;
      if (task.ArgDataSize(i)) {
        data = std::make_shared<LocalMemoryBuffer>(const_cast<uint8_t *>(task.ArgData(i)),
                                                   task.ArgDataSize(i));
      }
      std::shared_ptr<LocalMemoryBuffer> metadata = nullptr;
      if (task.ArgMetadataSize(i)) {
        metadata = std::make_shared<LocalMemoryBuffer>(
            const_cast<uint8_t *>(task.ArgMetadata(i)), task.ArgMetadataSize(i));
      }
      // NOTE: this is a workaround to avoid an extra copy for Java workers.
      // Python workers need this copy to pass test case
      // test_inline_arg_memory_corruption.
      bool copy_data = options_.language == Language::PYTHON;
      args->at(i) =
          std::make_shared<RayObject>(data, metadata, task.ArgInlinedIds(i), copy_data);
      arg_reference_ids->at(i) = ObjectID::Nil();
      // The task borrows all ObjectIDs that were serialized in the inlined
      // arguments. The task will receive references to these IDs, so it is
      // possible for the task to continue borrowing these arguments by the
      // time it finishes.
      for (const auto &inlined_id : task.ArgInlinedIds(i)) {
        RAY_LOG(DEBUG) << "Incrementing ref for borrowed ID " << inlined_id;
        // We do not need to add the ownership information here because it will
        // get added once the language frontend deserializes the value, before
        // the ObjectID can be used.
        reference_counter_->AddLocalReference(inlined_id, task.CallSiteString());
        borrowed_ids->push_back(inlined_id);
      }
    }
  }

  // Fetch by-reference arguments directly from the plasma store.
  bool got_exception = false;
  absl::flat_hash_map<ObjectID, std::shared_ptr<RayObject>> result_map;
  if (options_.is_local_mode) {
    RAY_RETURN_NOT_OK(
        memory_store_->Get(by_ref_ids, -1, worker_context_, &result_map, &got_exception));
  } else {
    RAY_RETURN_NOT_OK(plasma_store_provider_->Get(by_ref_ids, -1, worker_context_,
                                                  &result_map, &got_exception));
  }
  for (const auto &it : result_map) {
    for (size_t idx : by_ref_indices[it.first]) {
      args->at(idx) = it.second;
    }
  }

  return Status::OK();
}

void CoreWorker::HandlePushTask(const rpc::PushTaskRequest &request,
                                rpc::PushTaskReply *reply,
                                rpc::SendReplyCallback send_reply_callback) {
  if (HandleWrongRecipient(WorkerID::FromBinary(request.intended_worker_id()),
                           send_reply_callback)) {
    return;
  }

  // Increment the task_queue_length
  task_queue_length_ += 1;

  // For actor tasks, we just need to post a HandleActorTask instance to the task
  // execution service.
  if (request.task_spec().type() == TaskType::ACTOR_TASK) {
    task_execution_service_.post([=] {
      // We have posted an exit task onto the main event loop,
      // so shouldn't bother executing any further work.
      if (exiting_) return;
      direct_task_receiver_->HandleTask(request, reply, send_reply_callback);
    });
  } else {
    // Normal tasks are enqueued here, and we post a RunNormalTasksFromQueue instance to
    // the task execution service.
    direct_task_receiver_->HandleTask(request, reply, send_reply_callback);
    task_execution_service_.post([=] {
      // We have posted an exit task onto the main event loop,
      // so shouldn't bother executing any further work.
      if (exiting_) return;
      direct_task_receiver_->RunNormalTasksFromQueue();
    });
  }
}

void CoreWorker::HandleDirectActorCallArgWaitComplete(
    const rpc::DirectActorCallArgWaitCompleteRequest &request,
    rpc::DirectActorCallArgWaitCompleteReply *reply,
    rpc::SendReplyCallback send_reply_callback) {
  if (HandleWrongRecipient(WorkerID::FromBinary(request.intended_worker_id()),
                           send_reply_callback)) {
    return;
  }

  // Post on the task execution event loop since this may trigger the
  // execution of a task that is now ready to run.
  task_execution_service_.post([=] {
    RAY_LOG(DEBUG) << "Arg wait complete for tag " << request.tag();
    task_argument_waiter_->OnWaitComplete(request.tag());
  });

  send_reply_callback(Status::OK(), nullptr, nullptr);
}

void CoreWorker::HandleGetObjectStatus(const rpc::GetObjectStatusRequest &request,
                                       rpc::GetObjectStatusReply *reply,
                                       rpc::SendReplyCallback send_reply_callback) {
  if (HandleWrongRecipient(WorkerID::FromBinary(request.owner_worker_id()),
                           send_reply_callback)) {
    RAY_LOG(INFO) << "Handling GetObjectStatus for object produced by a previous worker "
                     "with the same address";
    return;
  }

  ObjectID object_id = ObjectID::FromBinary(request.object_id());
  RAY_LOG(DEBUG) << "Received GetObjectStatus " << object_id;
  // Acquire a reference to the object. This prevents the object from being
  // evicted out from under us while we check the object status and start the
  // Get.
  AddLocalReference(object_id, "<temporary (get object status)>");

  rpc::Address owner_address;
  auto has_owner = reference_counter_->GetOwner(object_id, &owner_address);
  if (!has_owner) {
    // We owned this object, but the object has gone out of scope.
    reply->set_status(rpc::GetObjectStatusReply::OUT_OF_SCOPE);
    send_reply_callback(Status::OK(), nullptr, nullptr);
  } else {
    RAY_CHECK(owner_address.worker_id() == request.owner_worker_id());

    if (reference_counter_->IsPlasmaObjectFreed(object_id)) {
      reply->set_status(rpc::GetObjectStatusReply::FREED);
    } else {
      reply->set_status(rpc::GetObjectStatusReply::CREATED);
    }
    // Send the reply once the value has become available. The value is
    // guaranteed to become available eventually because we own the object and
    // its ref count is > 0.
    // TODO(swang): We could probably just send the object value if it is small
    // enough and we have it local.
    memory_store_->GetAsync(object_id,
                            [send_reply_callback](std::shared_ptr<RayObject> obj) {
                              send_reply_callback(Status::OK(), nullptr, nullptr);
                            });
  }

  RemoveLocalReference(object_id);
}

void CoreWorker::HandleWaitForActorOutOfScope(
    const rpc::WaitForActorOutOfScopeRequest &request,
    rpc::WaitForActorOutOfScopeReply *reply, rpc::SendReplyCallback send_reply_callback) {
  // Currently WaitForActorOutOfScope is only used when GCS actor service is enabled.
  if (HandleWrongRecipient(WorkerID::FromBinary(request.intended_worker_id()),
                           send_reply_callback)) {
    return;
  }

  // Send a response to trigger cleaning up the actor state once the handle is
  // no longer in scope.
  auto respond = [send_reply_callback](const ActorID &actor_id) {
    RAY_LOG(DEBUG) << "Replying to HandleWaitForActorOutOfScope for " << actor_id;
    send_reply_callback(Status::OK(), nullptr, nullptr);
  };

  const auto actor_id = ActorID::FromBinary(request.actor_id());
  RAY_LOG(DEBUG) << "Received HandleWaitForActorOutOfScope for " << actor_id;
  actor_manager_->WaitForActorOutOfScope(actor_id, std::move(respond));
}

void CoreWorker::HandleWaitForObjectEviction(
    const rpc::WaitForObjectEvictionRequest &request,
    rpc::WaitForObjectEvictionReply *reply, rpc::SendReplyCallback send_reply_callback) {
  // TODO(swang): Drop requests from raylets that executed an older version of
  // the task.
  if (HandleWrongRecipient(WorkerID::FromBinary(request.intended_worker_id()),
                           send_reply_callback)) {
    return;
  }

  // Send a response to trigger unpinning the object when it is no longer in scope.
  auto respond = [send_reply_callback](const ObjectID &object_id) {
    RAY_LOG(DEBUG) << "Replying to HandleWaitForObjectEviction for " << object_id;
    send_reply_callback(Status::OK(), nullptr, nullptr);
  };

  ObjectID object_id = ObjectID::FromBinary(request.object_id());
  // Returns true if the object was present and the callback was added. It might have
  // already been evicted by the time we get this request, in which case we should
  // respond immediately so the raylet unpins the object.
  if (!reference_counter_->SetDeleteCallback(object_id, respond)) {
    RAY_LOG(DEBUG) << "ObjectID reference already gone for " << object_id;
    respond(object_id);
  }
}

void CoreWorker::HandleAddObjectLocationOwner(
    const rpc::AddObjectLocationOwnerRequest &request,
    rpc::AddObjectLocationOwnerReply *reply, rpc::SendReplyCallback send_reply_callback) {
  if (HandleWrongRecipient(WorkerID::FromBinary(request.intended_worker_id()),
                           send_reply_callback)) {
    return;
  }
  reference_counter_->AddObjectLocation(ObjectID::FromBinary(request.object_id()),
                                        NodeID::FromBinary(request.node_id()));
  send_reply_callback(Status::OK(), nullptr, nullptr);
}

void CoreWorker::HandleRemoveObjectLocationOwner(
    const rpc::RemoveObjectLocationOwnerRequest &request,
    rpc::RemoveObjectLocationOwnerReply *reply,
    rpc::SendReplyCallback send_reply_callback) {
  if (HandleWrongRecipient(WorkerID::FromBinary(request.intended_worker_id()),
                           send_reply_callback)) {
    return;
  }
  reference_counter_->RemoveObjectLocation(ObjectID::FromBinary(request.object_id()),
                                           NodeID::FromBinary(request.node_id()));
  send_reply_callback(Status::OK(), nullptr, nullptr);
}

void CoreWorker::HandleGetObjectLocationsOwner(
    const rpc::GetObjectLocationsOwnerRequest &request,
    rpc::GetObjectLocationsOwnerReply *reply,
    rpc::SendReplyCallback send_reply_callback) {
  if (HandleWrongRecipient(WorkerID::FromBinary(request.intended_worker_id()),
                           send_reply_callback)) {
    return;
  }
  std::unordered_set<NodeID> node_ids =
      reference_counter_->GetObjectLocations(ObjectID::FromBinary(request.object_id()));
  for (const auto &node_id : node_ids) {
    reply->add_node_ids(node_id.Binary());
  }
  send_reply_callback(Status::OK(), nullptr, nullptr);
}

void CoreWorker::HandleWaitForRefRemoved(const rpc::WaitForRefRemovedRequest &request,
                                         rpc::WaitForRefRemovedReply *reply,
                                         rpc::SendReplyCallback send_reply_callback) {
  if (HandleWrongRecipient(WorkerID::FromBinary(request.intended_worker_id()),
                           send_reply_callback)) {
    return;
  }
  const ObjectID &object_id = ObjectID::FromBinary(request.reference().object_id());
  ObjectID contained_in_id = ObjectID::FromBinary(request.contained_in_id());
  const auto owner_address = request.reference().owner_address();
  auto ref_removed_callback =
      boost::bind(&ReferenceCounter::HandleRefRemoved, reference_counter_, object_id,
                  reply, send_reply_callback);
  // Set a callback to send the reply when the requested object ID's ref count
  // goes to 0.
  reference_counter_->SetRefRemovedCallback(object_id, contained_in_id, owner_address,
                                            ref_removed_callback);
}

void CoreWorker::HandleRemoteCancelTask(const rpc::RemoteCancelTaskRequest &request,
                                        rpc::RemoteCancelTaskReply *reply,
                                        rpc::SendReplyCallback send_reply_callback) {
  auto status = CancelTask(ObjectID::FromBinary(request.remote_object_id()),
                           request.force_kill(), request.recursive());
  send_reply_callback(status, nullptr, nullptr);
}

void CoreWorker::HandleCancelTask(const rpc::CancelTaskRequest &request,
                                  rpc::CancelTaskReply *reply,
                                  rpc::SendReplyCallback send_reply_callback) {
  absl::MutexLock lock(&mutex_);
  TaskID task_id = TaskID::FromBinary(request.intended_task_id());
  bool success = main_thread_task_id_ == task_id;

  // Try non-force kill
  if (success && !request.force_kill()) {
    RAY_LOG(INFO) << "Interrupting a running task " << main_thread_task_id_;
    success = options_.kill_main();
  }
  if (request.recursive()) {
    auto recursive_cancel = CancelChildren(task_id, request.force_kill());
    if (recursive_cancel.ok()) {
      RAY_LOG(INFO) << "Recursive cancel failed!";
    }
  }

  reply->set_attempt_succeeded(success);
  send_reply_callback(Status::OK(), nullptr, nullptr);

  // Do force kill after reply callback sent
  if (success && request.force_kill()) {
    RAY_LOG(INFO) << "Force killing a worker running " << main_thread_task_id_;
    Disconnect();
    if (options_.enable_logging) {
      RayLog::ShutDownRayLog();
    }
    // NOTE(hchen): Use `_Exit()` to force-exit this process without doing cleanup.
    // `exit()` will destruct static objects in an incorrect order, which will lead to
    // core dumps.
    _Exit(1);
  }
}

void CoreWorker::HandleKillActor(const rpc::KillActorRequest &request,
                                 rpc::KillActorReply *reply,
                                 rpc::SendReplyCallback send_reply_callback) {
  ActorID intended_actor_id = ActorID::FromBinary(request.intended_actor_id());
  if (intended_actor_id != worker_context_.GetCurrentActorID()) {
    std::ostringstream stream;
    stream << "Mismatched ActorID: ignoring KillActor for previous actor "
           << intended_actor_id
           << ", current actor ID: " << worker_context_.GetCurrentActorID();
    auto msg = stream.str();
    RAY_LOG(ERROR) << msg;
    send_reply_callback(Status::Invalid(msg), nullptr, nullptr);
    return;
  }

  if (request.force_kill()) {
    RAY_LOG(INFO) << "Got KillActor, exiting immediately...";
    if (request.no_restart()) {
      Disconnect();
    }
    if (options_.num_workers > 1) {
      // TODO (kfstorm): Should we add some kind of check before sending the killing
      // request?
      RAY_LOG(ERROR)
          << "Killing an actor which is running in a worker process with multiple "
             "workers will also kill other actors in this process. To avoid this, "
             "please create the Java actor with some dynamic options to make it being "
             "hosted in a dedicated worker process.";
    }
    if (options_.enable_logging) {
      RayLog::ShutDownRayLog();
    }
    // NOTE(hchen): Use `_Exit()` to force-exit this process without doing cleanup.
    // `exit()` will destruct static objects in an incorrect order, which will lead to
    // core dumps.
    _Exit(1);
  } else {
    Exit(/*intentional=*/true);
  }
}

void CoreWorker::HandleGetCoreWorkerStats(const rpc::GetCoreWorkerStatsRequest &request,
                                          rpc::GetCoreWorkerStatsReply *reply,
                                          rpc::SendReplyCallback send_reply_callback) {
  absl::MutexLock lock(&mutex_);
  auto stats = reply->mutable_core_worker_stats();
  // TODO(swang): Differentiate between tasks that are currently pending
  // execution and tasks that have finished but may be retried.
  stats->set_num_pending_tasks(task_manager_->NumSubmissibleTasks());
  stats->set_task_queue_length(task_queue_length_);
  stats->set_num_executed_tasks(num_executed_tasks_);
  stats->set_num_object_refs_in_scope(reference_counter_->NumObjectIDsInScope());
  stats->set_current_task_name(current_task_.GetName());
  stats->set_current_task_func_desc(current_task_.FunctionDescriptor()->ToString());
  stats->set_ip_address(rpc_address_.ip_address());
  stats->set_port(rpc_address_.port());
  stats->set_pid(getpid());
  stats->set_language(options_.language);
  stats->set_job_id(worker_context_.GetCurrentJobID().Binary());
  stats->set_worker_id(worker_context_.GetWorkerID().Binary());
  stats->set_actor_id(actor_id_.Binary());
  stats->set_worker_type(worker_context_.GetWorkerType());
  auto used_resources_map = stats->mutable_used_resources();
  for (auto const &it : *resource_ids_) {
    rpc::ResourceAllocations allocations;
    for (auto const &pair : it.second) {
      auto resource_slot = allocations.add_resource_slots();
      resource_slot->set_slot(pair.first);
      resource_slot->set_allocation(pair.second);
    }
    (*used_resources_map)[it.first] = allocations;
  }
  stats->set_actor_title(actor_title_);
  google::protobuf::Map<std::string, std::string> webui_map(webui_display_.begin(),
                                                            webui_display_.end());
  (*stats->mutable_webui_display()) = webui_map;

  MemoryStoreStats memory_store_stats = memory_store_->GetMemoryStoreStatisticalData();
  stats->set_num_in_plasma(memory_store_stats.num_in_plasma);
  stats->set_num_local_objects(memory_store_stats.num_local_objects);
  stats->set_used_object_store_memory(memory_store_stats.used_object_store_memory);

  if (request.include_memory_info()) {
    reference_counter_->AddObjectRefStats(plasma_store_provider_->UsedObjectsList(),
                                          stats);
  }

  send_reply_callback(Status::OK(), nullptr, nullptr);
}

void CoreWorker::HandleLocalGC(const rpc::LocalGCRequest &request,
                               rpc::LocalGCReply *reply,
                               rpc::SendReplyCallback send_reply_callback) {
  if (options_.gc_collect != nullptr) {
    options_.gc_collect();
    send_reply_callback(Status::OK(), nullptr, nullptr);
  } else {
    send_reply_callback(Status::NotImplemented("GC callback not defined"), nullptr,
                        nullptr);
  }
}

void CoreWorker::HandleSpillObjects(const rpc::SpillObjectsRequest &request,
                                    rpc::SpillObjectsReply *reply,
                                    rpc::SendReplyCallback send_reply_callback) {
  if (options_.spill_objects != nullptr) {
    std::vector<ObjectID> object_ids_to_spill;
    object_ids_to_spill.reserve(request.object_ids_to_spill_size());
    for (const auto &id_binary : request.object_ids_to_spill()) {
      object_ids_to_spill.push_back(ObjectID::FromBinary(id_binary));
    }
    std::vector<std::string> object_urls = options_.spill_objects(object_ids_to_spill);
    for (size_t i = 0; i < object_urls.size(); i++) {
      reply->add_spilled_objects_url(std::move(object_urls[i]));
    }
    send_reply_callback(Status::OK(), nullptr, nullptr);
  } else {
    send_reply_callback(Status::NotImplemented("Spill objects callback not defined"),
                        nullptr, nullptr);
  }
}

void CoreWorker::HandleRestoreSpilledObjects(
    const rpc::RestoreSpilledObjectsRequest &request,
    rpc::RestoreSpilledObjectsReply *reply, rpc::SendReplyCallback send_reply_callback) {
  if (options_.restore_spilled_objects != nullptr) {
    // Get a list of object ids.
    std::vector<ObjectID> object_ids_to_restore;
    object_ids_to_restore.reserve(request.object_ids_to_restore_size());
    for (const auto &id_binary : request.object_ids_to_restore()) {
      object_ids_to_restore.push_back(ObjectID::FromBinary(id_binary));
    }
    // Get a list of spilled_object_urls.
    std::vector<std::string> spilled_objects_url;
    spilled_objects_url.reserve(request.spilled_objects_url_size());
    for (const auto &url : request.spilled_objects_url()) {
      spilled_objects_url.push_back(url);
    }
    auto total =
        options_.restore_spilled_objects(object_ids_to_restore, spilled_objects_url);
    reply->set_bytes_restored_total(total);
    send_reply_callback(Status::OK(), nullptr, nullptr);
  } else {
    send_reply_callback(
        Status::NotImplemented("Restore spilled objects callback not defined"), nullptr,
        nullptr);
  }
}

void CoreWorker::HandleDeleteSpilledObjects(
    const rpc::DeleteSpilledObjectsRequest &request,
    rpc::DeleteSpilledObjectsReply *reply, rpc::SendReplyCallback send_reply_callback) {
  if (options_.delete_spilled_objects != nullptr) {
    std::vector<std::string> spilled_objects_url;
    spilled_objects_url.reserve(request.spilled_objects_url_size());
    for (const auto &url : request.spilled_objects_url()) {
      spilled_objects_url.push_back(url);
    }
    options_.delete_spilled_objects(spilled_objects_url, worker_context_.GetWorkerType());
    send_reply_callback(Status::OK(), nullptr, nullptr);
  } else {
    send_reply_callback(
        Status::NotImplemented("Delete spilled objects callback not defined"), nullptr,
        nullptr);
  }
}

void CoreWorker::HandleExit(const rpc::ExitRequest &request, rpc::ExitReply *reply,
                            rpc::SendReplyCallback send_reply_callback) {
  send_reply_callback(Status::OK(), nullptr, nullptr);
  Exit(/*intentional=*/true);
}

void CoreWorker::YieldCurrentFiber(FiberEvent &event) {
  RAY_CHECK(worker_context_.CurrentActorIsAsync());
  boost::this_fiber::yield();
  event.Wait();
}

void CoreWorker::GetAsync(const ObjectID &object_id, SetResultCallback success_callback,
                          void *python_future) {
  auto fallback_callback =
      std::bind(&CoreWorker::PlasmaCallback, this, success_callback,
                std::placeholders::_1, std::placeholders::_2, std::placeholders::_3);

  memory_store_->GetAsync(object_id, [python_future, success_callback, fallback_callback,
                                      object_id](std::shared_ptr<RayObject> ray_object) {
    if (ray_object->IsInPlasmaError()) {
      fallback_callback(ray_object, object_id, python_future);
    } else {
      success_callback(ray_object, object_id, python_future);
    }
  });
}

void CoreWorker::PlasmaCallback(SetResultCallback success,
                                std::shared_ptr<RayObject> ray_object, ObjectID object_id,
                                void *py_future) {
  RAY_CHECK(ray_object->IsInPlasmaError());

  // First check if the object is available in local plasma store.
  // Note that we are using Contains instead of Get so it won't trigger pull request
  // to remote nodes.
  bool object_is_local = false;
  if (Contains(object_id, &object_is_local).ok() && object_is_local) {
    std::vector<std::shared_ptr<RayObject>> vec;
    RAY_CHECK_OK(Get(std::vector<ObjectID>{object_id}, 0, &vec));
    RAY_CHECK(vec.size() > 0)
        << "Failed to get local object but Raylet notified object is local.";
    return success(vec.front(), object_id, py_future);
  }

  // Object is not available locally. We now add the callback to listener queue.
  {
    absl::MutexLock lock(&plasma_mutex_);
    auto plasma_arrived_callback = [this, success, object_id, py_future]() {
      // This callback is invoked on the io_service_ event loop, so it cannot call
      // blocking call like Get(). We used GetAsync here, which should immediate call
      // PlasmaCallback again with object available locally.
      GetAsync(object_id, success, py_future);
    };

    async_plasma_callbacks_[object_id].push_back(plasma_arrived_callback);
  }

  // Ask raylet to subscribe to object notification. Raylet will call this core worker
  // when the object is local (and it will fire the callback immediately if the object
  // exists). CoreWorker::HandlePlasmaObjectReady handles such request.
  local_raylet_client_->SubscribeToPlasma(object_id, GetOwnerAddress(object_id));
}

void CoreWorker::HandlePlasmaObjectReady(const rpc::PlasmaObjectReadyRequest &request,
                                         rpc::PlasmaObjectReadyReply *reply,
                                         rpc::SendReplyCallback send_reply_callback) {
  std::vector<std::function<void(void)>> callbacks;
  {
    absl::MutexLock lock(&plasma_mutex_);
    auto it = async_plasma_callbacks_.extract(ObjectID::FromBinary(request.object_id()));
    callbacks = it.mapped();
  }
  for (auto callback : callbacks) {
    // This callback needs to be asynchronous because it runs on the io_service_, so no
    // RPCs can be processed while it's running. This can easily lead to deadlock (for
    // example if the callback calls ray.get() on an object that is dependent on an RPC
    // to be ready).
    callback();
  }
  send_reply_callback(Status::OK(), nullptr, nullptr);
}

void CoreWorker::SetActorId(const ActorID &actor_id) {
  absl::MutexLock lock(&mutex_);
  if (!options_.is_local_mode) {
    RAY_CHECK(actor_id_.IsNil());
  }
  actor_id_ = actor_id;
}

void CoreWorker::SetWebuiDisplay(const std::string &key, const std::string &message) {
  absl::MutexLock lock(&mutex_);
  webui_display_[key] = message;
}

void CoreWorker::SetActorTitle(const std::string &title) {
  absl::MutexLock lock(&mutex_);
  actor_title_ = title;
}

}  // namespace ray<|MERGE_RESOLUTION|>--- conflicted
+++ resolved
@@ -574,12 +574,8 @@
       << " received, this process will exit after all outstanding tasks have finished";
   exiting_ = true;
   // Release the resources early in case draining takes a long time.
-<<<<<<< HEAD
-  RAY_CHECK_OK(local_raylet_client_->NotifyTaskBlocked());
-=======
   RAY_CHECK_OK(
-      local_raylet_client_->NotifyDirectCallTaskBlocked(/*release_resources*/ true));
->>>>>>> ea8d782b
+      local_raylet_client_->NotifyTaskBlocked(/*release_resources*/ true));
 
   // Callback to shutdown.
   auto shutdown = [this, intentional]() {
