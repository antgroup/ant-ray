--- conflicted
+++ resolved
@@ -57,15 +57,6 @@
 
   /// Language of this worker.
   const enum WorkerLanguage language_;
-<<<<<<< HEAD
-=======
-
-  /// Language of this worker as specified in flatbuf (used by task spec).
-  ::Language task_language_;
-
-  /// Worker context per thread.
-  WorkerContext worker_context_;
->>>>>>> 472c36ed
 
   /// Plasma store socket name.
   const std::string store_socket_;
@@ -76,16 +67,8 @@
   /// Worker context.
   WorkerContext worker_context_;
 
-<<<<<<< HEAD
   /// Ray client (this includes store client, raylet client and potentially gcs client later).
   RayClient ray_client_;
-=======
-  /// Mutex to protect store_client_.
-  std::mutex store_client_mutex_;
-
-  /// Raylet client.
-  std::unique_ptr<RayletClient> raylet_client_;
->>>>>>> 472c36ed
 
   /// Whether this worker has been initialized.
   bool is_initialized_;
