// Copyright 2017 The Ray Authors.
//
// Licensed under the Apache License, Version 2.0 (the "License");
// you may not use this file except in compliance with the License.
// You may obtain a copy of the License at
//
//  http://www.apache.org/licenses/LICENSE-2.0
//
// Unless required by applicable law or agreed to in writing, software
// distributed under the License is distributed on an "AS IS" BASIS,
// WITHOUT WARRANTIES OR CONDITIONS OF ANY KIND, either express or implied.
// See the License for the specific language governing permissions and
// limitations under the License.

#include "ray/core_worker/core_worker_process.h"

#include <chrono>
#include <memory>
#include <string>
#include <thread>
#include <utility>
#include <vector>

#include "absl/cleanup/cleanup.h"
#include "absl/strings/str_format.h"
#include "ray/common/ray_config.h"
#include "ray/core_worker/core_worker.h"
#include "ray/core_worker/core_worker_rpc_proxy.h"
#include "ray/core_worker_rpc_client/core_worker_client.h"
#include "ray/core_worker_rpc_client/core_worker_client_pool.h"
#include "ray/gcs_rpc_client/gcs_client.h"
#include "ray/object_manager/plasma/client.h"
#include "ray/raylet_ipc_client/raylet_ipc_client.h"
#include "ray/raylet_rpc_client/raylet_client.h"
#include "ray/stats/stats.h"
#include "ray/stats/tag_defs.h"
#include "ray/util/env.h"
#include "ray/util/event.h"
#include "ray/util/network_util.h"
#include "ray/util/path_utils.h"
#include "ray/util/process.h"
#include "ray/util/stream_redirection.h"
#include "ray/util/stream_redirection_options.h"
#include "ray/util/subreaper.h"

namespace ray {
namespace core {
namespace {

std::unique_ptr<CoreWorkerProcessImpl> core_worker_process;

// Get out and error filepath for worker.
// It's worth noticing that filepath format should be kept in sync with function
// `get_worker_log_file_name` under file
// "ray/python/ray/_private/ray_logging/__init__.py".
std::string GetWorkerOutputFilepath(WorkerType worker_type,
                                    const JobID &job_id,
                                    const WorkerID &worker_id,
                                    const std::string &suffix) {
  std::string parsed_job_id;
  if (job_id.IsNil()) {
    char *job_id_env = ::getenv("RAY_JOB_ID");
    if (job_id_env != nullptr) {
      parsed_job_id = job_id_env;
    }
  }
  std::string worker_name;
  if (worker_type == WorkerType::WORKER) {
    worker_name = "worker";
  } else {
    parsed_job_id = "";
    worker_name = "io_worker";
  }

  if (!parsed_job_id.empty()) {
    return absl::StrFormat(
        "%s-%s-%s-%d.%s", worker_name, worker_id.Hex(), parsed_job_id, GetPID(), suffix);
  }
  return absl::StrFormat("%s-%s-%d.%s", worker_name, worker_id.Hex(), GetPID(), suffix);
}

}  // namespace

void CoreWorkerProcess::Initialize(const CoreWorkerOptions &options) {
  RAY_CHECK(!core_worker_process)
      << "The process is already initialized for core worker.";
  core_worker_process = std::make_unique<CoreWorkerProcessImpl>(options);

#ifndef _WIN32
  // NOTE(kfstorm): std::atexit should be put at the end of `CoreWorkerProcess`
  // constructor. We assume that spdlog has been initialized before this line. When the
  // process is exiting, `HandleAtExit` will be invoked before destructing spdlog static
  // variables. We explicitly destruct `CoreWorkerProcess` instance in the callback to
  // ensure the static `CoreWorkerProcess` instance is destructed while spdlog is still
  // usable. This prevents crashing (or hanging) when using `RAY_LOG` in
  // `CoreWorkerProcess` destructor.
  RAY_CHECK(std::atexit(CoreWorkerProcess::HandleAtExit) == 0);
#endif
}

void CoreWorkerProcess::Shutdown() {
  RAY_LOG(DEBUG) << "Shutdown. Core worker process will be deleted";
  if (!core_worker_process) {
    return;
  }
  core_worker_process->ShutdownDriver();
  core_worker_process.reset();
}

bool CoreWorkerProcess::IsInitialized() { return core_worker_process != nullptr; }

void CoreWorkerProcess::HandleAtExit() { core_worker_process.reset(); }

CoreWorker &CoreWorkerProcess::GetCoreWorker() {
  EnsureInitialized(/*quick_exit*/ true);
  return *core_worker_process->GetCoreWorker();
}

void CoreWorkerProcess::RunTaskExecutionLoop() {
  EnsureInitialized(/*quick_exit*/ false);
  core_worker_process->RunWorkerTaskExecutionLoop();
  core_worker_process.reset();
}

std::shared_ptr<CoreWorker> CoreWorkerProcess::TryGetWorker() {
  if (!core_worker_process) {
    return nullptr;
  }
  return core_worker_process->TryGetCoreWorker();
}

<<<<<<< HEAD
WorkerID GetWorkerID() {
  auto worker_id_env = std::getenv(kEnvVarKeyWorkerId);
  if (worker_id_env) {
    RAY_LOG(INFO) << "Using worker ID " << worker_id_env << " from env var "
                  << kEnvVarKeyWorkerId << ".";
    return WorkerID(UniqueID::FromHex(std::string(worker_id_env)));
  } else {
    return WorkerID::FromRandom();
  }
=======
std::shared_ptr<CoreWorker> CoreWorkerProcessImpl::CreateCoreWorker(
    CoreWorkerOptions options, const WorkerID &worker_id) {
  /// Event loop where the IO events are handled. e.g. async GCS operations.
  auto client_call_manager = std::make_unique<rpc::ClientCallManager>(
      io_service_, /*record_stats=*/false, options.node_ip_address);
  auto periodical_runner = PeriodicalRunner::Create(io_service_);
  auto worker_context = std::make_unique<WorkerContext>(
      options.worker_type, worker_id, GetProcessJobID(options));
  auto pid = getpid();

  RAY_LOG(DEBUG) << "Creating core worker with debug source: " << options.debug_source;

  RAY_LOG(DEBUG).WithField(worker_id) << "Constructing CoreWorker";
  if (RayConfig::instance().kill_child_processes_on_worker_exit_with_raylet_subreaper()) {
#ifdef __linux__
    // Not setting sigchld = ignore: user may want to do waitpid on their own.
    // If user's bad code causes a zombie process, it will hang there in zombie status
    // until this worker exits and raylet reaps it.
    if (SetThisProcessAsSubreaper()) {
      RAY_LOG(INFO) << "Set this core_worker process as subreaper: " << pid
                    << " (deprecated; prefer per-worker process groups).";
      SetSigchldIgnore();
    } else {
      RAY_LOG(WARNING)
          << "Failed to set this core_worker process as subreaper. If Raylet is set as "
             "subreaper, user-spawn daemon processes may be killed by raylet. "
             "Subreaper is deprecated; prefer per-worker process groups.";
    }
#else
    RAY_LOG(WARNING) << "Subreaper is not supported on this platform. Raylet will not "
                        "kill unknown children.";
#endif
  }

  auto task_event_buffer = std::make_unique<worker::TaskEventBufferImpl>(
      std::make_unique<gcs::GcsClient>(options.gcs_options, options.node_ip_address),
      std::make_unique<rpc::EventAggregatorClientImpl>(options.metrics_agent_port,
                                                       *client_call_manager),
      options.session_name);

  // Start the IO thread first to make sure the checker is working.
  boost::thread::attributes io_thread_attrs;
#if defined(__APPLE__)
  // io thread will run python code through cython
  // but Mac's default stack size for non-main-thread is too small
  // for certain python libraries like numpy and will cause sigbus.
  // Here we increase the stack size to the size that python uses in
  // https://github.com/python/cpython/blob/v3.9.0/Python/thread_pthread.h#L35.
  // See https://github.com/ray-project/ray/issues/41094 for more details.
  io_thread_attrs.set_stack_size(16777216);
#endif
  io_thread_ = boost::thread(io_thread_attrs, [this]() {
#ifndef _WIN32
    // Block SIGINT and SIGTERM so they will be handled by the main thread.
    sigset_t mask;
    sigemptyset(&mask);
    sigaddset(&mask, SIGINT);
    sigaddset(&mask, SIGTERM);
    pthread_sigmask(SIG_BLOCK, &mask, nullptr);
#endif
    SetThreadName("worker.io");
    io_service_.run();
    RAY_LOG(INFO) << "Core worker main io service stopped.";
  });

  if (options.worker_type == WorkerType::DRIVER &&
      !options.serialized_job_config.empty()) {
    // Driver populates the job config via initialization.
    // Workers populates it when the first task is received.
    rpc::JobConfig job_config;
    job_config.ParseFromString(options.serialized_job_config);
    worker_context->MaybeInitializeJobInfo(worker_context->GetCurrentJobID(), job_config);
  }

  auto raylet_ipc_client = std::make_shared<ray::ipc::RayletIpcClient>(
      io_service_, options.raylet_socket, /*num_retries=*/-1, /*timeout=*/-1);

  NodeID local_node_id;
  int assigned_port = 0;
  Status status = raylet_ipc_client->RegisterClient(worker_context->GetWorkerID(),
                                                    options.worker_type,
                                                    worker_context->GetCurrentJobID(),
                                                    options.runtime_env_hash,
                                                    options.language,
                                                    options.node_ip_address,
                                                    options.serialized_job_config,
                                                    options.startup_token,
                                                    &local_node_id,
                                                    &assigned_port);
  if (!status.ok()) {
    // Avoid using FATAL log or RAY_CHECK here because they may create a core dump file.
    RAY_LOG(ERROR).WithField(worker_id)
        << "Failed to register worker to Raylet: " << status;
    QuickExit();
  }
  RAY_CHECK_GE(assigned_port, 0);

  // Initialize raylet client.
  // NOTE(edoakes): the core_worker_server_ must be running before registering with
  // the raylet, as the raylet will start sending some RPC messages immediately.
  // TODO(zhijunfu): currently RayletClient would crash in its constructor if it cannot
  // connect to Raylet after a number of retries, this can be changed later
  // so that the worker (java/python .etc) can retrieve and handle the error
  // instead of crashing.
  auto raylet_address = rpc::RayletClientPool::GenerateRayletAddress(
      local_node_id, options.node_ip_address, options.node_manager_port);
  auto local_raylet_rpc_client =
      std::make_shared<rpc::RayletClient>(std::move(raylet_address),
                                          *client_call_manager,
                                          /*raylet_unavailable_timeout_callback=*/[] {});
  auto core_worker_server =
      std::make_unique<rpc::GrpcServer>(WorkerTypeString(options.worker_type),
                                        assigned_port,
                                        options.node_ip_address == "127.0.0.1");
  // Start RPC server after all the task receivers are properly initialized and we have
  // our assigned port from the raylet.
  core_worker_server->RegisterService(
      std::make_unique<rpc::CoreWorkerGrpcService>(
          io_service_, *service_handler_, /*max_active_rpcs_per_handler_=*/-1),
      false /* token_auth */);
  core_worker_server->Run();

  // Set our own address.
  RAY_CHECK(!local_node_id.IsNil());
  rpc::Address rpc_address;
  rpc_address.set_ip_address(options.node_ip_address);
  rpc_address.set_port(core_worker_server->GetPort());
  rpc_address.set_node_id(local_node_id.Binary());
  rpc_address.set_worker_id(worker_context->GetWorkerID().Binary());
  RAY_LOG(INFO).WithField(worker_context->GetWorkerID()).WithField(local_node_id)
      << "Initializing worker at address: "
      << BuildAddress(rpc_address.ip_address(), rpc_address.port());

  auto gcs_client = std::make_shared<gcs::GcsClient>(
      options.gcs_options, options.node_ip_address, worker_context->GetWorkerID());
  RAY_CHECK_OK(gcs_client->Connect(io_service_));

  if (RayConfig::instance().task_events_report_interval_ms() > 0) {
    if (!task_event_buffer->Start().ok()) {
      RAY_CHECK(!task_event_buffer->Enabled()) << "TaskEventBuffer should be disabled.";
    }
  }

  auto raylet_client_pool =
      std::make_shared<rpc::RayletClientPool>([&](const rpc::Address &addr) {
        auto core_worker = GetCoreWorker();
        return std::make_shared<ray::rpc::RayletClient>(
            addr,
            *core_worker->client_call_manager_,
            rpc::RayletClientPool::GetDefaultUnavailableTimeoutCallback(
                core_worker->gcs_client_.get(),
                core_worker->raylet_client_pool_.get(),
                addr));
      });

  std::shared_ptr<rpc::CoreWorkerClientPool> core_worker_client_pool =
      std::make_shared<rpc::CoreWorkerClientPool>([this](const rpc::Address &addr) {
        auto core_worker = GetCoreWorker();
        return std::make_shared<rpc::CoreWorkerClient>(
            addr,
            *core_worker->client_call_manager_,
            rpc::CoreWorkerClientPool::GetDefaultUnavailableTimeoutCallback(
                core_worker->gcs_client_.get(),
                core_worker->core_worker_client_pool_.get(),
                core_worker->raylet_client_pool_.get(),
                addr));
      });

  auto object_info_publisher = std::make_unique<pubsub::Publisher>(
      /*channels=*/
      std::vector<rpc::ChannelType>{rpc::ChannelType::WORKER_OBJECT_EVICTION,
                                    rpc::ChannelType::WORKER_REF_REMOVED_CHANNEL,
                                    rpc::ChannelType::WORKER_OBJECT_LOCATIONS_CHANNEL},
      /*periodical_runner=*/*periodical_runner,
      /*get_time_ms=*/[]() { return absl::GetCurrentTimeNanos() / 1e6; },
      /*subscriber_timeout_ms=*/RayConfig::instance().subscriber_timeout_ms(),
      /*publish_batch_size_=*/RayConfig::instance().publish_batch_size(),
      worker_context->GetWorkerID());
  auto object_info_subscriber = std::make_unique<pubsub::Subscriber>(
      /*subscriber_id=*/worker_context->GetWorkerID(),
      /*channels=*/
      std::vector<rpc::ChannelType>{rpc::ChannelType::WORKER_OBJECT_EVICTION,
                                    rpc::ChannelType::WORKER_REF_REMOVED_CHANNEL,
                                    rpc::ChannelType::WORKER_OBJECT_LOCATIONS_CHANNEL},
      /*max_command_batch_size*/ RayConfig::instance().max_command_batch_size(),
      /*get_client=*/
      [this](const rpc::Address &address) {
        auto core_worker = GetCoreWorker();
        return core_worker->core_worker_client_pool_->GetOrConnect(address);
      },
      /*callback_service*/ &io_service_);

  auto reference_counter = std::make_shared<ReferenceCounter>(
      rpc_address,
      /*object_info_publisher=*/object_info_publisher.get(),
      /*object_info_subscriber=*/object_info_subscriber.get(),
      /*is_node_dead=*/
      [this](const NodeID &node_id) {
        return GetCoreWorker()->gcs_client_->Nodes().IsNodeDead(node_id);
      },
      RayConfig::instance().lineage_pinning_enabled());

  std::shared_ptr<LeaseRequestRateLimiter> lease_request_rate_limiter;
  if (RayConfig::instance().max_pending_lease_requests_per_scheduling_category() > 0) {
    lease_request_rate_limiter = std::make_shared<StaticLeaseRequestRateLimiter>(
        RayConfig::instance().max_pending_lease_requests_per_scheduling_category());
  } else {
    RAY_CHECK(
        RayConfig::instance().max_pending_lease_requests_per_scheduling_category() != 0)
        << "max_pending_lease_requests_per_scheduling_category can't be 0";
    lease_request_rate_limiter =
        std::make_shared<ClusterSizeBasedLeaseRequestRateLimiter>(
            /*min_concurrent_lease_cap_*/ 10);
  }

  // We can turn on exit_on_connection_failure on for the core worker plasma
  // client to early exit core worker after the raylet's death because on the
  // raylet side, we never proactively close the plasma store connection even
  // during shutdown. So any error from the raylet side should be a sign of raylet
  // death.
  auto plasma_client =
      std::make_shared<plasma::PlasmaClient>(/*exit_on_connection_failure*/ true);
  auto plasma_store_provider = std::make_shared<CoreWorkerPlasmaStoreProvider>(
      options.store_socket,
      raylet_ipc_client,
      *reference_counter,
      options.check_signals,
      /*warmup=*/
      (options.worker_type != WorkerType::SPILL_WORKER &&
       options.worker_type != WorkerType::RESTORE_WORKER),
      /*store_client=*/std::move(plasma_client),
      /*fetch_batch_size=*/RayConfig::instance().worker_fetch_request_size(),
      /*get_current_call_site=*/[this]() {
        auto core_worker = GetCoreWorker();
        return core_worker->CurrentCallSite();
      });
  auto memory_store = std::make_shared<CoreWorkerMemoryStore>(
      io_service_,
      reference_counter.get(),
      raylet_ipc_client,
      options.check_signals,
      [this](const RayObject &obj) {
        auto core_worker = GetCoreWorker();
        rpc::ErrorType error_type;
        if (obj.IsException(&error_type) &&
            error_type == rpc::ErrorType::END_OF_STREAMING_GENERATOR) {
          // End-of-stream ObjectRefs are sentinels and should never get
          // returned to the caller.
          return;
        }
        // Run this on the event loop to avoid calling back into the language runtime
        // from the middle of user operations.
        core_worker->io_service_.post(
            [this, obj]() {
              auto this_core_worker = GetCoreWorker();
              if (this_core_worker->options_.unhandled_exception_handler != nullptr) {
                this_core_worker->options_.unhandled_exception_handler(obj);
              }
            },
            "CoreWorker.HandleException");
      });

  std::shared_ptr<experimental::MutableObjectProvider>
      experimental_mutable_object_provider;

#if defined(__APPLE__) || defined(__linux__)
  auto raylet_channel_client_factory = [this](const NodeID &node_id) {
    auto core_worker = GetCoreWorker();
    auto node_info = core_worker->gcs_client_->Nodes().GetNodeAddressAndLiveness(node_id);
    RAY_CHECK(node_info) << "No GCS info for node " << node_id;
    auto addr = rpc::RayletClientPool::GenerateRayletAddress(
        node_id, node_info->node_manager_address(), node_info->node_manager_port());
    return core_worker->raylet_client_pool_->GetOrConnectByAddress(addr);
  };

  experimental_mutable_object_provider =
      std::make_shared<experimental::MutableObjectProvider>(
          plasma_store_provider->store_client(),
          raylet_channel_client_factory,
          options.check_signals);
#endif

  auto push_error_callback = [this](const JobID &job_id,
                                    const std::string &type,
                                    const std::string &error_message,
                                    double timestamp) {
    auto core_worker = GetCoreWorker();
    return core_worker->PushError(job_id, type, error_message, timestamp);
  };

  auto task_manager = std::make_shared<TaskManager>(
      *memory_store,
      *reference_counter,
      /*put_in_local_plasma_callback=*/
      [this](const RayObject &object, const ObjectID &object_id) {
        auto core_worker = GetCoreWorker();
        constexpr int max_retries = 3;
        int attempt = 0;
        int64_t backoff_ms = 10;
        Status put_status;
        while (attempt++ < max_retries) {
          put_status =
              core_worker->PutInLocalPlasmaStore(object, object_id, /*pin_object=*/true);
          if (put_status.ok()) {
            return Status::OK();
          }
          // Backoff before retrying.
          std::this_thread::sleep_for(std::chrono::milliseconds(backoff_ms));
          backoff_ms *= 2;
        }
        RAY_LOG(WARNING).WithField(object_id)
            << "Exhausted plasma put retries (attempts=" << attempt
            << ") with status: " << put_status;
        return put_status;
      },
      /* async_retry_task_callback=*/
      [this](TaskSpecification &spec, uint32_t delay_ms) {
        auto core_worker = GetCoreWorker();
        core_worker->AsyncRetryTask(spec, delay_ms);
      },
      /*queue_generator_resubmit=*/
      [this](const TaskSpecification &spec) {
        auto core_worker = GetCoreWorker();
        return spec.IsActorTask()
                   ? core_worker->actor_task_submitter_->QueueGeneratorForResubmit(spec)
                   : core_worker->normal_task_submitter_->QueueGeneratorForResubmit(spec);
      },
      push_error_callback,
      RayConfig::instance().max_lineage_bytes(),
      *task_event_buffer,
      /*get_actor_rpc_client_callback=*/
      [this](const ActorID &actor_id)
          -> std::optional<std::shared_ptr<rpc::CoreWorkerClientInterface>> {
        auto core_worker = GetCoreWorker();
        auto addr = core_worker->actor_task_submitter_->GetActorAddress(actor_id);
        if (!addr.has_value()) {
          return std::nullopt;
        }
        return core_worker->core_worker_client_pool_->GetOrConnect(*addr);
      },
      gcs_client,
      task_by_state_gauge_,
      /*free_actor_object_callback=*/
      [this](const ObjectID &object_id) {
        auto core_worker = GetCoreWorker();
        core_worker->free_actor_object_callback_(object_id);
      });

  auto on_excess_queueing = [this](const ActorID &actor_id,
                                   const std::string &actor_name,
                                   int64_t num_queued) {
    auto timestamp = std::chrono::duration_cast<std::chrono::seconds>(
                         std::chrono::system_clock::now().time_since_epoch())
                         .count();
    auto core_worker = GetCoreWorker();
    auto message = absl::StrFormat(
        "Warning: More than %d tasks are pending submission to actor %s with actor_id "
        "%s. To reduce memory usage, wait for these tasks to finish before sending more.",
        num_queued,
        actor_name,
        actor_id.Hex());
    RAY_CHECK_OK(core_worker->PushError(
        core_worker->options_.job_id, "excess_queueing_warning", message, timestamp));
  };

  auto actor_creator = std::make_shared<ActorCreator>(gcs_client->Actors());

  auto actor_task_submitter = std::make_unique<ActorTaskSubmitter>(
      *core_worker_client_pool,
      *memory_store,
      *task_manager,
      *actor_creator,
      /*tensor_transport_getter=*/
      [this](const ObjectID &object_id) {
        auto core_worker = GetCoreWorker();
        return core_worker->reference_counter_->GetTensorTransport(object_id);
      },
      on_excess_queueing,
      io_service_,
      reference_counter);

  auto node_addr_factory = [this](const NodeID &node_id) {
    auto core_worker = GetCoreWorker();
    std::optional<rpc::Address> address_opt;
    if (auto node_info =
            core_worker->gcs_client_->Nodes().GetNodeAddressAndLiveness(node_id)) {
      auto &address = address_opt.emplace();
      address.set_node_id(node_info->node_id());
      address.set_ip_address(node_info->node_manager_address());
      address.set_port(node_info->node_manager_port());
    }
    return address_opt;
  };

  auto lease_policy =
      RayConfig::instance().locality_aware_leasing_enabled()
          ? std::unique_ptr<LeasePolicyInterface>(
                std::make_unique<LocalityAwareLeasePolicy>(
                    *reference_counter, node_addr_factory, raylet_address))
          : std::unique_ptr<LeasePolicyInterface>(
                std::make_unique<LocalLeasePolicy>(raylet_address));

  auto normal_task_submitter = std::make_unique<NormalTaskSubmitter>(
      rpc_address,
      local_raylet_rpc_client,
      core_worker_client_pool,
      raylet_client_pool,
      std::move(lease_policy),
      memory_store,
      *task_manager,
      local_node_id,
      options.worker_type,
      RayConfig::instance().worker_lease_timeout_milliseconds(),
      actor_creator,
      worker_context->GetCurrentJobID(),
      lease_request_rate_limiter,
      /*tensor_transport_getter=*/
      [](const ObjectID &object_id) {
        // Currently, out-of-band tensor transport (i.e., GPU objects) is only
        // supported for actor tasks. Therefore, normal tasks should always use
        // OBJECT_STORE.
        return rpc::TensorTransport::OBJECT_STORE;
      },
      boost::asio::steady_timer(io_service_));

  auto report_locality_data_callback = [this](
                                           const ObjectID &object_id,
                                           const absl::flat_hash_set<NodeID> &locations,
                                           uint64_t object_size) {
    auto core_worker = GetCoreWorker();
    core_worker->reference_counter_->ReportLocalityData(
        object_id, locations, object_size);
  };

  auto future_resolver =
      std::make_unique<FutureResolver>(memory_store,
                                       reference_counter,
                                       std::move(report_locality_data_callback),
                                       core_worker_client_pool,
                                       rpc_address);

  auto actor_manager = std::make_unique<ActorManager>(
      gcs_client, *actor_task_submitter, *reference_counter);

  // For the recovery manager to lookup the addresses / ports of the nodes with secondary
  // copies.
  auto object_lookup = [this](const ObjectID &object_id,
                              const ObjectLookupCallback &callback) {
    auto core_worker = GetCoreWorker();
    std::vector<rpc::Address> locations;
    const std::optional<absl::flat_hash_set<NodeID>> object_locations =
        core_worker->reference_counter_->GetObjectLocations(object_id);
    std::vector<NodeID> nodes_to_lookup;
    if (object_locations.has_value()) {
      locations.reserve(object_locations->size());
      for (const auto &node_id : *object_locations) {
        auto *node_info = core_worker->gcs_client_->Nodes().GetNodeAddressAndLiveness(
            node_id, /*filter_dead_nodes=*/false);
        if (node_info == nullptr) {
          // Unsure if the node is dead, so we need to confirm with the GCS. This should
          // be rare, the only foreseeable reasons are:
          // 1. We filled our cache after the GCS cleared the node info due to
          //    maximum_gcs_dead_node_cached_count.
          // 2. The node is alive but we haven't received the publish yet.
          nodes_to_lookup.push_back(node_id);
          continue;
        }
        if (node_info->state() == rpc::GcsNodeInfo::DEAD) {
          continue;
        }
        rpc::Address addr;
        addr.set_node_id(node_info->node_id());
        addr.set_ip_address(node_info->node_manager_address());
        addr.set_port(node_info->node_manager_port());
        locations.push_back(std::move(addr));
      }
    }
    if (nodes_to_lookup.empty()) {
      callback(object_id, std::move(locations));
      return;
    }
    core_worker->gcs_client_->Nodes().AsyncGetAllNodeAddressAndLiveness(
        [callback, object_id, locations = std::move(locations)](
            const Status &,
            const std::vector<rpc::GcsNodeAddressAndLiveness> &node_infos) mutable {
          for (const auto &node_info : node_infos) {
            if (node_info.state() != rpc::GcsNodeInfo::DEAD) {
              rpc::Address addr;
              addr.set_node_id(node_info.node_id());
              addr.set_ip_address(node_info.node_manager_address());
              addr.set_port(node_info.node_manager_port());
              locations.push_back(std::move(addr));
            }
          }
          callback(object_id, std::move(locations));
        },
        -1,
        nodes_to_lookup);
  };

  auto object_recovery_manager = std::make_unique<ObjectRecoveryManager>(
      rpc_address,
      raylet_client_pool,
      std::move(object_lookup),
      *task_manager,
      *reference_counter,
      *memory_store,
      [this](const ObjectID &object_id, rpc::ErrorType reason, bool pin_object) {
        RAY_LOG(DEBUG).WithField(object_id)
            << "Failed to recover object due to " << rpc::ErrorType_Name(reason);
        auto core_worker = GetCoreWorker();
        // We should throw the object error to the application.
        RAY_UNUSED(core_worker->Put(RayObject(reason),
                                    /*contained_object_ids=*/{},
                                    object_id,
                                    /*pin_object=*/pin_object));
      });

  // Set event context for current core worker thread.
  RayEventContext::Instance().SetEventContext(
      ray::rpc::Event_SourceType::Event_SourceType_CORE_WORKER,
      {{"worker_id", worker_id.Hex()}});

  auto core_worker =
      std::make_shared<CoreWorker>(std::move(options),
                                   std::move(worker_context),
                                   io_service_,
                                   std::move(client_call_manager),
                                   std::move(core_worker_client_pool),
                                   std::move(raylet_client_pool),
                                   std::move(periodical_runner),
                                   std::move(core_worker_server),
                                   std::move(rpc_address),
                                   std::move(gcs_client),
                                   std::move(raylet_ipc_client),
                                   std::move(local_raylet_rpc_client),
                                   io_thread_,
                                   std::move(reference_counter),
                                   std::move(memory_store),
                                   std::move(plasma_store_provider),
                                   std::move(experimental_mutable_object_provider),
                                   std::move(future_resolver),
                                   std::move(task_manager),
                                   std::move(actor_creator),
                                   std::move(actor_task_submitter),
                                   std::move(object_info_publisher),
                                   std::move(object_info_subscriber),
                                   std::move(lease_request_rate_limiter),
                                   std::move(normal_task_submitter),
                                   std::move(object_recovery_manager),
                                   std::move(actor_manager),
                                   task_execution_service_,
                                   std::move(task_event_buffer),
                                   pid,
                                   task_by_state_gauge_,
                                   actor_by_state_gauge_);
  return core_worker;
>>>>>>> d9b0a85a
}

CoreWorkerProcessImpl::CoreWorkerProcessImpl(const CoreWorkerOptions &options)
    : options_(options),
      worker_id_(options.worker_type == WorkerType::DRIVER
                     ? ComputeDriverIdFromJob(options_.job_id)
<<<<<<< HEAD
                     : GetWorkerID()) {
=======
                     : WorkerID::FromRandom()),
      io_work_(io_service_.get_executor()),
      task_execution_service_work_(task_execution_service_.get_executor()),
      service_handler_(std::make_unique<CoreWorkerServiceHandlerProxy>()) {
>>>>>>> d9b0a85a
  if (options_.enable_logging) {
    // Setup logging for worker system logging.
    {
      std::stringstream app_name_ss;
      app_name_ss << LanguageString(options_.language) << "-core-"
                  << WorkerTypeString(options_.worker_type);
      if (!worker_id_.IsNil()) {
        app_name_ss << "-" << worker_id_;
      }
      const std::string app_name = app_name_ss.str();
      const std::string log_filepath =
          GetLogFilepathFromDirectory(options_.log_dir, /*app_name=*/app_name);
      RayLog::StartRayLog(app_name,
                          RayLogLevel::INFO,
                          log_filepath,
                          /*err_log_filepath=*/"",
                          ray::RayLog::GetRayLogRotationMaxBytesOrDefault(),
                          ray::RayLog::GetRayLogRotationBackupCountOrDefault());
    }

    // Setup logging for worker application logging.
    if (options_.worker_type != WorkerType::DRIVER && !IsEnvTrue("RAY_LOG_TO_STDERR")) {
      // Setup redirection for stdout.
      {
        const std::string fname = GetWorkerOutputFilepath(
            options_.worker_type, options_.job_id, worker_id_, /*suffix=*/"out");
        const std::string worker_output_filepath = JoinPaths(options_.log_dir, fname);

        ray::StreamRedirectionOption stdout_redirection_options;
        stdout_redirection_options.file_path = worker_output_filepath;
        stdout_redirection_options.rotation_max_size =
            ray::RayLog::GetRayLogRotationMaxBytesOrDefault();
        stdout_redirection_options.rotation_max_file_count =
            ray::RayLog::GetRayLogRotationBackupCountOrDefault();
        ray::RedirectStdoutOncePerProcess(stdout_redirection_options);
      }

      // Setup redirection for stderr.
      {
        const std::string fname = GetWorkerOutputFilepath(
            options_.worker_type, options_.job_id, worker_id_, /*suffix=*/"err");
        const std::string worker_error_filepath = JoinPaths(options_.log_dir, fname);

        ray::StreamRedirectionOption stderr_redirection_options;
        stderr_redirection_options.file_path = worker_error_filepath;
        stderr_redirection_options.rotation_max_size =
            ray::RayLog::GetRayLogRotationMaxBytesOrDefault();
        stderr_redirection_options.rotation_max_file_count =
            ray::RayLog::GetRayLogRotationBackupCountOrDefault();
        ray::RedirectStderrOncePerProcess(stderr_redirection_options);
      }
    }

    if (options_.install_failure_signal_handler) {
      // Core worker is loaded as a dynamic library from Python or other languages.
      // We are not sure if the default argv[0] would be suitable for loading symbols
      // so leaving it unspecified as nullptr. This could make symbolization of crash
      // traces fail in some circumstances.
      //
      // Also, call the previous crash handler, e.g. the one installed by the Python
      // worker.
      RayLog::InstallFailureSignalHandler(nullptr, /*call_previous_handler=*/true);
      RayLog::InstallTerminateHandler();
    }
  } else {
    RAY_CHECK(options_.log_dir.empty())
        << "log_dir must be empty because ray log is disabled.";
    RAY_CHECK(!options_.install_failure_signal_handler)
        << "install_failure_signal_handler must be false because ray log is disabled.";
  }

  RAY_LOG(INFO) << "Constructing CoreWorkerProcess. pid: " << getpid();

  // NOTE(kfstorm): any initialization depending on RayConfig must happen after this
  // line.
  InitializeSystemConfig();

  // Assume stats module will be initialized exactly once in once process.
  // So it must be called in CoreWorkerProcess constructor and will be reused
  // by all of core worker.
  // Initialize stats in core worker global tags.
  const ray::stats::TagsType global_tags = {
      {ray::stats::ComponentKey, "core_worker"},
      {ray::stats::WorkerIdKey, worker_id_.Hex()},
      {ray::stats::VersionKey, kRayVersion},
      {ray::stats::NodeAddressKey, options_.node_ip_address},
      {ray::stats::SessionNameKey, options_.session_name},
      {ray::stats::StorageNamespaceKey,
       RayConfig::instance().external_storage_namespace()}};

  // NOTE(lingxuan.zlx): We assume RayConfig is initialized before it's used.
  // RayConfig is generated in Java_io_ray_runtime_RayNativeRuntime_nativeInitialize
  // for java worker or in constructor of CoreWorker for python worker.

  // We need init stats before using it/spawning threads.
  stats::Init(global_tags, options_.metrics_agent_port, worker_id_);

  // Initialize event framework before starting up worker.
  if (RayConfig::instance().event_log_reporter_enabled() && !options_.log_dir.empty()) {
    const std::vector<SourceTypeVariant> source_types = {
        ray::rpc::Event_SourceType::Event_SourceType_CORE_WORKER,
        ray::rpc::ExportEvent_SourceType::ExportEvent_SourceType_EXPORT_TASK};
    RayEventInit(source_types,
                 /*custom_fields=*/{},
                 options_.log_dir,
                 RayConfig::instance().event_level(),
                 RayConfig::instance().emit_event_to_log_file());
  }

  {
    // Notify that core worker is initialized.
    absl::Cleanup initialzed_scope_guard = [this] {
      service_handler_->SetCoreWorker(this->GetCoreWorker().get());
    };
    // Initialize global worker instance.
    auto worker = CreateCoreWorker(options_, worker_id_);
    auto write_locked = core_worker_.LockForWrite();
    write_locked.Get() = worker;
    // Initialize metrics agent client.
    metrics_agent_client_ = std::make_unique<ray::rpc::MetricsAgentClientImpl>(
        "127.0.0.1",
        options_.metrics_agent_port,
        io_service_,
        *write_locked.Get()->client_call_manager_);
    metrics_agent_client_->WaitForServerReady([this](const Status &server_status) {
      if (server_status.ok()) {
        stats::InitOpenTelemetryExporter(options_.metrics_agent_port);
      } else {
        RAY_LOG(ERROR) << "Failed to establish connection to the metrics exporter agent. "
                          "Metrics will not be exported. "
                       << "Exporter agent status: " << server_status.ToString();
      }
    });
  }
}

CoreWorkerProcessImpl::~CoreWorkerProcessImpl() {
  RAY_LOG(INFO) << "Destructing CoreWorkerProcessImpl. pid: " << getpid();
  // Shutdown stats module if worker process exits.
  stats::Shutdown();
  if (options_.enable_logging) {
    RayLog::ShutDownRayLog();
  }
}

void CoreWorkerProcess::EnsureInitialized(bool quick_exit) {
  if (core_worker_process != nullptr) {
    return;
  }

  if (quick_exit) {
    RAY_LOG(WARNING) << "The core worker process is not initialized yet or already "
                     << "shutdown.";
    QuickExit();
  } else {
    RAY_CHECK(core_worker_process)
        << "The core worker process is not initialized yet or already "
        << "shutdown.";
  }
}

void CoreWorkerProcessImpl::InitializeSystemConfig() {
  // We have to create a short-time thread here because the RPC request to get the
  // system config from Raylet is asynchronous, and we need to synchronously initialize
  // the system config in the constructor of `CoreWorkerProcessImpl`.
  std::promise<std::string> promise;
  std::thread thread([&] {
    instrumented_io_context io_service{/*emit_metrics=*/false,
                                       /*running_on_single_thread=*/true};
    boost::asio::executor_work_guard<boost::asio::io_context::executor_type> work(
        io_service.get_executor());
    rpc::ClientCallManager client_call_manager(
        io_service, /*record_stats=*/false, options_.node_ip_address);
    rpc::Address raylet_address = rpc::RayletClientPool::GenerateRayletAddress(
        NodeID::Nil(), options_.node_ip_address, options_.node_manager_port);
    // TODO(joshlee): This local raylet client has a custom retry policy below since its
    // likely the driver can start up before the raylet is ready. We want to move away
    // from this and will be fixed in https://github.com/ray-project/ray/issues/55200
    rpc::RayletClient local_raylet_rpc_client(raylet_address, client_call_manager, [] {});

    std::function<void(int64_t)> get_once = [this,
                                             &get_once,
                                             &local_raylet_rpc_client,
                                             &promise,
                                             &io_service](int64_t num_attempts) {
      local_raylet_rpc_client.GetSystemConfig(
          [this, num_attempts, &get_once, &promise, &io_service](
              const Status &status, const rpc::GetSystemConfigReply &reply) {
            RAY_LOG(DEBUG) << "Getting system config from raylet, remaining retries = "
                           << num_attempts;
            if (status.ok()) {
              promise.set_value(reply.system_config());
              io_service.stop();
              return;
            }

            if (num_attempts > 1) {
              std::this_thread::sleep_for(std::chrono::milliseconds(
                  RayConfig::instance().raylet_client_connect_timeout_milliseconds()));
              get_once(num_attempts - 1);
              return;
            }

            // If there's no more attempt to try.
            if (status.IsRpcError() &&
                status.rpc_code() == grpc::StatusCode::UNAVAILABLE) {
              std::ostringstream ss;
              ss << "Failed to get the system config from raylet because "
                 << "it is dead. Worker will terminate. Status: " << status
                 << " .Please see `raylet.out` for more details.";
              if (options_.worker_type == WorkerType::DRIVER) {
                // If it is the driver, surface the issue to the user.
                RAY_LOG(ERROR) << ss.str();
              } else {
                RAY_LOG(WARNING) << ss.str();
              }
              QuickExit();
            }

            // Unexpected.
            RAY_LOG(FATAL)
                << "Failed to get the system config from Raylet on time unexpectedly."
                << status;
          });
    };

    get_once(RayConfig::instance().raylet_client_num_connect_attempts());
    io_service.run();
  });
  thread.join();

  RayConfig::instance().initialize(promise.get_future().get());
  ray::asio::testing::Init();
  ray::rpc::testing::Init();
}

void CoreWorkerProcessImpl::RunWorkerTaskExecutionLoop() {
  RAY_CHECK(options_.worker_type == WorkerType::WORKER);
  auto core_worker = GetCoreWorker();
  RAY_CHECK(core_worker != nullptr);
  core_worker->RunTaskExecutionLoop();
  RAY_LOG(INFO) << "Task execution loop terminated. Removing the global worker.";
  {
    auto write_locked = core_worker_.LockForWrite();
    write_locked.Get().reset();
  }
}

void CoreWorkerProcessImpl::ShutdownDriver() {
  RAY_CHECK(options_.worker_type == WorkerType::DRIVER)
      << "The `Shutdown` interface is for driver only.";
  auto global_worker = GetCoreWorker();
  RAY_CHECK(global_worker);
  global_worker->Disconnect(/*exit_type*/ rpc::WorkerExitType::INTENDED_USER_EXIT,
                            /*exit_detail*/ "Shutdown by ray.shutdown().");
  global_worker->Shutdown();
  {
    auto write_locked = core_worker_.LockForWrite();
    write_locked.Get().reset();
  }
}

std::shared_ptr<CoreWorker> CoreWorkerProcessImpl::TryGetCoreWorker() const {
  const auto read_locked = core_worker_.LockForRead();
  return read_locked.Get();
}

std::shared_ptr<CoreWorker> CoreWorkerProcessImpl::GetCoreWorker() const {
  const auto read_locked = core_worker_.LockForRead();
  if (!read_locked.Get()) {
    // This could only happen when the worker has already been shutdown.
    // In this case, we should exit without crashing.
    // TODO(scv119): A better solution could be returning error code
    // and handling it at language frontend.
    if (options_.worker_type == WorkerType::DRIVER) {
      RAY_LOG(ERROR) << "The core worker has already been shutdown. This happens when "
                        "the language frontend accesses the Ray's worker after it is "
                        "shutdown. The process will exit";
    } else {
      RAY_LOG(INFO) << "The core worker has already been shutdown. This happens when "
                       "the language frontend accesses the Ray's worker after it is "
                       "shutdown. The process will exit";
    }
    QuickExit();
  }
  RAY_CHECK(read_locked.Get()) << "core_worker_ must not be NULL";
  return read_locked.Get();
}

}  // namespace core

}  // namespace ray<|MERGE_RESOLUTION|>--- conflicted
+++ resolved
@@ -129,7 +129,6 @@
   return core_worker_process->TryGetCoreWorker();
 }
 
-<<<<<<< HEAD
 WorkerID GetWorkerID() {
   auto worker_id_env = std::getenv(kEnvVarKeyWorkerId);
   if (worker_id_env) {
@@ -139,7 +138,8 @@
   } else {
     return WorkerID::FromRandom();
   }
-=======
+}
+
 std::shared_ptr<CoreWorker> CoreWorkerProcessImpl::CreateCoreWorker(
     CoreWorkerOptions options, const WorkerID &worker_id) {
   /// Event loop where the IO events are handled. e.g. async GCS operations.
@@ -697,21 +697,16 @@
                                    task_by_state_gauge_,
                                    actor_by_state_gauge_);
   return core_worker;
->>>>>>> d9b0a85a
 }
 
 CoreWorkerProcessImpl::CoreWorkerProcessImpl(const CoreWorkerOptions &options)
     : options_(options),
       worker_id_(options.worker_type == WorkerType::DRIVER
                      ? ComputeDriverIdFromJob(options_.job_id)
-<<<<<<< HEAD
-                     : GetWorkerID()) {
-=======
-                     : WorkerID::FromRandom()),
+                     : GetWorkerID()),
       io_work_(io_service_.get_executor()),
       task_execution_service_work_(task_execution_service_.get_executor()),
       service_handler_(std::make_unique<CoreWorkerServiceHandlerProxy>()) {
->>>>>>> d9b0a85a
   if (options_.enable_logging) {
     // Setup logging for worker system logging.
     {
