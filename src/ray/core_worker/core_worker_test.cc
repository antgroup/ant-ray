#include <thread>
#include "gmock/gmock.h"
#include "gtest/gtest.h"

#include "context.h"
#include "core_worker.h"
#include "ray/common/buffer.h"
#include "ray/raylet/raylet_client.h"
<<<<<<< HEAD
#include "ray/raylet/task.h"
=======
>>>>>>> b674c4a5

#include <boost/asio.hpp>
#include <boost/asio/error.hpp>
#include <boost/bind.hpp>

#include "ray/thirdparty/hiredis/async.h"
#include "ray/thirdparty/hiredis/hiredis.h"

namespace ray {

std::string store_executable;
std::string raylet_executable;
<<<<<<< HEAD
std::string mock_worker_executable;
=======
>>>>>>> b674c4a5

ray::ObjectID RandomObjectID() { return ObjectID::FromRandom(); }

static void flushall_redis(void) {
  redisContext *context = redisConnect("127.0.0.1", 6379);
  freeReplyObject(redisCommand(context, "FLUSHALL"));
  freeReplyObject(redisCommand(context, "SET NumRedisShards 1"));
  freeReplyObject(redisCommand(context, "LPUSH RedisShards 127.0.0.1:6380"));
  redisFree(context);
}

class CoreWorkerTest : public ::testing::Test {
 public:
  CoreWorkerTest(int num_nodes) {
    RAY_CHECK(num_nodes >= 0);
    if (num_nodes > 0) {
      raylet_socket_names_.resize(num_nodes);
      raylet_store_socket_names_.resize(num_nodes);
    }

    // start plasma store.
    for (auto &store_socket : raylet_store_socket_names_) {
      store_socket = StartStore();
    }

    // start raylet on each node
    for (int i = 0; i < num_nodes; i++) {
      raylet_socket_names_[i] = StartRaylet(raylet_store_socket_names_[i], "127.0.0.1",
                                            "127.0.0.1", "\"CPU,4.0\"");
    }
  }

  ~CoreWorkerTest() {
    for (const auto &raylet_socket : raylet_socket_names_) {
      StopRaylet(raylet_socket);
    }

    for (const auto &store_socket : raylet_store_socket_names_) {
      StopStore(store_socket);
    }
  }

  std::string StartStore() {
    std::string store_socket_name = "/tmp/store" + RandomObjectID().Hex();
    std::string store_pid = store_socket_name + ".pid";
    std::string plasma_command = store_executable + " -m 10000000 -s " +
                                 store_socket_name +
                                 " 1> /dev/null 2> /dev/null & echo $! > " + store_pid;
    RAY_LOG(INFO) << plasma_command;
    RAY_CHECK(system(plasma_command.c_str()) == 0);
    usleep(200 * 1000);
    return store_socket_name;
  }

  void StopStore(std::string store_socket_name) {
    std::string store_pid = store_socket_name + ".pid";
    std::string kill_9 = "kill -9 `cat " + store_pid + "`";
    RAY_LOG(INFO) << kill_9;
    ASSERT_TRUE(system(kill_9.c_str()) == 0);
    ASSERT_TRUE(system(("rm -rf " + store_socket_name).c_str()) == 0);
    ASSERT_TRUE(system(("rm -rf " + store_socket_name + ".pid").c_str()) == 0);
  }

  std::string StartRaylet(std::string store_socket_name, std::string node_ip_address,
                          std::string redis_address, std::string resource) {
    std::string raylet_socket_name = "/tmp/raylet" + RandomObjectID().Hex();
    std::string ray_start_cmd = raylet_executable;
    ray_start_cmd.append(" --raylet_socket_name=" + raylet_socket_name)
        .append(" --store_socket_name=" + store_socket_name)
        .append(" --object_manager_port=0 --node_manager_port=0")
        .append(" --node_ip_address=" + node_ip_address)
        .append(" --redis_address=" + redis_address)
        .append(" --redis_port=6379")
<<<<<<< HEAD
        .append(" --num_initial_workers=1")
        .append(" --maximum_startup_concurrency=10")
        .append(" --static_resource_list=" + resource)
        .append(" --python_worker_command=\"" + mock_worker_executable
            + " " + store_socket_name + " " + raylet_socket_name + "\"")
=======
        .append(" --num_initial_workers=0")
        .append(" --maximum_startup_concurrency=10")
        .append(" --static_resource_list=" + resource)
        .append(" --python_worker_command=NoneCmd")
>>>>>>> b674c4a5
        .append(" & echo $! > " + raylet_socket_name + ".pid");

    RAY_LOG(INFO) << "Ray Start command: " << ray_start_cmd;
    RAY_CHECK(system(ray_start_cmd.c_str()) == 0);
    usleep(200 * 1000);
    return raylet_socket_name;
  }

  void StopRaylet(std::string raylet_socket_name) {
    std::string raylet_pid = raylet_socket_name + ".pid";
    std::string kill_9 = "kill -9 `cat " + raylet_pid + "`";
    RAY_LOG(INFO) << kill_9;
    ASSERT_TRUE(system(kill_9.c_str()) == 0);
    ASSERT_TRUE(system(("rm -rf " + raylet_socket_name).c_str()) == 0);
    ASSERT_TRUE(system(("rm -rf " + raylet_socket_name + ".pid").c_str()) == 0);
  }

  void SetUp() { flushall_redis(); }

  void TearDown() {}

 protected:
  std::vector<std::string> raylet_socket_names_;
  std::vector<std::string> raylet_store_socket_names_;
};

class ZeroNodeTest : public CoreWorkerTest {
 public:
  ZeroNodeTest() : CoreWorkerTest(0) {}
};

class SingleNodeTest : public CoreWorkerTest {
 public:
  SingleNodeTest() : CoreWorkerTest(1) {}
<<<<<<< HEAD
};

class TwoNodeTest : public CoreWorkerTest {
 public:
  TwoNodeTest() : CoreWorkerTest(2) {}
=======
>>>>>>> b674c4a5
};

TEST_F(ZeroNodeTest, TestTaskArg) {
  // Test by-reference argument.
  ObjectID id = ObjectID::FromRandom();
  TaskArg by_ref = TaskArg::PassByReference(id);
  ASSERT_TRUE(by_ref.IsPassedByReference());
  ASSERT_EQ(by_ref.GetReference(), id);
  // Test by-value argument.
  std::shared_ptr<LocalMemoryBuffer> buffer =
      std::make_shared<LocalMemoryBuffer>(static_cast<uint8_t *>(0), 0);
  TaskArg by_value = TaskArg::PassByValue(buffer);
  ASSERT_FALSE(by_value.IsPassedByReference());
  auto data = by_value.GetValue();
  ASSERT_TRUE(data != nullptr);
  ASSERT_EQ(*data, *buffer);
}

TEST_F(ZeroNodeTest, TestAttributeGetters) {
  CoreWorker core_worker(WorkerType::DRIVER, Language::PYTHON, "", "",
                         DriverID::FromRandom());
  ASSERT_EQ(core_worker.WorkerType(), WorkerType::DRIVER);
  ASSERT_EQ(core_worker.Language(), Language::PYTHON);
<<<<<<< HEAD
}

TEST_F(ZeroNodeTest, TestWorkerContext) {
  auto driver_id = DriverID::FromRandom();

  WorkerContext context(WorkerType::WORKER, driver_id);
  ASSERT_TRUE(context.GetCurrentTaskID().IsNil());
  ASSERT_EQ(context.GetNextTaskIndex(), 1);
  ASSERT_EQ(context.GetNextTaskIndex(), 2);
  ASSERT_EQ(context.GetNextPutIndex(), 1);
  ASSERT_EQ(context.GetNextPutIndex(), 2);

  auto thread_func = [&context]() {
    // Verify that task_index, put_index are thread-local.
    ASSERT_TRUE(!context.GetCurrentTaskID().IsNil());
    ASSERT_EQ(context.GetNextTaskIndex(), 1);
    ASSERT_EQ(context.GetNextPutIndex(), 1);
  };

  std::thread async_thread(thread_func);
  async_thread.join();

  // Verify that these fields are thread-local.
  ASSERT_EQ(context.GetNextTaskIndex(), 3);
  ASSERT_EQ(context.GetNextPutIndex(), 3);
}

TEST_F(SingleNodeTest, TestObjectInterface) {
  CoreWorker core_worker(WorkerType::DRIVER, Language::PYTHON,
                         raylet_store_socket_names_[0], raylet_socket_names_[0],
                         DriverID::FromRandom());
  RAY_CHECK_OK(core_worker.Connect());

  uint8_t array1[] = {1, 2, 3, 4, 5, 6, 7, 8};
  uint8_t array2[] = {10, 11, 12, 13, 14, 15};

  std::vector<LocalMemoryBuffer> buffers;
  buffers.emplace_back(array1, sizeof(array1));
  buffers.emplace_back(array2, sizeof(array2));

  std::vector<ObjectID> ids(buffers.size());
  for (int i = 0; i < ids.size(); i++) {
    core_worker.Objects().Put(buffers[i], &ids[i]);
  }

  // Test Get().
  std::vector<std::shared_ptr<Buffer>> results;
  core_worker.Objects().Get(ids, -1, &results);

  ASSERT_EQ(results.size(), 2);
  for (int i = 0; i < ids.size(); i++) {
    ASSERT_EQ(results[i]->Size(), buffers[i].Size());
    ASSERT_EQ(memcmp(results[i]->Data(), buffers[i].Data(), buffers[i].Size()), 0);
  }

  // Test Wait().
  ObjectID non_existent_id = ObjectID::FromRandom();
  std::vector<ObjectID> all_ids(ids);
  all_ids.push_back(non_existent_id);

  std::vector<bool> wait_results;
  core_worker.Objects().Wait(all_ids, 2, -1, &wait_results);
  ASSERT_EQ(wait_results.size(), 3);
  ASSERT_EQ(wait_results, std::vector<bool>({true, true, false}));

  core_worker.Objects().Wait(all_ids, 3, 100, &wait_results);
  ASSERT_EQ(wait_results.size(), 3);
  ASSERT_EQ(wait_results, std::vector<bool>({true, true, false}));

  // Test Delete().
  // clear the reference held by PlasmaBuffer.
  results.clear();
  core_worker.Objects().Delete(ids, true, false);

  // Note that Delete() calls RayletClient::FreeObjects and would not
  // wait for objects being deleted, so wait a while for plasma store
  // to process the command.
  usleep(200 * 1000);
  core_worker.Objects().Get(ids, 0, &results);
  ASSERT_EQ(results.size(), 2);
  ASSERT_TRUE(!results[0]);
  ASSERT_TRUE(!results[1]);
}

TEST_F(TwoNodeTest, TestObjectInterfaceCrossMachine) {
  CoreWorker worker1(WorkerType::DRIVER, Language::PYTHON,
                     raylet_store_socket_names_[0], raylet_socket_names_[0],
                     DriverID::FromRandom());
  RAY_CHECK_OK(worker1.Connect());

  CoreWorker worker2(WorkerType::DRIVER, Language::PYTHON,
                     raylet_store_socket_names_[1], raylet_socket_names_[1],
                     DriverID::FromRandom());
  RAY_CHECK_OK(worker2.Connect());

  uint8_t array1[] = {1, 2, 3, 4, 5, 6, 7, 8};
  uint8_t array2[] = {10, 11, 12, 13, 14, 15};

  std::vector<LocalMemoryBuffer> buffers;
  buffers.emplace_back(array1, sizeof(array1));
  buffers.emplace_back(array2, sizeof(array2));

  std::vector<ObjectID> ids(buffers.size());
  for (int i = 0; i < ids.size(); i++) {
    worker1.Objects().Put(buffers[i], &ids[i]);
  }

  // Test Get() from remote node.
  std::vector<std::shared_ptr<Buffer>> results;
  worker2.Objects().Get(ids, -1, &results);

  ASSERT_EQ(results.size(), 2);
  for (int i = 0; i < ids.size(); i++) {
    ASSERT_EQ(results[i]->Size(), buffers[i].Size());
    ASSERT_EQ(memcmp(results[i]->Data(), buffers[i].Data(), buffers[i].Size()), 0);
  }

  // Test Wait() from remote node.
  ObjectID non_existent_id = ObjectID::FromRandom();
  std::vector<ObjectID> all_ids(ids);
  all_ids.push_back(non_existent_id);

  std::vector<bool> wait_results;
  worker2.Objects().Wait(all_ids, 2, -1, &wait_results);
  ASSERT_EQ(wait_results.size(), 3);
  ASSERT_EQ(wait_results, std::vector<bool>({true, true, false}));

  worker2.Objects().Wait(all_ids, 3, 100, &wait_results);
  ASSERT_EQ(wait_results.size(), 3);
  ASSERT_EQ(wait_results, std::vector<bool>({true, true, false}));

  // Test Delete() from all machines.
  // clear the reference held by PlasmaBuffer.
  results.clear();
  worker2.Objects().Delete(ids, false, false);

  // Note that Delete() calls RayletClient::FreeObjects and would not
  // wait for objects being deleted, so wait a while for plasma store
  // to process the command.
  usleep(1000 * 1000);
  // Verify objects are deleted from both machines.
  worker2.Objects().Get(ids, 0, &results);
  ASSERT_EQ(results.size(), 2);
  ASSERT_TRUE(!results[0]);
  ASSERT_TRUE(!results[1]);

  worker1.Objects().Get(ids, 0, &results);
  ASSERT_EQ(results.size(), 2);
  ASSERT_TRUE(!results[0]);
  ASSERT_TRUE(!results[1]);  
}


TEST_F(SingleNodeTest, TestNormalTask) {
  CoreWorker driver(WorkerType::DRIVER, Language::PYTHON,
                     raylet_store_socket_names_[0], raylet_socket_names_[0],
                     DriverID::FromRandom());
  RAY_CHECK_OK(driver.Connect());

  uint8_t array1[] = {1, 2, 3, 4, 5, 6, 7, 8};
  uint8_t array2[] = {10, 11, 12, 13, 14, 15};

  auto buffer1 = std::make_shared<LocalMemoryBuffer>(array1, sizeof(array1));

  RayFunction func{ ray::Language::PYTHON, {}};
  std::vector<TaskArg> args;
  args.emplace_back(TaskArg::PassByValue(buffer1));

  std::unordered_map<std::string, double> resources;
  TaskOptions options;

  std::vector<ObjectID> return_ids;
  //driver.Tasks().SubmitTask(func, args, options, &return_ids);

  ASSERT_EQ(return_ids.size(), 1);

  std::vector<std::shared_ptr<ray::Buffer>> results;
  driver.Objects().Get(return_ids, -1, &results);

  ASSERT_EQ(results.size(), 1);
  ASSERT_EQ(results[0]->Size(), buffer1->Size());
  ASSERT_EQ(memcmp(results[0]->Data(), buffer1->Data(), buffer1->Size()), 0);

  std::vector<LocalMemoryBuffer> buffers;
  buffers.emplace_back(array1, sizeof(array1));
  buffers.emplace_back(array2, sizeof(array2));
}


TEST_F(SingleNodeTest, TestActorTask) {
  CoreWorker driver(WorkerType::DRIVER, Language::PYTHON,
                     raylet_store_socket_names_[0], raylet_socket_names_[0],
                     DriverID::FromRandom());
  RAY_CHECK_OK(driver.Connect());

  uint8_t array1[] = {1, 2, 3, 4, 5, 6, 7, 8};
  uint8_t array2[] = {10, 11, 12, 13, 14, 15};

  auto buffer1 = std::make_shared<LocalMemoryBuffer>(array1, sizeof(array1));
  auto buffer2 = std::make_shared<LocalMemoryBuffer>(array2, sizeof(array2));

  RayFunction func{ ray::Language::PYTHON, {}};
  std::vector<TaskArg> args;
  args.emplace_back(TaskArg::PassByValue(buffer1));

  std::unordered_map<std::string, double> resources;
  ActorCreationOptions actor_options;

  std::vector<ObjectID> return_ids;

  std::unique_ptr<ActorHandle> actor_handle;
  driver.Tasks().CreateActor(func, args, actor_options, &actor_handle);
  // TODO: check returned actor handle id.

  args.emplace_back(TaskArg::PassByValue(buffer2));

  TaskOptions options;
  driver.Tasks().SubmitActorTask(*actor_handle, func, args,
      options, &return_ids);

  std::vector<std::shared_ptr<ray::Buffer>> results;
  driver.Objects().Get(return_ids, -1, &results);

  ASSERT_EQ(results.size(), 1);
  ASSERT_EQ(results[0]->Size(), buffer1->Size() + buffer2->Size());
  ASSERT_EQ(memcmp(results[0]->Data(), buffer1->Data(), buffer1->Size()), 0);
  ASSERT_EQ(memcmp(results[0]->Data() +buffer1->Size(),
      buffer2->Data(), buffer2->Size()), 0);
}

=======
}

TEST_F(ZeroNodeTest, TestWorkerContext) {
  auto driver_id = DriverID::FromRandom();

  WorkerContext context(WorkerType::WORKER, driver_id);
  ASSERT_TRUE(context.GetCurrentTaskID().IsNil());
  ASSERT_EQ(context.GetNextTaskIndex(), 1);
  ASSERT_EQ(context.GetNextTaskIndex(), 2);
  ASSERT_EQ(context.GetNextPutIndex(), 1);
  ASSERT_EQ(context.GetNextPutIndex(), 2);

  auto thread_func = [&context]() {
    // Verify that task_index, put_index are thread-local.
    ASSERT_TRUE(!context.GetCurrentTaskID().IsNil());
    ASSERT_EQ(context.GetNextTaskIndex(), 1);
    ASSERT_EQ(context.GetNextPutIndex(), 1);
  };

  std::thread async_thread(thread_func);
  async_thread.join();

  // Verify that these fields are thread-local.
  ASSERT_EQ(context.GetNextTaskIndex(), 3);
  ASSERT_EQ(context.GetNextPutIndex(), 3);
}

TEST_F(SingleNodeTest, TestObjectInterface) {
  CoreWorker core_worker(WorkerType::DRIVER, Language::PYTHON,
                         raylet_store_socket_names_[0], raylet_socket_names_[0],
                         DriverID::FromRandom());
  RAY_CHECK_OK(core_worker.Connect());

  uint8_t array1[] = {1, 2, 3, 4, 5, 6, 7, 8};
  uint8_t array2[] = {10, 11, 12, 13, 14, 15};

  std::vector<LocalMemoryBuffer> buffers;
  buffers.emplace_back(array1, sizeof(array1));
  buffers.emplace_back(array2, sizeof(array2));

  std::vector<ObjectID> ids(buffers.size());
  for (int i = 0; i < ids.size(); i++) {
    core_worker.Objects().Put(buffers[i], &ids[i]);
  }

  // Test Get().
  std::vector<std::shared_ptr<Buffer>> results;
  core_worker.Objects().Get(ids, 0, &results);

  ASSERT_EQ(results.size(), 2);
  for (int i = 0; i < ids.size(); i++) {
    ASSERT_EQ(results[i]->Size(), buffers[i].Size());
    ASSERT_EQ(memcmp(results[i]->Data(), buffers[i].Data(), buffers[i].Size()), 0);
  }

  // Test Wait().
  ObjectID non_existent_id = ObjectID::FromRandom();
  std::vector<ObjectID> all_ids(ids);
  all_ids.push_back(non_existent_id);

  std::vector<bool> wait_results;
  core_worker.Objects().Wait(all_ids, 2, -1, &wait_results);
  ASSERT_EQ(wait_results.size(), 3);
  ASSERT_EQ(wait_results, std::vector<bool>({true, true, false}));

  core_worker.Objects().Wait(all_ids, 3, 100, &wait_results);
  ASSERT_EQ(wait_results.size(), 3);
  ASSERT_EQ(wait_results, std::vector<bool>({true, true, false}));

  // Test Delete().
  // clear the reference held by PlasmaBuffer.
  results.clear();
  core_worker.Objects().Delete(ids, true, false);

  // Note that Delete() calls RayletClient::FreeObjects and would not
  // wait for objects being deleted, so wait a while for plasma store
  // to process the command.
  usleep(200 * 1000);
  core_worker.Objects().Get(ids, 0, &results);
  ASSERT_EQ(results.size(), 2);
  ASSERT_TRUE(!results[0]);
  ASSERT_TRUE(!results[1]);
}

>>>>>>> b674c4a5
}  // namespace ray

int main(int argc, char **argv) {
  ::testing::InitGoogleTest(&argc, argv);
<<<<<<< HEAD
  RAY_CHECK(argc == 4);
  ray::store_executable = std::string(argv[1]);
  ray::raylet_executable = std::string(argv[2]);
  ray::mock_worker_executable = std::string(argv[3]);
=======
  ray::store_executable = std::string(argv[1]);
  ray::raylet_executable = std::string(argv[2]);
>>>>>>> b674c4a5
  return RUN_ALL_TESTS();
}<|MERGE_RESOLUTION|>--- conflicted
+++ resolved
@@ -6,10 +6,6 @@
 #include "core_worker.h"
 #include "ray/common/buffer.h"
 #include "ray/raylet/raylet_client.h"
-<<<<<<< HEAD
-#include "ray/raylet/task.h"
-=======
->>>>>>> b674c4a5
 
 #include <boost/asio.hpp>
 #include <boost/asio/error.hpp>
@@ -22,10 +18,7 @@
 
 std::string store_executable;
 std::string raylet_executable;
-<<<<<<< HEAD
 std::string mock_worker_executable;
-=======
->>>>>>> b674c4a5
 
 ray::ObjectID RandomObjectID() { return ObjectID::FromRandom(); }
 
@@ -99,18 +92,11 @@
         .append(" --node_ip_address=" + node_ip_address)
         .append(" --redis_address=" + redis_address)
         .append(" --redis_port=6379")
-<<<<<<< HEAD
         .append(" --num_initial_workers=1")
         .append(" --maximum_startup_concurrency=10")
         .append(" --static_resource_list=" + resource)
         .append(" --python_worker_command=\"" + mock_worker_executable
             + " " + store_socket_name + " " + raylet_socket_name + "\"")
-=======
-        .append(" --num_initial_workers=0")
-        .append(" --maximum_startup_concurrency=10")
-        .append(" --static_resource_list=" + resource)
-        .append(" --python_worker_command=NoneCmd")
->>>>>>> b674c4a5
         .append(" & echo $! > " + raylet_socket_name + ".pid");
 
     RAY_LOG(INFO) << "Ray Start command: " << ray_start_cmd;
@@ -145,14 +131,11 @@
 class SingleNodeTest : public CoreWorkerTest {
  public:
   SingleNodeTest() : CoreWorkerTest(1) {}
-<<<<<<< HEAD
 };
 
 class TwoNodeTest : public CoreWorkerTest {
  public:
   TwoNodeTest() : CoreWorkerTest(2) {}
-=======
->>>>>>> b674c4a5
 };
 
 TEST_F(ZeroNodeTest, TestTaskArg) {
@@ -176,7 +159,6 @@
                          DriverID::FromRandom());
   ASSERT_EQ(core_worker.WorkerType(), WorkerType::DRIVER);
   ASSERT_EQ(core_worker.Language(), Language::PYTHON);
-<<<<<<< HEAD
 }
 
 TEST_F(ZeroNodeTest, TestWorkerContext) {
@@ -407,104 +389,13 @@
       buffer2->Data(), buffer2->Size()), 0);
 }
 
-=======
-}
-
-TEST_F(ZeroNodeTest, TestWorkerContext) {
-  auto driver_id = DriverID::FromRandom();
-
-  WorkerContext context(WorkerType::WORKER, driver_id);
-  ASSERT_TRUE(context.GetCurrentTaskID().IsNil());
-  ASSERT_EQ(context.GetNextTaskIndex(), 1);
-  ASSERT_EQ(context.GetNextTaskIndex(), 2);
-  ASSERT_EQ(context.GetNextPutIndex(), 1);
-  ASSERT_EQ(context.GetNextPutIndex(), 2);
-
-  auto thread_func = [&context]() {
-    // Verify that task_index, put_index are thread-local.
-    ASSERT_TRUE(!context.GetCurrentTaskID().IsNil());
-    ASSERT_EQ(context.GetNextTaskIndex(), 1);
-    ASSERT_EQ(context.GetNextPutIndex(), 1);
-  };
-
-  std::thread async_thread(thread_func);
-  async_thread.join();
-
-  // Verify that these fields are thread-local.
-  ASSERT_EQ(context.GetNextTaskIndex(), 3);
-  ASSERT_EQ(context.GetNextPutIndex(), 3);
-}
-
-TEST_F(SingleNodeTest, TestObjectInterface) {
-  CoreWorker core_worker(WorkerType::DRIVER, Language::PYTHON,
-                         raylet_store_socket_names_[0], raylet_socket_names_[0],
-                         DriverID::FromRandom());
-  RAY_CHECK_OK(core_worker.Connect());
-
-  uint8_t array1[] = {1, 2, 3, 4, 5, 6, 7, 8};
-  uint8_t array2[] = {10, 11, 12, 13, 14, 15};
-
-  std::vector<LocalMemoryBuffer> buffers;
-  buffers.emplace_back(array1, sizeof(array1));
-  buffers.emplace_back(array2, sizeof(array2));
-
-  std::vector<ObjectID> ids(buffers.size());
-  for (int i = 0; i < ids.size(); i++) {
-    core_worker.Objects().Put(buffers[i], &ids[i]);
-  }
-
-  // Test Get().
-  std::vector<std::shared_ptr<Buffer>> results;
-  core_worker.Objects().Get(ids, 0, &results);
-
-  ASSERT_EQ(results.size(), 2);
-  for (int i = 0; i < ids.size(); i++) {
-    ASSERT_EQ(results[i]->Size(), buffers[i].Size());
-    ASSERT_EQ(memcmp(results[i]->Data(), buffers[i].Data(), buffers[i].Size()), 0);
-  }
-
-  // Test Wait().
-  ObjectID non_existent_id = ObjectID::FromRandom();
-  std::vector<ObjectID> all_ids(ids);
-  all_ids.push_back(non_existent_id);
-
-  std::vector<bool> wait_results;
-  core_worker.Objects().Wait(all_ids, 2, -1, &wait_results);
-  ASSERT_EQ(wait_results.size(), 3);
-  ASSERT_EQ(wait_results, std::vector<bool>({true, true, false}));
-
-  core_worker.Objects().Wait(all_ids, 3, 100, &wait_results);
-  ASSERT_EQ(wait_results.size(), 3);
-  ASSERT_EQ(wait_results, std::vector<bool>({true, true, false}));
-
-  // Test Delete().
-  // clear the reference held by PlasmaBuffer.
-  results.clear();
-  core_worker.Objects().Delete(ids, true, false);
-
-  // Note that Delete() calls RayletClient::FreeObjects and would not
-  // wait for objects being deleted, so wait a while for plasma store
-  // to process the command.
-  usleep(200 * 1000);
-  core_worker.Objects().Get(ids, 0, &results);
-  ASSERT_EQ(results.size(), 2);
-  ASSERT_TRUE(!results[0]);
-  ASSERT_TRUE(!results[1]);
-}
-
->>>>>>> b674c4a5
 }  // namespace ray
 
 int main(int argc, char **argv) {
   ::testing::InitGoogleTest(&argc, argv);
-<<<<<<< HEAD
   RAY_CHECK(argc == 4);
   ray::store_executable = std::string(argv[1]);
   ray::raylet_executable = std::string(argv[2]);
   ray::mock_worker_executable = std::string(argv[3]);
-=======
-  ray::store_executable = std::string(argv[1]);
-  ray::raylet_executable = std::string(argv[2]);
->>>>>>> b674c4a5
   return RUN_ALL_TESTS();
 }