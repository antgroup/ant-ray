#ifndef _Included_golang_worker
#define _Included_golang_worker
#include <stdbool.h>
#include <stdint.h>


#ifdef __cplusplus
extern "C" {
#endif

struct DataBuffer {
  int size;
  uint8_t *p;
};

void go_worker_Initialize(int workerMode, char *store_socket, char *raylet_socket,
                          char *log_dir, char *node_ip_address, int node_manager_port,
                          char *raylet_ip_address, char *driver_name, int jobId,
                          char *redis_address, int redis_port, char *redis_password,
                          char *serialized_job_config);

void go_worker_Run();

void *go_worker_CreateGlobalStateAccessor(char *redis_address, char *redis_password);

bool go_worker_GlobalStateAccessorConnet(void *p);

char *go_worker_GlobalStateAccessorGetInternalKV(void *p, char *key);

int go_worker_GetNodeToConnectForDriver(void *p, char *node_ip_address, char **result);

int go_worker_GetNextJobID(void *p);

int go_worker_CreateActor(char *type_name, char **result);

int go_worker_SubmitActorTask(void *actor_id, char *method_name, char ***return_ids);

<<<<<<< HEAD
extern void go_worker_execute(int task_type, GoSlice args, GoSlice args);
=======
extern void go_worker_execute(GoSlice args, GoSlice args)
>>>>>>> 1412e229

#ifdef __cplusplus
}
#endif
#endif<|MERGE_RESOLUTION|>--- conflicted
+++ resolved
@@ -35,11 +35,9 @@
 
 int go_worker_SubmitActorTask(void *actor_id, char *method_name, char ***return_ids);
 
-<<<<<<< HEAD
 extern void go_worker_execute(int task_type, GoSlice args, GoSlice args);
-=======
-extern void go_worker_execute(GoSlice args, GoSlice args)
->>>>>>> 1412e229
+
+extern SayHello((char *);
 
 #ifdef __cplusplus
 }
