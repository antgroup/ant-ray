#include "ray/core_worker/context.h"
#include "ray/core_worker/core_worker.h"
#include "ray/core_worker/store_provider/store_provider.h"
#include "ray/core_worker/task_execution.h"

namespace ray {

/// A mock C++ worker used by core_worker_test.cc to verify the task submission/execution
/// interfaces in both single node and cross-nodes scenarios. As the raylet client can
/// only
/// be called by a real worker process, core_worker_test.cc has to use this program binary
/// to start the actual worker process, in the test, the task submission interfaces are
/// called
/// in core_worker_test, and task execution interfaces are called in this file, see that
/// test
/// for more details on how this class is used.
class MockWorker {
 public:
  MockWorker(const std::string &store_socket, const std::string &raylet_socket)
      : worker_(WorkerType::WORKER, WorkerLanguage::PYTHON, store_socket, raylet_socket,
                JobID::FromRandom()) {}

  void Run() {
    auto executor_func = [this](const RayFunction &ray_function,
<<<<<<< HEAD
                                const std::vector<std::shared_ptr<RayObjectValue>> &args,
                                const TaskID &task_id, int num_returns) {
=======
                                const std::vector<std::shared_ptr<Buffer>> &args,
                                const TaskInfo &task_info, int num_returns) {
>>>>>>> a39982e6
      // Note that this doesn't include dummy object id.
      RAY_CHECK(num_returns >= 0);

      // Merge all the content from input args.
      std::vector<uint8_t> buffer;
      for (const auto &arg : args) {
        auto &data = arg->GetData();
        buffer.insert(buffer.end(), data->Data(), data->Data() + data->Size());
      }

      auto return_value = RayObjectValue(
          std::make_shared<LocalMemoryBuffer>(buffer.data(), buffer.size()), nullptr);

      // Write the merged content to each of return ids.
      for (int i = 0; i < num_returns; i++) {
<<<<<<< HEAD
        ObjectID id = ObjectID::ForTaskReturn(task_id, i + 1);
        RAY_CHECK_OK(worker_.Objects().Put(return_value, id));
=======
        ObjectID id = ObjectID::ForTaskReturn(task_info.task_id, i + 1);
        RAY_CHECK_OK(worker_.Objects().Put(memory_buffer, id));
>>>>>>> a39982e6
      }
      return Status::OK();
    };

    // Start executing tasks.
    worker_.Execution().Run(executor_func);
  }

 private:
  CoreWorker worker_;
};

}  // namespace ray

int main(int argc, char **argv) {
  RAY_CHECK(argc == 3);
  auto store_socket = std::string(argv[1]);
  auto raylet_socket = std::string(argv[2]);

  ray::MockWorker worker(store_socket, raylet_socket);
  worker.Run();
  return 0;
}<|MERGE_RESOLUTION|>--- conflicted
+++ resolved
@@ -22,13 +22,8 @@
 
   void Run() {
     auto executor_func = [this](const RayFunction &ray_function,
-<<<<<<< HEAD
                                 const std::vector<std::shared_ptr<RayObjectValue>> &args,
-                                const TaskID &task_id, int num_returns) {
-=======
-                                const std::vector<std::shared_ptr<Buffer>> &args,
                                 const TaskInfo &task_info, int num_returns) {
->>>>>>> a39982e6
       // Note that this doesn't include dummy object id.
       RAY_CHECK(num_returns >= 0);
 
@@ -44,13 +39,8 @@
 
       // Write the merged content to each of return ids.
       for (int i = 0; i < num_returns; i++) {
-<<<<<<< HEAD
-        ObjectID id = ObjectID::ForTaskReturn(task_id, i + 1);
+        ObjectID id = ObjectID::ForTaskReturn(task_info.task_id, i + 1);
         RAY_CHECK_OK(worker_.Objects().Put(return_value, id));
-=======
-        ObjectID id = ObjectID::ForTaskReturn(task_info.task_id, i + 1);
-        RAY_CHECK_OK(worker_.Objects().Put(memory_buffer, id));
->>>>>>> a39982e6
       }
       return Status::OK();
     };
