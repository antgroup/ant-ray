--- conflicted
+++ resolved
@@ -41,16 +41,10 @@
     : store_providers_(store_providers), task_submitters_(task_submitters) {}
 
 Status CoreWorkerObjectInterface::Put(const RayObject &object, ObjectID *object_id) {
-<<<<<<< HEAD
   auto &worker_context = CoreWorkerProcess::GetCoreWorker()->GetWorkerContext();
   ObjectID put_id = ObjectID::ForPut(worker_context.GetCurrentTaskID(),
                                      worker_context.GetNextPutIndex(),
                                      /*transport_type=*/0);
-=======
-  ObjectID put_id = ObjectID::ForPut(worker_context_.GetCurrentTaskID(),
-                                     worker_context_.GetNextPutIndex(),
-                                     static_cast<uint8_t>(TaskTransportType::RAYLET));
->>>>>>> 4cccfcc9
   *object_id = put_id;
   return Put(object, put_id);
 }
