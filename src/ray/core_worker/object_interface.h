--- conflicted
+++ resolved
@@ -67,16 +67,11 @@
 
  private:
   /// Create a new store provider for the specified type on demand.
-<<<<<<< HEAD
-  /// This is internally used by core worker and is not supported to export to user.
-  std::unique_ptr<CoreWorkerStoreProvider> CreateStoreProvider(StoreProviderType type) const;
-=======
   std::unique_ptr<CoreWorkerStoreProvider> CreateStoreProvider(
       StoreProviderType type) const;
 
   /// Add a store provider for the specified type.
   void AddStoreProvider(StoreProviderType type);
->>>>>>> da7676c9
 
   /// Reference to the parent CoreWorker's context.
   WorkerContext &worker_context_;
@@ -87,18 +82,10 @@
   std::string store_socket_;
 
   /// All the store providers supported.
-<<<<<<< HEAD
-  std::unordered_map<int, std::unique_ptr<CoreWorkerStoreProvider>> store_providers_;
-
-  friend class CoreWorkerTaskInterface;
-  /// TODO(zhijunfu): this should be removed.
-  friend class CoreWorkerDirectActorTaskSubmitter;
-=======
   EnumUnorderedMap<StoreProviderType, std::unique_ptr<CoreWorkerStoreProvider>>
       store_providers_;
 
   friend class CoreWorkerTaskInterface;
->>>>>>> da7676c9
 };
 
 }  // namespace ray
