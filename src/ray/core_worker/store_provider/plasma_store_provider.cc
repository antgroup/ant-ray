--- conflicted
+++ resolved
@@ -19,11 +19,8 @@
 Status CoreWorkerPlasmaStoreProvider::Get(
     const std::vector<ObjectID> &ids, int64_t timeout_ms, const TaskID &task_id,
     std::vector<std::shared_ptr<RayObject>> *results) {
-<<<<<<< HEAD
   auto &raylet_client = CoreWorkerProcess::GetCoreWorker()->GetRayletClient();
-=======
   int64_t batch_size = RayConfig::instance().worker_fetch_request_size();
->>>>>>> 4cccfcc9
   (*results).resize(ids.size(), nullptr);
   std::unordered_map<ObjectID, int> remaining;
 
@@ -32,7 +29,7 @@
     int64_t end = std::min(start + batch_size, int64_t(ids.size()));
     const std::vector<ObjectID> ids_slice(ids.cbegin() + start, ids.cbegin() + end);
     RAY_CHECK_OK(
-        raylet_client_->FetchOrReconstruct(ids_slice, /*fetch_only=*/true, task_id));
+        raylet_client.FetchOrReconstruct(ids_slice, /*fetch_only=*/true, task_id));
     std::vector<std::shared_ptr<RayObject>> results_slice;
     RAY_RETURN_NOT_OK(local_store_provider_.Get(ids_slice, 0, task_id, &results_slice));
 
@@ -72,13 +69,8 @@
       batch_ids.push_back(entry.first);
     }
 
-<<<<<<< HEAD
-    // TODO(zhijunfu): can call `fetchOrReconstruct` in batches as an optimization.
-    RAY_CHECK_OK(raylet_client.FetchOrReconstruct(unready_ids, fetch_only, task_id));
-=======
     RAY_CHECK_OK(
-        raylet_client_->FetchOrReconstruct(batch_ids, /*fetch_only=*/false, task_id));
->>>>>>> 4cccfcc9
+        raylet_client.FetchOrReconstruct(batch_ids, /*fetch_only=*/false, task_id));
 
     int64_t batch_timeout = std::max(RayConfig::instance().get_timeout_milliseconds(),
                                      int64_t(10 * batch_ids.size()));
@@ -107,24 +99,15 @@
       }
     }
 
-<<<<<<< HEAD
-    num_attempts += 1;
-    WarnIfAttemptedTooManyTimes(num_attempts, unready);
-  }
-
-  if (was_blocked) {
-    RAY_CHECK_OK(raylet_client.NotifyUnblocked(task_id));
-=======
     if (successes < batch_ids.size()) {
       unsuccessful_attempts++;
       WarnIfAttemptedTooManyTimes(unsuccessful_attempts, remaining);
     }
->>>>>>> 4cccfcc9
   }
 
   // Notify unblocked because we blocked when calling FetchOrReconstruct with
   // fetch_only=false.
-  return raylet_client_->NotifyUnblocked(task_id);
+  return raylet_client.NotifyUnblocked(task_id);
 }
 
 Status CoreWorkerPlasmaStoreProvider::Wait(const std::vector<ObjectID> &object_ids,
