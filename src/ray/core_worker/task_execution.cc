#include "ray/core_worker/task_execution.h"
#include "ray/core_worker/context.h"
#include "ray/core_worker/core_worker.h"
#include "ray/core_worker/transport/raylet_transport.h"

namespace ray {

CoreWorkerTaskExecutionInterface::CoreWorkerTaskExecutionInterface(
    WorkerContext &worker_context, std::unique_ptr<RayletClient> &raylet_client,
    CoreWorkerObjectInterface &object_interface)
    : worker_context_(worker_context),
      object_interface_(object_interface),
      worker_server_("Worker", 0 /* let grpc choose port */),
      main_work_(main_service_) {
  task_receivers_.emplace(static_cast<int>(TaskTransportType::RAYLET),
                         std::unique_ptr<CoreWorkerRayletTaskReceiver>(
                             new CoreWorkerRayletTaskReceiver(raylet_client,
                             main_service_, worker_server_)));

  // start rpc server after all the task receivers are properly initialized.
  worker_server_.Run();
}

Status CoreWorkerTaskExecutionInterface::Run(const TaskExecutor &executor) {

  while (true) {
    std::vector<TaskSpec> tasks;
    auto status =
        task_receivers_[static_cast<int>(TaskTransportType::RAYLET)]->GetTasks(&tasks);
    if (!status.ok()) {
      RAY_LOG(ERROR) << "Getting task failed with error: "
                     << ray::Status::IOError(status.message());
      return status;
    }

    for (const auto &task : tasks) {
      const auto &spec = task.GetTaskSpecification();
      worker_context_.SetCurrentTask(spec);

      RayFunction func{spec.GetLanguage(), spec.FunctionDescriptor()};

      std::vector<std::shared_ptr<RayObject>> args;
      RAY_CHECK_OK(BuildArgsForExecutor(spec, &args));

      TaskType task_type;
      if (spec.IsActorCreationTask()) {
        task_type = TaskType::ACTOR_CREATION_TASK;
      } else if (spec.IsActorTask()) {
        task_type = TaskType::ACTOR_TASK;
      } else {
        task_type = TaskType::NORMAL_TASK;
      }

      TaskInfo task_info{spec.TaskId(), spec.JobId(), task_type};

      auto num_returns = spec.NumReturns();
      if (spec.IsActorCreationTask() || spec.IsActorTask()) {
        RAY_CHECK(num_returns > 0);
        // Decrease to account for the dummy object id.
        num_returns--;
      }

      status = executor(func, args, task_info, num_returns);
      // TODO(zhijunfu):
      // 1. Check and handle failure.
      // 2. Save or load checkpoint.
    }
  }

  // should never reach here.
  return Status::OK();
}

Status CoreWorkerTaskExecutionInterface::BuildArgsForExecutor(
    const raylet::TaskSpecification &spec,
    std::vector<std::shared_ptr<RayObject>> *args) {
  auto num_args = spec.NumArgs();
  (*args).resize(num_args);

  std::vector<ObjectID> object_ids_to_fetch;
  std::vector<int> indices;

  for (int i = 0; i < spec.NumArgs(); ++i) {
    int count = spec.ArgIdCount(i);
    if (count > 0) {
      // pass by reference.
      RAY_CHECK(count == 1);
      object_ids_to_fetch.push_back(spec.ArgId(i, 0));
      indices.push_back(i);
    } else {
      // pass by value.
      (*args)[i] = std::make_shared<RayObject>(
          std::make_shared<LocalMemoryBuffer>(const_cast<uint8_t *>(spec.ArgVal(i)),
                                              spec.ArgValLength(i)),
          nullptr);
    }
  }

  std::vector<std::shared_ptr<RayObject>> results;
<<<<<<< HEAD
  auto status = object_interface_.Get(object_ids_to_fetch, -1, &results);
=======
  auto status = core_worker_.object_interface_.Get(object_ids_to_fetch, -1, &results);
>>>>>>> 4e823138
  if (status.ok()) {
    for (size_t i = 0; i < results.size(); i++) {
      (*args)[indices[i]] = results[i];
    }
  }

  return status;
}

}  // namespace ray<|MERGE_RESOLUTION|>--- conflicted
+++ resolved
@@ -97,11 +97,7 @@
   }
 
   std::vector<std::shared_ptr<RayObject>> results;
-<<<<<<< HEAD
   auto status = object_interface_.Get(object_ids_to_fetch, -1, &results);
-=======
-  auto status = core_worker_.object_interface_.Get(object_ids_to_fetch, -1, &results);
->>>>>>> 4e823138
   if (status.ok()) {
     for (size_t i = 0; i < results.size(); i++) {
       (*args)[indices[i]] = results[i];
