--- conflicted
+++ resolved
@@ -9,27 +9,13 @@
 namespace ray {
 
 CoreWorkerTaskExecutionInterface::CoreWorkerTaskExecutionInterface(
-<<<<<<< HEAD
-    WorkerContext &worker_context, const std::vector<WorkerID> &worker_ids,
-    std::unique_ptr<RayletClient> &raylet_client,
+    const std::vector<WorkerID> &worker_ids,
     CoreWorkerStoreProviderMap &store_providers, const TaskExecutor &executor,
-    boost::asio::io_service &io_service, bool use_asio_rpc)
-    : worker_context_(worker_context),
-      store_providers_(store_providers),
+    std::shared_ptr<boost::asio::io_service> io_service, bool use_asio_rpc)
+    : store_providers_(store_providers),
       execution_callback_(executor),
       io_service_(io_service),
       worker_ids_(worker_ids) {
-=======
-    CoreWorkerStoreProviderMap &store_providers, 
-    std::shared_ptr<boost::asio::io_service> io_service,
-    std::unordered_map<WorkerID, std::shared_ptr<boost::asio::io_service>> &worker_main_services,
-    const TaskExecutor &executor,
-    bool use_asio_rpc)
-    : store_providers_(store_providers),
-      io_service_(io_service),
-      worker_main_services_(worker_main_services),
-      execution_callback_(executor) {
->>>>>>> c1351438
   RAY_CHECK(execution_callback_ != nullptr);
 
   auto task_handler = std::bind(&CoreWorkerTaskExecutionInterface::ExecuteTask, this,
@@ -40,11 +26,7 @@
 
   if (use_asio_rpc) {
     std::unique_ptr<rpc::AsioRpcServer> server(
-<<<<<<< HEAD
-        new rpc::AsioRpcServer("Worker", 0 /* let asio choose port */, io_service_));
-=======
         new rpc::AsioRpcServer("Worker", 0 /* let asio choose port */, *io_service_));
->>>>>>> c1351438
     asio_server = *server;
     worker_server_ = std::move(server);
   } else {
@@ -60,18 +42,11 @@
       TaskTransportType::RAYLET,
       use_asio_rpc
           ? std::unique_ptr<CoreWorkerRayletTaskReceiver>(new RayletAsioTaskReceiver(
-<<<<<<< HEAD
                 raylet_client, store_providers_, asio_server.get(), task_handler,
                 worker_service_finder))
           : std::unique_ptr<CoreWorkerRayletTaskReceiver>(new RayletGrpcTaskReceiver(
-                raylet_client, store_providers_, io_service_, grpc_server.get(),
+                raylet_client, store_providers_, *io_service_, grpc_server.get(),
                 task_handler, worker_service_finder)));
-=======
-                store_providers_, asio_server.get(), func))
-          : std::unique_ptr<CoreWorkerRayletTaskReceiver>(
-                new RayletGrpcTaskReceiver(store_providers_,
-                                           *io_service_, grpc_server.get(), func)));
->>>>>>> c1351438
   task_receivers_.emplace(
       TaskTransportType::DIRECT_ACTOR,
       use_asio_rpc
@@ -79,8 +54,7 @@
                 new DirectActorAsioTaskReceiver(asio_server.get(), task_handler,
                                                 worker_service_finder))
           : std::unique_ptr<CoreWorkerDirectActorTaskReceiver>(
-<<<<<<< HEAD
-                new DirectActorGrpcTaskReceiver(io_service_, grpc_server.get(),
+                new DirectActorGrpcTaskReceiver(*io_service_, grpc_server.get(),
                                                 task_handler, worker_service_finder)));
 
   for (const auto &worker_id : worker_ids_) {
@@ -88,10 +62,6 @@
     worker_works_.emplace(worker_id,
                           boost::asio::io_service::work(*worker_services_[worker_id]));
   }
-=======
-                new DirectActorGrpcTaskReceiver(*io_service_,
-                                                grpc_server.get(), func)));
->>>>>>> c1351438
 
   // Start RPC server after all the task receivers are properly initialized.
   worker_server_->Run();
@@ -131,7 +101,6 @@
 }
 
 void CoreWorkerTaskExecutionInterface::Run() {
-<<<<<<< HEAD
   for (const auto &worker_id : worker_ids_) {
     worker_threads_.emplace(worker_id, std::thread([this, worker_id]() {
                               RAY_LOG(INFO) << "Worker " << worker_id << " is running.";
@@ -151,18 +120,6 @@
     // CoreWorkerTaskExecutionInterface::Stop is called inside a task.
     service->post([service]() { service->stop(); });
   }
-=======
-  // Run main IO service.
-  io_service_->run();
-}
-
-void CoreWorkerTaskExecutionInterface::Stop() {
-  // Stop main IO service.
-  std::shared_ptr<boost::asio::io_service> io_service = io_service_;
-  // Delay the execution of io_service::stop() to avoid deadlock if
-  // CoreWorkerTaskExecutionInterface::Stop is called inside a task.
-  io_service_->post([io_service]() { main_service->stop(); });
->>>>>>> c1351438
 }
 
 Status CoreWorkerTaskExecutionInterface::BuildArgsForExecutor(
