#include "ray/core_worker/task_execution.h"
#include "ray/core_worker/context.h"
#include "ray/core_worker/core_worker.h"
#include "ray/core_worker/transport/raylet_transport.h"

namespace ray {

CoreWorkerTaskExecutionInterface::CoreWorkerTaskExecutionInterface(
<<<<<<< HEAD
    CoreWorker &core_worker)
    : core_worker_(core_worker),
=======
    WorkerContext &worker_context, std::unique_ptr<RayletClient> &raylet_client,
    CoreWorkerObjectInterface &object_interface)
    : worker_context_(worker_context),
      object_interface_(object_interface),
>>>>>>> 7e020e71
      worker_server_("Worker", 0 /* let grpc choose port */),
      main_work_(main_service_) {
  task_receivers_.emplace(
      static_cast<int>(TaskTransportType::RAYLET),
<<<<<<< HEAD
      std::unique_ptr<CoreWorkerRayletTaskReceiver>(
          new CoreWorkerRayletTaskReceiver(main_service_, worker_server_)));
}

Status CoreWorkerTaskExecutionInterface::Run(const TaskExecutor &executor) {
  auto callback = [this, executor](const raylet::TaskSpecification &spec) {
    core_worker_.worker_context_.SetCurrentTask(spec);

    WorkerLanguage language = (spec.GetLanguage() == ::Language::JAVA)
                                  ? WorkerLanguage::JAVA
                                  : WorkerLanguage::PYTHON;
    RayFunction func{language, spec.FunctionDescriptor()};

    std::vector<std::shared_ptr<Buffer>> args;
    RAY_CHECK_OK(BuildArgsForExecutor(spec, &args));

    auto num_returns = spec.NumReturns();
    if (spec.IsActorCreationTask() || spec.IsActorTask()) {
      RAY_CHECK(num_returns > 0);
      // Decrease to account for the dummy object id.
      // TODO (zhijunfu): note this logic only applies to task submitted via raylet.
      num_returns--;
=======
      std::unique_ptr<CoreWorkerRayletTaskReceiver>(new CoreWorkerRayletTaskReceiver(
          raylet_client, main_service_, worker_server_)));

  // Start RPC server after all the task receivers are properly initialized.
  worker_server_.Run();
}

Status CoreWorkerTaskExecutionInterface::Run(const TaskExecutor &executor) {
  while (true) {
    std::vector<TaskSpec> tasks;
    auto status =
        task_receivers_[static_cast<int>(TaskTransportType::RAYLET)]->GetTasks(&tasks);
    if (!status.ok()) {
      RAY_LOG(ERROR) << "Getting task failed with error: "
                     << ray::Status::IOError(status.message());
      return status;
    }

    for (const auto &task : tasks) {
      const auto &spec = task.GetTaskSpecification();
      worker_context_.SetCurrentTask(spec);

      RayFunction func{spec.GetLanguage(), spec.FunctionDescriptor()};

      std::vector<std::shared_ptr<RayObject>> args;
      RAY_CHECK_OK(BuildArgsForExecutor(spec, &args));

      TaskType task_type;
      if (spec.IsActorCreationTask()) {
        task_type = TaskType::ACTOR_CREATION_TASK;
      } else if (spec.IsActorTask()) {
        task_type = TaskType::ACTOR_TASK;
      } else {
        task_type = TaskType::NORMAL_TASK;
      }

      TaskInfo task_info{spec.TaskId(), spec.JobId(), task_type};

      auto num_returns = spec.NumReturns();
      if (spec.IsActorCreationTask() || spec.IsActorTask()) {
        RAY_CHECK(num_returns > 0);
        // Decrease to account for the dummy object id.
        num_returns--;
      }

      status = executor(func, args, task_info, num_returns);
      // TODO(zhijunfu):
      // 1. Check and handle failure.
      // 2. Save or load checkpoint.
>>>>>>> 7e020e71
    }

    auto status = executor(func, args, spec.TaskId(), num_returns);
    // TODO(zhijunfu):
    // 1. Check and handle failure.
    // 2. Save or load checkpoint.
    return status;
  };

  for (auto &entry : task_receivers_) {
    entry.second->SetTaskHandler(callback);
  }

  // start rpc server after all the task receivers are properly initialized.
  worker_server_.Run();

  // TODO(zhijunfu): currently RayletClient would crash in its constructor if it cannot
  // connect to Raylet after a number of retries, this needs to be changed
  // so that the worker (java/python .etc) can retrieve and handle the error
  // instead of crashing.
  core_worker_.InitializeRayletClient(worker_server_.GetPort());

  // Run main IO service.
  main_service_.run();

  // should never reach here.
  return Status::OK();
}

Status CoreWorkerTaskExecutionInterface::BuildArgsForExecutor(
    const raylet::TaskSpecification &spec,
    std::vector<std::shared_ptr<RayObject>> *args) {
  auto num_args = spec.NumArgs();
  (*args).resize(num_args);

  std::vector<ObjectID> object_ids_to_fetch;
  std::vector<int> indices;

  for (int i = 0; i < spec.NumArgs(); ++i) {
    int count = spec.ArgIdCount(i);
    if (count > 0) {
      // pass by reference.
      RAY_CHECK(count == 1);
      object_ids_to_fetch.push_back(spec.ArgId(i, 0));
      indices.push_back(i);
    } else {
      // pass by value.
      (*args)[i] = std::make_shared<RayObject>(
          std::make_shared<LocalMemoryBuffer>(const_cast<uint8_t *>(spec.ArgVal(i)),
                                              spec.ArgValLength(i)),
          nullptr);
    }
  }

  std::vector<std::shared_ptr<RayObject>> results;
  auto status = object_interface_.Get(object_ids_to_fetch, -1, &results);
  if (status.ok()) {
    for (size_t i = 0; i < results.size(); i++) {
      (*args)[indices[i]] = results[i];
    }
  }

  return status;
}

}  // namespace ray<|MERGE_RESOLUTION|>--- conflicted
+++ resolved
@@ -6,43 +6,14 @@
 namespace ray {
 
 CoreWorkerTaskExecutionInterface::CoreWorkerTaskExecutionInterface(
-<<<<<<< HEAD
-    CoreWorker &core_worker)
-    : core_worker_(core_worker),
-=======
     WorkerContext &worker_context, std::unique_ptr<RayletClient> &raylet_client,
     CoreWorkerObjectInterface &object_interface)
     : worker_context_(worker_context),
       object_interface_(object_interface),
->>>>>>> 7e020e71
       worker_server_("Worker", 0 /* let grpc choose port */),
       main_work_(main_service_) {
   task_receivers_.emplace(
       static_cast<int>(TaskTransportType::RAYLET),
-<<<<<<< HEAD
-      std::unique_ptr<CoreWorkerRayletTaskReceiver>(
-          new CoreWorkerRayletTaskReceiver(main_service_, worker_server_)));
-}
-
-Status CoreWorkerTaskExecutionInterface::Run(const TaskExecutor &executor) {
-  auto callback = [this, executor](const raylet::TaskSpecification &spec) {
-    core_worker_.worker_context_.SetCurrentTask(spec);
-
-    WorkerLanguage language = (spec.GetLanguage() == ::Language::JAVA)
-                                  ? WorkerLanguage::JAVA
-                                  : WorkerLanguage::PYTHON;
-    RayFunction func{language, spec.FunctionDescriptor()};
-
-    std::vector<std::shared_ptr<Buffer>> args;
-    RAY_CHECK_OK(BuildArgsForExecutor(spec, &args));
-
-    auto num_returns = spec.NumReturns();
-    if (spec.IsActorCreationTask() || spec.IsActorTask()) {
-      RAY_CHECK(num_returns > 0);
-      // Decrease to account for the dummy object id.
-      // TODO (zhijunfu): note this logic only applies to task submitted via raylet.
-      num_returns--;
-=======
       std::unique_ptr<CoreWorkerRayletTaskReceiver>(new CoreWorkerRayletTaskReceiver(
           raylet_client, main_service_, worker_server_)));
 
@@ -51,51 +22,33 @@
 }
 
 Status CoreWorkerTaskExecutionInterface::Run(const TaskExecutor &executor) {
-  while (true) {
-    std::vector<TaskSpec> tasks;
-    auto status =
-        task_receivers_[static_cast<int>(TaskTransportType::RAYLET)]->GetTasks(&tasks);
-    if (!status.ok()) {
-      RAY_LOG(ERROR) << "Getting task failed with error: "
-                     << ray::Status::IOError(status.message());
-      return status;
+  auto callback = [this, executor](const raylet::TaskSpecification &spec) {
+    worker_context_.SetCurrentTask(spec);
+
+    RayFunction func{spec.GetLanguage(), spec.FunctionDescriptor()};
+
+    std::vector<std::shared_ptr<RayObject>> args;
+    RAY_CHECK_OK(BuildArgsForExecutor(spec, &args));
+
+    TaskType task_type;
+    if (spec.IsActorCreationTask()) {
+      task_type = TaskType::ACTOR_CREATION_TASK;
+    } else if (spec.IsActorTask()) {
+      task_type = TaskType::ACTOR_TASK;
+    } else {
+      task_type = TaskType::NORMAL_TASK;
     }
 
-    for (const auto &task : tasks) {
-      const auto &spec = task.GetTaskSpecification();
-      worker_context_.SetCurrentTask(spec);
+    TaskInfo task_info{spec.TaskId(), spec.JobId(), task_type};
 
-      RayFunction func{spec.GetLanguage(), spec.FunctionDescriptor()};
-
-      std::vector<std::shared_ptr<RayObject>> args;
-      RAY_CHECK_OK(BuildArgsForExecutor(spec, &args));
-
-      TaskType task_type;
-      if (spec.IsActorCreationTask()) {
-        task_type = TaskType::ACTOR_CREATION_TASK;
-      } else if (spec.IsActorTask()) {
-        task_type = TaskType::ACTOR_TASK;
-      } else {
-        task_type = TaskType::NORMAL_TASK;
-      }
-
-      TaskInfo task_info{spec.TaskId(), spec.JobId(), task_type};
-
-      auto num_returns = spec.NumReturns();
-      if (spec.IsActorCreationTask() || spec.IsActorTask()) {
-        RAY_CHECK(num_returns > 0);
-        // Decrease to account for the dummy object id.
-        num_returns--;
-      }
-
-      status = executor(func, args, task_info, num_returns);
-      // TODO(zhijunfu):
-      // 1. Check and handle failure.
-      // 2. Save or load checkpoint.
->>>>>>> 7e020e71
+    auto num_returns = spec.NumReturns();
+    if (spec.IsActorCreationTask() || spec.IsActorTask()) {
+      RAY_CHECK(num_returns > 0);
+      // Decrease to account for the dummy object id.
+      num_returns--;
     }
 
-    auto status = executor(func, args, spec.TaskId(), num_returns);
+    auto status = executor(func, args, task_info, num_returns);
     // TODO(zhijunfu):
     // 1. Check and handle failure.
     // 2. Save or load checkpoint.
@@ -105,15 +58,6 @@
   for (auto &entry : task_receivers_) {
     entry.second->SetTaskHandler(callback);
   }
-
-  // start rpc server after all the task receivers are properly initialized.
-  worker_server_.Run();
-
-  // TODO(zhijunfu): currently RayletClient would crash in its constructor if it cannot
-  // connect to Raylet after a number of retries, this needs to be changed
-  // so that the worker (java/python .etc) can retrieve and handle the error
-  // instead of crashing.
-  core_worker_.InitializeRayletClient(worker_server_.GetPort());
 
   // Run main IO service.
   main_service_.run();
