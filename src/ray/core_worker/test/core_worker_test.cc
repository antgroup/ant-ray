--- conflicted
+++ resolved
@@ -46,19 +46,7 @@
 namespace ray {
 namespace core {
 
-<<<<<<< HEAD
-static void flushall_redis(void) {
-  redisContext *context = redisConnect("127.0.0.1", 6379);
-  freeReplyObject(redisCommand(context, "FLUSHALL"));
-  freeReplyObject(redisCommand(context, "SET NumRedisShards 1"));
-  freeReplyObject(redisCommand(context, "LPUSH RedisShards 127.0.0.1:6380"));
-  redisFree(context);
-}
-
 ActorID CreateActorHelper(absl::flat_hash_map<std::string, double> &resources,
-=======
-ActorID CreateActorHelper(std::unordered_map<std::string, double> &resources,
->>>>>>> 4510c2df
                           int64_t max_restarts) {
   uint8_t array[] = {1, 2, 3};
   auto buffer = std::make_shared<LocalMemoryBuffer>(array, sizeof(array));
