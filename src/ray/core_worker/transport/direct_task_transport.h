// Copyright 2017 The Ray Authors.
//
// Licensed under the Apache License, Version 2.0 (the "License");
// you may not use this file except in compliance with the License.
// You may obtain a copy of the License at
//
//  http://www.apache.org/licenses/LICENSE-2.0
//
// Unless required by applicable law or agreed to in writing, software
// distributed under the License is distributed on an "AS IS" BASIS,
// WITHOUT WARRANTIES OR CONDITIONS OF ANY KIND, either express or implied.
// See the License for the specific language governing permissions and
// limitations under the License.

#pragma once

#include <google/protobuf/repeated_field.h>

#include "absl/base/thread_annotations.h"
#include "absl/synchronization/mutex.h"
#include "ray/common/id.h"
#include "ray/common/ray_object.h"
#include "ray/core_worker/actor_manager.h"
#include "ray/core_worker/context.h"
#include "ray/core_worker/store_provider/memory_store/memory_store.h"
#include "ray/core_worker/task_manager.h"
#include "ray/core_worker/transport/dependency_resolver.h"
#include "ray/core_worker/transport/direct_actor_transport.h"
#include "ray/raylet_client/raylet_client.h"
#include "ray/rpc/worker/core_worker_client.h"

namespace ray {

typedef std::function<std::shared_ptr<WorkerLeaseInterface>(const std::string &ip_address,
                                                            int port)>
    LeaseClientFactoryFn;

// The task queues are keyed on resource shape & function descriptor
// (encapsulated in SchedulingClass) to defer resource allocation decisions to the raylet
// and ensure fairness between different tasks, as well as plasma task dependencies as
// a performance optimization because the raylet will fetch plasma dependencies to the
// scheduled worker. It's also keyed on actor ID to ensure the actor creation task
// would always request a new worker lease. We need this to let raylet know about
// direct actor creation task, and reconstruct the actor if it dies. Otherwise if
// the actor creation task just reuses an existing worker, then raylet will not
// be aware of the actor and is not able to manage it.
using SchedulingKey = std::tuple<SchedulingClass, std::vector<ObjectID>, ActorID>;

// This class is thread-safe.
class CoreWorkerDirectTaskSubmitter {
 public:
  explicit CoreWorkerDirectTaskSubmitter(
      rpc::Address rpc_address, std::shared_ptr<WorkerLeaseInterface> lease_client,
      rpc::ClientFactoryFn client_factory, LeaseClientFactoryFn lease_client_factory,
      std::shared_ptr<CoreWorkerMemoryStore> store,
      std::shared_ptr<TaskFinisherInterface> task_finisher, ClientID local_raylet_id,
      int64_t lease_timeout_ms,
<<<<<<< HEAD
      std::shared_ptr<ActorCreatorInterface> actor_creator = nullptr,
=======
      uint32_t max_tasks_in_flight_per_worker =
          RayConfig::instance().max_tasks_in_flight_per_worker(),
      std::function<Status(const TaskSpecification &, const gcs::StatusCallback &)>
          actor_create_callback = nullptr,
>>>>>>> ce3f5427
      absl::optional<boost::asio::steady_timer> cancel_timer = absl::nullopt)
      : rpc_address_(rpc_address),
        local_lease_client_(lease_client),
        client_factory_(client_factory),
        lease_client_factory_(lease_client_factory),
        resolver_(store, task_finisher),
        task_finisher_(task_finisher),
        lease_timeout_ms_(lease_timeout_ms),
        max_tasks_in_flight_per_worker_(max_tasks_in_flight_per_worker),
        local_raylet_id_(local_raylet_id),
        actor_creator_(std::move(actor_creator)),
        cancel_retry_timer_(std::move(cancel_timer)) {}

  /// Schedule a task for direct submission to a worker.
  ///
  /// \param[in] task_spec The task to schedule.
  Status SubmitTask(TaskSpecification task_spec);

  /// Either remove a pending task or send an RPC to kill a running task
  ///
  /// \param[in] task_spec The task to kill.
  /// \param[in] force_kill Whether to kill the worker executing the task.
  Status CancelTask(TaskSpecification task_spec, bool force_kill);

  Status CancelRemoteTask(const ObjectID &object_id, const rpc::Address &worker_addr,
                          bool force_kill);

 private:
  /// Schedule more work onto an idle worker or return it back to the raylet if
  /// no more tasks are queued for submission. If an error was encountered
  /// processing the worker, we don't attempt to re-use the worker.
  ///
  /// \param[in] addr The address of the worker.
  /// \param[in] task_queue_key The scheduling class of the worker.
  /// \param[in] was_error Whether the task failed to be submitted.
  /// \param[in] assigned_resources Resource ids previously assigned to the worker.
  void OnWorkerIdle(
      const rpc::WorkerAddress &addr, const SchedulingKey &task_queue_key, bool was_error,
      const google::protobuf::RepeatedPtrField<rpc::ResourceMapEntry> &assigned_resources)
      EXCLUSIVE_LOCKS_REQUIRED(mu_);

  /// Get an existing lease client or connect a new one. If a raylet_address is
  /// provided, this connects to a remote raylet. Else, this connects to the
  /// local raylet.
  std::shared_ptr<WorkerLeaseInterface> GetOrConnectLeaseClient(
      const rpc::Address *raylet_address) EXCLUSIVE_LOCKS_REQUIRED(mu_);

  /// Request a new worker from the raylet if no such requests are currently in
  /// flight and there are tasks queued. If a raylet address is provided, then
  /// the worker should be requested from the raylet at that address. Else, the
  /// worker should be requested from the local raylet.
  void RequestNewWorkerIfNeeded(const SchedulingKey &task_queue_key,
                                const rpc::Address *raylet_address = nullptr)
      EXCLUSIVE_LOCKS_REQUIRED(mu_);

  /// Cancel a pending worker lease and retry until the cancellation succeeds
  /// (i.e., the raylet drops the request). This should be called when there
  /// are no more tasks queued with the given scheduling key and there is an
  /// in-flight lease request for that key.
  void CancelWorkerLeaseIfNeeded(const SchedulingKey &scheduling_key)
      EXCLUSIVE_LOCKS_REQUIRED(mu_);

  /// Set up client state for newly granted worker lease.
  void AddWorkerLeaseClient(const rpc::WorkerAddress &addr,
                            std::shared_ptr<WorkerLeaseInterface> lease_client)
      EXCLUSIVE_LOCKS_REQUIRED(mu_);

  /// Push a task to a specific worker.
  void PushNormalTask(const rpc::WorkerAddress &addr,
                      rpc::CoreWorkerClientInterface &client,
                      const SchedulingKey &task_queue_key,
                      const TaskSpecification &task_spec,
                      const google::protobuf::RepeatedPtrField<rpc::ResourceMapEntry>
                          &assigned_resources);

  /// Address of our RPC server.
  rpc::Address rpc_address_;

  // Client that can be used to lease and return workers from the local raylet.
  std::shared_ptr<WorkerLeaseInterface> local_lease_client_;

  /// Cache of gRPC clients to remote raylets.
  absl::flat_hash_map<ClientID, std::shared_ptr<WorkerLeaseInterface>>
      remote_lease_clients_ GUARDED_BY(mu_);

  /// Factory for producing new core worker clients.
  rpc::ClientFactoryFn client_factory_;

  /// Factory for producing new clients to request leases from remote nodes.
  LeaseClientFactoryFn lease_client_factory_;

  /// Resolve local and remote dependencies;
  LocalDependencyResolver resolver_;

  /// Used to complete tasks.
  std::shared_ptr<TaskFinisherInterface> task_finisher_;

  /// The timeout for worker leases; after this duration, workers will be returned
  /// to the raylet.
  int64_t lease_timeout_ms_;

  /// The local raylet ID. Used to make sure that we use the local lease client
  /// if a remote raylet tells us to spill the task back to the local raylet.
  const ClientID local_raylet_id_;

  /// A function to override actor creation. The callback will be called once the actor
  /// creation task has been accepted for submission, but the actor may not be created
  /// yet.
  std::shared_ptr<ActorCreatorInterface> actor_creator_;

  // Protects task submission state below.
  absl::Mutex mu_;

  /// Cache of gRPC clients to other workers.
  absl::flat_hash_map<rpc::WorkerAddress, std::shared_ptr<rpc::CoreWorkerClientInterface>>
      client_cache_ GUARDED_BY(mu_);

  // max_tasks_in_flight_per_worker_ limits the number of tasks that can be pipelined to a
  // worker using a single lease.
  const uint32_t max_tasks_in_flight_per_worker_;

  /// A LeaseEntry struct is used to condense the metadata about a single executor:
  /// (1) The lease client through which the worker should be returned
  /// (2) The expiration time of a worker's lease.
  /// (3) The number of tasks that are currently in flight to the worker
  struct LeaseEntry {
    std::shared_ptr<WorkerLeaseInterface> lease_client_;
    int64_t lease_expiration_time_;
    uint32_t tasks_in_flight_;

    LeaseEntry(std::shared_ptr<WorkerLeaseInterface> lease_client = nullptr,
               int64_t lease_expiration_time = 0, uint32_t tasks_in_flight = 0)
        : lease_client_(lease_client),
          lease_expiration_time_(lease_expiration_time),
          tasks_in_flight_(tasks_in_flight) {}
  };

  // Map from worker address to a LeaseEntry struct containing the lease's metadata.
  absl::flat_hash_map<rpc::WorkerAddress, LeaseEntry> worker_to_lease_entry_
      GUARDED_BY(mu_);

  // Keeps track of pending worker lease requests to the raylet.
  absl::flat_hash_map<SchedulingKey,
                      std::pair<std::shared_ptr<WorkerLeaseInterface>, TaskID>>
      pending_lease_requests_ GUARDED_BY(mu_);

  // Tasks that are queued for execution. We keep individual queues per
  // scheduling class to ensure fairness.
  // Invariant: if a queue is in this map, it has at least one task.
  absl::flat_hash_map<SchedulingKey, std::deque<TaskSpecification>> task_queues_
      GUARDED_BY(mu_);

  // Tasks that were cancelled while being resolved.
  absl::flat_hash_set<TaskID> cancelled_tasks_ GUARDED_BY(mu_);

  // Keeps track of where currently executing tasks are being run.
  absl::flat_hash_map<TaskID, rpc::WorkerAddress> executing_tasks_ GUARDED_BY(mu_);

  // Retries cancelation requests if they were not successful.
  absl::optional<boost::asio::steady_timer> cancel_retry_timer_;
};

};  // namespace ray<|MERGE_RESOLUTION|>--- conflicted
+++ resolved
@@ -55,14 +55,9 @@
       std::shared_ptr<CoreWorkerMemoryStore> store,
       std::shared_ptr<TaskFinisherInterface> task_finisher, ClientID local_raylet_id,
       int64_t lease_timeout_ms,
-<<<<<<< HEAD
-      std::shared_ptr<ActorCreatorInterface> actor_creator = nullptr,
-=======
       uint32_t max_tasks_in_flight_per_worker =
           RayConfig::instance().max_tasks_in_flight_per_worker(),
-      std::function<Status(const TaskSpecification &, const gcs::StatusCallback &)>
-          actor_create_callback = nullptr,
->>>>>>> ce3f5427
+      std::shared_ptr<ActorCreatorInterface> actor_creator = nullptr,
       absl::optional<boost::asio::steady_timer> cancel_timer = absl::nullopt)
       : rpc_address_(rpc_address),
         local_lease_client_(lease_client),
