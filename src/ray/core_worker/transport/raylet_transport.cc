--- conflicted
+++ resolved
@@ -14,18 +14,12 @@
 }
 
 CoreWorkerRayletTaskReceiver::CoreWorkerRayletTaskReceiver(
-<<<<<<< HEAD
     std::unique_ptr<RayletClient> &raylet_client,
     CoreWorkerObjectInterface &object_interface,
     boost::asio::io_service &io_service, rpc::GrpcServer &server,
     const TaskHandler &task_handler)
     : raylet_client_(raylet_client),
       object_interface_(object_interface),
-=======
-    std::unique_ptr<RayletClient> &raylet_client, boost::asio::io_service &io_service,
-    rpc::GrpcServer &server, const TaskHandler &task_handler)
-    : raylet_client_(raylet_client),
->>>>>>> f46c555e
       task_service_(io_service, *this),
       task_handler_(task_handler) {
   server.RegisterService(task_service_);
@@ -36,7 +30,6 @@
     rpc::SendReplyCallback send_reply_callback) {
   const Task task(request.task());
   const auto &spec = task.GetTaskSpecification();
-<<<<<<< HEAD
   std::vector<std::shared_ptr<Buffer>> results;
   auto status = task_handler_(spec, &results);
 
@@ -56,12 +49,6 @@
   // Notify raylet that current task is done via a `TaskDone` message. This is to
   // ensure that the task is marked as finished by raylet only after previous
   // raylet client calls are completed. For example, if the worker sends a 
-=======
-  auto status = task_handler_(spec);
-  // Notify raylet that current task is done via a `TaskDone` message. This is to
-  // ensure that the task is marked as finished by raylet only after previous
-  // raylet client calls are completed. For example, if the worker sends a
->>>>>>> f46c555e
   // NotifyUnblocked message that it is no longer blocked in a `ray.get`
   // on the normal raylet socket, then completes an assigned task, we
   // need to guarantee that raylet gets the former message first before
