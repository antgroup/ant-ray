
#include "ray/core_worker/transport/raylet_transport.h"
#include "ray/raylet/task.h"

namespace ray {

CoreWorkerRayletTaskSubmitter::CoreWorkerRayletTaskSubmitter(
    std::unique_ptr<RayletClient> &raylet_client)
    : raylet_client_(raylet_client) {}

Status CoreWorkerRayletTaskSubmitter::SubmitTask(const TaskSpec &task) {
  RAY_CHECK(raylet_client_ != nullptr);
  return raylet_client_->SubmitTask(task.GetDependencies(), task.GetTaskSpecification());
}

CoreWorkerRayletTaskReceiver::CoreWorkerRayletTaskReceiver(
    std::unique_ptr<RayletClient> &raylet_client, boost::asio::io_service &io_service,
    rpc::GrpcServer &server, const TaskHandler &task_handler)
    : raylet_client_(raylet_client),
      task_service_(io_service, *this),
      task_handler_(task_handler) {
  server.RegisterService(task_service_);
}

void CoreWorkerRayletTaskReceiver::HandleAssignTask(
    const rpc::AssignTaskRequest &request, rpc::AssignTaskReply *reply,
    rpc::SendReplyCallback send_reply_callback) {
  const raylet::Task task(request.task());
  const auto &spec = task.GetTaskSpecification();
  auto status = task_handler_(spec);
<<<<<<< HEAD
  // Notify raylet the current done is done. This is to ensure that the task
  // is marked as finished by raylet only after previous raylet client calls are
  // completed. The rpc `done_callback` is sent via a different connection
  // from raylet client connection, so it cannot guarantee the rpc reply arrives
  // at raylet after a previous `NotifyUnblocked` message.
  raylet_client_->TaskDone();
  done_callback(status);
=======
  send_reply_callback(status, nullptr, nullptr);
>>>>>>> 5733690a
}

}  // namespace ray<|MERGE_RESOLUTION|>--- conflicted
+++ resolved
@@ -28,17 +28,13 @@
   const raylet::Task task(request.task());
   const auto &spec = task.GetTaskSpecification();
   auto status = task_handler_(spec);
-<<<<<<< HEAD
   // Notify raylet the current done is done. This is to ensure that the task
   // is marked as finished by raylet only after previous raylet client calls are
   // completed. The rpc `done_callback` is sent via a different connection
   // from raylet client connection, so it cannot guarantee the rpc reply arrives
   // at raylet after a previous `NotifyUnblocked` message.
   raylet_client_->TaskDone();
-  done_callback(status);
-=======
   send_reply_callback(status, nullptr, nullptr);
->>>>>>> 5733690a
 }
 
 }  // namespace ray