
#include "ray/core_worker/transport/raylet_transport.h"
#include "ray/common/task/task.h"

namespace ray {

CoreWorkerRayletTaskSubmitter::CoreWorkerRayletTaskSubmitter(
    std::unique_ptr<RayletClient> &raylet_client)
    : raylet_client_(raylet_client) {}

Status CoreWorkerRayletTaskSubmitter::SubmitTask(const TaskSpecification &task) {
  RAY_CHECK(raylet_client_ != nullptr);
  return raylet_client_->SubmitTask(task);
}

bool CoreWorkerRayletTaskSubmitter::IsTaskDone(const TaskID &task_id) {
  // Return false so that `ray.get` will wait for the objects.
  // This is fine since raylet has lineage and can reconstruct the tasks
  // and the objects will eventually be available, or errors will be written
  // into store.
  return false;  
}

CoreWorkerRayletTaskReceiver::CoreWorkerRayletTaskReceiver(
    std::unique_ptr<RayletClient> &raylet_client,
    CoreWorkerStoreProviderLayer &store_provider_layer, boost::asio::io_service &io_service,
    const TaskHandler &task_handler)
    : raylet_client_(raylet_client),
      store_provider_layer_(store_provider_layer),
      task_service_(io_service, *this),
      task_handler_(task_handler) {
}

void CoreWorkerRayletTaskReceiver::HandleAssignTask(
    const rpc::AssignTaskRequest &request, rpc::AssignTaskReply *reply,
    rpc::SendReplyCallback send_reply_callback) {
  const Task task(request.task());
  const auto &task_spec = task.GetTaskSpecification();
  std::vector<std::shared_ptr<RayObject>> results;
  auto status = task_handler_(task_spec, &results);

  auto num_returns = task_spec.NumReturns();
  if (task_spec.IsActorCreationTask() || task_spec.IsActorTask()) {
    RAY_CHECK(num_returns > 0);
    // Decrease to account for the dummy object id.
    num_returns--;
  }

  RAY_CHECK(results.size() == num_returns);
<<<<<<< HEAD
  for (int i = 0; i < num_returns; i++) {
    ObjectID id = ObjectID::ForTaskReturn(task_spec.TaskId(), i + 1);
    store_provider_layer_.Put(StoreProviderType::PLASMA, *results[i], id);
=======
  for (size_t i = 0; i < num_returns; i++) {
    ObjectID id = ObjectID::ForTaskReturn(task_spec.TaskId(), /*index=*/i + 1,
                                          /*transport_type=*/0);
    RAY_CHECK_OK(object_interface_.Put(*results[i], id));
>>>>>>> ed89897a
  }

  // Notify raylet that current task is done via a `TaskDone` message. This is to
  // ensure that the task is marked as finished by raylet only after previous
  // raylet client calls are completed. For example, if the worker sends a
  // NotifyUnblocked message that it is no longer blocked in a `ray.get`
  // on the normal raylet socket, then completes an assigned task, we
  // need to guarantee that raylet gets the former message first before
  // marking the task as completed. This is why a `TaskDone` message
  // is required - without it, it's possible that raylet receives
  // rpc reply first before the NotifyUnblocked message arrives,
  // as they use different connections, the `TaskDone` message is sent
  // to raylet via the same connection so the order is guaranteed.
  RAY_UNUSED(raylet_client_->TaskDone());
  // Send rpc reply.
  send_reply_callback(status, nullptr, nullptr);
}

rpc::GrpcService &CoreWorkerRayletTaskReceiver::GetRpcService() {
  return task_service_;
}

}  // namespace ray<|MERGE_RESOLUTION|>--- conflicted
+++ resolved
@@ -19,6 +19,11 @@
   // and the objects will eventually be available, or errors will be written
   // into store.
   return false;  
+}
+
+StoreProviderType
+CoreWorkerRayletTaskSubmitter::GetStoreProviderTypeForReturnObject() const {
+  return StoreProviderType::PLASMA;
 }
 
 CoreWorkerRayletTaskReceiver::CoreWorkerRayletTaskReceiver(
@@ -47,16 +52,10 @@
   }
 
   RAY_CHECK(results.size() == num_returns);
-<<<<<<< HEAD
-  for (int i = 0; i < num_returns; i++) {
-    ObjectID id = ObjectID::ForTaskReturn(task_spec.TaskId(), i + 1);
-    store_provider_layer_.Put(StoreProviderType::PLASMA, *results[i], id);
-=======
   for (size_t i = 0; i < num_returns; i++) {
     ObjectID id = ObjectID::ForTaskReturn(task_spec.TaskId(), /*index=*/i + 1,
                                           /*transport_type=*/0);
-    RAY_CHECK_OK(object_interface_.Put(*results[i], id));
->>>>>>> ed89897a
+    RAY_CHECK_OK(store_provider_layer_.Put(StoreProviderType::PLASMA, *results[i], id));
   }
 
   // Notify raylet that current task is done via a `TaskDone` message. This is to
