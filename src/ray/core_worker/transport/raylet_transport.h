#ifndef RAY_CORE_WORKER_RAYLET_TRANSPORT_H
#define RAY_CORE_WORKER_RAYLET_TRANSPORT_H

#include <list>

#include "ray/core_worker/object_interface.h"
#include "ray/core_worker/transport/transport.h"
#include "ray/raylet/raylet_client.h"
#include "ray/rpc/worker/worker_server.h"

namespace ray {

/// In raylet task submitter and receiver, a task is submitted to raylet, and possibly
/// gets forwarded to another raylet on which node the task should be executed, and
/// then a worker on that node gets this task and starts executing it.

class CoreWorkerRayletTaskSubmitter : public CoreWorkerTaskSubmitter {
 public:
  CoreWorkerRayletTaskSubmitter();

  /// Submit a task for execution to raylet.
  ///
  /// \param[in] task The task spec to submit.
  /// \return Status.
  virtual Status SubmitTask(const TaskSpecification &task_spec) override;
};

class CoreWorkerRayletTaskReceiver : public CoreWorkerTaskReceiver,
                                     public rpc::WorkerTaskHandler {
 public:
<<<<<<< HEAD
  CoreWorkerRayletTaskReceiver(std::unique_ptr<RayletClient> &raylet_client,
                               CoreWorkerStoreProviderMap &store_providers,
                               const TaskHandler &task_handler,
                               const WorkerServiceFinder &worker_service_finder);
=======
  CoreWorkerRayletTaskReceiver(CoreWorkerStoreProviderMap &store_providers,
                               const TaskHandler &task_handler);
>>>>>>> c1351438

  /// Handle a `AssignTask` request.
  /// The implementation can handle this request asynchronously. When hanling is done, the
  /// `send_reply_callback` should be called.
  ///
  /// \param[in] request The request message.
  /// \param[out] reply The reply message.
  /// \param[in] send_reply_callback The callback to be called when the request is done.
  void HandleAssignTask(const rpc::AssignTaskRequest &request,
                        std::shared_ptr<rpc::AssignTaskReply> reply,
                        rpc::SendReplyCallback send_reply_callback) override;

 private:
  // Object interface.
  CoreWorkerStoreProviderMap &store_providers_;
  /// The callback function to process a task.
  TaskHandler task_handler_;
  /// The callback to find the io_service to process tasks.
  WorkerServiceFinder worker_service_finder_;
};

class RayletGrpcTaskReceiver : public CoreWorkerRayletTaskReceiver {
 public:
  RayletGrpcTaskReceiver(CoreWorkerStoreProviderMap &store_providers,
                         boost::asio::io_service &io_service, rpc::GrpcServer &server,
                         const TaskHandler &task_handler,
                         const WorkerServiceFinder &worker_service_finder);

 private:
  /// The rpc service for `DirectActorService`.
  rpc::WorkerTaskGrpcService task_service_;
};

class RayletAsioTaskReceiver : public CoreWorkerRayletTaskReceiver {
 public:
<<<<<<< HEAD
  RayletAsioTaskReceiver(std::unique_ptr<RayletClient> &raylet_client,
                         CoreWorkerStoreProviderMap &store_providers,
                         rpc::AsioRpcServer &server, const TaskHandler &task_handler,
                         const WorkerServiceFinder &worker_service_finder);
=======
  RayletAsioTaskReceiver(
      CoreWorkerStoreProviderMap &store_providers,
      rpc::AsioRpcServer &server, const TaskHandler &task_handler);
>>>>>>> c1351438

 private:
  /// The rpc service for `DirectActorService`.
  rpc::WorkerTaskAsioRpcService task_service_;
};

}  // namespace ray

#endif  // RAY_CORE_WORKER_RAYLET_TRANSPORT_H<|MERGE_RESOLUTION|>--- conflicted
+++ resolved
@@ -28,15 +28,9 @@
 class CoreWorkerRayletTaskReceiver : public CoreWorkerTaskReceiver,
                                      public rpc::WorkerTaskHandler {
  public:
-<<<<<<< HEAD
-  CoreWorkerRayletTaskReceiver(std::unique_ptr<RayletClient> &raylet_client,
-                               CoreWorkerStoreProviderMap &store_providers,
+  CoreWorkerRayletTaskReceiver(CoreWorkerStoreProviderMap &store_providers,
                                const TaskHandler &task_handler,
                                const WorkerServiceFinder &worker_service_finder);
-=======
-  CoreWorkerRayletTaskReceiver(CoreWorkerStoreProviderMap &store_providers,
-                               const TaskHandler &task_handler);
->>>>>>> c1351438
 
   /// Handle a `AssignTask` request.
   /// The implementation can handle this request asynchronously. When hanling is done, the
@@ -72,16 +66,9 @@
 
 class RayletAsioTaskReceiver : public CoreWorkerRayletTaskReceiver {
  public:
-<<<<<<< HEAD
-  RayletAsioTaskReceiver(std::unique_ptr<RayletClient> &raylet_client,
-                         CoreWorkerStoreProviderMap &store_providers,
+  RayletAsioTaskReceiver(CoreWorkerStoreProviderMap &store_providers,
                          rpc::AsioRpcServer &server, const TaskHandler &task_handler,
                          const WorkerServiceFinder &worker_service_finder);
-=======
-  RayletAsioTaskReceiver(
-      CoreWorkerStoreProviderMap &store_providers,
-      rpc::AsioRpcServer &server, const TaskHandler &task_handler);
->>>>>>> c1351438
 
  private:
   /// The rpc service for `DirectActorService`.
