--- conflicted
+++ resolved
@@ -271,17 +271,8 @@
     // If GCS sever address has changed, reconnect to GCS server and redo
     // subscription.
     ReconnectGcsServer();
-<<<<<<< HEAD
-    // NOTE(ffbin): Currently we don't support the case where the pub-sub server restarts,
-    // because we use the same Redis server for both GCS storage and pub-sub. So the
-    // following flag is always false.
-    resubscribe_func_(false);
-=======
     // If using GCS server for pubsub, resubscribe to GCS publishers.
     resubscribe_func_(RayConfig::instance().gcs_grpc_based_pubsub());
-    // Resend resource usage after reconnected, needed by resource view in GCS.
-    node_resource_accessor_->AsyncReReportResourceUsage();
->>>>>>> 99034f5a
     break;
   default:
     RAY_LOG(FATAL) << "Unsupported failure type: " << type;
