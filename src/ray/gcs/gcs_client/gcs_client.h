// Copyright 2017 The Ray Authors.
//
// Licensed under the Apache License, Version 2.0 (the "License");
// you may not use this file except in compliance with the License.
// You may obtain a copy of the License at
//
//  http://www.apache.org/licenses/LICENSE-2.0
//
// Unless required by applicable law or agreed to in writing, software
// distributed under the License is distributed on an "AS IS" BASIS,
// WITHOUT WARRANTIES OR CONDITIONS OF ANY KIND, either express or implied.
// See the License for the specific language governing permissions and
// limitations under the License.

#pragma once

#include <gtest/gtest_prod.h>

#include <boost/asio.hpp>
#include <memory>
#include <string>
#include <unordered_map>
#include <utility>
#include <vector>

#include "absl/strings/str_split.h"
#include "ray/common/asio/instrumented_io_context.h"
#include "ray/common/asio/periodical_runner.h"
#include "ray/common/id.h"
#include "ray/common/status.h"
#include "ray/gcs/gcs_client/accessor.h"
#include "ray/gcs/pubsub/gcs_pub_sub.h"
#include "ray/rpc/gcs_server/gcs_rpc_client.h"
#include "ray/util/logging.h"
#include "src/ray/protobuf/autoscaler.grpc.pb.h"

namespace ray {

namespace gcs {

/// \class GcsClientOptions
/// GCS client's options (configuration items), such as service address, and service
/// password.
// TODO(ryw): eventually we will always have fetch_cluster_id_if_nil = true.
class GcsClientOptions {
 public:
  GcsClientOptions(const std::string &gcs_address,
                   int port,
                   const ClusterID &cluster_id,
                   bool allow_cluster_id_nil,
                   bool fetch_cluster_id_if_nil)
      : gcs_address_(gcs_address),
        gcs_port_(port),
        cluster_id_(cluster_id),
        should_fetch_cluster_id_(ShouldFetchClusterId(
            cluster_id, allow_cluster_id_nil, fetch_cluster_id_if_nil)) {}

  /// Constructor of GcsClientOptions from gcs address
  ///
  /// \param gcs_address gcs address, including port
  GcsClientOptions(const std::string &gcs_address,
                   const ClusterID &cluster_id,
                   bool allow_cluster_id_nil,
                   bool fetch_cluster_id_if_nil)
      : cluster_id_(cluster_id),
        should_fetch_cluster_id_(ShouldFetchClusterId(
            cluster_id, allow_cluster_id_nil, fetch_cluster_id_if_nil)) {
    std::vector<std::string> address = absl::StrSplit(gcs_address, ':');
    RAY_LOG(DEBUG) << "Connect to gcs server via address: " << gcs_address;
    RAY_CHECK(address.size() == 2);
    gcs_address_ = address[0];
    gcs_port_ = std::stoi(address[1]);
  }

  GcsClientOptions() {}

  // - CHECK-fails if invalid (cluster_id_ is nil but !allow_cluster_id_nil_)
  // - Returns false if no need to fetch (cluster_id_ is not nil, or
  //    !fetch_cluster_id_if_nil_).
  // - Returns true if needs to fetch.
  static bool ShouldFetchClusterId(ClusterID cluster_id,
                                   bool allow_cluster_id_nil,
                                   bool fetch_cluster_id_if_nil);

  // Gcs address
  std::string gcs_address_;
  int gcs_port_ = 0;
  ClusterID cluster_id_;
  bool should_fetch_cluster_id_;
};

/// \class GcsClient
/// Abstract interface of the GCS client.
///
/// To read and write from the GCS, `Connect()` must be called and return Status::OK.
/// Before exit, `Disconnect()` must be called.
class RAY_EXPORT GcsClient : public std::enable_shared_from_this<GcsClient> {
 public:
  GcsClient() = default;
  /// Constructor of GcsClient.
  ///
  /// \param options Options for client.
  /// \param gcs_client_id The unique ID for the owner of this object.
  ///    This potentially will be used to tell GCS who is client connecting
  ///    to GCS.
  explicit GcsClient(const GcsClientOptions &options,
                     UniqueID gcs_client_id = UniqueID::FromRandom());

  virtual ~GcsClient() { Disconnect(); };

  /// Connect to GCS Service. Non-thread safe.
  /// This function must be called before calling other functions.
  ///
  /// If cluster_id in options is Nil, sends a blocking RPC to GCS to get the cluster ID.
  /// If returns OK, GetClusterId() will return a non-Nil cluster ID.
  ///
  /// Warning: since it may send *sync* RPCs to GCS, if the caller is in GCS itself, it
  /// must provide a non-Nil cluster ID to avoid deadlocks.
  ///
  /// Thread Safety: GcsClient holds unique ptr to client_call_manager_ which is used
  /// by RPC calls. Before a call to `Connect()` or after a `Disconnect()`, that field
  /// is nullptr and a call to RPC methods can cause segfaults.
  ///
  ///
  /// \param instrumented_io_context IO execution service.
  /// \param timeout_ms Timeout in milliseconds, default to
  /// gcs_rpc_server_connect_timeout_s (5s).
  ///
  /// \return Status
  virtual Status Connect(instrumented_io_context &io_service, int64_t timeout_ms = -1);

  /// Disconnect with GCS Service. Non-thread safe.
  /// Must be called without any concurrent RPC calls. After this call, the client
  /// must not be used until a next Connect() call.
  virtual void Disconnect();

  virtual std::pair<std::string, int> GetGcsServerAddress() const;

  /// Return client information for debug.
  virtual std::string DebugString() const { return ""; }

  /// Resubscribe to GCS to recover from a GCS failure.
  void AsyncResubscribe() {
    if (resubscribe_func_ != nullptr) {
      resubscribe_func_();
    }
  }

  /// Get the sub-interface for accessing actor information in GCS.
  /// This function is thread safe.
  ActorInfoAccessor &Actors() {
    RAY_CHECK(actor_accessor_ != nullptr);
    return *actor_accessor_;
  }

  /// Get the sub-interface for accessing job information in GCS.
  /// This function is thread safe.
  JobInfoAccessor &Jobs() {
    RAY_CHECK(job_accessor_ != nullptr);
    return *job_accessor_;
  }

  /// Get the sub-interface for accessing node information in GCS.
  /// This function is thread safe.
  NodeInfoAccessor &Nodes() {
    RAY_CHECK(node_accessor_ != nullptr);
    return *node_accessor_;
  }

  /// Get the sub-interface for accessing node resource information in GCS.
  /// This function is thread safe.
  NodeResourceInfoAccessor &NodeResources() {
    RAY_CHECK(node_resource_accessor_ != nullptr);
    return *node_resource_accessor_;
  }

  /// Get the sub-interface for accessing error information in GCS.
  /// This function is thread safe.
  ErrorInfoAccessor &Errors() {
    RAY_CHECK(error_accessor_ != nullptr);
    return *error_accessor_;
  }

  TaskInfoAccessor &Tasks() {
    RAY_CHECK(task_accessor_ != nullptr);
    return *task_accessor_;
  }

  /// Get the sub-interface for accessing worker information in GCS.
  /// This function is thread safe.
  WorkerInfoAccessor &Workers() {
    RAY_CHECK(worker_accessor_ != nullptr);
    return *worker_accessor_;
  }

  /// Get the sub-interface for accessing worker information in GCS.
  /// This function is thread safe.
  PlacementGroupInfoAccessor &PlacementGroups() {
    RAY_CHECK(placement_group_accessor_ != nullptr);
    return *placement_group_accessor_;
  }

  RuntimeEnvAccessor &RuntimeEnvs() {
    RAY_CHECK(runtime_env_accessor_ != nullptr);
    return *runtime_env_accessor_;
  }

  AutoscalerStateAccessor &Autoscaler() {
    RAY_CHECK(autoscaler_state_accessor_ != nullptr);
    return *autoscaler_state_accessor_;
  }

<<<<<<< HEAD
  VirtualClusterInfoAccessor &VirtualCluster() {
    RAY_CHECK(virtual_cluster_accessor_ != nullptr);
    return *virtual_cluster_accessor_;
=======
  PublisherAccessor &Publisher() {
    RAY_CHECK(publisher_accessor_ != nullptr);
    return *publisher_accessor_;
>>>>>>> 8ea94573
  }

  // Gets ClusterID. If it's not set in Connect(), blocks on a sync RPC to GCS to get it.
  virtual ClusterID GetClusterId() const;

  /// Get the sub-interface for accessing worker information in GCS.
  /// This function is thread safe.
  virtual InternalKVAccessor &InternalKV() { return *internal_kv_accessor_; }

  virtual GcsSubscriber &GetGcsSubscriber() { return *gcs_subscriber_; }

  virtual rpc::GcsRpcClient &GetGcsRpcClient() { return *gcs_rpc_client_; }

 protected:
  GcsClientOptions options_;

  std::unique_ptr<ActorInfoAccessor> actor_accessor_;
  std::unique_ptr<JobInfoAccessor> job_accessor_;
  std::unique_ptr<NodeInfoAccessor> node_accessor_;
  std::unique_ptr<NodeResourceInfoAccessor> node_resource_accessor_;
  std::unique_ptr<ErrorInfoAccessor> error_accessor_;
  std::unique_ptr<WorkerInfoAccessor> worker_accessor_;
  std::unique_ptr<PlacementGroupInfoAccessor> placement_group_accessor_;
  std::unique_ptr<InternalKVAccessor> internal_kv_accessor_;
  std::unique_ptr<TaskInfoAccessor> task_accessor_;
  std::unique_ptr<RuntimeEnvAccessor> runtime_env_accessor_;
  std::unique_ptr<AutoscalerStateAccessor> autoscaler_state_accessor_;
<<<<<<< HEAD
  std::unique_ptr<VirtualClusterInfoAccessor> virtual_cluster_accessor_;
=======
  std::unique_ptr<PublisherAccessor> publisher_accessor_;
>>>>>>> 8ea94573

 private:
  /// If client_call_manager_ does not have a cluster ID, fetches it from GCS. The
  /// fetched cluster ID is set to client_call_manager_.
  Status FetchClusterId(int64_t timeout_ms);

  const UniqueID gcs_client_id_ = UniqueID::FromRandom();

  std::unique_ptr<GcsSubscriber> gcs_subscriber_;

  // Gcs rpc client
  std::shared_ptr<rpc::GcsRpcClient> gcs_rpc_client_;
  std::unique_ptr<rpc::ClientCallManager> client_call_manager_;
  std::function<void()> resubscribe_func_;
};

// Connects a GcsClient to the GCS server, on a shared lazy-initialized singleton
// io_context. This is useful for connecting to the GCS server from Python.
//
// For param descriptions, see GcsClient::Connect().
Status ConnectOnSingletonIoContext(GcsClient &gcs_client, int64_t timeout_ms);

std::unordered_map<std::string, double> PythonGetResourcesTotal(
    const rpc::GcsNodeInfo &node_info);

std::unordered_map<std::string, std::string> PythonGetNodeLabels(
    const rpc::GcsNodeInfo &node_info);

}  // namespace gcs

}  // namespace ray<|MERGE_RESOLUTION|>--- conflicted
+++ resolved
@@ -210,15 +210,14 @@
     return *autoscaler_state_accessor_;
   }
 
-<<<<<<< HEAD
   VirtualClusterInfoAccessor &VirtualCluster() {
     RAY_CHECK(virtual_cluster_accessor_ != nullptr);
     return *virtual_cluster_accessor_;
-=======
+  }
+  
   PublisherAccessor &Publisher() {
     RAY_CHECK(publisher_accessor_ != nullptr);
     return *publisher_accessor_;
->>>>>>> 8ea94573
   }
 
   // Gets ClusterID. If it's not set in Connect(), blocks on a sync RPC to GCS to get it.
@@ -246,11 +245,8 @@
   std::unique_ptr<TaskInfoAccessor> task_accessor_;
   std::unique_ptr<RuntimeEnvAccessor> runtime_env_accessor_;
   std::unique_ptr<AutoscalerStateAccessor> autoscaler_state_accessor_;
-<<<<<<< HEAD
   std::unique_ptr<VirtualClusterInfoAccessor> virtual_cluster_accessor_;
-=======
   std::unique_ptr<PublisherAccessor> publisher_accessor_;
->>>>>>> 8ea94573
 
  private:
   /// If client_call_manager_ does not have a cluster ID, fetches it from GCS. The
