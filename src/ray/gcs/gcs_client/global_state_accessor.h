--- conflicted
+++ resolved
@@ -62,12 +62,8 @@
   ///
   /// \return A list of `GcsNodeInfo` objects serialized in protobuf format.
   std::vector<std::string> GetAllNodeInfo(
-<<<<<<< HEAD
-    const std::optional<std::string> &virtual_cluster_id = std::nullopt) ABSL_LOCKS_EXCLUDED(mutex_);
-=======
       const std::optional<std::string> &virtual_cluster_id = std::nullopt)
       ABSL_LOCKS_EXCLUDED(mutex_);
->>>>>>> e5e0b448
 
   /// Get information of all task events from GCS Service.
   ///
@@ -80,12 +76,8 @@
   /// each AvailableResources and return the serialized string. Where used, it needs to be
   /// deserialized with protobuf function.
   std::vector<std::string> GetAllAvailableResources(
-<<<<<<< HEAD
-    const std::optional<std::string> &virtual_cluster_id = std::nullopt) ABSL_LOCKS_EXCLUDED(mutex_);
-=======
       const std::optional<std::string> &virtual_cluster_id = std::nullopt)
       ABSL_LOCKS_EXCLUDED(mutex_);
->>>>>>> e5e0b448
 
   /// Get total resources of all nodes.
   ///
@@ -93,12 +85,8 @@
   /// each TotalResources and return the serialized string. Where used, it needs to be
   /// deserialized with protobuf function.
   std::vector<std::string> GetAllTotalResources(
-<<<<<<< HEAD
-    const std::optional<std::string> &virtual_cluster_id = std::nullopt) ABSL_LOCKS_EXCLUDED(mutex_);
-=======
       const std::optional<std::string> &virtual_cluster_id = std::nullopt)
       ABSL_LOCKS_EXCLUDED(mutex_);
->>>>>>> e5e0b448
 
   /// Get draining nodes.
   ///
