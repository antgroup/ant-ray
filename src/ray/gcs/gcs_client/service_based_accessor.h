// Copyright 2017 The Ray Authors.
//
// Licensed under the Apache License, Version 2.0 (the "License");
// you may not use this file except in compliance with the License.
// You may obtain a copy of the License at
//
//  http://www.apache.org/licenses/LICENSE-2.0
//
// Unless required by applicable law or agreed to in writing, software
// distributed under the License is distributed on an "AS IS" BASIS,
// WITHOUT WARRANTIES OR CONDITIONS OF ANY KIND, either express or implied.
// See the License for the specific language governing permissions and
// limitations under the License.

#pragma once

#include "ray/common/task/task_spec.h"
#include "ray/gcs/accessor.h"
#include "ray/util/sequencer.h"
#include "src/ray/protobuf/gcs_service.pb.h"

namespace ray {
namespace gcs {

using SubscribeOperation = std::function<Status(const StatusCallback &done)>;

using FetchDataOperation = std::function<void(const StatusCallback &done)>;

class ServiceBasedGcsClient;

/// \class ServiceBasedJobInfoAccessor
/// ServiceBasedJobInfoAccessor is an implementation of `JobInfoAccessor`
/// that uses GCS Service as the backend.
class ServiceBasedJobInfoAccessor : public JobInfoAccessor {
 public:
  explicit ServiceBasedJobInfoAccessor(ServiceBasedGcsClient *client_impl);

  virtual ~ServiceBasedJobInfoAccessor() = default;

  Status AsyncAdd(const std::shared_ptr<rpc::JobTableData> &data_ptr,
                  const StatusCallback &callback) override;

  Status AsyncMarkFinished(const JobID &job_id, const StatusCallback &callback) override;

  Status AsyncSubscribeAll(const SubscribeCallback<JobID, rpc::JobTableData> &subscribe,
                           const StatusCallback &done) override;

  Status AsyncGetAll(const MultiItemCallback<rpc::JobTableData> &callback) override;

  void AsyncResubscribe(bool is_pubsub_server_restarted) override;

 private:
  /// Save the fetch data operation in this function, so we can call it again when GCS
  /// server restarts from a failure.
  FetchDataOperation fetch_all_data_operation_;

  /// Save the subscribe operation in this function, so we can call it again when PubSub
  /// server restarts from a failure.
  SubscribeOperation subscribe_operation_;

  ServiceBasedGcsClient *client_impl_;
};

/// \class ServiceBasedActorInfoAccessor
/// ServiceBasedActorInfoAccessor is an implementation of `ActorInfoAccessor`
/// that uses GCS Service as the backend.
class ServiceBasedActorInfoAccessor : public ActorInfoAccessor {
 public:
  explicit ServiceBasedActorInfoAccessor(ServiceBasedGcsClient *client_impl);

  virtual ~ServiceBasedActorInfoAccessor() = default;

<<<<<<< HEAD
  Status GetAll(std::vector<rpc::ActorTableData> *actor_table_data_list) override;

  Status AsyncGetStates(const ActorID &actor_id,
                        const OptionalItemCallback<rpc::ActorStates> &callback) override;

=======
>>>>>>> f587b9a5
  Status AsyncGet(const ActorID &actor_id,
                  const OptionalItemCallback<rpc::ActorTableData> &callback) override;

  Status AsyncGetAllStates(
      const MapCallback<std::string, rpc::ActorStates> &callback) override;

  Status AsyncGetAll(const MultiItemCallback<rpc::ActorTableData> &callback) override;

  Status AsyncGetByName(
      const std::string &name,
      const OptionalItemCallback<rpc::ActorTableData> &callback) override;

  Status AsyncRegisterActor(const TaskSpecification &task_spec,
                            const StatusCallback &callback) override;

  Status AsyncCreateActor(const TaskSpecification &task_spec,
                          const StatusCallback &callback) override;

  Status AsyncSubscribeAllStates(
      const SubscribeCallback<ActorID, rpc::ActorStates> &subscribe,
      const StatusCallback &done) override;

  Status AsyncSubscribeStates(
      const ActorID &actor_id,
      const SubscribeCallback<ActorID, rpc::ActorStates> &subscribe,
      const StatusCallback &done) override;

  Status AsyncUnsubscribeStates(const ActorID &actor_id) override;

  void AsyncResubscribe(bool is_pubsub_server_restarted) override;

  bool IsActorUnsubscribed(const ActorID &actor_id) override;

 private:
  /// Save the subscribe operation in this function, so we can call it again when PubSub
  /// server restarts from a failure.
  SubscribeOperation subscribe_all_operation_;

  /// Save the fetch data operation in this function, so we can call it again when GCS
  /// server restarts from a failure.
  FetchDataOperation fetch_all_data_operation_;

  // Mutex to protect the subscribe_operations_ field and fetch_data_operations_ field.
  absl::Mutex mutex_;

  /// Save the subscribe operation of actors.
  std::unordered_map<ActorID, SubscribeOperation> subscribe_operations_
      GUARDED_BY(mutex_);

  /// Save the fetch data operation of actors.
  std::unordered_map<ActorID, FetchDataOperation> fetch_data_operations_
      GUARDED_BY(mutex_);

  ServiceBasedGcsClient *client_impl_;

  Sequencer<ActorID> sequencer_;
};

/// \class ServiceBasedNodeInfoAccessor
/// ServiceBasedNodeInfoAccessor is an implementation of `NodeInfoAccessor`
/// that uses GCS Service as the backend.
class ServiceBasedNodeInfoAccessor : public NodeInfoAccessor {
 public:
  explicit ServiceBasedNodeInfoAccessor(ServiceBasedGcsClient *client_impl);

  virtual ~ServiceBasedNodeInfoAccessor() = default;

  Status RegisterSelf(const rpc::GcsNodeInfo &local_node_info,
                      const StatusCallback &callback) override;

  Status UnregisterSelf() override;

  const NodeID &GetSelfId() const override;

  const rpc::GcsNodeInfo &GetSelfInfo() const override;

  Status AsyncRegister(const rpc::GcsNodeInfo &node_info,
                       const StatusCallback &callback) override;

  Status AsyncUnregister(const NodeID &node_id, const StatusCallback &callback) override;

  Status AsyncGetAll(const MultiItemCallback<rpc::GcsNodeInfo> &callback) override;

  Status AsyncSubscribeToNodeChange(
      const SubscribeCallback<NodeID, rpc::GcsNodeInfo> &subscribe,
      const StatusCallback &done) override;

  boost::optional<rpc::GcsNodeInfo> Get(const NodeID &node_id,
                                        bool filter_dead_nodes = false) const override;

  const std::unordered_map<NodeID, rpc::GcsNodeInfo> &GetAll() const override;

  bool IsRemoved(const NodeID &node_id) const override;

  Status AsyncReportHeartbeat(const std::shared_ptr<rpc::HeartbeatTableData> &data_ptr,
                              const StatusCallback &callback) override;

  void AsyncResubscribe(bool is_pubsub_server_restarted) override;

  Status AsyncSetInternalConfig(
      std::unordered_map<std::string, std::string> &config) override;

  Status AsyncGetInternalConfig(
      const OptionalItemCallback<std::unordered_map<std::string, std::string>> &callback)
      override;

 private:
  /// Save the subscribe operation in this function, so we can call it again when PubSub
  /// server restarts from a failure.
  SubscribeOperation subscribe_node_operation_;

  /// Save the fetch data operation in this function, so we can call it again when GCS
  /// server restarts from a failure.
  FetchDataOperation fetch_node_data_operation_;

  // Mutex to protect the cached_resource_usage_ field.
  absl::Mutex mutex_;

  /// Save the resource usage data, so we can resend it again when GCS server restarts
  /// from a failure.
  rpc::ReportResourceUsageRequest cached_resource_usage_ GUARDED_BY(mutex_);

  void HandleNotification(const rpc::GcsNodeInfo &node_info);

  ServiceBasedGcsClient *client_impl_;

  using NodeChangeCallback =
      std::function<void(const NodeID &id, const rpc::GcsNodeInfo &node_info)>;

  rpc::GcsNodeInfo local_node_info_;
  NodeID local_node_id_;

  /// The callback to call when a new node is added or a node is removed.
  NodeChangeCallback node_change_callback_{nullptr};

  /// A cache for information about all nodes.
  std::unordered_map<NodeID, rpc::GcsNodeInfo> node_cache_;
  /// The set of removed nodes.
  std::unordered_set<NodeID> removed_nodes_;
};

/// \class ServiceBasedNodeResourceInfoAccessor
/// ServiceBasedNodeResourceInfoAccessor is an implementation of
/// `NodeResourceInfoAccessor` that uses GCS Service as the backend.
class ServiceBasedNodeResourceInfoAccessor : public NodeResourceInfoAccessor {
 public:
  explicit ServiceBasedNodeResourceInfoAccessor(ServiceBasedGcsClient *client_impl);

  virtual ~ServiceBasedNodeResourceInfoAccessor() = default;

  Status AsyncGetResources(const NodeID &node_id,
                           const OptionalItemCallback<ResourceMap> &callback) override;

  Status AsyncGetAllAvailableResources(
      const MultiItemCallback<rpc::AvailableResources> &callback) override;

  Status AsyncUpdateResources(const NodeID &node_id, const ResourceMap &resources,
                              const StatusCallback &callback) override;

  Status AsyncDeleteResources(const NodeID &node_id,
                              const std::vector<std::string> &resource_names,
                              const StatusCallback &callback) override;

  Status AsyncSubscribeToResources(const ItemCallback<rpc::NodeResourceChange> &subscribe,
                                   const StatusCallback &done) override;

  Status AsyncReportResourceUsage(const std::shared_ptr<rpc::ResourcesData> &data_ptr,
                                  const StatusCallback &callback) override;

  void AsyncReReportResourceUsage() override;

  /// Fill resource fields with cached resources. Used by light resource usage report.
  void FillResourceUsageRequest(rpc::ReportResourceUsageRequest &resource_usage);

  Status AsyncGetAllResourceUsage(
      const ItemCallback<rpc::ResourceUsageBatchData> &callback) override;

  Status AsyncSubscribeBatchedResourceUsage(
      const ItemCallback<rpc::ResourceUsageBatchData> &subscribe,
      const StatusCallback &done) override;

  void AsyncResubscribe(bool is_pubsub_server_restarted) override;

 private:
  // Mutex to protect the cached_resource_usage_ field.
  absl::Mutex mutex_;

  /// Save the resource usage data, so we can resend it again when GCS server restarts
  /// from a failure.
  rpc::ReportResourceUsageRequest cached_resource_usage_ GUARDED_BY(mutex_);

  /// Save the subscribe operation in this function, so we can call it again when PubSub
  /// server restarts from a failure.
  SubscribeOperation subscribe_resource_operation_;
  SubscribeOperation subscribe_batch_resource_usage_operation_;

  ServiceBasedGcsClient *client_impl_;

  Sequencer<NodeID> sequencer_;
};

/// \class ServiceBasedTaskInfoAccessor
/// ServiceBasedTaskInfoAccessor is an implementation of `TaskInfoAccessor`
/// that uses GCS service as the backend.
class ServiceBasedTaskInfoAccessor : public TaskInfoAccessor {
 public:
  explicit ServiceBasedTaskInfoAccessor(ServiceBasedGcsClient *client_impl);

  virtual ~ServiceBasedTaskInfoAccessor() = default;

  Status AsyncAdd(const std::shared_ptr<rpc::TaskTableData> &data_ptr,
                  const StatusCallback &callback) override;

  Status AsyncGet(const TaskID &task_id,
                  const OptionalItemCallback<rpc::TaskTableData> &callback) override;

  Status AsyncSubscribe(const TaskID &task_id,
                        const SubscribeCallback<TaskID, rpc::TaskTableData> &subscribe,
                        const StatusCallback &done) override;

  Status AsyncUnsubscribe(const TaskID &task_id) override;

  Status AsyncAddTaskLease(const std::shared_ptr<rpc::TaskLeaseData> &data_ptr,
                           const StatusCallback &callback) override;

  Status AsyncGetTaskLease(
      const TaskID &task_id,
      const OptionalItemCallback<rpc::TaskLeaseData> &callback) override;

  Status AsyncSubscribeTaskLease(
      const TaskID &task_id,
      const SubscribeCallback<TaskID, boost::optional<rpc::TaskLeaseData>> &subscribe,
      const StatusCallback &done) override;

  Status AsyncUnsubscribeTaskLease(const TaskID &task_id) override;

  Status AttemptTaskReconstruction(
      const std::shared_ptr<rpc::TaskReconstructionData> &data_ptr,
      const StatusCallback &callback) override;

  void AsyncResubscribe(bool is_pubsub_server_restarted) override;

  bool IsTaskUnsubscribed(const TaskID &task_id) override;

  bool IsTaskLeaseUnsubscribed(const TaskID &task_id) override;

 private:
  /// Save the subscribe operations, so we can call them again when PubSub
  /// server restarts from a failure.
  std::unordered_map<TaskID, SubscribeOperation> subscribe_task_operations_;
  std::unordered_map<TaskID, SubscribeOperation> subscribe_task_lease_operations_;

  /// Save the fetch data operation in this function, so we can call it again when GCS
  /// server restarts from a failure.
  std::unordered_map<TaskID, FetchDataOperation> fetch_task_data_operations_;
  std::unordered_map<TaskID, FetchDataOperation> fetch_task_lease_data_operations_;

  ServiceBasedGcsClient *client_impl_;
};

/// \class ServiceBasedObjectInfoAccessor
/// ServiceBasedObjectInfoAccessor is an implementation of `ObjectInfoAccessor`
/// that uses GCS service as the backend.
class ServiceBasedObjectInfoAccessor : public ObjectInfoAccessor {
 public:
  explicit ServiceBasedObjectInfoAccessor(ServiceBasedGcsClient *client_impl);

  virtual ~ServiceBasedObjectInfoAccessor() = default;

  Status AsyncGetLocations(
      const ObjectID &object_id,
      const OptionalItemCallback<rpc::ObjectLocationInfo> &callback) override;

  Status AsyncGetAll(const MultiItemCallback<rpc::ObjectLocationInfo> &callback) override;

  Status AsyncAddLocation(const ObjectID &object_id, const NodeID &node_id,
                          const StatusCallback &callback) override;

  Status AsyncAddSpilledUrl(const ObjectID &object_id, const std::string &spilled_url,
                            const StatusCallback &callback) override;

  Status AsyncRemoveLocation(const ObjectID &object_id, const NodeID &node_id,
                             const StatusCallback &callback) override;

  Status AsyncSubscribeToLocations(
      const ObjectID &object_id,
      const SubscribeCallback<ObjectID, std::vector<rpc::ObjectLocationChange>>
          &subscribe,
      const StatusCallback &done) override;

  Status AsyncUnsubscribeToLocations(const ObjectID &object_id) override;

  void AsyncResubscribe(bool is_pubsub_server_restarted) override;

  bool IsObjectUnsubscribed(const ObjectID &object_id) override;

 private:
  // Mutex to protect the subscribe_object_operations_ field and
  // fetch_object_data_operations_ field.
  absl::Mutex mutex_;

  /// Save the subscribe operations, so we can call them again when PubSub
  /// server restarts from a failure.
  std::unordered_map<ObjectID, SubscribeOperation> subscribe_object_operations_
      GUARDED_BY(mutex_);

  /// Save the fetch data operation in this function, so we can call it again when GCS
  /// server restarts from a failure.
  std::unordered_map<ObjectID, FetchDataOperation> fetch_object_data_operations_
      GUARDED_BY(mutex_);

  ServiceBasedGcsClient *client_impl_;

  Sequencer<ObjectID> sequencer_;
};

/// \class ServiceBasedStatsInfoAccessor
/// ServiceBasedStatsInfoAccessor is an implementation of `StatsInfoAccessor`
/// that uses GCS Service as the backend.
class ServiceBasedStatsInfoAccessor : public StatsInfoAccessor {
 public:
  explicit ServiceBasedStatsInfoAccessor(ServiceBasedGcsClient *client_impl);

  virtual ~ServiceBasedStatsInfoAccessor() = default;

  Status AsyncAddProfileData(const std::shared_ptr<rpc::ProfileTableData> &data_ptr,
                             const StatusCallback &callback) override;

  Status AsyncGetAll(const MultiItemCallback<rpc::ProfileTableData> &callback) override;

 private:
  ServiceBasedGcsClient *client_impl_;
};

/// \class ServiceBasedErrorInfoAccessor
/// ServiceBasedErrorInfoAccessor is an implementation of `ErrorInfoAccessor`
/// that uses GCS Service as the backend.
class ServiceBasedErrorInfoAccessor : public ErrorInfoAccessor {
 public:
  explicit ServiceBasedErrorInfoAccessor(ServiceBasedGcsClient *client_impl);

  virtual ~ServiceBasedErrorInfoAccessor() = default;

  Status AsyncReportJobError(const std::shared_ptr<rpc::ErrorTableData> &data_ptr,
                             const StatusCallback &callback) override;

 private:
  ServiceBasedGcsClient *client_impl_;
};

/// \class ServiceBasedWorkerInfoAccessor
/// ServiceBasedWorkerInfoAccessor is an implementation of `WorkerInfoAccessor`
/// that uses GCS Service as the backend.
class ServiceBasedWorkerInfoAccessor : public WorkerInfoAccessor {
 public:
  explicit ServiceBasedWorkerInfoAccessor(ServiceBasedGcsClient *client_impl);

  virtual ~ServiceBasedWorkerInfoAccessor() = default;

  Status AsyncSubscribeToWorkerFailures(
      const ItemCallback<rpc::WorkerTableData> &subscribe,
      const StatusCallback &done) override;

  Status AsyncReportWorkerFailure(const std::shared_ptr<rpc::WorkerTableData> &data_ptr,
                                  const StatusCallback &callback) override;

  Status AsyncGet(const WorkerID &worker_id,
                  const OptionalItemCallback<rpc::WorkerTableData> &callback) override;

  Status AsyncGetAll(const MultiItemCallback<rpc::WorkerTableData> &callback) override;

  Status AsyncAdd(const std::shared_ptr<rpc::WorkerTableData> &data_ptr,
                  const StatusCallback &callback) override;

  void AsyncResubscribe(bool is_pubsub_server_restarted) override;

 private:
  /// Save the subscribe operation in this function, so we can call it again when GCS
  /// restarts from a failure.
  SubscribeOperation subscribe_operation_;

  ServiceBasedGcsClient *client_impl_;
};

/// \class ServiceBasedPlacementGroupInfoAccessor
/// ServiceBasedPlacementGroupInfoAccessor is an implementation of
/// `PlacementGroupInfoAccessor` that uses GCS Service as the backend.

class ServiceBasedPlacementGroupInfoAccessor : public PlacementGroupInfoAccessor {
  // TODO(AlisaWu):fill the ServiceAccessor.
 public:
  explicit ServiceBasedPlacementGroupInfoAccessor(ServiceBasedGcsClient *client_impl);

  virtual ~ServiceBasedPlacementGroupInfoAccessor() = default;

  Status AsyncCreatePlacementGroup(
      const PlacementGroupSpecification &placement_group_spec) override;

  Status AsyncRemovePlacementGroup(const PlacementGroupID &placement_group_id,
                                   const StatusCallback &callback) override;

  Status AsyncGet(
      const PlacementGroupID &placement_group_id,
      const OptionalItemCallback<rpc::PlacementGroupTableData> &callback) override;

  Status AsyncGetAll(
      const MultiItemCallback<rpc::PlacementGroupTableData> &callback) override;

  Status AsyncWaitUntilReady(const PlacementGroupID &placement_group_id,
                             const StatusCallback &callback) override;

 private:
  ServiceBasedGcsClient *client_impl_;
};

}  // namespace gcs
}  // namespace ray<|MERGE_RESOLUTION|>--- conflicted
+++ resolved
@@ -70,14 +70,9 @@
 
   virtual ~ServiceBasedActorInfoAccessor() = default;
 
-<<<<<<< HEAD
-  Status GetAll(std::vector<rpc::ActorTableData> *actor_table_data_list) override;
-
   Status AsyncGetStates(const ActorID &actor_id,
                         const OptionalItemCallback<rpc::ActorStates> &callback) override;
 
-=======
->>>>>>> f587b9a5
   Status AsyncGet(const ActorID &actor_id,
                   const OptionalItemCallback<rpc::ActorTableData> &callback) override;
 
