// Copyright 2017 The Ray Authors.
//
// Licensed under the Apache License, Version 2.0 (the "License");
// you may not use this file except in compliance with the License.
// You may obtain a copy of the License at
//
//  http://www.apache.org/licenses/LICENSE-2.0
//
// Unless required by applicable law or agreed to in writing, software
// distributed under the License is distributed on an "AS IS" BASIS,
// WITHOUT WARRANTIES OR CONDITIONS OF ANY KIND, either express or implied.
// See the License for the specific language governing permissions and
// limitations under the License.

#include "ray/gcs/gcs_client/gcs_client.h"

#include "absl/strings/substitute.h"
#include "gtest/gtest.h"
#include "ray/common/asio/instrumented_io_context.h"
#include "ray/common/test_util.h"
#include "ray/gcs/gcs_client/accessor.h"
#include "ray/gcs/gcs_server/gcs_server.h"
#include "ray/gcs/test/gcs_test_util.h"
#include "ray/rpc/gcs_server/gcs_rpc_client.h"
#include "ray/util/util.h"

namespace ray {

class GcsClientTest : public ::testing::TestWithParam<bool> {
 public:
  GcsClientTest() : use_gcs_pubsub_(GetParam()) {
    RayConfig::instance().initialize(
        absl::Substitute(R"(
{
  "ping_gcs_rpc_server_max_retries": 60,
  "maximum_gcs_destroyed_actor_cached_count": 10,
  "maximum_gcs_dead_node_cached_count": 10,
  "gcs_grpc_based_pubsub": $0
}
  )",
                         use_gcs_pubsub_ ? "true" : "false"));
    TestSetupUtil::StartUpRedisServers(std::vector<int>());
  }

  virtual ~GcsClientTest() { TestSetupUtil::ShutDownRedisServers(); }

 protected:
  void SetUp() override {
    config_.grpc_server_port = 0;
    config_.grpc_server_name = "MockedGcsServer";
    config_.grpc_server_thread_num = 1;
    config_.redis_address = "127.0.0.1";
    config_.node_ip_address = "127.0.0.1";
    config_.enable_sharding_conn = false;
    config_.redis_port = TEST_REDIS_SERVER_PORTS.front();
    // Tests legacy code paths. The poller and broadcaster have their own dedicated unit
    // test targets.
    config_.grpc_based_resource_broadcast = false;
    config_.grpc_pubsub_enabled = use_gcs_pubsub_;

    client_io_service_.reset(new instrumented_io_context());
    client_io_service_thread_.reset(new std::thread([this] {
      std::unique_ptr<boost::asio::io_service::work> work(
          new boost::asio::io_service::work(*client_io_service_));
      client_io_service_->run();
    }));

    server_io_service_.reset(new instrumented_io_context());
    gcs_server_.reset(new gcs::GcsServer(config_, *server_io_service_));
    gcs_server_->Start();
    server_io_service_thread_.reset(new std::thread([this] {
      std::unique_ptr<boost::asio::io_service::work> work(
          new boost::asio::io_service::work(*server_io_service_));
      server_io_service_->run();
    }));

    // Wait until server starts listening.
    while (!gcs_server_->IsStarted()) {
      std::this_thread::sleep_for(std::chrono::milliseconds(10));
    }

    // Create GCS client.
    gcs::GcsClientOptions options(config_.redis_address, config_.redis_port,
                                  config_.redis_password);
    gcs_client_.reset(new gcs::GcsClient(options));
    RAY_CHECK_OK(gcs_client_->Connect(*client_io_service_));
  }

  void TearDown() override {
    client_io_service_->stop();
    client_io_service_thread_->join();
    gcs_client_->Disconnect();

    server_io_service_->stop();
    server_io_service_thread_->join();
    gcs_server_->Stop();
    gcs_server_.reset();
    TestSetupUtil::FlushAllRedisServers();
  }

  void RestartGcsServer() {
    RAY_LOG(INFO) << "Stopping GCS service, port = " << gcs_server_->GetPort();
    gcs_server_->Stop();
    server_io_service_->stop();
    server_io_service_thread_->join();
    gcs_server_.reset();
    RAY_LOG(INFO) << "Finished stopping GCS service.";

    server_io_service_.reset(new instrumented_io_context());
    gcs_server_.reset(new gcs::GcsServer(config_, *server_io_service_));
    gcs_server_->Start();
    server_io_service_thread_.reset(new std::thread([this] {
      std::unique_ptr<boost::asio::io_service::work> work(
          new boost::asio::io_service::work(*server_io_service_));
      server_io_service_->run();
    }));

    // Wait until server starts listening.
    while (gcs_server_->GetPort() == 0) {
      std::this_thread::sleep_for(std::chrono::milliseconds(10));
    }
    RAY_LOG(INFO) << "GCS service restarted, port = " << gcs_server_->GetPort();
  }

  bool SubscribeToAllJobs(
      const gcs::SubscribeCallback<JobID, rpc::JobTableData> &subscribe) {
    std::promise<bool> promise;
    RAY_CHECK_OK(gcs_client_->Jobs().AsyncSubscribeAll(
        subscribe, [&promise](Status status) { promise.set_value(status.ok()); }));
    return WaitReady(promise.get_future(), timeout_ms_);
  }

  bool AddJob(const std::shared_ptr<rpc::JobTableData> &job_table_data) {
    std::promise<bool> promise;
    RAY_CHECK_OK(gcs_client_->Jobs().AsyncAdd(
        job_table_data, [&promise](Status status) { promise.set_value(status.ok()); }));
    return WaitReady(promise.get_future(), timeout_ms_);
  }

  void AddJob(const JobID &job_id) {
    auto job_table_data = std::make_shared<rpc::JobTableData>();
    job_table_data->set_job_id(job_id.Binary());
    AddJob(job_table_data);
  }

  bool MarkJobFinished(const JobID &job_id) {
    std::promise<bool> promise;
    RAY_CHECK_OK(gcs_client_->Jobs().AsyncMarkFinished(
        job_id, [&promise](Status status) { promise.set_value(status.ok()); }));
    return WaitReady(promise.get_future(), timeout_ms_);
  }

  JobID GetNextJobID() {
    std::promise<JobID> promise;
    RAY_CHECK_OK(gcs_client_->Jobs().AsyncGetNextJobID(
        [&promise](const JobID &job_id) { promise.set_value(job_id); }));
    return promise.get_future().get();
  }

  bool SubscribeActor(
      const ActorID &actor_id,
      const gcs::SubscribeCallback<ActorID, rpc::ActorTableData> &subscribe) {
    std::promise<bool> promise;
    RAY_CHECK_OK(gcs_client_->Actors().AsyncSubscribe(
        actor_id, subscribe,
        [&promise](Status status) { promise.set_value(status.ok()); }));
    return WaitReady(promise.get_future(), timeout_ms_);
  }

  void UnsubscribeActor(const ActorID &actor_id) {
    RAY_CHECK_OK(gcs_client_->Actors().AsyncUnsubscribe(actor_id));
  }

  void WaitForActorUnsubscribed(const ActorID &actor_id) {
    auto condition = [this, actor_id]() {
      return gcs_client_->Actors().IsActorUnsubscribed(actor_id);
    };
    EXPECT_TRUE(WaitForCondition(condition, timeout_ms_.count()));
  }

  bool RegisterActor(const std::shared_ptr<rpc::ActorTableData> &actor_table_data,
                     bool is_detached = true, bool skip_wait = false) {
    rpc::TaskSpec message;
    auto actor_id = ActorID::FromBinary(actor_table_data->actor_id());
    message.set_job_id(actor_id.JobId().Binary());
    message.set_type(TaskType::ACTOR_CREATION_TASK);
    message.set_task_id(TaskID::ForActorCreationTask(actor_id).Binary());
    message.set_caller_id(actor_id.Binary());
    message.set_max_retries(0);
    message.set_num_returns(1);
    message.set_parent_task_id(TaskID::ForActorCreationTask(actor_id).Binary());
    message.mutable_actor_creation_task_spec()->set_actor_id(actor_id.Binary());
    message.mutable_actor_creation_task_spec()->set_is_detached(is_detached);
    // If the actor is non-detached, the `WaitForActorOutOfScope` function of the core
    // worker client is called during the actor registration process. In order to simulate
    // the scenario of registration failure, we set the address to an illegal value.
    if (!is_detached) {
      rpc::Address address;
      address.set_ip_address("");
      message.mutable_caller_address()->CopyFrom(address);
    }
    TaskSpecification task_spec(message);

    if (skip_wait) {
      return gcs_client_->Actors()
          .AsyncRegisterActor(task_spec, [](Status status) {})
          .ok();
    }

    // NOTE: GCS will not reply when actor registration fails, so when GCS restarts, gcs
    // client will register the actor again and promise may be set twice.
    auto promise = std::make_shared<std::promise<bool>>();
    RAY_CHECK_OK(
        gcs_client_->Actors().AsyncRegisterActor(task_spec, [promise](Status status) {
          try {
            promise->set_value(status.ok());
          } catch (...) {
          }
        }));
    return WaitReady(promise->get_future(), timeout_ms_);
  }

  rpc::ActorTableData GetActor(const ActorID &actor_id) {
    std::promise<bool> promise;
    rpc::ActorTableData actor_table_data;
    RAY_CHECK_OK(gcs_client_->Actors().AsyncGet(
        actor_id, [&actor_table_data, &promise](
                      Status status, const boost::optional<rpc::ActorTableData> &result) {
          assert(result);
          actor_table_data.CopyFrom(*result);
          promise.set_value(true);
        }));
    EXPECT_TRUE(WaitReady(promise.get_future(), timeout_ms_));
    return actor_table_data;
  }

  std::vector<rpc::ActorTableData> GetAllActors(bool filter_non_dead_actor = false) {
    std::promise<bool> promise;
    std::vector<rpc::ActorTableData> actors;
    RAY_CHECK_OK(gcs_client_->Actors().AsyncGetAll(
        [filter_non_dead_actor, &actors, &promise](
            Status status, const std::vector<rpc::ActorTableData> &result) {
          if (!result.empty()) {
            if (filter_non_dead_actor) {
              for (auto &iter : result) {
                if (iter.state() == gcs::ActorTableData::DEAD) {
                  actors.emplace_back(iter);
                }
              }
            } else {
              actors.assign(result.begin(), result.end());
            }
          }
          promise.set_value(true);
        }));
    EXPECT_TRUE(WaitReady(promise.get_future(), timeout_ms_));
    return actors;
  }

  bool SubscribeToNodeChange(
      const gcs::SubscribeCallback<NodeID, rpc::GcsNodeInfo> &subscribe) {
    std::promise<bool> promise;
    RAY_CHECK_OK(gcs_client_->Nodes().AsyncSubscribeToNodeChange(
        subscribe, [&promise](Status status) { promise.set_value(status.ok()); }));
    return WaitReady(promise.get_future(), timeout_ms_);
  }

  bool RegisterSelf(const rpc::GcsNodeInfo &local_node_info) {
    Status status = gcs_client_->Nodes().RegisterSelf(local_node_info, nullptr);
    return status.ok();
  }

  bool DrainSelf() {
    Status status = gcs_client_->Nodes().DrainSelf();
    return status.ok();
  }

  bool RegisterNode(const rpc::GcsNodeInfo &node_info) {
    std::promise<bool> promise;
    RAY_CHECK_OK(gcs_client_->Nodes().AsyncRegister(
        node_info, [&promise](Status status) { promise.set_value(status.ok()); }));
    return WaitReady(promise.get_future(), timeout_ms_);
  }

  std::vector<rpc::GcsNodeInfo> GetNodeInfoList() {
    std::promise<bool> promise;
    std::vector<rpc::GcsNodeInfo> nodes;
    RAY_CHECK_OK(gcs_client_->Nodes().AsyncGetAll(
        [&nodes, &promise](Status status, const std::vector<rpc::GcsNodeInfo> &result) {
          assert(!result.empty());
          nodes.assign(result.begin(), result.end());
          promise.set_value(status.ok());
        }));
    EXPECT_TRUE(WaitReady(promise.get_future(), timeout_ms_));
    return nodes;
  }

  bool DrainNode(const NodeID &node_id) {
    std::promise<bool> promise;
    RAY_CHECK_OK(gcs_client_->Nodes().AsyncDrainNode(
        node_id, [&promise](Status status) { promise.set_value(status.ok()); }));
    return WaitReady(promise.get_future(), timeout_ms_);
  }

  bool SubscribeToResources(const gcs::ItemCallback<rpc::NodeResourceChange> &subscribe) {
    std::promise<bool> promise;
    RAY_CHECK_OK(gcs_client_->NodeResources().AsyncSubscribeToResources(
        subscribe, [&promise](Status status) { promise.set_value(status.ok()); }));
    return WaitReady(promise.get_future(), timeout_ms_);
  }

  gcs::NodeResourceInfoAccessor::ResourceMap GetResources(const NodeID &node_id) {
    gcs::NodeResourceInfoAccessor::ResourceMap resource_map;
    std::promise<bool> promise;
    RAY_CHECK_OK(gcs_client_->NodeResources().AsyncGetResources(
        node_id,
        [&resource_map, &promise](
            Status status,
            const boost::optional<gcs::NodeResourceInfoAccessor::ResourceMap> &result) {
          if (result) {
            resource_map.insert(result->begin(), result->end());
          }
          promise.set_value(true);
        }));
    EXPECT_TRUE(WaitReady(promise.get_future(), timeout_ms_));
    return resource_map;
  }

  bool UpdateResources(const NodeID &node_id, const std::string &key) {
    std::promise<bool> promise;
    gcs::NodeResourceInfoAccessor::ResourceMap resource_map;
    auto resource = std::make_shared<rpc::ResourceTableData>();
    resource->set_resource_capacity(1.0);
    resource_map[key] = resource;
    RAY_CHECK_OK(gcs_client_->NodeResources().AsyncUpdateResources(
        node_id, resource_map,
        [&promise](Status status) { promise.set_value(status.ok()); }));
    return WaitReady(promise.get_future(), timeout_ms_);
  }

  bool DeleteResources(const NodeID &node_id,
                       const std::vector<std::string> &resource_names) {
    std::promise<bool> promise;
    RAY_CHECK_OK(gcs_client_->NodeResources().AsyncDeleteResources(
        node_id, resource_names,
        [&promise](Status status) { promise.set_value(status.ok()); }));
    return WaitReady(promise.get_future(), timeout_ms_);
  }

  bool SubscribeBatchResourceUsage(
      const gcs::ItemCallback<rpc::ResourceUsageBatchData> &subscribe) {
    std::promise<bool> promise;
    RAY_CHECK_OK(gcs_client_->NodeResources().AsyncSubscribeBatchedResourceUsage(
        subscribe, [&promise](Status status) { promise.set_value(status.ok()); }));
    return WaitReady(promise.get_future(), timeout_ms_);
  }

  bool ReportHeartbeat(const std::shared_ptr<rpc::HeartbeatTableData> heartbeat) {
    std::promise<bool> promise;
    RAY_CHECK_OK(gcs_client_->Nodes().AsyncReportHeartbeat(
        heartbeat, [&promise](Status status) { promise.set_value(status.ok()); }));
    return WaitReady(promise.get_future(), timeout_ms_);
  }

  std::vector<rpc::AvailableResources> GetAllAvailableResources() {
    std::promise<bool> promise;
    std::vector<rpc::AvailableResources> resources;
    RAY_CHECK_OK(gcs_client_->NodeResources().AsyncGetAllAvailableResources(
        [&resources, &promise](Status status,
                               const std::vector<rpc::AvailableResources> &result) {
          EXPECT_TRUE(!result.empty());
          resources.assign(result.begin(), result.end());
          promise.set_value(status.ok());
        }));
    EXPECT_TRUE(WaitReady(promise.get_future(), timeout_ms_));
    return resources;
  }

  void WaitForTaskLeaseUnsubscribed(const TaskID &task_id) {
    auto condition = [this, task_id]() {
      return gcs_client_->Tasks().IsTaskLeaseUnsubscribed(task_id);
    };
    EXPECT_TRUE(WaitForCondition(condition, timeout_ms_.count()));
  }

  bool AddTask(const std::shared_ptr<rpc::TaskTableData> task) {
    std::promise<bool> promise;
    RAY_CHECK_OK(gcs_client_->Tasks().AsyncAdd(
        task, [&promise](Status status) { promise.set_value(status.ok()); }));
    return WaitReady(promise.get_future(), timeout_ms_);
  }

  rpc::TaskTableData GetTask(const TaskID &task_id) {
    std::promise<bool> promise;
    rpc::TaskTableData task_table_data;
    RAY_CHECK_OK(gcs_client_->Tasks().AsyncGet(
        task_id, [&task_table_data, &promise](
                     Status status, const boost::optional<rpc::TaskTableData> &result) {
          if (result) {
            task_table_data.CopyFrom(*result);
          }
          promise.set_value(status.ok());
        }));
    EXPECT_TRUE(WaitReady(promise.get_future(), timeout_ms_));
    return task_table_data;
  }

  bool SubscribeTaskLease(
      const TaskID &task_id,
      const gcs::SubscribeCallback<TaskID, boost::optional<rpc::TaskLeaseData>>
          &subscribe) {
    std::promise<bool> promise;
    RAY_CHECK_OK(gcs_client_->Tasks().AsyncSubscribeTaskLease(
        task_id, subscribe,
        [&promise](Status status) { promise.set_value(status.ok()); }));
    return WaitReady(promise.get_future(), timeout_ms_);
  }

  void UnsubscribeTaskLease(const TaskID &task_id) {
    RAY_CHECK_OK(gcs_client_->Tasks().AsyncUnsubscribeTaskLease(task_id));
  }

  bool AddTaskLease(const std::shared_ptr<rpc::TaskLeaseData> task_lease) {
    std::promise<bool> promise;
    RAY_CHECK_OK(gcs_client_->Tasks().AsyncAddTaskLease(
        task_lease, [&promise](Status status) { promise.set_value(status.ok()); }));
    return WaitReady(promise.get_future(), timeout_ms_);
  }

  bool AttemptTaskReconstruction(
      const std::shared_ptr<rpc::TaskReconstructionData> task_reconstruction_data) {
    std::promise<bool> promise;
    RAY_CHECK_OK(gcs_client_->Tasks().AttemptTaskReconstruction(
        task_reconstruction_data,
        [&promise](Status status) { promise.set_value(status.ok()); }));
    return WaitReady(promise.get_future(), timeout_ms_);
  }

  bool AddProfileData(const std::shared_ptr<rpc::ProfileTableData> &profile_table_data) {
    std::promise<bool> promise;
    RAY_CHECK_OK(gcs_client_->Stats().AsyncAddProfileData(
        profile_table_data,
        [&promise](Status status) { promise.set_value(status.ok()); }));
    return WaitReady(promise.get_future(), timeout_ms_);
  }

  bool ReportJobError(const std::shared_ptr<rpc::ErrorTableData> &error_table_data) {
    std::promise<bool> promise;
    RAY_CHECK_OK(gcs_client_->Errors().AsyncReportJobError(
        error_table_data, [&promise](Status status) { promise.set_value(status.ok()); }));
    return WaitReady(promise.get_future(), timeout_ms_);
  }

  bool SubscribeToWorkerFailures(
      const gcs::ItemCallback<rpc::WorkerDeltaData> &subscribe) {
    std::promise<bool> promise;
    RAY_CHECK_OK(gcs_client_->Workers().AsyncSubscribeToWorkerFailures(
        subscribe, [&promise](Status status) { promise.set_value(status.ok()); }));
    return WaitReady(promise.get_future(), timeout_ms_);
  }

  bool ReportWorkerFailure(
      const std::shared_ptr<rpc::WorkerTableData> &worker_failure_data) {
    std::promise<bool> promise;
    RAY_CHECK_OK(gcs_client_->Workers().AsyncReportWorkerFailure(
        worker_failure_data,
        [&promise](Status status) { promise.set_value(status.ok()); }));
    return WaitReady(promise.get_future(), timeout_ms_);
  }

  bool AddWorker(const std::shared_ptr<rpc::WorkerTableData> &worker_data) {
    std::promise<bool> promise;
    RAY_CHECK_OK(gcs_client_->Workers().AsyncAdd(
        worker_data, [&promise](Status status) { promise.set_value(status.ok()); }));
    return WaitReady(promise.get_future(), timeout_ms_);
  }

  void CheckActorData(const gcs::ActorTableData &actor,
                      rpc::ActorTableData_ActorState expected_state) {
    ASSERT_TRUE(actor.state() == expected_state);
  }

  absl::flat_hash_set<NodeID> RegisterNodeAndMarkDead(int node_count) {
    absl::flat_hash_set<NodeID> node_ids;
    for (int index = 0; index < node_count; ++index) {
      auto node_info = Mocker::GenNodeInfo();
      auto node_id = NodeID::FromBinary(node_info->node_id());
      EXPECT_TRUE(RegisterNode(*node_info));
      EXPECT_TRUE(DrainNode(node_id));
      node_ids.insert(node_id);
    }
    return node_ids;
  }

  // Test parameter, whether to use GCS pubsub instead of Redis pubsub.
  const bool use_gcs_pubsub_;

  // GCS server.
  gcs::GcsServerConfig config_;
  std::unique_ptr<gcs::GcsServer> gcs_server_;
  std::unique_ptr<std::thread> server_io_service_thread_;
  std::unique_ptr<instrumented_io_context> server_io_service_;

  // GCS client.
  std::unique_ptr<std::thread> client_io_service_thread_;
  std::unique_ptr<instrumented_io_context> client_io_service_;
  std::unique_ptr<gcs::GcsClient> gcs_client_;

  // Timeout waiting for GCS server reply, default is 2s.
  const std::chrono::milliseconds timeout_ms_{2000};
};

INSTANTIATE_TEST_SUITE_P(RedisMigration, GcsClientTest, testing::Bool());

TEST_P(GcsClientTest, TestJobInfo) {
  // Create job table data.
  JobID add_job_id = JobID::FromInt(1);
  auto job_table_data = Mocker::GenJobTableData(add_job_id);

  // Subscribe to all jobs.
  std::atomic<int> job_updates(0);
  auto on_subscribe = [&job_updates](const JobID &job_id, const gcs::JobTableData &data) {
    job_updates++;
  };
  ASSERT_TRUE(SubscribeToAllJobs(on_subscribe));

  ASSERT_TRUE(AddJob(job_table_data));
  ASSERT_TRUE(MarkJobFinished(add_job_id));
  WaitForExpectedCount(job_updates, 2);
}

TEST_P(GcsClientTest, TestGetNextJobID) {
  JobID job_id1 = GetNextJobID();
  JobID job_id2 = GetNextJobID();
  ASSERT_TRUE(job_id1.ToInt() + 1 == job_id2.ToInt());
}

TEST_P(GcsClientTest, TestActorInfo) {
  // Create actor table data.
  JobID job_id = JobID::FromInt(1);
  AddJob(job_id);
  auto actor_table_data = Mocker::GenActorTableData(job_id);
  ActorID actor_id = ActorID::FromBinary(actor_table_data->actor_id());

  // Subscribe to any update operations of an actor.
  std::atomic<int> actor_update_count(0);
  auto on_subscribe = [&actor_update_count](const ActorID &actor_id,
                                            const gcs::ActorTableData &data) {
    ++actor_update_count;
  };
  ASSERT_TRUE(SubscribeActor(actor_id, on_subscribe));

  // Register an actor to GCS.
  ASSERT_TRUE(RegisterActor(actor_table_data));
  ASSERT_TRUE(GetActor(actor_id).state() == rpc::ActorTableData::DEPENDENCIES_UNREADY);

  // Cancel subscription to an actor.
  UnsubscribeActor(actor_id);
  WaitForActorUnsubscribed(actor_id);
}

TEST_P(GcsClientTest, TestNodeInfo) {
  // Create gcs node info.
  auto gcs_node1_info = Mocker::GenNodeInfo();
  NodeID node1_id = NodeID::FromBinary(gcs_node1_info->node_id());

  // Subscribe to node addition and removal events from GCS.
  std::atomic<int> register_count(0);
  std::atomic<int> unregister_count(0);
  auto on_subscribe = [&register_count, &unregister_count](const NodeID &node_id,
                                                           const rpc::GcsNodeInfo &data) {
    if (data.state() == rpc::GcsNodeInfo::ALIVE) {
      ++register_count;
    } else if (data.state() == rpc::GcsNodeInfo::DEAD) {
      ++unregister_count;
    }
  };
  ASSERT_TRUE(SubscribeToNodeChange(on_subscribe));

  // Register local node to GCS.
  ASSERT_TRUE(RegisterSelf(*gcs_node1_info));
  std::this_thread::sleep_for(std::chrono::milliseconds(1000));
  EXPECT_EQ(gcs_client_->Nodes().GetSelfId(), node1_id);
  EXPECT_EQ(gcs_client_->Nodes().GetSelfInfo().node_id(), gcs_node1_info->node_id());
  EXPECT_EQ(gcs_client_->Nodes().GetSelfInfo().state(), gcs_node1_info->state());

  // Register a node to GCS.
  auto gcs_node2_info = Mocker::GenNodeInfo();
  NodeID node2_id = NodeID::FromBinary(gcs_node2_info->node_id());
  ASSERT_TRUE(RegisterNode(*gcs_node2_info));
  WaitForExpectedCount(register_count, 2);

  // Get information of all nodes from GCS.
  std::vector<rpc::GcsNodeInfo> node_list = GetNodeInfoList();
  EXPECT_EQ(node_list.size(), 2);
  ASSERT_TRUE(gcs_client_->Nodes().Get(node1_id));
  EXPECT_EQ(gcs_client_->Nodes().GetAll().size(), 2);

  // Cancel registration of local node to GCS.
  ASSERT_TRUE(DrainSelf());

  // Cancel registration of a node to GCS.
  ASSERT_TRUE(DrainNode(node2_id));
  WaitForExpectedCount(unregister_count, 2);

  // Get information of all nodes from GCS.
  node_list = GetNodeInfoList();
  EXPECT_EQ(node_list.size(), 2);
  EXPECT_EQ(node_list[0].state(),
            rpc::GcsNodeInfo_GcsNodeState::GcsNodeInfo_GcsNodeState_DEAD);
  EXPECT_EQ(node_list[1].state(),
            rpc::GcsNodeInfo_GcsNodeState::GcsNodeInfo_GcsNodeState_DEAD);
  ASSERT_TRUE(gcs_client_->Nodes().IsRemoved(node2_id));
}

TEST_P(GcsClientTest, TestNodeResources) {
  // Subscribe to node resource changes.
  std::atomic<int> add_count(0);
  std::atomic<int> remove_count(0);
  auto on_subscribe = [&add_count,
                       &remove_count](const rpc::NodeResourceChange &notification) {
    if (0 == notification.deleted_resources_size()) {
      ++add_count;
    } else {
      ++remove_count;
    }
  };
  ASSERT_TRUE(SubscribeToResources(on_subscribe));

  // Register node.
  auto node_info = Mocker::GenNodeInfo();
  RAY_CHECK(RegisterNode(*node_info));

  // Update resources of node in GCS.
  NodeID node_id = NodeID::FromBinary(node_info->node_id());
  std::string key = "CPU";
  ASSERT_TRUE(UpdateResources(node_id, key));
  WaitForExpectedCount(add_count, 1);
  ASSERT_TRUE(GetResources(node_id).count(key));

  // Delete resources of a node from GCS.
  ASSERT_TRUE(DeleteResources(node_id, {key}));
  WaitForExpectedCount(remove_count, 1);
  ASSERT_TRUE(GetResources(node_id).empty());
}

TEST_P(GcsClientTest, TestTaskInfo) {
  JobID job_id = JobID::FromInt(1);
  AddJob(job_id);
  TaskID task_id = TaskID::ForDriverTask(job_id);
  auto task_table_data = Mocker::GenTaskTableData(job_id.Binary(), task_id.Binary());

  // Add a task to GCS.
  ASSERT_TRUE(AddTask(task_table_data));
  auto get_task_result = GetTask(task_id);
  ASSERT_TRUE(get_task_result.task().task_spec().task_id() == task_id.Binary());
  ASSERT_TRUE(get_task_result.task().task_spec().job_id() == job_id.Binary());

  // Subscribe to the event that the given task lease is added in GCS.
  std::atomic<int> task_lease_count(0);
  auto task_lease_subscribe = [&task_lease_count](
                                  const TaskID &id,
                                  const boost::optional<rpc::TaskLeaseData> &result) {
    ++task_lease_count;
  };
  ASSERT_TRUE(SubscribeTaskLease(task_id, task_lease_subscribe));

  // Add a task lease to GCS.
  NodeID node_id = NodeID::FromRandom();
  auto task_lease = Mocker::GenTaskLeaseData(task_id.Binary(), node_id.Binary());
  ASSERT_TRUE(AddTaskLease(task_lease));
  WaitForExpectedCount(task_lease_count, 2);

  // Cancel subscription to a task lease.
  UnsubscribeTaskLease(task_id);
  WaitForTaskLeaseUnsubscribed(task_id);

  // Add a task lease to GCS again.
  ASSERT_TRUE(AddTaskLease(task_lease));

  // Assert unsubscribe succeeded.
  std::this_thread::sleep_for(std::chrono::milliseconds(100));
  EXPECT_EQ(task_lease_count, 2);

  // Attempt task reconstruction to GCS.
  auto task_reconstruction_data = std::make_shared<rpc::TaskReconstructionData>();
  task_reconstruction_data->set_task_id(task_id.Binary());
  task_reconstruction_data->set_num_reconstructions(0);
  ASSERT_TRUE(AttemptTaskReconstruction(task_reconstruction_data));
}

TEST_P(GcsClientTest, TestStats) {
  // Add profile data to GCS.
  NodeID node_id = NodeID::FromRandom();
  auto profile_table_data = Mocker::GenProfileTableData(node_id);
  ASSERT_TRUE(AddProfileData(profile_table_data));
}

TEST_P(GcsClientTest, TestWorkerInfo) {
  // Subscribe to all unexpected failure of workers from GCS.
  std::atomic<int> worker_failure_count(0);
  auto on_subscribe = [&worker_failure_count](const rpc::WorkerDeltaData &result) {
    ++worker_failure_count;
  };
  ASSERT_TRUE(SubscribeToWorkerFailures(on_subscribe));

  // Report a worker failure to GCS when this worker doesn't exist.
  auto worker_data = Mocker::GenWorkerTableData();
  worker_data->mutable_worker_address()->set_worker_id(WorkerID::FromRandom().Binary());
  ASSERT_TRUE(ReportWorkerFailure(worker_data));
  WaitForExpectedCount(worker_failure_count, 1);

  // Add a worker to GCS.
  ASSERT_TRUE(AddWorker(worker_data));

  // Report a worker failure to GCS when this worker is actually exist.
  ASSERT_TRUE(ReportWorkerFailure(worker_data));
  WaitForExpectedCount(worker_failure_count, 2);
}

TEST_P(GcsClientTest, TestErrorInfo) {
  // Report a job error to GCS.
  JobID job_id = JobID::FromInt(1);
  auto error_table_data = Mocker::GenErrorTableData(job_id);
  ASSERT_TRUE(ReportJobError(error_table_data));
}

TEST_P(GcsClientTest, TestJobTableResubscribe) {
  // TODO: Support resubscribing with GCS pubsub.
  if (use_gcs_pubsub_) {
    return;
  }

  // Test that subscription of the job table can still work when GCS server restarts.
  JobID job_id = JobID::FromInt(1);
  auto job_table_data = Mocker::GenJobTableData(job_id);

  // Subscribe to all jobs.
  std::atomic<int> job_update_count(0);
  auto subscribe = [&job_update_count](const JobID &id, const rpc::JobTableData &result) {
    ++job_update_count;
  };
  ASSERT_TRUE(SubscribeToAllJobs(subscribe));

  ASSERT_TRUE(AddJob(job_table_data));
  WaitForExpectedCount(job_update_count, 1);
  RestartGcsServer();

  // The GCS client will fetch data from the GCS server after the GCS server is restarted,
  // and the GCS server keeps a job record, so `job_update_count` plus one.
  WaitForExpectedCount(job_update_count, 2);

  ASSERT_TRUE(MarkJobFinished(job_id));
  WaitForExpectedCount(job_update_count, 3);
}

TEST_P(GcsClientTest, TestActorTableResubscribe) {
  // TODO: Support resubscribing with GCS pubsub.
  if (use_gcs_pubsub_) {
    return;
  }

  // Test that subscription of the actor table can still work when GCS server restarts.
  JobID job_id = JobID::FromInt(1);
  AddJob(job_id);
  auto actor_table_data = Mocker::GenActorTableData(job_id);
  auto actor_id = ActorID::FromBinary(actor_table_data->actor_id());

  // Number of notifications for the following `SubscribeActor` operation.
  std::atomic<int> num_subscribe_one_notifications(0);
  // All the notifications for the following `SubscribeActor` operation.
  std::vector<gcs::ActorTableData> subscribe_one_notifications;
  auto actor_subscribe = [&num_subscribe_one_notifications, &subscribe_one_notifications](
                             const ActorID &actor_id, const gcs::ActorTableData &data) {
    subscribe_one_notifications.emplace_back(data);
    ++num_subscribe_one_notifications;
    RAY_LOG(INFO) << "The number of actor subscription messages received is "
                  << num_subscribe_one_notifications;
  };
  // Subscribe to updates for this actor.
  ASSERT_TRUE(SubscribeActor(actor_id, actor_subscribe));

  // In order to prevent receiving the message of other test case publish, we get the
  // expected number of actor subscription messages before registering actor.
  auto expected_num_subscribe_one_notifications = num_subscribe_one_notifications + 1;

  // NOTE: In the process of actor registration, if the callback function of
  // `WaitForActorOutOfScope` is executed first, and then the callback function of
  // `ActorTable().Put` is executed, the actor registration fails, we will receive one
  // notification message; otherwise, the actor registration succeeds, we will receive
  // two notification messages. So we can't assert whether the actor is registered
  // successfully.
  RegisterActor(actor_table_data, false);

  auto condition_subscribe_one = [&num_subscribe_one_notifications,
                                  expected_num_subscribe_one_notifications]() {
    return num_subscribe_one_notifications >= expected_num_subscribe_one_notifications;
  };
  EXPECT_TRUE(WaitForCondition(condition_subscribe_one, timeout_ms_.count()));

  // Restart GCS server.
  RestartGcsServer();

  // When GCS client detects that GCS server has restarted, but the pub-sub server
  // didn't restart, it will fetch data again from the GCS server. The GCS will destroy
  // the actor because it finds that the actor is out of scope, so we'll receive another
  // notification of DEAD state.
  expected_num_subscribe_one_notifications += 2;
  auto condition_subscribe_one_restart = [&num_subscribe_one_notifications,
                                          expected_num_subscribe_one_notifications]() {
    return num_subscribe_one_notifications >= expected_num_subscribe_one_notifications;
  };
  EXPECT_TRUE(WaitForCondition(condition_subscribe_one_restart, timeout_ms_.count()));
}

<<<<<<< HEAD
=======
TEST_P(GcsClientTest, TestNodeTableResubscribe) {
  // TODO: Support resubscribing with GCS pubsub.
  if (use_gcs_pubsub_) {
    return;
  }

  // Test that subscription of the node table can still work when GCS server restarts.
  // Subscribe to node addition and removal events from GCS and cache those information.
  std::atomic<int> node_change_count(0);
  auto node_subscribe = [&node_change_count](const NodeID &id,
                                             const rpc::GcsNodeInfo &result) {
    ++node_change_count;
  };
  ASSERT_TRUE(SubscribeToNodeChange(node_subscribe));

  // Subscribe to node resource changes.
  std::atomic<int> resource_change_count(0);
  auto resource_subscribe =
      [&resource_change_count](const rpc::NodeResourceChange &result) {
        ++resource_change_count;
      };
  ASSERT_TRUE(SubscribeToResources(resource_subscribe));

  // Subscribe batched state of all nodes from GCS.
  std::atomic<int> batch_resource_usage_count(0);
  auto batch_resource_usage_subscribe =
      [&batch_resource_usage_count](const rpc::ResourceUsageBatchData &result) {
        ++batch_resource_usage_count;
      };
  ASSERT_TRUE(SubscribeBatchResourceUsage(batch_resource_usage_subscribe));

  auto node_info = Mocker::GenNodeInfo(1);
  ASSERT_TRUE(RegisterNode(*node_info));
  NodeID node_id = NodeID::FromBinary(node_info->node_id());
  std::string key = "CPU";
  ASSERT_TRUE(UpdateResources(node_id, key));
  auto resources = std::make_shared<rpc::ResourcesData>();
  resources->set_node_id(node_info->node_id());
  // Set this flag because GCS won't publish unchanged resources.
  resources->set_should_global_gc(true);
  ASSERT_TRUE(ReportResourceUsage(resources));
  WaitForExpectedCount(batch_resource_usage_count, 1);

  RestartGcsServer();

  node_info = Mocker::GenNodeInfo(1);
  ASSERT_TRUE(RegisterNode(*node_info));
  node_id = NodeID::FromBinary(node_info->node_id());
  ASSERT_TRUE(UpdateResources(node_id, key));
  resources->set_node_id(node_info->node_id());
  ASSERT_TRUE(ReportResourceUsage(resources));

  WaitForExpectedCount(node_change_count, 2);
  WaitForExpectedCount(resource_change_count, 2);
  WaitForExpectedCount(batch_resource_usage_count, 2);
}

>>>>>>> 99034f5a
TEST_P(GcsClientTest, TestTaskTableResubscribe) {
  // TODO: Support resubscribing with GCS pubsub.
  if (use_gcs_pubsub_) {
    return;
  }

  JobID job_id = JobID::FromInt(6);
  AddJob(job_id);
  TaskID task_id = TaskID::ForDriverTask(job_id);
  auto task_table_data = Mocker::GenTaskTableData(job_id.Binary(), task_id.Binary());

  // Subscribe to the event that the given task lease is added in GCS.
  std::atomic<int> task_lease_count(0);
  auto task_lease_subscribe = [&task_lease_count](
                                  const TaskID &task_id,
                                  const boost::optional<rpc::TaskLeaseData> &data) {
    if (data) {
      ++task_lease_count;
    }
  };
  ASSERT_TRUE(SubscribeTaskLease(task_id, task_lease_subscribe));

  ASSERT_TRUE(AddTask(task_table_data));
  NodeID node_id = NodeID::FromRandom();
  auto task_lease = Mocker::GenTaskLeaseData(task_id.Binary(), node_id.Binary());
  ASSERT_TRUE(AddTaskLease(task_lease));
  WaitForExpectedCount(task_lease_count, 1);

  RestartGcsServer();

  node_id = NodeID::FromRandom();
  task_lease = Mocker::GenTaskLeaseData(task_id.Binary(), node_id.Binary());
  ASSERT_TRUE(AddTaskLease(task_lease));
  WaitForExpectedCount(task_lease_count, 3);
}

TEST_P(GcsClientTest, TestWorkerTableResubscribe) {
  // TODO: Support resubscribing with GCS pubsub.
  if (use_gcs_pubsub_) {
    return;
  }

  // Subscribe to all unexpected failure of workers from GCS.
  std::atomic<int> worker_failure_count(0);
  auto on_subscribe = [&worker_failure_count](const rpc::WorkerDeltaData &result) {
    ++worker_failure_count;
  };
  ASSERT_TRUE(SubscribeToWorkerFailures(on_subscribe));

  // Restart GCS
  RestartGcsServer();

  // Add a worker before report worker failure to GCS.
  auto worker_data = Mocker::GenWorkerTableData();
  worker_data->mutable_worker_address()->set_worker_id(WorkerID::FromRandom().Binary());
  ASSERT_TRUE(AddWorker(worker_data));

  // Report a worker failure to GCS and check if resubscribe works.
  ASSERT_TRUE(ReportWorkerFailure(worker_data));
  WaitForExpectedCount(worker_failure_count, 1);
}

TEST_P(GcsClientTest, TestGcsTableReload) {
  // Register node to GCS.
  auto node_info = Mocker::GenNodeInfo();
  ASSERT_TRUE(RegisterNode(*node_info));

  // Restart GCS.
  RestartGcsServer();

  // Get information of nodes from GCS.
  std::vector<rpc::GcsNodeInfo> node_list = GetNodeInfoList();
  EXPECT_EQ(node_list.size(), 1);
}

TEST_P(GcsClientTest, TestGcsRedisFailureDetector) {
  // Stop redis.
  TestSetupUtil::ShutDownRedisServers();

  // Sleep 3 times of gcs_redis_heartbeat_interval_milliseconds to make sure gcs_server
  // detects that the redis is failure and then stop itself.
  auto interval_ms = RayConfig::instance().gcs_redis_heartbeat_interval_milliseconds();
  std::this_thread::sleep_for(std::chrono::milliseconds(3 * interval_ms));

  // Check if GCS server has exited.
  RAY_CHECK(gcs_server_->IsStopped());
}

TEST_P(GcsClientTest, TestMultiThreadSubAndUnsub) {
  auto sub_finished_count = std::make_shared<std::atomic<int>>(0);
  int size = 5;
  std::vector<std::unique_ptr<std::thread>> threads;
  threads.resize(size);

  // The number of times each thread executes subscribe & unsubscribe.
  int sub_and_unsub_loop_count = 20;

  // Multithreading subscribe/unsubscribe actors.
  auto job_id = JobID::FromInt(1);
  for (int index = 0; index < size; ++index) {
    threads[index].reset(new std::thread([this, sub_and_unsub_loop_count, job_id] {
      for (int index = 0; index < sub_and_unsub_loop_count; ++index) {
        auto actor_id = ActorID::Of(job_id, RandomTaskId(), 0);
        ASSERT_TRUE(SubscribeActor(
            actor_id, [](const ActorID &id, const rpc::ActorTableData &result) {}));
        UnsubscribeActor(actor_id);
      }
    }));
  }

  for (auto &thread : threads) {
    thread->join();
    thread.reset();
  }
}

// This UT is only used to test the query actor info performance.
// We disable it by default.
TEST_P(GcsClientTest, DISABLED_TestGetActorPerf) {
  // Register actors.
  JobID job_id = JobID::FromInt(1);
  AddJob(job_id);
  int actor_count = 5000;
  rpc::TaskSpec task_spec;
  rpc::TaskArg task_arg;
  task_arg.set_data("0123456789");
  for (int index = 0; index < 10000; ++index) {
    task_spec.add_args()->CopyFrom(task_arg);
  }
  for (int index = 0; index < actor_count; ++index) {
    auto actor_table_data = Mocker::GenActorTableData(job_id);
    actor_table_data->mutable_task_spec()->CopyFrom(task_spec);
    RegisterActor(actor_table_data, false, true);
  }

  // Get all actors.
  auto condition = [this, actor_count]() {
    return (int)GetAllActors().size() == actor_count;
  };
  EXPECT_TRUE(WaitForCondition(condition, timeout_ms_.count()));

  int64_t start_time = current_time_ms();
  auto actors = GetAllActors();
  RAY_LOG(INFO) << "It takes " << current_time_ms() - start_time << "ms to query "
                << actor_count << " actors.";
}

TEST_P(GcsClientTest, TestEvictExpiredDestroyedActors) {
  // Register actors and the actors will be destroyed.
  JobID job_id = JobID::FromInt(1);
  AddJob(job_id);
  absl::flat_hash_set<ActorID> actor_ids;
  int actor_count = RayConfig::instance().maximum_gcs_destroyed_actor_cached_count();
  for (int index = 0; index < actor_count; ++index) {
    auto actor_table_data = Mocker::GenActorTableData(job_id);
    RegisterActor(actor_table_data, false);
    actor_ids.insert(ActorID::FromBinary(actor_table_data->actor_id()));
  }

  // Restart GCS.
  RestartGcsServer();

  for (int index = 0; index < actor_count; ++index) {
    auto actor_table_data = Mocker::GenActorTableData(job_id);
    RegisterActor(actor_table_data, false);
    actor_ids.insert(ActorID::FromBinary(actor_table_data->actor_id()));
  }

  // NOTE: GCS will not reply when actor registration fails, so when GCS restarts, gcs
  // client will register the actor again and the status of the actor may be
  // `DEPENDENCIES_UNREADY` or `DEAD`. We should get all dead actors.
  auto condition = [this]() {
    return GetAllActors(true).size() ==
           RayConfig::instance().maximum_gcs_destroyed_actor_cached_count();
  };
  EXPECT_TRUE(WaitForCondition(condition, timeout_ms_.count()));

  auto actors = GetAllActors(true);
  for (const auto &actor : actors) {
    EXPECT_TRUE(actor_ids.contains(ActorID::FromBinary(actor.actor_id())));
  }
}

TEST_P(GcsClientTest, TestEvictExpiredDeadNodes) {
  // Simulate the scenario of node dead.
  int node_count = RayConfig::instance().maximum_gcs_dead_node_cached_count();
  RegisterNodeAndMarkDead(node_count);

  // Restart GCS.
  RestartGcsServer();

  const auto &node_ids = RegisterNodeAndMarkDead(node_count);

  // Get all nodes.
  auto condition = [this]() {
    return GetNodeInfoList().size() ==
           RayConfig::instance().maximum_gcs_dead_node_cached_count();
  };
  EXPECT_TRUE(WaitForCondition(condition, timeout_ms_.count()));

  auto nodes = GetNodeInfoList();
  for (const auto &node : nodes) {
    EXPECT_TRUE(node_ids.contains(NodeID::FromBinary(node.node_id())));
  }
}

// TODO(sang): Add tests after adding asyncAdd

}  // namespace ray

int main(int argc, char **argv) {
  InitShutdownRAII ray_log_shutdown_raii(ray::RayLog::StartRayLog,
                                         ray::RayLog::ShutDownRayLog, argv[0],
                                         ray::RayLogLevel::INFO,
                                         /*log_dir=*/"");
  ::testing::InitGoogleTest(&argc, argv);
  RAY_CHECK(argc == 3);
  ray::TEST_REDIS_SERVER_EXEC_PATH = argv[1];
  ray::TEST_REDIS_CLIENT_EXEC_PATH = argv[2];
  return RUN_ALL_TESTS();
}<|MERGE_RESOLUTION|>--- conflicted
+++ resolved
@@ -813,66 +813,6 @@
   EXPECT_TRUE(WaitForCondition(condition_subscribe_one_restart, timeout_ms_.count()));
 }
 
-<<<<<<< HEAD
-=======
-TEST_P(GcsClientTest, TestNodeTableResubscribe) {
-  // TODO: Support resubscribing with GCS pubsub.
-  if (use_gcs_pubsub_) {
-    return;
-  }
-
-  // Test that subscription of the node table can still work when GCS server restarts.
-  // Subscribe to node addition and removal events from GCS and cache those information.
-  std::atomic<int> node_change_count(0);
-  auto node_subscribe = [&node_change_count](const NodeID &id,
-                                             const rpc::GcsNodeInfo &result) {
-    ++node_change_count;
-  };
-  ASSERT_TRUE(SubscribeToNodeChange(node_subscribe));
-
-  // Subscribe to node resource changes.
-  std::atomic<int> resource_change_count(0);
-  auto resource_subscribe =
-      [&resource_change_count](const rpc::NodeResourceChange &result) {
-        ++resource_change_count;
-      };
-  ASSERT_TRUE(SubscribeToResources(resource_subscribe));
-
-  // Subscribe batched state of all nodes from GCS.
-  std::atomic<int> batch_resource_usage_count(0);
-  auto batch_resource_usage_subscribe =
-      [&batch_resource_usage_count](const rpc::ResourceUsageBatchData &result) {
-        ++batch_resource_usage_count;
-      };
-  ASSERT_TRUE(SubscribeBatchResourceUsage(batch_resource_usage_subscribe));
-
-  auto node_info = Mocker::GenNodeInfo(1);
-  ASSERT_TRUE(RegisterNode(*node_info));
-  NodeID node_id = NodeID::FromBinary(node_info->node_id());
-  std::string key = "CPU";
-  ASSERT_TRUE(UpdateResources(node_id, key));
-  auto resources = std::make_shared<rpc::ResourcesData>();
-  resources->set_node_id(node_info->node_id());
-  // Set this flag because GCS won't publish unchanged resources.
-  resources->set_should_global_gc(true);
-  ASSERT_TRUE(ReportResourceUsage(resources));
-  WaitForExpectedCount(batch_resource_usage_count, 1);
-
-  RestartGcsServer();
-
-  node_info = Mocker::GenNodeInfo(1);
-  ASSERT_TRUE(RegisterNode(*node_info));
-  node_id = NodeID::FromBinary(node_info->node_id());
-  ASSERT_TRUE(UpdateResources(node_id, key));
-  resources->set_node_id(node_info->node_id());
-  ASSERT_TRUE(ReportResourceUsage(resources));
-
-  WaitForExpectedCount(node_change_count, 2);
-  WaitForExpectedCount(resource_change_count, 2);
-  WaitForExpectedCount(batch_resource_usage_count, 2);
-}
-
->>>>>>> 99034f5a
 TEST_P(GcsClientTest, TestTaskTableResubscribe) {
   // TODO: Support resubscribing with GCS pubsub.
   if (use_gcs_pubsub_) {
