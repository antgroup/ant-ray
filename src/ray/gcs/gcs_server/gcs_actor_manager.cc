--- conflicted
+++ resolved
@@ -826,13 +826,13 @@
     }
   }
 
-<<<<<<< HEAD
   if (RayConfig::instance().gcs_actor_scheduling_enabled()) {
     auto iter = registered_actors_.find(actor_id);
     if (iter != registered_actors_.end()) {
       gcs_actor_scheduler_->OnActorDestruction(iter->second);
     }
-=======
+  }
+
   rpc::ActorDeathCause death_cause;
   if (creation_task_exception != nullptr) {
     absl::StrAppend(&message, ": ",
@@ -843,7 +843,6 @@
         ->CopyFrom(*creation_task_exception);
   } else {
     death_cause = GenWorkerDiedCause();
->>>>>>> 22ccc6b3
   }
   // Otherwise, try to reconstruct the actor that was already created or in the creation
   // process.
