--- conflicted
+++ resolved
@@ -752,17 +752,14 @@
   /// Total number of successfully created actors in the cluster lifetime.
   int64_t liftime_num_created_actors_ = 0;
 
-<<<<<<< HEAD
   // Make sure our unprotected maps are accessed from the same thread.
   // Currently protects actor_to_register_callbacks_.
   ThreadChecker thread_checker_;
-=======
   /// Listeners which monitors the registration of actor.
   std::vector<ActorRegistrationListenerCallback> actor_registration_listeners_;
 
   /// Listeners which monitors the destruction of actor.
   std::vector<ActorDestroyListenerCallback> actor_destroy_listeners_;
->>>>>>> d00a089c
 
   // Debug info.
   enum CountType {
