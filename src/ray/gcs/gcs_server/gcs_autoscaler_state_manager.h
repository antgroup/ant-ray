// Copyright 2023 The Ray Authors.
//
// Licensed under the Apache License, Version 2.0 (the "License");
// you may not use this file except in compliance with the License.
// You may obtain a copy of the License at
//
//  http://www.apache.org/licenses/LICENSE-2.0
//
// Unless required by applicable law or agreed to in writing, software
// distributed under the License is distributed on an "AS IS" BASIS,
// WITHOUT WARRANTIES OR CONDITIONS OF ANY KIND, either express or implied.
// See the License for the specific language governing permissions and
// limitations under the License.

#pragma once

#include "ray/gcs/gcs_server/gcs_init_data.h"
#include "ray/gcs/gcs_server/gcs_kv_manager.h"
#include "ray/gcs/gcs_server/gcs_virtual_cluster_manager.h"
#include "ray/rpc/gcs_server/gcs_rpc_server.h"
#include "ray/rpc/node_manager/node_manager_client_pool.h"
#include "ray/util/thread_checker.h"
#include "src/ray/protobuf/gcs.pb.h"

namespace ray {
namespace gcs {

class GcsActorManager;
class GcsNodeManager;
class GcsPlacementGroupManager;
class GcsResourceManager;

class GcsAutoscalerStateManager : public rpc::autoscaler::AutoscalerStateHandler {
 public:
  GcsAutoscalerStateManager(
      std::string session_name,
      GcsNodeManager &gcs_node_manager,
      GcsActorManager &gcs_actor_manager,
      const GcsPlacementGroupManager &gcs_placement_group_manager,
      rpc::NodeManagerClientPool &raylet_client_pool,
      InternalKVInterface &kv,
      instrumented_io_context &io_context,
      std::shared_ptr<GcsVirtualClusterManager> gcs_virtual_cluster_manager = nullptr);

  void HandleGetClusterResourceState(
      rpc::autoscaler::GetClusterResourceStateRequest request,
      rpc::autoscaler::GetClusterResourceStateReply *reply,
      rpc::SendReplyCallback send_reply_callback) override;

  void HandleGetVirtualClusterResourceStates(
      rpc::autoscaler::GetVirtualClusterResourceStatesRequest request,
      rpc::autoscaler::GetVirtualClusterResourceStatesReply *reply,
      rpc::SendReplyCallback send_reply_callback) override;

  void HandleReportAutoscalingState(
      rpc::autoscaler::ReportAutoscalingStateRequest request,
      rpc::autoscaler::ReportAutoscalingStateReply *reply,
      rpc::SendReplyCallback send_reply_callback) override;

  void HandleRequestClusterResourceConstraint(
      rpc::autoscaler::RequestClusterResourceConstraintRequest request,
      rpc::autoscaler::RequestClusterResourceConstraintReply *reply,
      rpc::SendReplyCallback send_reply_callback) override;

  void HandleGetClusterStatus(rpc::autoscaler::GetClusterStatusRequest request,
                              rpc::autoscaler::GetClusterStatusReply *reply,
                              rpc::SendReplyCallback send_reply_callback) override;

  void HandleDrainNode(rpc::autoscaler::DrainNodeRequest request,
                       rpc::autoscaler::DrainNodeReply *reply,
                       rpc::SendReplyCallback send_reply_callback) override;

  void HandleReportClusterConfig(rpc::autoscaler::ReportClusterConfigRequest request,
                                 rpc::autoscaler::ReportClusterConfigReply *reply,
                                 rpc::SendReplyCallback send_reply_callback) override;

  void UpdateResourceLoadAndUsage(rpc::ResourcesData data);

  void RecordMetrics() const { throw std::runtime_error("Unimplemented"); }

  std::string DebugString() const;

  void Initialize(const GcsInitData &gcs_init_data);

  void OnNodeAdd(const rpc::GcsNodeInfo &node);

  void OnNodeDead(const NodeID &node) { node_resource_info_.erase(node); }

  const absl::flat_hash_map<ray::NodeID, std::pair<absl::Time, rpc::ResourcesData>>
      &GetNodeResourceInfo() const {
    return node_resource_info_;
  }

 private:
  /// \brief Get the aggregated resource load from all nodes.
  absl::flat_hash_map<google::protobuf::Map<std::string, double>, rpc::ResourceDemand>
  GetAggregatedResourceLoad() const;

  /// \brief Internal method for populating the rpc::ClusterResourceState
  /// protobuf.
  /// \param state The state to be filled.
  void MakeClusterResourceStateInternal(rpc::autoscaler::ClusterResourceState *state);

  /// \brief Get the placement group load from GcsPlacementGroupManager
  ///
  /// \return The placement group load, nullptr if there is no placement group load.
  std::shared_ptr<rpc::PlacementGroupLoad> GetPlacementGroupLoad() const;

  /// \brief Increment and get the next cluster resource state version.
  /// \return The incremented cluster resource state version.
  int64_t IncrementAndGetNextClusterResourceStateVersion() {
    return ++last_cluster_resource_state_version_;
  }

  /// \brief Get the current cluster resource state.
  /// \param reply The reply to be filled.
  ///
  /// See rpc::autoscaler::ClusterResourceState::node_states for more details.
  void GetNodeStates(rpc::autoscaler::ClusterResourceState *state);

  /// \brief Get the resource requests state.
  /// \param reply The reply to be filled.
  ///
  /// See rpc::autoscaler::ClusterResourceState::pending_resource_requests for
  /// more details.
  void GetPendingResourceRequests(rpc::autoscaler::ClusterResourceState *state);

  /// \brief Get the gang resource requests (e.g. from placement group) state.
  /// \param reply The reply to be filled.
  ///
  /// This method fills up the `pending_gang_resource_requests` field.
  /// The `pending_gang_resource_requests` field is a list of resource requests from
  /// placement groups, which should be fulfilled atomically (either all fulfilled or all
  /// failed). Each pending or rescheduling placement group should generate one
  /// GangResourceRequest.
  ///
  /// Scheduling STRICT_SPREAD PGs
  /// ===============================
  /// If a pending/rescheduling placement group is STRICT_SPREAD, then its resources
  /// requests should also have anti-affinity constraint attached to it.
  ///
  /// When a placement group is rescheduled due to node failures, some bundles might
  /// get unplaced. In this case, the request corresponding to the placement group will
  /// only include those unplaced bundles.
  ///
  /// See rpc::autoscaler::ClusterResourceState::pending_gang_resource_requests
  /// for more details.
  void GetPendingGangResourceRequests(rpc::autoscaler::ClusterResourceState *state);

  /// \brief Get the cluster resource constraints state.
  /// \param reply The reply to be filled.
  ///
  /// See rpc::autoscaler::ClusterResourceState::cluster_resource_constraints for
  /// more details. This is requested through autoscaler SDK for request_resources().
  void GetClusterResourceConstraints(rpc::autoscaler::ClusterResourceState *state);

<<<<<<< HEAD
  void GetVirtualClusterResources(rpc::autoscaler::VirtualClusterState *state);
=======
  /// \brief Get the autoscaler infeasible request resource shapes for each node.
  /// \return a map of node id to the corresponding infeasible resource requests shapes.
  ///
  /// The function takes the infeasible requests from `autoscaling_state_` and maps the
  /// corresponding resource shapes to the ResourceLoad of each node in
  /// `node_resource_info_` to get the infeasible requests per node.
  /// The resource shapes that meets the following criteria are added to the map:
  /// (1) It is in the `infeasible_resource_requests` of the `autoscaling_state_`.
  /// (2) The `num_infeasible_requests_queued` in the `ResourceDemand` of the shape in
  ///    corresponding entry in `node_resource_info_` is greater than 0.
  absl::flat_hash_map<ray::NodeID,
                      std::vector<google::protobuf::Map<std::string, double>>>
  GetPerNodeInfeasibleResourceRequests() const;

  /// \brief Cancel the tasks with autoscaler infeasible requests.
  /// TODO: Implement the function
  void CancelInfeasibleRequests() const;
>>>>>>> 2b0e6c1d

  // Ray cluster session name.
  const std::string session_name_;

  /// Gcs node manager that provides node status information.
  GcsNodeManager &gcs_node_manager_;

  /// Gcs actor manager that provides actor information.
  GcsActorManager &gcs_actor_manager_;

  /// GCS placement group manager reference.
  const GcsPlacementGroupManager &gcs_placement_group_manager_;

  /// Raylet client pool.
  rpc::NodeManagerClientPool &raylet_client_pool_;

  // Handler for internal KV
  InternalKVInterface &kv_;
  instrumented_io_context &io_context_;

  std::shared_ptr<GcsVirtualClusterManager> gcs_virtual_cluster_manager_;

  // The default value of the last seen version for the request is 0, which indicates
  // no version has been reported. So the first reported version should be 1.
  // We currently provide two guarantees for this version:
  //    1. It will increase monotonically.
  //    2. If a state is updated, the version will be higher.
  // Ideally we would want to have a guarantee where consecutive versions will always
  // be different, but it's currently hard to do.
  // TODO(rickyx): https://github.com/ray-project/ray/issues/35873
  // We will need to make the version correct when GCS fails over.
  int64_t last_cluster_resource_state_version_ = 0;

  /// The last seen autoscaler state version. Use 0 as the default value to indicate
  /// no previous autoscaler state has been seen.
  int64_t last_seen_autoscaler_state_version_ = 0;

  /// The most recent cluster resource constraints requested.
  /// This is requested through autoscaler SDK from request_resources().
  std::optional<rpc::autoscaler::ClusterResourceConstraint> cluster_resource_constraint_ =
      std::nullopt;

  /// Cached autoscaling state.
  std::optional<rpc::autoscaler::AutoscalingState> autoscaling_state_ = std::nullopt;

  /// Resource load and usage of all nodes.
  /// Note: This is similar to the data structure in `gcs_resource_manager`
  /// but we update load and usage together.
  ///
  /// The absl::Time in the pair is the last time the item was updated.
  absl::flat_hash_map<ray::NodeID, std::pair<absl::Time, rpc::ResourcesData>>
      node_resource_info_;

  ThreadChecker thread_checker_;

  FRIEND_TEST(GcsAutoscalerStateManagerTest, TestReportAutoscalingState);
  FRIEND_TEST(GcsAutoscalerStateManagerTest,
              TestGetPerNodeInfeasibleResourceRequests_NoInfeasibleRequests);
  FRIEND_TEST(GcsAutoscalerStateManagerTest,
              TestGetPerNodeInfeasibleResourceRequests_WithInfeasibleRequests);
};

}  // namespace gcs
}  // namespace ray<|MERGE_RESOLUTION|>--- conflicted
+++ resolved
@@ -154,9 +154,8 @@
   /// more details. This is requested through autoscaler SDK for request_resources().
   void GetClusterResourceConstraints(rpc::autoscaler::ClusterResourceState *state);
 
-<<<<<<< HEAD
   void GetVirtualClusterResources(rpc::autoscaler::VirtualClusterState *state);
-=======
+
   /// \brief Get the autoscaler infeasible request resource shapes for each node.
   /// \return a map of node id to the corresponding infeasible resource requests shapes.
   ///
@@ -174,7 +173,6 @@
   /// \brief Cancel the tasks with autoscaler infeasible requests.
   /// TODO: Implement the function
   void CancelInfeasibleRequests() const;
->>>>>>> 2b0e6c1d
 
   // Ray cluster session name.
   const std::string session_name_;
