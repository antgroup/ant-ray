--- conflicted
+++ resolved
@@ -25,7 +25,6 @@
                                  rpc::AddJobReply *reply,
                                  rpc::SendReplyCallback send_reply_callback) {
   JobID job_id = JobID::FromBinary(request.data().job_id());
-<<<<<<< HEAD
   auto driver_pid = request.data().driver_pid();
   RAY_LOG(INFO) << "Adding job, job id = " << job_id << ", driver pid = " << driver_pid
                 << ", config is:\n"
@@ -40,20 +39,6 @@
       GCS_RPC_SEND_REPLY(send_reply_callback, reply,
                          Status::Invalid("Job is not submitted."));
       return;
-=======
-  RAY_LOG(INFO) << "Adding job, job id = " << job_id
-                << ", driver pid = " << request.data().driver_pid();
-  auto on_done = [this, job_id, request, reply,
-                  send_reply_callback](const Status &status) {
-    if (!status.ok()) {
-      RAY_LOG(ERROR) << "Failed to add job, job id = " << job_id
-                     << ", driver pid = " << request.data().driver_pid();
-    } else {
-      RAY_CHECK_OK(gcs_pub_sub_->Publish(JOB_CHANNEL, job_id.Hex(),
-                                         request.data().SerializeAsString(), nullptr));
-      RAY_LOG(INFO) << "Finished adding job, job id = " << job_id
-                    << ", driver pid = " << request.data().driver_pid();
->>>>>>> 4853aa96
     }
 
     if (iter->second->state() != rpc::JobTableData_JobState_SUBMITTED) {
@@ -109,7 +94,7 @@
     RAY_CHECK_OK(status);
     auto job_id = JobID::FromBinary(job_table_data->job_id());
     jobs_.emplace(job_id, job_table_data);
-    RAY_CHECK_OK(gcs_pub_sub_->Publish(JOB_CHANNEL, job_id.Binary(),
+      RAY_CHECK_OK(gcs_pub_sub_->Publish(JOB_CHANNEL, job_id.Hex(),
                                        job_table_data->SerializeAsString(), nullptr));
     RAY_LOG(INFO) << "Finished adding job, job id = " << job_id
                   << ", driver pid = " << driver_pid;
@@ -122,7 +107,6 @@
                                           rpc::MarkJobFinishedReply *reply,
                                           rpc::SendReplyCallback send_reply_callback) {
   JobID job_id = JobID::FromBinary(request.job_id());
-<<<<<<< HEAD
   RAY_LOG(INFO) << "Received driver exit notification, job id = " << job_id;
   auto iter = jobs_.find(job_id);
   if (iter == jobs_.end()) {
@@ -138,23 +122,6 @@
     GCS_RPC_SEND_REPLY(send_reply_callback, reply, Status::OK());
     return;
   }
-=======
-  RAY_LOG(INFO) << "Marking job state, job id = " << job_id;
-  auto job_table_data =
-      gcs::CreateJobTableData(job_id, /*is_dead*/ true, std::time(nullptr), "", -1);
-  auto on_done = [this, job_id, job_table_data, reply,
-                  send_reply_callback](const Status &status) {
-    if (!status.ok()) {
-      RAY_LOG(ERROR) << "Failed to mark job state, job id = " << job_id;
-    } else {
-      RAY_CHECK_OK(gcs_pub_sub_->Publish(JOB_CHANNEL, job_id.Hex(),
-                                         job_table_data->SerializeAsString(), nullptr));
-      ClearJobInfos(job_id);
-      RAY_LOG(INFO) << "Finished marking job state, job id = " << job_id;
-    }
-    GCS_RPC_SEND_REPLY(send_reply_callback, reply, status);
-  };
->>>>>>> 4853aa96
 
   RAY_CHECK_OK(UpdateJobStateToDead(
       job_table_data, [send_reply_callback, reply](const Status &status) {
@@ -277,9 +244,12 @@
     return Status::Invalid(ss.str());
   }
 
-  auto node_info = gcs_node_manager_->GetAliveNode(driver_client_id);
-  job_table_data->set_driver_hostname(node_info->node_manager_hostname());
-  job_table_data->set_driver_ip_address(node_info->node_manager_address());
+  auto maybe_node = gcs_node_manager_->GetAliveNode(driver_client_id);
+  if (maybe_node.has_value()) {
+    auto node = maybe_node.value();
+    job_table_data->set_driver_hostname(node->node_manager_hostname());
+    job_table_data->set_driver_ip_address(node->node_manager_address());
+  }
   job_table_data->set_raylet_id(driver_client_id.Binary());
 
   RAY_LOG(INFO) << "Submitting job, job id = " << job_id << ", config is "
@@ -402,7 +372,7 @@
   job_table_data->set_is_dead(true);
   auto on_done = [this, callback, job_id, job_table_data](const Status &status) {
     RAY_CHECK_OK(status);
-    RAY_CHECK_OK(gcs_pub_sub_->Publish(JOB_CHANNEL, job_id.Binary(),
+    RAY_CHECK_OK(gcs_pub_sub_->Publish(JOB_CHANNEL, job_id.Hex(),
                                        job_table_data->SerializeAsString(), nullptr));
     ClearJobInfos(job_id);
     if (callback) {
