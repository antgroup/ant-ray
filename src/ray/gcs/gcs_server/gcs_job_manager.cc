--- conflicted
+++ resolved
@@ -35,14 +35,10 @@
 
     // Recover [running_job_start_times_] from storage.
     if (!job_table_data.is_dead()) {
-<<<<<<< HEAD
-      running_job_ids_.insert(job_id);
+      running_job_start_times_.insert({job_id, job_table_data.start_time()});
     } else {
       sorted_dead_job_list_.emplace_back(
           job_id, static_cast<int64_t>(job_table_data.timestamp() * 1000));
-=======
-      running_job_start_times_.insert({job_id, job_table_data.start_time()});
->>>>>>> 8ea94573
     }
   }
   sorted_dead_job_list_.sort(
