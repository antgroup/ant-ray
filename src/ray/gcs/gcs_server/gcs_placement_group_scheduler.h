// Copyright 2017 The Ray Authors.
//
// Licensed under the Apache License, Version 2.0 (the "License");
// you may not use this file except in compliance with the License.
// You may obtain a copy of the License at
//
//  http://www.apache.org/licenses/LICENSE-2.0
//
// Unless required by applicable law or agreed to in writing, software
// distributed under the License is distributed on an "AS IS" BASIS,
// WITHOUT WARRANTIES OR CONDITIONS OF ANY KIND, either express or implied.
// See the License for the specific language governing permissions and
// limitations under the License.
#pragma once

#include "absl/container/flat_hash_map.h"
#include "absl/container/flat_hash_set.h"
#include "ray/common/asio/instrumented_io_context.h"
#include "ray/common/id.h"
#include "ray/gcs/gcs_server/gcs_node_manager.h"
#include "ray/gcs/gcs_server/gcs_resource_manager.h"
#include "ray/gcs/gcs_server/gcs_resource_scheduler.h"
#include "ray/gcs/gcs_server/gcs_table_storage.h"
#include "ray/gcs/gcs_server/ray_syncer.h"
#include "ray/raylet/scheduling/scheduling_ids.h"
#include "ray/raylet_client/raylet_client.h"
#include "ray/rpc/node_manager/node_manager_client.h"
#include "ray/rpc/node_manager/node_manager_client_pool.h"
#include "ray/rpc/worker/core_worker_client.h"
#include "src/ray/protobuf/gcs_service.pb.h"

namespace ray {
namespace gcs {

class GcsPlacementGroup;

using ReserveResourceClientFactoryFn =
    std::function<std::shared_ptr<ResourceReserveInterface>(const rpc::Address &address)>;

using PGSchedulingFailureCallback =
    std::function<void(std::shared_ptr<GcsPlacementGroup>, bool)>;
using PGSchedulingSuccessfulCallback =
    std::function<void(std::shared_ptr<GcsPlacementGroup>)>;

struct pair_hash {
  template <class T1, class T2>
  std::size_t operator()(const std::pair<T1, T2> &pair) const {
    return std::hash<T1>()(pair.first) ^ std::hash<T2>()(pair.second);
  }
};
using ScheduleMap = absl::flat_hash_map<BundleID, NodeID, pair_hash>;
using ScheduleResult = std::pair<SchedulingResultStatus, ScheduleMap>;
using BundleLocations =
    absl::flat_hash_map<BundleID,
                        std::pair<NodeID, std::shared_ptr<const BundleSpecification>>,
                        pair_hash>;

class GcsPlacementGroupSchedulerInterface {
 public:
  /// Schedule unplaced bundles of the specified placement group.
  ///
  /// \param placement_group The placement group to be scheduled.
  /// \param failure_callback This function is called if the schedule is failed.
  /// \param success_callback This function is called if the schedule is successful.
  virtual void ScheduleUnplacedBundles(
      std::shared_ptr<GcsPlacementGroup> placement_group,
      PGSchedulingFailureCallback failure_callback,
      PGSchedulingSuccessfulCallback success_callback) = 0;

  /// Get bundles belong to the specified node.
  ///
  /// \param node_id ID of the dead node.
  /// \return The bundles belong to the dead node.
  virtual absl::flat_hash_map<PlacementGroupID, std::vector<int64_t>> GetBundlesOnNode(
      const NodeID &node_id) = 0;

  /// Destroy bundle resources from all nodes in the placement group.
  ///
  /// \param placement_group_id The id of the placement group to be destroyed.
  virtual void DestroyPlacementGroupBundleResourcesIfExists(
      const PlacementGroupID &placement_group_id) = 0;

  /// Mark the placement group scheduling is cancelled.
  /// This method will incur check failure if scheduling
  /// is not actually going on to guarantee strong consistency.
  ///
  /// \param placement_group_id The placement group id scheduling is in progress.
  virtual void MarkScheduleCancelled(const PlacementGroupID &placement_group_id) = 0;

  /// Notify raylets to release unused bundles.
  ///
  /// \param node_to_bundles Bundles used by each node.
  virtual void ReleaseUnusedBundles(
      const absl::flat_hash_map<NodeID, std::vector<rpc::Bundle>> &node_to_bundles) = 0;

  /// Initialize with the gcs tables data synchronously.
  /// This should be called when GCS server restarts after a failure.
  ///
  /// \param node_to_bundles Bundles used by each node.
  virtual void Initialize(
      const absl::flat_hash_map<PlacementGroupID,
                                std::vector<std::shared_ptr<BundleSpecification>>>
          &group_to_bundles) = 0;

  virtual ~GcsPlacementGroupSchedulerInterface() {}
};

/// ScheduleContext provides information that are needed for bundle scheduling decision.
class ScheduleContext {
 public:
  ScheduleContext(std::shared_ptr<absl::flat_hash_map<NodeID, int64_t>> node_to_bundles,
                  const absl::optional<std::shared_ptr<BundleLocations>> bundle_locations)
      : node_to_bundles_(std::move(node_to_bundles)),
        bundle_locations_(bundle_locations) {}

  // Key is node id, value is the number of bundles on the node.
  const std::shared_ptr<absl::flat_hash_map<NodeID, int64_t>> node_to_bundles_;
  // The locations of existing bundles for this placement group.
  const absl::optional<std::shared_ptr<BundleLocations>> bundle_locations_;
};

class GcsScheduleStrategy {
 public:
  virtual ~GcsScheduleStrategy() {}
  virtual ScheduleResult Schedule(
      const std::vector<std::shared_ptr<const ray::BundleSpecification>> &bundles,
      const std::unique_ptr<ScheduleContext> &context,
      GcsResourceScheduler &gcs_resource_scheduler) = 0;

 protected:
  /// Get required resources from bundles.
  ///
  /// \param bundles Bundles to be scheduled.
  /// \return Required resources.
  std::vector<ResourceRequest> GetRequiredResourcesFromBundles(
      const std::vector<std::shared_ptr<const ray::BundleSpecification>> &bundles);

  /// Generate `ScheduleResult` from bundles and nodes .
  ///
  /// \param bundles Bundles to be scheduled.
  /// \param selected_nodes selected_nodes to be scheduled.
  /// \param status Status of the scheduling result.
  /// \return The scheduling result from the required resource.
  ScheduleResult GenerateScheduleResult(
      const std::vector<std::shared_ptr<const ray::BundleSpecification>> &bundles,
<<<<<<< HEAD
      const std::vector<scheduling::NodeID> &selected_nodes,
=======
      const std::vector<NodeID> &selected_nodes,
>>>>>>> e9755d87
      const SchedulingResultStatus &status);
};

/// The `GcsPackStrategy` is that pack all bundles in one node as much as possible.
/// If one node does not have enough resources, we need to divide bundles to multiple
/// nodes.
class GcsPackStrategy : public GcsScheduleStrategy {
 public:
  ScheduleResult Schedule(
      const std::vector<std::shared_ptr<const ray::BundleSpecification>> &bundles,
      const std::unique_ptr<ScheduleContext> &context,
      GcsResourceScheduler &gcs_resource_scheduler) override;
};

/// The `GcsSpreadStrategy` is that spread all bundles in different nodes.
class GcsSpreadStrategy : public GcsScheduleStrategy {
 public:
  ScheduleResult Schedule(
      const std::vector<std::shared_ptr<const ray::BundleSpecification>> &bundles,
      const std::unique_ptr<ScheduleContext> &context,
      GcsResourceScheduler &gcs_resource_scheduler) override;
};

/// The `GcsStrictPackStrategy` is that all bundles must be scheduled to one node. If one
/// node does not have enough resources, it will fail to schedule.
class GcsStrictPackStrategy : public GcsScheduleStrategy {
 public:
  ScheduleResult Schedule(
      const std::vector<std::shared_ptr<const ray::BundleSpecification>> &bundles,
      const std::unique_ptr<ScheduleContext> &context,
      GcsResourceScheduler &gcs_resource_scheduler) override;
};

/// The `GcsStrictSpreadStrategy` is that spread all bundles in different nodes.
/// A node can only deploy one bundle.
/// If the node resource is insufficient, it will fail to schedule.
class GcsStrictSpreadStrategy : public GcsScheduleStrategy {
 public:
  ScheduleResult Schedule(
      const std::vector<std::shared_ptr<const ray::BundleSpecification>> &bundles,
      const std::unique_ptr<ScheduleContext> &context,
      GcsResourceScheduler &gcs_resource_scheduler) override;
};

enum class LeasingState {
  /// The first phase of 2PC. It means requests to nodes are sent to prepare resources.
  PREPARING,
  /// The second phase of 2PC. It means that all prepare requests succeed, and GCS is
  /// committing resources to each node.
  COMMITTING,
  /// Placement group has been removed, and this leasing is not valid.
  CANCELLED
};

/// A data structure that encapsulates information regarding bundle resource leasing
/// status.
class LeaseStatusTracker {
 public:
  LeaseStatusTracker(
      std::shared_ptr<GcsPlacementGroup> placement_group,
      const std::vector<std::shared_ptr<const BundleSpecification>> &unplaced_bundles,
      const ScheduleMap &schedule_map);
  ~LeaseStatusTracker() = default;

  /// Indicate the tracker that prepare requests are sent to a specific node.
  ///
  /// \param node_id Id of a node where prepare request is sent.
  /// \param bundle Bundle specification the node is supposed to prepare.
  /// \return False if the prepare phase was already started. True otherwise.
  bool MarkPreparePhaseStarted(const NodeID &node_id,
                               const std::shared_ptr<const BundleSpecification> &bundle);

  /// Indicate the tracker that all prepare requests are returned.
  ///
  /// \param node_id Id of a node where prepare request is returned.
  /// \param bundle Bundle specification the node was supposed to schedule.
  /// \param status Status of the prepare response.
  /// \param void
  void MarkPrepareRequestReturned(
      const NodeID &node_id,
      const std::shared_ptr<const BundleSpecification> &bundle,
      const Status &status);

  /// Used to know if all prepare requests are returned.
  ///
  /// \return True if all prepare requests are returned. False otherwise.
  bool AllPrepareRequestsReturned() const;

  /// Used to know if the prepare phase succeed.
  ///
  /// \return True if all prepare requests were successful.
  bool AllPrepareRequestsSuccessful() const;

  /// Indicate the tracker that the commit request of a bundle from a node has returned.
  ///
  /// \param node_id Id of a node where commit request is returned.
  /// \param bundle Bundle specification the node was supposed to schedule.
  /// \param status Status of the returned commit request.
  void MarkCommitRequestReturned(const NodeID &node_id,
                                 const std::shared_ptr<const BundleSpecification> &bundle,
                                 const Status &status);

  /// Used to know if all commit requests are returend.
  ///
  /// \return True if all commit requests are returned. False otherwise.
  bool AllCommitRequestReturned() const;

  /// Used to know if the commit phase succeed.
  ///
  /// \return True if all commit requests were successful..
  bool AllCommitRequestsSuccessful() const;

  /// Return a placement group this status tracker is associated with.
  ///
  /// \return The placement group of this lease status tracker is tracking.
  const std::shared_ptr<GcsPlacementGroup> &GetPlacementGroup() const;

  /// Return bundles that should be scheduled.
  ///
  /// \return List of bundle specification that are supposed to be scheduled.
  [[nodiscard]] const std::vector<std::shared_ptr<const BundleSpecification>>
      &GetBundlesToSchedule() const;

  /// This method returns bundle locations that succeed to prepare resources.
  ///
  /// \return Location of bundles that succeed to prepare resources on a node.
  const std::shared_ptr<BundleLocations> &GetPreparedBundleLocations() const;

  /// This method returns bundle locations that failed to commit resources.
  ///
  /// \return Location of bundles that failed to commit resources on a node.
  const std::shared_ptr<BundleLocations> &GetUnCommittedBundleLocations() const;

  /// This method returns bundle locations that success to commit resources.
  ///
  /// \return Location of bundles that success to commit resources on a node.
  const std::shared_ptr<BundleLocations> &GetCommittedBundleLocations() const;

  /// This method returns bundle locations.
  ///
  /// \return Location of bundles.
  const std::shared_ptr<BundleLocations> &GetBundleLocations() const;

  /// Return the leasing state.
  ///
  /// \return Leasing state.
  const LeasingState GetLeasingState() const;

  /// Mark that this leasing is cancelled.
  void MarkPlacementGroupScheduleCancelled();

  /// Mark that the commit phase is started.
  /// There's no need to mark commit phase is done because in that case, we won't need the
  /// status tracker anymore.
  void MarkCommitPhaseStarted();

 private:
  /// Method to update leasing states.
  ///
  /// \param leasing_state The state to update.
  /// \return True if succeeds to update. False otherwise.
  bool UpdateLeasingState(LeasingState leasing_state);

  /// Placement group of which this leasing context is associated with.
  std::shared_ptr<GcsPlacementGroup> placement_group_;

  /// Location of bundles that prepare requests were sent.
  /// If prepare succeeds, the decision will be set as schedule_map[bundles[pos]]
  /// else will be set NodeID::Nil().
  std::shared_ptr<BundleLocations> preparing_bundle_locations_;

  /// Location of bundles grouped by node.
  absl::flat_hash_map<NodeID, std::vector<std::shared_ptr<const BundleSpecification>>>
      grouped_preparing_bundle_locations_;

  /// Number of prepare requests that are returned.
  size_t prepare_request_returned_count_ = 0;

  /// Number of commit requests that are returned.
  size_t commit_request_returned_count_ = 0;

  /// Location of bundles that commit requests failed.
  std::shared_ptr<BundleLocations> uncommitted_bundle_locations_;

  /// Location of bundles that committed requests success.
  std::shared_ptr<BundleLocations> committed_bundle_locations_;

  /// The leasing stage. This is used to know the state of current leasing context.
  LeasingState leasing_state_ = LeasingState::PREPARING;

  /// Map from node ID to the set of bundles for whom we are trying to acquire a lease
  /// from that node. This is needed so that we can retry lease requests from the node
  /// until we receive a reply or the node is removed.
  /// TODO(sang): We don't currently handle retry.
  absl::flat_hash_map<NodeID, absl::flat_hash_set<BundleID>>
      node_to_bundles_when_preparing_;

  /// Bundles to schedule.
  std::vector<std::shared_ptr<const BundleSpecification>> bundles_to_schedule_;

  /// Location of bundles.
  std::shared_ptr<BundleLocations> bundle_locations_;
};

/// A data structure that helps fast bundle location lookup.
class BundleLocationIndex {
 public:
  BundleLocationIndex() {}
  ~BundleLocationIndex() = default;

  /// Add bundle locations to index.
  ///
  /// \param placement_group_id
  /// \param bundle_locations Bundle locations that will be associated with the placement
  /// group id.
  void AddBundleLocations(const PlacementGroupID &placement_group_id,
                          std::shared_ptr<BundleLocations> bundle_locations);

  /// Erase bundle locations associated with a given node id.
  ///
  /// \param node_id The id of node.
  /// \return True if succeed. False otherwise.
  bool Erase(const NodeID &node_id);

  /// Erase bundle locations associated with a given placement group id.
  ///
  /// \param placement_group_id Placement group id
  /// \return True if succeed. False otherwise.
  bool Erase(const PlacementGroupID &placement_group_id);

  /// Get BundleLocation of placement group id.
  ///
  /// \param placement_group_id Placement group id of this bundle locations.
  /// \return Bundle locations that are associated with a given placement group id.
  const absl::optional<std::shared_ptr<BundleLocations> const> GetBundleLocations(
      const PlacementGroupID &placement_group_id);

  /// Get BundleLocation of node id.
  ///
  /// \param node_id Node id of this bundle locations.
  /// \return Bundle locations that are associated with a given node id.
  const absl::optional<std::shared_ptr<BundleLocations> const> GetBundleLocationsOnNode(
      const NodeID &node_id);

  /// Update the index to contain new node information. Should be used only when new node
  /// is added to the cluster.
  ///
  /// \param alive_nodes map of alive nodes.
  void AddNodes(
      const absl::flat_hash_map<NodeID, std::shared_ptr<ray::rpc::GcsNodeInfo>> &nodes);

 private:
  /// Map from node ID to the set of bundles. This is used to lookup bundles at each node
  /// when a node is dead.
  absl::flat_hash_map<NodeID, std::shared_ptr<BundleLocations>> node_to_leased_bundles_;

  /// A map from placement group id to bundle locations.
  /// It is used to destroy bundles for the placement group.
  /// NOTE: It is a reverse index of `node_to_leased_bundles`.
  absl::flat_hash_map<PlacementGroupID, std::shared_ptr<BundleLocations>>
      placement_group_to_bundle_locations_;
};

/// GcsPlacementGroupScheduler is responsible for scheduling placement_groups registered
/// to GcsPlacementGroupManager. This class is not thread-safe.
class GcsPlacementGroupScheduler : public GcsPlacementGroupSchedulerInterface {
 public:
  /// Create a GcsPlacementGroupScheduler
  ///
  /// \param io_context The main event loop.
  /// \param placement_group_info_accessor Used to flush placement_group info to storage.
  /// \param gcs_node_manager The node manager which is used when scheduling.
  /// \param gcs_resource_manager The resource manager which is used when scheduling.
  /// \param gcs_resource_scheduler The resource scheduler which is used when scheduling.
  /// \param lease_client_factory Factory to create remote lease client.
  GcsPlacementGroupScheduler(
      instrumented_io_context &io_context,
      std::shared_ptr<gcs::GcsTableStorage> gcs_table_storage,
      const GcsNodeManager &gcs_node_manager,
      GcsResourceManager &gcs_resource_manager,
      GcsResourceScheduler &gcs_resource_scheduler,
      std::shared_ptr<rpc::NodeManagerClientPool> raylet_client_pool,
      syncer::RaySyncer &ray_syncer);

  virtual ~GcsPlacementGroupScheduler() = default;

  /// Schedule unplaced bundles of the specified placement group.
  /// If there is no available nodes then the `schedule_failed_handler` will be
  /// triggered, otherwise the bundle in placement_group will be added into a queue and
  /// scheduled to all nodes.
  ///
  /// \param placement_group to be scheduled.
  /// \param failure_callback This function is called if the schedule is failed.
  /// \param success_callback This function is called if the schedule is successful.
  void ScheduleUnplacedBundles(std::shared_ptr<GcsPlacementGroup> placement_group,
                               PGSchedulingFailureCallback failure_handler,
                               PGSchedulingSuccessfulCallback success_handler) override;

  /// Destroy the actual bundle resources or locked resources (for 2PC)
  /// on all nodes associated with this placement group.
  /// The method is idempotent, meaning if all bundles are already cancelled,
  /// this method won't do anything.
  ///
  /// \param placement_group_id The id of a placement group to destroy all bundle
  /// or locked resources.
  void DestroyPlacementGroupBundleResourcesIfExists(
      const PlacementGroupID &placement_group_id) override;

  /// Mark the placement group scheduling is cancelled.
  /// This method will incur check failure if scheduling
  /// is not actually going on to guarantee strong consistency.
  ///
  /// \param placement_group_id The placement group id scheduling is in progress.
  void MarkScheduleCancelled(const PlacementGroupID &placement_group_id) override;

  /// Get bundles belong to the specified node.
  ///
  /// \param node_id ID of the dead node.
  /// \return The bundles belong to the dead node.
  absl::flat_hash_map<PlacementGroupID, std::vector<int64_t>> GetBundlesOnNode(
      const NodeID &node_id) override;

  /// Notify raylets to release unused bundles.
  ///
  /// \param node_to_bundles Bundles used by each node.
  void ReleaseUnusedBundles(const absl::flat_hash_map<NodeID, std::vector<rpc::Bundle>>
                                &node_to_bundles) override;

  /// Initialize with the gcs tables data synchronously.
  /// This should be called when GCS server restarts after a failure.
  ///
  /// \param node_to_bundles Bundles used by each node.
  void Initialize(
      const absl::flat_hash_map<PlacementGroupID,
                                std::vector<std::shared_ptr<BundleSpecification>>>
          &group_to_bundles) override;

 protected:
  /// Send bundles PREPARE requests to a node. The PREPARE requests will lock resources
  /// on a node until COMMIT or CANCEL requests are sent to a node.
  /// NOTE: All of given bundles will be prepared on the same node. It is guaranteed that
  /// all of bundles are atomically prepared on a given node.
  ///
  /// \param bundles Bundles to be scheduled on a node.
  /// \param node A node to prepare resources for given bundles.
  /// \param callback
  void PrepareResources(
      const std::vector<std::shared_ptr<const BundleSpecification>> &bundles,
      const absl::optional<std::shared_ptr<ray::rpc::GcsNodeInfo>> &node,
      const StatusCallback &callback);

  /// Send bundles COMMIT request to a node. This means the placement group creation
  /// is ready and GCS will commit resources on a given node.
  ///
  /// \param bundles Bundles to be scheduled on a node.
  /// \param node A node to commit resources for given bundles.
  /// \param callback
  void CommitResources(
      const std::vector<std::shared_ptr<const BundleSpecification>> &bundles,
      const absl::optional<std::shared_ptr<ray::rpc::GcsNodeInfo>> &node,
      const StatusCallback callback);

  /// Cacnel prepared or committed resources from a node.
  /// Nodes will be in charge of tracking state of a bundle.
  /// This method is supposed to be idempotent.
  ///
  /// \param bundle A description of the bundle to return.
  /// \param node The node that the worker will be returned for.
  void CancelResourceReserve(
      const std::shared_ptr<const BundleSpecification> &bundle_spec,
      const absl::optional<std::shared_ptr<ray::rpc::GcsNodeInfo>> &node);

  /// Get an existing lease client or connect a new one or connect a new one.
  std::shared_ptr<ResourceReserveInterface> GetOrConnectLeaseClient(
      const rpc::Address &raylet_address);

  /// Get an existing lease client for a given node.
  std::shared_ptr<ResourceReserveInterface> GetLeaseClientFromNode(
      const std::shared_ptr<ray::rpc::GcsNodeInfo> &node);

  /// Called when all prepare requests are returned from nodes.
  void OnAllBundlePrepareRequestReturned(
      const std::shared_ptr<LeaseStatusTracker> &lease_status_tracker,
      const PGSchedulingFailureCallback &schedule_failure_handler,
      const PGSchedulingSuccessfulCallback &schedule_success_handler);

  /// Called when all commit requests are returned from nodes.
  void OnAllBundleCommitRequestReturned(
      const std::shared_ptr<LeaseStatusTracker> &lease_status_tracker,
      const PGSchedulingFailureCallback &schedule_failure_handler,
      const PGSchedulingSuccessfulCallback &schedule_success_handler);

  /// Commit all bundles recorded in lease status tracker.
  void CommitAllBundles(const std::shared_ptr<LeaseStatusTracker> &lease_status_tracker,
                        const PGSchedulingFailureCallback &schedule_failure_handler,
                        const PGSchedulingSuccessfulCallback &schedule_success_handler);

  /// Destroy the prepared bundle resources with this placement group.
  /// The method is idempotent, meaning if all bundles are already cancelled,
  /// this method won't do anything.
  ///
  /// \param placement_group_id The id of a placement group to destroy all prepared
  /// bundles.
  void DestroyPlacementGroupPreparedBundleResources(
      const PlacementGroupID &placement_group_id);

  /// Destroy the committed bundle resources with this placement group.
  /// The method is idempotent, meaning if all bundles are already cancelled,
  /// this method won't do anything.
  ///
  /// \param placement_group_id The id of a placement group to destroy all committed
  /// bundles.
  void DestroyPlacementGroupCommittedBundleResources(
      const PlacementGroupID &placement_group_id);

  /// Acquire the bundle resources from the cluster resources.
  void AcquireBundleResources(const std::shared_ptr<BundleLocations> &bundle_locations);

  /// Return the bundle resources to the cluster resources.
  void ReturnBundleResources(const std::shared_ptr<BundleLocations> &bundle_locations);

  /// Generate schedule context.
  std::unique_ptr<ScheduleContext> GetScheduleContext(
      const PlacementGroupID &placement_group_id);

  /// A timer that ticks every cancel resource failure milliseconds.
  boost::asio::deadline_timer return_timer_;

  /// Used to update placement group information upon creation, deletion, etc.
  std::shared_ptr<gcs::GcsTableStorage> gcs_table_storage_;

  /// Reference of GcsNodeManager.
  const GcsNodeManager &gcs_node_manager_;

  /// Reference of GcsResourceManager.
  GcsResourceManager &gcs_resource_manager_;

  /// Reference of GcsResourceScheduler.
  GcsResourceScheduler &gcs_resource_scheduler_;

  /// A vector to store all the schedule strategy.
  std::vector<std::shared_ptr<GcsScheduleStrategy>> scheduler_strategies_;

  /// Index to lookup committed bundle locations of node or placement group.
  BundleLocationIndex committed_bundle_location_index_;

  /// Set of placement group that have lease requests in flight to nodes.
  absl::flat_hash_map<PlacementGroupID, std::shared_ptr<LeaseStatusTracker>>
      placement_group_leasing_in_progress_;

  /// The cached raylet clients used to communicate with raylets.
  std::shared_ptr<rpc::NodeManagerClientPool> raylet_client_pool_;

  /// The nodes which are releasing unused bundles.
  absl::flat_hash_set<NodeID> nodes_of_releasing_unused_bundles_;

  /// The syncer of resource. This is used to report placement group updates.
  /// TODO (iycheng): Remove this one from pg once we finish the refactor
  syncer::RaySyncer &ray_syncer_;
};

}  // namespace gcs
}  // namespace ray<|MERGE_RESOLUTION|>--- conflicted
+++ resolved
@@ -143,11 +143,7 @@
   /// \return The scheduling result from the required resource.
   ScheduleResult GenerateScheduleResult(
       const std::vector<std::shared_ptr<const ray::BundleSpecification>> &bundles,
-<<<<<<< HEAD
       const std::vector<scheduling::NodeID> &selected_nodes,
-=======
-      const std::vector<NodeID> &selected_nodes,
->>>>>>> e9755d87
       const SchedulingResultStatus &status);
 };
 
