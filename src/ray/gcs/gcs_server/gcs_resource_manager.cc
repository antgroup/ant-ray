// Copyright 2017 The Ray Authors.
//
// Licensed under the Apache License, Version 2.0 (the "License");
// you may not use this file except in compliance with the License.
// You may obtain a copy of the License at
//
//  http://www.apache.org/licenses/LICENSE-2.0
//
// Unless required by applicable law or agreed to in writing, software
// distributed under the License is distributed on an "AS IS" BASIS,
// WITHOUT WARRANTIES OR CONDITIONS OF ANY KIND, either express or implied.
// See the License for the specific language governing permissions and
// limitations under the License.

#include "ray/gcs/gcs_server/gcs_resource_manager.h"

#include "ray/common/ray_config.h"
#include "ray/stats/metric_defs.h"

namespace ray {
namespace gcs {

GcsResourceManager::GcsResourceManager(
    instrumented_io_context &io_context,
    std::shared_ptr<gcs::GcsTableStorage> gcs_table_storage,
    ClusterResourceManager &cluster_resource_manager,
<<<<<<< HEAD
    NodeID local_node_id,
    std::shared_ptr<ClusterTaskManager> cluster_task_manager)
    : gcs_table_storage_(gcs_table_storage),
=======
    scheduling::NodeID local_node_id)
    : io_context_(io_context),
      gcs_table_storage_(gcs_table_storage),
>>>>>>> 0cd7bc40
      cluster_resource_manager_(cluster_resource_manager),
      local_node_id_(std::move(local_node_id)),
      cluster_task_manager_(std::move(cluster_task_manager)) {}

void GcsResourceManager::ConsumeSyncMessage(
    std::shared_ptr<const syncer::RaySyncMessage> message) {
  // ConsumeSyncMessage is called by ray_syncer which might not run
  // in a dedicated thread for performance.
  // GcsResourceManager is a module always run in the main thread, so we just
  // delegate the work to the main thread for thread safety.
  // Ideally, all public api in GcsResourceManager need to be put into this
  // io context for thread safety.
  io_context_.dispatch(
      [this, message]() {
        rpc::ResourcesData resources;
        resources.ParseFromString(message->sync_message());
        resources.set_node_id(message->node_id());
        RAY_CHECK(message->message_type() == syncer::MessageType::RESOURCE_VIEW);
        UpdateFromResourceReport(resources);
      },
      "GcsResourceManager::Update");
}

void GcsResourceManager::HandleGetResources(const rpc::GetResourcesRequest &request,
                                            rpc::GetResourcesReply *reply,
                                            rpc::SendReplyCallback send_reply_callback) {
  scheduling::NodeID node_id(request.node_id());
  const auto &resource_view = cluster_resource_manager_.GetResourceView();
  auto iter = resource_view.find(node_id);
  if (iter != resource_view.end()) {
    rpc::ResourceTableData resource_table_data;
    const auto &node_resources = iter->second.GetLocalView();

    for (const auto &resource_id : node_resources.total.ResourceIds()) {
      const auto &resource_value = node_resources.total.Get(resource_id);
      const auto &resource_name = resource_id.Binary();
      resource_table_data.set_resource_capacity(resource_value.Double());
      (*reply->mutable_resources()).insert({resource_name, resource_table_data});
    }
  }
  GCS_RPC_SEND_REPLY(send_reply_callback, reply, Status::OK());
  ++counts_[CountType::GET_RESOURCES_REQUEST];
}

void GcsResourceManager::UpdateResources(
    const NodeID &node_id, absl::flat_hash_map<std::string, double> changed_resources) {
  RAY_LOG(DEBUG) << "Updating resources, node id = " << node_id;

  scheduling::NodeID scheduling_node_id(node_id.Binary());
  if (cluster_resource_manager_.ContainsNode(scheduling_node_id)) {
    // Update `cluster_resource_manager_`.
    for (const auto &[name, capacity] : changed_resources) {
      cluster_resource_manager_.UpdateResourceCapacity(
          scheduling_node_id, scheduling::ResourceID(name), capacity);
    }

    const auto &node_resources =
        cluster_resource_manager_.GetNodeResources(scheduling_node_id);
    // Update gcs storage.
    rpc::ResourceMap resource_map;
    for (const auto &resource_id : node_resources.total.ResourceIds()) {
      const auto &resource_value = node_resources.total.Get(resource_id);
      const auto &resource_name = resource_id.Binary();
      (*resource_map.mutable_items())[resource_name].set_resource_capacity(
          resource_value.Double());
    }

    for (const auto &listener : resources_changed_listeners_) {
      listener();
    }

    auto start = absl::GetCurrentTimeNanos();
    auto on_done = [node_id, start](const Status &status) {
      auto end = absl::GetCurrentTimeNanos();
      ray::stats::STATS_gcs_new_resource_creation_latency_ms.Record(
          absl::Nanoseconds(end - start) / absl::Milliseconds(1));
      RAY_CHECK_OK(status);
      RAY_LOG(DEBUG) << "Finished updating resources, node id = " << node_id;
    };

    RAY_CHECK_OK(
        gcs_table_storage_->NodeResourceTable().Put(node_id, resource_map, on_done));
  } else {
    RAY_LOG(ERROR) << "Failed to update resources as node " << node_id
                   << " is not registered.";
  }
}

void GcsResourceManager::DeleteResources(const NodeID &node_id,
                                         std::vector<std::string> resource_names) {
  RAY_LOG(DEBUG) << "Deleting node resources, node id = " << node_id;
  scheduling::NodeID scheduling_node_id(node_id.Binary());
  if (cluster_resource_manager_.ContainsNode(scheduling_node_id)) {
    // Update `cluster_resource_manager_`.
    for (const auto &resource_name : resource_names) {
      cluster_resource_manager_.DeleteResource(scheduling_node_id,
                                               scheduling::ResourceID(resource_name));
    }

    const auto &node_resources =
        cluster_resource_manager_.GetNodeResources(scheduling_node_id);
    // Update gcs storage.
    rpc::ResourceMap resource_map;
    for (const auto &resource_id : node_resources.total.ResourceIds()) {
      const auto &resource_name = resource_id.Binary();
      if (std::find(resource_names.begin(), resource_names.end(), resource_name) !=
          resource_names.end()) {
        continue;
      }
      const auto &resource_value = node_resources.total.Get(resource_id);
      (*resource_map.mutable_items())[resource_name].set_resource_capacity(
          resource_value.Double());
    }

    auto on_done = [](const Status &status) { RAY_CHECK_OK(status); };
    RAY_CHECK_OK(
        gcs_table_storage_->NodeResourceTable().Put(node_id, resource_map, on_done));
  } else {
    RAY_LOG(DEBUG) << "Finished deleting node resources, node id = " << node_id;
  }
}

void GcsResourceManager::HandleGetAllAvailableResources(
    const rpc::GetAllAvailableResourcesRequest &request,
    rpc::GetAllAvailableResourcesReply *reply,
    rpc::SendReplyCallback send_reply_callback) {
  auto local_scheduling_node_id = scheduling::NodeID(local_node_id_.Binary());
  for (const auto &node_resources_entry : cluster_resource_manager_.GetResourceView()) {
    if (node_resources_entry.first == local_scheduling_node_id) {
      continue;
    }
    rpc::AvailableResources resource;
    resource.set_node_id(node_resources_entry.first.Binary());
    const auto &node_resources = node_resources_entry.second.GetLocalView();
    const auto node_id = NodeID::FromBinary(node_resources_entry.first.Binary());
    bool using_resource_reports = RayConfig::instance().gcs_actor_scheduling_enabled() &&
                                  node_resource_usages_.contains(node_id);
    for (const auto &resource_id : node_resources.available.ResourceIds()) {
      const auto &resource_name = resource_id.Binary();
      // Because gcs scheduler does not directly update the available resources of
      // `cluster_resource_manager_`, use the record from resource reports (stored in
      // `node_resource_usages_`) instead.
      if (using_resource_reports) {
        auto resource_iter =
            node_resource_usages_[node_id].resources_available().find(resource_name);
        if (resource_iter != node_resource_usages_[node_id].resources_available().end()) {
          resource.mutable_resources_available()->insert(
              {resource_name, resource_iter->second});
          continue;
        }
      }
      const auto &resource_value = node_resources.available.Get(resource_id);
      resource.mutable_resources_available()->insert(
          {resource_name, resource_value.Double()});
    }
    reply->add_resources_list()->CopyFrom(resource);
  }
  GCS_RPC_SEND_REPLY(send_reply_callback, reply, Status::OK());
  ++counts_[CountType::GET_ALL_AVAILABLE_RESOURCES_REQUEST];
}

void GcsResourceManager::UpdateFromResourceReport(const rpc::ResourcesData &data) {
  NodeID node_id = NodeID::FromBinary(data.node_id());
  if (RayConfig::instance().gcs_actor_scheduling_enabled()) {
    UpdateNodeNormalTaskResources(node_id, data);
  } else {
    if (!cluster_resource_manager_.UpdateNodeAvailableResourcesIfExist(
            scheduling::NodeID(node_id.Binary()), data)) {
      RAY_LOG(INFO)
          << "[UpdateFromResourceReport]: received resource usage from unknown node id "
          << node_id;
    }
  }

  UpdateNodeResourceUsage(node_id, data);
}

void GcsResourceManager::UpdateResourceLoads(const rpc::ResourcesData &data) {
  NodeID node_id = NodeID::FromBinary(data.node_id());
  auto iter = node_resource_usages_.find(node_id);
  if (iter == node_resource_usages_.end()) {
    // It will happen when the node has been deleted or hasn't been added.
    return;
  }
  if (data.resource_load_changed()) {
    (*iter->second.mutable_resource_load()) = data.resource_load();
    (*iter->second.mutable_resource_load_by_shape()) = data.resource_load_by_shape();
  }
}

void GcsResourceManager::HandleReportResourceUsage(
    const rpc::ReportResourceUsageRequest &request,
    rpc::ReportResourceUsageReply *reply,
    rpc::SendReplyCallback send_reply_callback) {
  UpdateFromResourceReport(request.resources());

  GCS_RPC_SEND_REPLY(send_reply_callback, reply, Status::OK());
  ++counts_[CountType::REPORT_RESOURCE_USAGE_REQUEST];
}

void GcsResourceManager::HandleGetAllResourceUsage(
    const rpc::GetAllResourceUsageRequest &request,
    rpc::GetAllResourceUsageReply *reply,
    rpc::SendReplyCallback send_reply_callback) {
  if (cluster_task_manager_ && RayConfig::instance().gcs_actor_scheduling_enabled()) {
    rpc::ResourcesData resources_data;
    cluster_task_manager_->FillPendingActorInfo(resources_data);
    node_resource_usages_[local_node_id_].CopyFrom(resources_data);
  }
  if (!node_resource_usages_.empty()) {
    auto batch = std::make_shared<rpc::ResourceUsageBatchData>();
    std::unordered_map<google::protobuf::Map<std::string, double>, rpc::ResourceDemand>
        aggregate_load;
    for (const auto &usage : node_resource_usages_) {
      // Aggregate the load reported by each raylet.
      auto load = usage.second.resource_load_by_shape();
      for (const auto &demand : load.resource_demands()) {
        auto &aggregate_demand = aggregate_load[demand.shape()];
        aggregate_demand.set_num_ready_requests_queued(
            aggregate_demand.num_ready_requests_queued() +
            demand.num_ready_requests_queued());
        aggregate_demand.set_num_infeasible_requests_queued(
            aggregate_demand.num_infeasible_requests_queued() +
            demand.num_infeasible_requests_queued());
        aggregate_demand.set_backlog_size(aggregate_demand.backlog_size() +
                                          demand.backlog_size());
      }

      batch->add_batch()->CopyFrom(usage.second);
    }

    for (const auto &demand : aggregate_load) {
      auto demand_proto = batch->mutable_resource_load_by_shape()->add_resource_demands();
      demand_proto->CopyFrom(demand.second);
      for (const auto &resource_pair : demand.first) {
        (*demand_proto->mutable_shape())[resource_pair.first] = resource_pair.second;
      }
    }

    // Update placement group load to heartbeat batch.
    // This is updated only one per second.
    if (placement_group_load_.has_value()) {
      auto placement_group_load = placement_group_load_.value();
      auto placement_group_load_proto = batch->mutable_placement_group_load();
      placement_group_load_proto->CopyFrom(*placement_group_load.get());
    }
    reply->mutable_resource_usage_data()->CopyFrom(*batch);
  }

  GCS_RPC_SEND_REPLY(send_reply_callback, reply, Status::OK());
  ++counts_[CountType::GET_ALL_RESOURCE_USAGE_REQUEST];
}

void GcsResourceManager::UpdateNodeResourceUsage(const NodeID &node_id,
                                                 const rpc::ResourcesData &resources) {
  auto iter = node_resource_usages_.find(node_id);
  if (iter == node_resource_usages_.end()) {
    node_resource_usages_[node_id].CopyFrom(resources);
  } else {
    if (resources.resources_total_size() > 0) {
      (*iter->second.mutable_resources_total()) = resources.resources_total();
    }
    if (resources.resources_available_changed()) {
      (*iter->second.mutable_resources_available()) = resources.resources_available();
    }
    if (resources.resources_normal_task_changed()) {
      (*iter->second.mutable_resources_normal_task()) = resources.resources_normal_task();
    }
    iter->second.set_cluster_full_of_actors_detected(
        resources.cluster_full_of_actors_detected());
  }
}

void GcsResourceManager::Initialize(const GcsInitData &gcs_init_data) {
  for (const auto &entry : gcs_init_data.Nodes()) {
    if (entry.second.state() == rpc::GcsNodeInfo::ALIVE) {
      OnNodeAdd(entry.second);
    }
  }

  for (const auto &entry : gcs_init_data.ClusterResources()) {
    scheduling::NodeID node_id(entry.first.Binary());
    for (const auto &resource : entry.second.items()) {
      cluster_resource_manager_.UpdateResourceCapacity(
          node_id,
          scheduling::ResourceID(resource.first),
          resource.second.resource_capacity());
    }
  }
}

void GcsResourceManager::OnNodeAdd(const rpc::GcsNodeInfo &node) {
  if (!node.resources_total().empty()) {
    scheduling::NodeID node_id(node.node_id());
    for (const auto &entry : node.resources_total()) {
      cluster_resource_manager_.UpdateResourceCapacity(
          node_id, scheduling::ResourceID(entry.first), entry.second);
    }
  } else {
    RAY_LOG(WARNING) << "The registered node " << NodeID::FromBinary(node.node_id())
                     << " doesn't set the total resources.";
  }
  rpc::ResourcesData data;
  data.set_node_id(node.node_id());
  data.set_node_manager_address(node.node_manager_address());
  node_resource_usages_.emplace(NodeID::FromBinary(node.node_id()), std::move(data));
}

void GcsResourceManager::OnNodeDead(const NodeID &node_id) {
  node_resource_usages_.erase(node_id);
  cluster_resource_manager_.RemoveNode(scheduling::NodeID(node_id.Binary()));
}

void GcsResourceManager::UpdatePlacementGroupLoad(
    const std::shared_ptr<rpc::PlacementGroupLoad> placement_group_load) {
  placement_group_load_ = absl::make_optional(placement_group_load);
}

std::string GcsResourceManager::DebugString() const {
  std::ostringstream stream;
  stream << "GcsResourceManager: "
         << "\n- GetResources request count: "
         << counts_[CountType::GET_RESOURCES_REQUEST]
         << "\n- GetAllAvailableResources request count"
         << counts_[CountType::GET_ALL_AVAILABLE_RESOURCES_REQUEST]
         << "\n- UpdateResources request count: "
         << counts_[CountType::UPDATE_RESOURCES_REQUEST]
         << "\n- DeleteResources request count: "
         << counts_[CountType::DELETE_RESOURCES_REQUEST]
         << "\n- ReportResourceUsage request count: "
         << counts_[CountType::REPORT_RESOURCE_USAGE_REQUEST]
         << "\n- GetAllResourceUsage request count: "
         << counts_[CountType::GET_ALL_RESOURCE_USAGE_REQUEST];
  return stream.str();
}

void GcsResourceManager::AddResourcesChangedListener(std::function<void()> listener) {
  RAY_CHECK(listener != nullptr);
  resources_changed_listeners_.emplace_back(std::move(listener));
}

void GcsResourceManager::UpdateNodeNormalTaskResources(
    const NodeID &node_id, const rpc::ResourcesData &heartbeat) {
  if (cluster_resource_manager_.UpdateNodeNormalTaskResources(
          scheduling::NodeID(node_id.Binary()), heartbeat)) {
    for (const auto &listener : resources_changed_listeners_) {
      listener();
    }
  }
}

std::string GcsResourceManager::ToString() const {
  std::ostringstream ostr;
  const int indent = 0;
  std::string indent_0(indent + 0 * 2, ' ');
  std::string indent_1(indent + 1 * 2, ' ');
  ostr << "{\n";
  for (const auto &entry : cluster_resource_manager_.GetResourceView()) {
    ostr << indent_1 << entry.first << " : " << entry.second.GetLocalView().DebugString()
         << ",\n";
  }
  ostr << indent_0 << "}\n";
  return ostr.str();
}

const NodeResources &GcsResourceManager::GetNodeResources(
    scheduling::NodeID node_id) const {
  return cluster_resource_manager_.GetNodeResources(node_id);
}

}  // namespace gcs
}  // namespace ray<|MERGE_RESOLUTION|>--- conflicted
+++ resolved
@@ -24,15 +24,10 @@
     instrumented_io_context &io_context,
     std::shared_ptr<gcs::GcsTableStorage> gcs_table_storage,
     ClusterResourceManager &cluster_resource_manager,
-<<<<<<< HEAD
     NodeID local_node_id,
     std::shared_ptr<ClusterTaskManager> cluster_task_manager)
-    : gcs_table_storage_(gcs_table_storage),
-=======
-    scheduling::NodeID local_node_id)
     : io_context_(io_context),
       gcs_table_storage_(gcs_table_storage),
->>>>>>> 0cd7bc40
       cluster_resource_manager_(cluster_resource_manager),
       local_node_id_(std::move(local_node_id)),
       cluster_task_manager_(std::move(cluster_task_manager)) {}
