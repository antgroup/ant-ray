// Copyright 2017 The Ray Authors.
//
// Licensed under the Apache License, Version 2.0 (the "License");
// you may not use this file except in compliance with the License.
// You may obtain a copy of the License at
//
//  http://www.apache.org/licenses/LICENSE-2.0
//
// Unless required by applicable law or agreed to in writing, software
// distributed under the License is distributed on an "AS IS" BASIS,
// WITHOUT WARRANTIES OR CONDITIONS OF ANY KIND, either express or implied.
// See the License for the specific language governing permissions and
// limitations under the License.

#pragma once

#include <memory>

#include "ray/common/asio/asio_util.h"
#include "ray/common/asio/instrumented_io_context.h"
#include "ray/common/ray_syncer/ray_syncer.h"
#include "ray/common/runtime_env_manager.h"
#include "ray/gcs/gcs_server/gcs_function_manager.h"
#include "ray/gcs/gcs_server/gcs_health_check_manager.h"
#include "ray/gcs/gcs_server/gcs_init_data.h"
#include "ray/gcs/gcs_server/gcs_kv_manager.h"
#include "ray/gcs/gcs_server/gcs_redis_failure_detector.h"
#include "ray/gcs/gcs_server/gcs_resource_manager.h"
#include "ray/gcs/gcs_server/gcs_server_io_context_policy.h"
#include "ray/gcs/gcs_server/gcs_table_storage.h"
#include "ray/gcs/gcs_server/gcs_task_manager.h"
#include "ray/gcs/gcs_server/pubsub_handler.h"
#include "ray/gcs/gcs_server/runtime_env_handler.h"
#include "ray/gcs/gcs_server/usage_stats_client.h"
#include "ray/gcs/pubsub/gcs_pub_sub.h"
#include "ray/gcs/redis_client.h"
#include "ray/raylet/scheduling/cluster_resource_scheduler.h"
#include "ray/raylet/scheduling/cluster_task_manager.h"
#include "ray/rpc/client_call.h"
#include "ray/rpc/gcs_server/gcs_rpc_server.h"
#include "ray/rpc/node_manager/node_manager_client_pool.h"
#include "ray/util/throttler.h"

namespace ray {
using raylet::ClusterTaskManager;
using raylet::NoopLocalTaskManager;

namespace gcs {

struct GcsServerConfig {
  std::string grpc_server_name = "GcsServer";
  uint16_t grpc_server_port = 0;
  uint16_t grpc_server_thread_num = 1;
  std::string redis_username;
  std::string redis_password;
  std::string redis_address;
  uint16_t redis_port = 6379;
  bool enable_redis_ssl = false;
  bool retry_redis = true;
  bool enable_sharding_conn = false;
  std::string node_ip_address;
  std::string log_dir;
  // This includes the config list of raylet.
  std::string raylet_config_list;
  std::string session_name;
};

class GcsNodeManager;
class GcsVirtualClusterManager;
class GcsActorManager;
class GcsJobManager;
class GcsWorkerManager;
class GcsPlacementGroupScheduler;
class GcsPlacementGroupManager;
class GcsTaskManager;
class GcsAutoscalerStateManager;

/// The GcsServer will take over all requests from GcsClient and transparent
/// transmit the command to the backend reliable storage for the time being.
/// In the future, GCS server's main responsibility is to manage meta data
/// and the management of actor creation.
/// For more details, please see the design document.
/// https://docs.google.com/document/d/1d-9qBlsh2UQHo-AWMWR0GptI_Ajwu4SKx0Q0LHKPpeI/edit#heading=h.csi0gaglj2pv
///
/// Notes on lifecycle:
/// 1. Gcs server contains a lot of data member, gcs server outlives all of them.
/// 2. Gcs table storage and all gcs managers share a lifetime, that starts from a
/// `DoStart` call to `Stop`.
class GcsServer {
 public:
  GcsServer(const GcsServerConfig &config, instrumented_io_context &main_service);
  virtual ~GcsServer();

  /// Start gcs server.
  void Start();

  /// Stop gcs server.
  void Stop();

  /// Get the port of this gcs server.
  int GetPort() const { return rpc_server_.GetPort(); }

  /// Check if gcs server is started.
  bool IsStarted() const { return is_started_; }

  /// Check if gcs server is stopped.
  bool IsStopped() const { return is_stopped_; }

  /// Retrieve cluster ID
  const ClusterID &GetClusterId() const { return rpc_server_.GetClusterId(); }

  // TODO(vitsai): string <=> enum generator macro
  enum class StorageType {
    UNKNOWN = 0,
    IN_MEMORY = 1,
    REDIS_PERSIST = 2,
  };

  static constexpr char kInMemoryStorage[] = "memory";
  static constexpr char kRedisStorage[] = "redis";

  void UpdateGcsResourceManagerInTest(
      const NodeID &node_id,
      const syncer::ResourceViewSyncMessage &resource_view_sync_message) {
    RAY_CHECK(gcs_resource_manager_ != nullptr);
    gcs_resource_manager_->UpdateFromResourceView(node_id, resource_view_sync_message);
  }

 protected:
  /// Generate the redis client options
  RedisClientOptions GetRedisClientOptions() const;

  void DoStart(const GcsInitData &gcs_init_data);

  /// Initialize gcs node manager.
  void InitGcsNodeManager(const GcsInitData &gcs_init_data);

  /// Initialize gcs health check manager.
  void InitGcsHealthCheckManager(const GcsInitData &gcs_init_data);

  /// Initialize gcs resource manager.
  void InitGcsResourceManager(const GcsInitData &gcs_init_data);

  /// Initialize synchronization service
  void InitRaySyncer(const GcsInitData &gcs_init_data);

  /// Initialize cluster resource scheduler.
  void InitClusterResourceScheduler();

  /// Initialize cluster task manager.
  void InitClusterTaskManager();

  /// Initialize gcs job manager.
  void InitGcsJobManager(const GcsInitData &gcs_init_data);

  /// Initialize gcs actor manager.
  void InitGcsActorManager(const GcsInitData &gcs_init_data);

  /// Initialize gcs virtual cluster manager.
  void InitGcsVirtualClusterManager(const GcsInitData &gcs_init_data);

  /// Initialize gcs placement group manager.
  void InitGcsPlacementGroupManager(const GcsInitData &gcs_init_data);

  /// Initialize gcs worker manager.
  void InitGcsWorkerManager();

  /// Initialize gcs task manager.
  void InitGcsTaskManager();

  /// Initialize gcs autoscaling manager.
  void InitGcsAutoscalerStateManager(const GcsInitData &gcs_init_data);

  /// Initialize usage stats client.
  void InitUsageStatsClient();

  /// Initialize KV manager.
  void InitKVManager();

  /// Initialize KV service.
  void InitKVService();

  /// Initialize function manager.
  void InitFunctionManager();

  /// Initializes PubSub handler.
  void InitPubSubHandler();

  // Init RuntimeENv manager
  void InitRuntimeEnvManager();

  /// Install event listeners.
  void InstallEventListeners();

 private:
  /// Gets the type of KV storage to use from config.
  StorageType GetStorageType() const;

  /// Print debug info periodically.
  std::string GetDebugState() const;

  /// Dump the debug info to debug_state_gcs.txt.
  void DumpDebugStateToFile() const;

  /// Collect stats from each module.
  void RecordMetrics() const;

  /// Get cluster id if persisted, otherwise generate
  /// a new one and persist as necessary.
  /// Expected to be idempotent while server is up.
  void GetOrGenerateClusterId(std::function<void(ClusterID cluster_id)> &&continuation);

  /// Print the asio event loop stats for debugging.
  void PrintAsioStats();

  /// Get or connect to a redis server
  std::shared_ptr<RedisClient> CreateRedisClient(instrumented_io_context &io_service);

  void TryGlobalGC();

  IOContextProvider<GcsServerIOContextPolicy> io_context_provider_;

  /// NOTICE: The declaration order for data members should follow dependency.
  ///
  /// Gcs server configuration.
  const GcsServerConfig config_;
  // Type of storage to use.
  const StorageType storage_type_;
  /// The grpc server
  rpc::GrpcServer rpc_server_;
  /// The `ClientCallManager` object that is shared by all `NodeManagerWorkerClient`s.
  rpc::ClientCallManager client_call_manager_;
  /// Node manager client pool.
  std::unique_ptr<rpc::NodeManagerClientPool> raylet_client_pool_;
  /// The cluster resource scheduler.
  std::shared_ptr<ClusterResourceScheduler> cluster_resource_scheduler_;
  /// Local task manager.
  NoopLocalTaskManager local_task_manager_;
  /// The gcs table storage.
  std::unique_ptr<gcs::GcsTableStorage> gcs_table_storage_;
  /// The cluster task manager.
  std::unique_ptr<ClusterTaskManager> cluster_task_manager_;
  /// [gcs_resource_manager_] depends on [cluster_task_manager_].
  /// The gcs resource manager.
  std::unique_ptr<GcsResourceManager> gcs_resource_manager_;
  /// The autoscaler state manager.
  std::unique_ptr<GcsAutoscalerStateManager> gcs_autoscaler_state_manager_;
  /// A publisher for publishing gcs messages.
  std::unique_ptr<GcsPublisher> gcs_publisher_;
  /// The gcs node manager.
  std::unique_ptr<GcsNodeManager> gcs_node_manager_;
  /// The health check manager.
<<<<<<< HEAD
  std::unique_ptr<GcsHealthCheckManager> gcs_healthcheck_manager_;
  /// The gcs virtual cluster handler and service.
  std::shared_ptr<GcsVirtualClusterManager> gcs_virtual_cluster_manager_;
  std::unique_ptr<rpc::VirtualClusterInfoGrpcService> gcs_virtual_cluster_service_;
=======
  std::shared_ptr<GcsHealthCheckManager> gcs_healthcheck_manager_;
>>>>>>> be9e4563
  /// The gcs redis failure detector.
  std::unique_ptr<GcsRedisFailureDetector> gcs_redis_failure_detector_;
  /// The gcs placement group manager.
  std::unique_ptr<GcsPlacementGroupManager> gcs_placement_group_manager_;
  /// The gcs actor manager.
  std::unique_ptr<GcsActorManager> gcs_actor_manager_;
  /// The gcs placement group scheduler.
  /// [gcs_placement_group_scheduler_] depends on [raylet_client_pool_].
  std::unique_ptr<GcsPlacementGroupScheduler> gcs_placement_group_scheduler_;
  /// Function table manager.
  std::unique_ptr<GcsFunctionManager> function_manager_;
  /// Stores references to URIs stored by the GCS for runtime envs.
  std::unique_ptr<ray::RuntimeEnvManager> runtime_env_manager_;
  /// Global KV storage handler and service.
  std::unique_ptr<GcsInternalKVManager> kv_manager_;
  std::unique_ptr<rpc::InternalKVGrpcService> kv_service_;
  /// Job info handler and service.
  std::unique_ptr<GcsJobManager> gcs_job_manager_;
  std::unique_ptr<rpc::JobInfoGrpcService> job_info_service_;
  /// Actor info service.
  std::unique_ptr<rpc::ActorInfoGrpcService> actor_info_service_;
  /// Node info handler and service.
  std::unique_ptr<rpc::NodeInfoGrpcService> node_info_service_;
  /// Node resource info handler and service.
  std::unique_ptr<rpc::NodeResourceInfoGrpcService> node_resource_info_service_;

  /// Ray Syncer related fields.
  std::unique_ptr<syncer::RaySyncer> ray_syncer_;
  std::unique_ptr<syncer::RaySyncerService> ray_syncer_service_;

  /// The node id of GCS.
  NodeID gcs_node_id_;

  /// The usage stats client.
  std::unique_ptr<UsageStatsClient> usage_stats_client_;
  /// The gcs worker manager.
  std::unique_ptr<GcsWorkerManager> gcs_worker_manager_;
  /// Worker info service.
  std::unique_ptr<rpc::WorkerInfoGrpcService> worker_info_service_;
  /// Placement Group info handler and service.
  std::unique_ptr<rpc::PlacementGroupInfoGrpcService> placement_group_info_service_;
  /// Runtime env handler and service.
  std::unique_ptr<RuntimeEnvHandler> runtime_env_handler_;
  std::unique_ptr<rpc::RuntimeEnvGrpcService> runtime_env_service_;
  /// GCS PubSub handler and service.
  std::unique_ptr<InternalPubSubHandler> pubsub_handler_;
  std::unique_ptr<rpc::InternalPubSubGrpcService> pubsub_service_;
  /// GCS Task info manager for managing task states change events.
  std::unique_ptr<GcsTaskManager> gcs_task_manager_;
  /// Independent task info service from the main grpc service.
  std::unique_ptr<rpc::TaskInfoGrpcService> task_info_service_;
  /// Gcs Autoscaler state manager.
  std::unique_ptr<rpc::autoscaler::AutoscalerStateGrpcService> autoscaler_state_service_;
  /// Grpc based pubsub's periodical runner.
  std::shared_ptr<PeriodicalRunner> pubsub_periodical_runner_;
  /// The runner to run function periodically.
  std::shared_ptr<PeriodicalRunner> periodical_runner_;
  /// Gcs service state flag, which is used for ut.
  std::atomic<bool> is_started_;
  std::atomic<bool> is_stopped_;
  int task_pending_schedule_detected_ = 0;
  /// Throttler for global gc
  std::unique_ptr<Throttler> global_gc_throttler_;
};

}  // namespace gcs
}  // namespace ray<|MERGE_RESOLUTION|>--- conflicted
+++ resolved
@@ -250,14 +250,10 @@
   /// The gcs node manager.
   std::unique_ptr<GcsNodeManager> gcs_node_manager_;
   /// The health check manager.
-<<<<<<< HEAD
-  std::unique_ptr<GcsHealthCheckManager> gcs_healthcheck_manager_;
+  std::shared_ptr<GcsHealthCheckManager> gcs_healthcheck_manager_;
   /// The gcs virtual cluster handler and service.
   std::shared_ptr<GcsVirtualClusterManager> gcs_virtual_cluster_manager_;
   std::unique_ptr<rpc::VirtualClusterInfoGrpcService> gcs_virtual_cluster_service_;
-=======
-  std::shared_ptr<GcsHealthCheckManager> gcs_healthcheck_manager_;
->>>>>>> be9e4563
   /// The gcs redis failure detector.
   std::unique_ptr<GcsRedisFailureDetector> gcs_redis_failure_detector_;
   /// The gcs placement group manager.
