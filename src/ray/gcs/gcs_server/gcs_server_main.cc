// Copyright 2017 The Ray Authors.
//
// Licensed under the Apache License, Version 2.0 (the "License");
// you may not use this file except in compliance with the License.
// You may obtain a copy of the License at
//
//  http://www.apache.org/licenses/LICENSE-2.0
//
// Unless required by applicable law or agreed to in writing, software
// distributed under the License is distributed on an "AS IS" BASIS,
// WITHOUT WARRANTIES OR CONDITIONS OF ANY KIND, either express or implied.
// See the License for the specific language governing permissions and
// limitations under the License.

#include <iostream>

#include "gflags/gflags.h"
#include "ray/common/ray_config.h"
#include "ray/gcs/gcs_server/gcs_server.h"
#include "ray/gcs/store_client/redis_store_client.h"
<<<<<<< HEAD
=======
#include "ray/stats/stats.h"
#include "ray/util/event.h"
>>>>>>> 58a73821
#include "ray/util/util.h"
#include "src/ray/protobuf/gcs_service.pb.h"

DEFINE_string(redis_address, "", "The ip address of redis.");
DEFINE_int32(redis_port, -1, "The port of redis.");
DEFINE_string(log_dir, "", "The path of the dir where log files are created.");
DEFINE_int32(gcs_server_port, 0, "The port of gcs server.");
DEFINE_string(config_list, "", "The config list of raylet.");
DEFINE_string(redis_password, "", "The password of redis.");
DEFINE_bool(retry_redis, false, "Whether we retry to connect to the redis.");
DEFINE_string(node_ip_address, "", "The ip address of the node.");

int main(int argc, char *argv[]) {
  InitShutdownRAII ray_log_shutdown_raii(ray::RayLog::StartRayLog,
                                         ray::RayLog::ShutDownRayLog, argv[0],
                                         ray::RayLogLevel::INFO, /*log_dir=*/"");
  ray::RayLog::InstallFailureSignalHandler();

  gflags::ParseCommandLineFlags(&argc, &argv, true);
  const std::string redis_address = FLAGS_redis_address;
  const int redis_port = static_cast<int>(FLAGS_redis_port);
  const std::string log_dir = FLAGS_log_dir;
  const int gcs_server_port = static_cast<int>(FLAGS_gcs_server_port);
  std::string config_list;
  RAY_CHECK(absl::Base64Unescape(FLAGS_config_list, &config_list))
      << "config_list is not a valid base64-encoded string.";
  const std::string redis_password = FLAGS_redis_password;
  const bool retry_redis = FLAGS_retry_redis;
  const std::string node_ip_address = FLAGS_node_ip_address;
  gflags::ShutDownCommandLineFlags();

  RayConfig::instance().initialize(config_list);

  auto promise = std::make_shared<std::promise<void>>();
  std::thread([=] {
    instrumented_io_context service;

    // Init backend client.
    ray::gcs::RedisClientOptions redis_client_options(redis_address, redis_port,
                                                      redis_password);
    auto redis_client = std::make_shared<ray::gcs::RedisClient>(redis_client_options);
    auto status = redis_client->Connect(service);
    RAY_CHECK(status.ok()) << "Failed to init redis gcs client as " << status;

    // Init storage.
    auto storage = std::make_shared<ray::gcs::RedisGcsTableStorage>(redis_client);

    // The internal_config is only set on the gcs--other nodes get it from GCS.
    auto on_done = [promise, &service](const ray::Status &status) {
      promise->set_value();
      service.stop();
    };
    ray::rpc::StoredConfig config;
    config.set_config(config_list);
    RAY_CHECK_OK(
        storage->InternalConfigTable().Put(ray::UniqueID::Nil(), config, on_done));
    boost::asio::io_service::work work(service);
    service.run();
  })
      .detach();
  promise->get_future().get();

<<<<<<< HEAD
=======
  const ray::stats::TagsType global_tags = {
      {ray::stats::ComponentKey, "gcs_server"},
      {ray::stats::VersionKey, "2.0.0.dev0"},
      {ray::stats::NodeAddressKey, node_ip_address}};
  ray::stats::Init(global_tags, metrics_agent_port);

  // Initialize event framework.
  if (RayConfig::instance().event_log_reporter_enabled() && !log_dir.empty()) {
    ray::RayEventInit(ray::rpc::Event_SourceType::Event_SourceType_GCS,
                      std::unordered_map<std::string, std::string>(), log_dir);
  }

>>>>>>> 58a73821
  // IO Service for main loop.
  instrumented_io_context main_service;
  // Ensure that the IO service keeps running. Without this, the main_service will exit
  // as soon as there is no more work to be processed.
  boost::asio::io_service::work work(main_service);

  ray::gcs::GcsServerConfig gcs_server_config;
  gcs_server_config.grpc_server_name = "GcsServer";
  gcs_server_config.grpc_server_port = gcs_server_port;
  gcs_server_config.grpc_server_thread_num =
      RayConfig::instance().gcs_server_rpc_server_thread_num();
  gcs_server_config.redis_address = redis_address;
  gcs_server_config.redis_port = redis_port;
  gcs_server_config.redis_password = redis_password;
  gcs_server_config.retry_redis = retry_redis;
  gcs_server_config.node_ip_address = node_ip_address;
  gcs_server_config.grpc_based_resource_broadcast =
      RayConfig::instance().grpc_based_resource_broadcast();
  gcs_server_config.grpc_pubsub_enabled = RayConfig::instance().gcs_grpc_based_pubsub();
  ray::gcs::GcsServer gcs_server(gcs_server_config, main_service);

  // Destroy the GCS server on a SIGTERM. The pointer to main_service is
  // guaranteed to be valid since this function will run the event loop
  // instead of returning immediately.
  auto handler = [&main_service, &gcs_server](const boost::system::error_code &error,
                                              int signal_number) {
    RAY_LOG(INFO) << "GCS server received SIGTERM, shutting down...";
    gcs_server.Stop();
    main_service.stop();
  };
  boost::asio::signal_set signals(main_service);
#ifdef _WIN32
  signals.add(SIGBREAK);
#else
  signals.add(SIGTERM);
#endif
  signals.async_wait(handler);

  gcs_server.Start();

  main_service.run();
}<|MERGE_RESOLUTION|>--- conflicted
+++ resolved
@@ -18,11 +18,7 @@
 #include "ray/common/ray_config.h"
 #include "ray/gcs/gcs_server/gcs_server.h"
 #include "ray/gcs/store_client/redis_store_client.h"
-<<<<<<< HEAD
-=======
-#include "ray/stats/stats.h"
 #include "ray/util/event.h"
->>>>>>> 58a73821
 #include "ray/util/util.h"
 #include "src/ray/protobuf/gcs_service.pb.h"
 
@@ -85,21 +81,12 @@
       .detach();
   promise->get_future().get();
 
-<<<<<<< HEAD
-=======
-  const ray::stats::TagsType global_tags = {
-      {ray::stats::ComponentKey, "gcs_server"},
-      {ray::stats::VersionKey, "2.0.0.dev0"},
-      {ray::stats::NodeAddressKey, node_ip_address}};
-  ray::stats::Init(global_tags, metrics_agent_port);
-
   // Initialize event framework.
   if (RayConfig::instance().event_log_reporter_enabled() && !log_dir.empty()) {
     ray::RayEventInit(ray::rpc::Event_SourceType::Event_SourceType_GCS,
                       std::unordered_map<std::string, std::string>(), log_dir);
   }
 
->>>>>>> 58a73821
   // IO Service for main loop.
   instrumented_io_context main_service;
   // Ensure that the IO service keeps running. Without this, the main_service will exit
