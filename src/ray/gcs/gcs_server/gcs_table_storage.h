// Copyright 2017 The Ray Authors.
//
// Licensed under the Apache License, Version 2.0 (the "License");
// you may not use this file except in compliance with the License.
// You may obtain a copy of the License at
//
//  http://www.apache.org/licenses/LICENSE-2.0
//
// Unless required by applicable law or agreed to in writing, software
// distributed under the License is distributed on an "AS IS" BASIS,
// WITHOUT WARRANTIES OR CONDITIONS OF ANY KIND, either express or implied.
// See the License for the specific language governing permissions and
// limitations under the License.

#pragma once

#include <memory>
#include <utility>

#include "ray/common/virtual_cluster_id.h"
#include "ray/gcs/store_client/in_memory_store_client.h"
#include "ray/gcs/store_client/observable_store_client.h"
#include "ray/gcs/store_client/redis_store_client.h"
#include "src/ray/protobuf/gcs.pb.h"

namespace ray {
namespace gcs {

<<<<<<< HEAD
using rpc::ActorTableData;
using rpc::ErrorTableData;
using rpc::GcsNodeInfo;
using rpc::JobTableData;
using rpc::PlacementGroupTableData;
using rpc::ResourceUsageBatchData;
using rpc::TaskSpec;
using rpc::VirtualClusterTableData;
using rpc::WorkerTableData;

=======
>>>>>>> 2e278ffd
/// \class GcsTable
///
/// GcsTable is the storage interface for all GCS tables whose data do not belong to
/// specific jobs. This class is not meant to be used directly. All gcs table classes
/// without job id should derive from this class and override the table_name_ member with
/// a unique value for that table.
template <typename Key, typename Data>
class GcsTable {
 public:
  explicit GcsTable(std::shared_ptr<StoreClient> store_client)
      : store_client_(std::move(store_client)) {}

  virtual ~GcsTable() = default;

  /// Write data to the table asynchronously.
  ///
  /// \param key The key that will be written to the table.
  /// \param value The value of the key that will be written to the table.
  /// \param callback Callback that will be called after write finishes.
  /// \return Status
  virtual Status Put(const Key &key,
                     const Data &value,
                     Postable<void(ray::Status)> callback);

  /// Get data from the table asynchronously.
  ///
  /// \param key The key to lookup from the table.
  /// \param callback Callback that will be called after read finishes.
  /// \return Status
  Status Get(const Key &key, Postable<void(Status, std::optional<Data>)> callback);

  /// Get all data from the table asynchronously.
  ///
  /// \param callback Callback that will be called after data has been received.
  /// \return Status
  Status GetAll(Postable<void(absl::flat_hash_map<Key, Data>)> callback);

  /// Delete data from the table asynchronously.
  ///
  /// \param key The key that will be deleted from the table.
  /// \param callback Callback that will be called after delete finishes.
  /// \return Status
  virtual Status Delete(const Key &key, Postable<void(ray::Status)> callback);

  /// Delete a batch of data from the table asynchronously.
  ///
  /// \param keys The batch key that will be deleted from the table.
  /// \param callback Callback that will be called after delete finishes.
  /// \return Status
  virtual Status BatchDelete(const std::vector<Key> &keys,
                             Postable<void(ray::Status)> callback);

 protected:
  std::string table_name_;
  std::shared_ptr<StoreClient> store_client_;
};

/// \class GcsTableWithJobId
///
/// GcsTableWithJobId is the storage interface for all GCS tables whose data belongs to
/// specific jobs. This class is not meant to be used directly. All gcs table classes with
/// job id should derive from this class and override the table_name_ member with a unique
/// value for that table.
///
/// GcsTableWithJobId build index in memory. There is a known race condition
/// that index could be stale if multiple writer change the same index at the same time.
template <typename Key, typename Data>
class GcsTableWithJobId : public GcsTable<Key, Data> {
 public:
  explicit GcsTableWithJobId(std::shared_ptr<StoreClient> store_client)
      : GcsTable<Key, Data>(std::move(store_client)) {}

  /// Write data to the table asynchronously.
  ///
  /// \param key The key that will be written to the table. The job id can be obtained
  /// from the key.
  /// \param value The value of the key that will be written to the table.
  /// \param callback Callback that will be called after write finishes, whether it
  /// succeeds or not. \return Status for issuing the asynchronous write operation.
  Status Put(const Key &key,
             const Data &value,
             Postable<void(ray::Status)> callback) override;

  /// Get all the data of the specified job id from the table asynchronously.
  ///
  /// \param job_id The key to lookup from the table.
  /// \param callback Callback that will be called after read finishes.
  /// \return Status
  Status GetByJobId(const JobID &job_id,
                    Postable<void(absl::flat_hash_map<Key, Data>)> callback);

  /// Delete all the data of the specified job id from the table asynchronously.
  ///
  /// \param job_id The key that will be deleted from the table.
  /// \param callback Callback that will be called after delete finishes.
  /// \return Status
  Status DeleteByJobId(const JobID &job_id, Postable<void(ray::Status)> callback);

  /// Delete data and index from the table asynchronously.
  ///
  /// \param key The key that will be deleted from the table.
  /// \param callback Callback that will be called after delete finishes.
  /// \return Status
  Status Delete(const Key &key, Postable<void(ray::Status)> callback) override;

  /// Delete a batch of data and index from the table asynchronously.
  ///
  /// \param keys The batch key that will be deleted from the table.
  /// \param callback Callback that will be called after delete finishes.
  /// \return Status
  Status BatchDelete(const std::vector<Key> &keys,
                     Postable<void(ray::Status)> callback) override;

  /// Rebuild the index during startup.
  Status AsyncRebuildIndexAndGetAll(
      Postable<void(absl::flat_hash_map<Key, Data>)> callback);

 protected:
  virtual JobID GetJobIdFromKey(const Key &key) = 0;

  absl::Mutex mutex_;
  absl::flat_hash_map<JobID, absl::flat_hash_set<Key>> index_ ABSL_GUARDED_BY(mutex_);
};

class GcsJobTable : public GcsTable<JobID, rpc::JobTableData> {
 public:
  explicit GcsJobTable(std::shared_ptr<StoreClient> store_client)
      : GcsTable(std::move(store_client)) {
    table_name_ = rpc::TablePrefix_Name(rpc::TablePrefix::JOB);
  }
};

class GcsActorTable : public GcsTableWithJobId<ActorID, rpc::ActorTableData> {
 public:
  explicit GcsActorTable(std::shared_ptr<StoreClient> store_client)
      : GcsTableWithJobId(std::move(store_client)) {
    table_name_ = rpc::TablePrefix_Name(rpc::TablePrefix::ACTOR);
  }

 private:
  JobID GetJobIdFromKey(const ActorID &key) override { return key.JobId(); }
};

class GcsActorTaskSpecTable : public GcsTableWithJobId<ActorID, rpc::TaskSpec> {
 public:
  explicit GcsActorTaskSpecTable(std::shared_ptr<StoreClient> store_client)
      : GcsTableWithJobId(std::move(store_client)) {
    table_name_ = rpc::TablePrefix_Name(rpc::TablePrefix::ACTOR_TASK_SPEC);
  }

 private:
  JobID GetJobIdFromKey(const ActorID &key) override { return key.JobId(); }
};

class GcsPlacementGroupTable
    : public GcsTable<PlacementGroupID, rpc::PlacementGroupTableData> {
 public:
  explicit GcsPlacementGroupTable(std::shared_ptr<StoreClient> store_client)
      : GcsTable(std::move(store_client)) {
    table_name_ = rpc::TablePrefix_Name(rpc::TablePrefix::PLACEMENT_GROUP);
  }
};

class GcsNodeTable : public GcsTable<NodeID, rpc::GcsNodeInfo> {
 public:
  explicit GcsNodeTable(std::shared_ptr<StoreClient> store_client)
      : GcsTable(std::move(store_client)) {
    table_name_ = rpc::TablePrefix_Name(rpc::TablePrefix::NODE);
  }
};

class GcsWorkerTable : public GcsTable<WorkerID, rpc::WorkerTableData> {
 public:
  explicit GcsWorkerTable(std::shared_ptr<StoreClient> store_client)
      : GcsTable(std::move(store_client)) {
    table_name_ = rpc::TablePrefix_Name(rpc::TablePrefix::WORKERS);
  }
};

class GcsVirtualClusterTable
    : public GcsTable<VirtualClusterID, VirtualClusterTableData> {
 public:
  explicit GcsVirtualClusterTable(std::shared_ptr<StoreClient> store_client)
      : GcsTable(std::move(store_client)) {
    table_name_ = TablePrefix_Name(TablePrefix::VIRTUAL_CLUSTER);
  }
};

/// \class GcsTableStorage
///
/// This class is not meant to be used directly. All gcs table storage classes should
/// derive from this class and override class member variables.
class GcsTableStorage {
 public:
  explicit GcsTableStorage(std::shared_ptr<StoreClient> store_client)
      : store_client_(std::move(store_client)) {
    job_table_ = std::make_unique<GcsJobTable>(store_client_);
    actor_table_ = std::make_unique<GcsActorTable>(store_client_);
    actor_task_spec_table_ = std::make_unique<GcsActorTaskSpecTable>(store_client_);
    placement_group_table_ = std::make_unique<GcsPlacementGroupTable>(store_client_);
    node_table_ = std::make_unique<GcsNodeTable>(store_client_);
    worker_table_ = std::make_unique<GcsWorkerTable>(store_client_);
    virtual_cluster_table_ = std::make_unique<GcsVirtualClusterTable>(store_client_);
  }

  virtual ~GcsTableStorage() = default;

  GcsJobTable &JobTable() {
    RAY_CHECK(job_table_ != nullptr);
    return *job_table_;
  }

  GcsActorTable &ActorTable() {
    RAY_CHECK(actor_table_ != nullptr);
    return *actor_table_;
  }

  GcsActorTaskSpecTable &ActorTaskSpecTable() {
    RAY_CHECK(actor_task_spec_table_ != nullptr);
    return *actor_task_spec_table_;
  }

  GcsPlacementGroupTable &PlacementGroupTable() {
    RAY_CHECK(placement_group_table_ != nullptr);
    return *placement_group_table_;
  }

  virtual GcsNodeTable &NodeTable() {
    RAY_CHECK(node_table_ != nullptr);
    return *node_table_;
  }

  GcsWorkerTable &WorkerTable() {
    RAY_CHECK(worker_table_ != nullptr);
    return *worker_table_;
  }

  GcsVirtualClusterTable &VirtualClusterTable() {
    RAY_CHECK(virtual_cluster_table_ != nullptr);
    return *virtual_cluster_table_;
  }

  Status AsyncGetNextJobID(Postable<void(int)> callback) {
    RAY_CHECK(store_client_);
    return store_client_->AsyncGetNextJobID(std::move(callback));
  }

 protected:
  std::shared_ptr<StoreClient> store_client_;
  std::unique_ptr<GcsJobTable> job_table_;
  std::unique_ptr<GcsActorTable> actor_table_;
  std::unique_ptr<GcsActorTaskSpecTable> actor_task_spec_table_;
  std::unique_ptr<GcsPlacementGroupTable> placement_group_table_;
  std::unique_ptr<GcsNodeTable> node_table_;
  std::unique_ptr<GcsWorkerTable> worker_table_;
  std::unique_ptr<GcsVirtualClusterTable> virtual_cluster_table_;
};

/// \class RedisGcsTableStorage
/// RedisGcsTableStorage is an implementation of `GcsTableStorage`
/// that uses redis as storage.
class RedisGcsTableStorage : public GcsTableStorage {
 public:
  explicit RedisGcsTableStorage(std::shared_ptr<RedisClient> redis_client)
      : GcsTableStorage(std::make_shared<RedisStoreClient>(std::move(redis_client))) {}
};

/// \class InMemoryGcsTableStorage
/// InMemoryGcsTableStorage is an implementation of `GcsTableStorage`
/// that uses memory as storage.
class InMemoryGcsTableStorage : public GcsTableStorage {
 public:
  explicit InMemoryGcsTableStorage()
      : GcsTableStorage(std::make_shared<ObservableStoreClient>(
            std::make_unique<InMemoryStoreClient>())) {}
};

}  // namespace gcs
}  // namespace ray<|MERGE_RESOLUTION|>--- conflicted
+++ resolved
@@ -26,19 +26,6 @@
 namespace ray {
 namespace gcs {
 
-<<<<<<< HEAD
-using rpc::ActorTableData;
-using rpc::ErrorTableData;
-using rpc::GcsNodeInfo;
-using rpc::JobTableData;
-using rpc::PlacementGroupTableData;
-using rpc::ResourceUsageBatchData;
-using rpc::TaskSpec;
-using rpc::VirtualClusterTableData;
-using rpc::WorkerTableData;
-
-=======
->>>>>>> 2e278ffd
 /// \class GcsTable
 ///
 /// GcsTable is the storage interface for all GCS tables whose data do not belong to
