// Copyright 2017 The Ray Authors.
//
// Licensed under the Apache License, Version 2.0 (the "License");
// you may not use this file except in compliance with the License.
// You may obtain a copy of the License at
//
//  http://www.apache.org/licenses/LICENSE-2.0
//
// Unless required by applicable law or agreed to in writing, software
// distributed under the License is distributed on an "AS IS" BASIS,
// WITHOUT WARRANTIES OR CONDITIONS OF ANY KIND, either express or implied.
// See the License for the specific language governing permissions and
// limitations under the License.

#include "ray/gcs/gcs_server/gcs_virtual_cluster.h"

namespace ray {
namespace gcs {

ReplicaSets buildReplicaSets(const ReplicaInstances &replica_instances) {
  ReplicaSets result;
  for (const auto &[template_id, job_node_instances] : replica_instances) {
    int32_t count = 0;
    for (const auto &[_, node_instances] : job_node_instances) {
      count += node_instances.size();
    }
    result[template_id] = count;
  }
  return result;
}

/// Calculate the difference between two replica instances.
ReplicaInstances ReplicaInstancesDifference(const ReplicaInstances &left,
                                            const ReplicaInstances &right) {
  ReplicaInstances result;
  for (const auto &[template_id, job_node_instances] : left) {
    for (const auto &[job_cluster_id, node_instances] : job_node_instances) {
      auto right_iter = right.find(template_id);
      if (right_iter == right.end()) {
        result[template_id][job_cluster_id] = node_instances;
      } else {
        auto right_job_cluster_iter = right_iter->second.find(job_cluster_id);
        if (right_job_cluster_iter == right_iter->second.end()) {
          result[template_id][job_cluster_id] = node_instances;
        } else {
          for (const auto &[node_instance_id, node_instance] : node_instances) {
            if (right_job_cluster_iter->second.find(node_instance_id) ==
                right_job_cluster_iter->second.end()) {
              result[template_id][job_cluster_id][node_instance_id] = node_instance;
            }
          }
        }
      }
    }
  }
  return result;
}

std::string DebugString(const ReplicaInstances &replica_instances, int indent /* = 0*/) {
  std::ostringstream stream;
  stream << "{\n";
  for (const auto &[template_id, job_cluster_instances] : replica_instances) {
    stream << std::string(indent + 2, ' ') << template_id << " : {\n";
    for (const auto &[job_cluster_id, node_instances] : job_cluster_instances) {
      stream << std::string(indent + 4, ' ') << job_cluster_id << " : {\n";
      for (const auto &[node_instance_id, node_instance] : node_instances) {
        stream << std::string(indent + 6, ' ') << node_instance_id << " : "
               << node_instance->DebugString() << ",\n";
      }
      stream << std::string(indent + 4, ' ') << "},\n";
    }
    stream << std::string(indent + 2, ' ') << "},\n";
  }
  stream << std::string(indent, ' ') << "}\n";
  return stream.str();
}

std::string DebugString(const ReplicaSets &replica_sets, int indent /* = 0*/) {
  std::ostringstream stream;
  stream << "{\n";
  for (const auto &[template_id, replica] : replica_sets) {
    stream << std::string(indent + 2, ' ') << template_id << " : " << replica << ",\n";
  }
  stream << std::string(indent, ' ') << "}\n";
  return stream.str();
}

///////////////////////// VirtualCluster /////////////////////////
void VirtualCluster::UpdateNodeInstances(ReplicaInstances replica_instances_to_add,
                                         ReplicaInstances replica_instances_to_remove) {
  // Insert node instances to the virtual cluster.
  InsertNodeInstances(std::move(replica_instances_to_add));
  // Remove node instances from the virtual cluster.
  RemoveNodeInstances(std::move(replica_instances_to_remove));
  // Update the revision of the cluster.
  revision_ = current_sys_time_ns();
}

void VirtualCluster::InsertNodeInstances(ReplicaInstances replica_instances) {
  for (auto &[template_id, job_node_instances] : replica_instances) {
    auto &cached_job_node_instances = visible_node_instances_[template_id];
    auto &replicas = replica_sets_[template_id];
    for (auto &[job_cluster_id, node_instances] : job_node_instances) {
      auto &cached_node_instances = cached_job_node_instances[job_cluster_id];
      for (auto &[id, node_instance] : node_instances) {
        cached_node_instances[id] = std::move(node_instance);
        ++replicas;
      }
    }
  }
}

void VirtualCluster::RemoveNodeInstances(ReplicaInstances replica_instances) {
  for (auto &[template_id, job_node_instances] : replica_instances) {
    auto template_iter = visible_node_instances_.find(template_id);
    if (template_iter == visible_node_instances_.end()) {
      RAY_LOG(WARNING) << "The template id " << template_id << " is not found in cluster "
                       << GetID();
      continue;
    }

    auto replica_set_iter = replica_sets_.find(template_id);
    RAY_CHECK(replica_set_iter != replica_sets_.end());

    for (auto &[job_cluster_id, node_instances] : job_node_instances) {
      auto job_cluster_iter = template_iter->second.find(job_cluster_id);
      RAY_CHECK(job_cluster_iter != template_iter->second.end());

      for (auto &[id, _] : node_instances) {
        if (job_cluster_iter->second.erase(id) == 0) {
          RAY_LOG(WARNING) << "The node instance " << id << " is not found in cluster "
                           << GetID();
        } else {
          RAY_CHECK(--(replica_set_iter->second) >= 0);
        }
      }

      if (job_cluster_iter->second.empty()) {
        template_iter->second.erase(job_cluster_iter);
      }
    }

    if (template_iter->second.empty()) {
      visible_node_instances_.erase(template_iter);
    }

    if (replica_set_iter->second == 0) {
      replica_sets_.erase(replica_set_iter);
    }
  }
}

<<<<<<< HEAD
Status VirtualCluster::LookupNodeInstances(
    const ReplicaSets &replica_sets,
    ReplicaInstances &replica_instances,
    NodeInstanceFilter node_instance_filter) const {
=======
bool VirtualCluster::LookupIdleNodeInstances(const ReplicaSets &replica_sets,
                                             ReplicaInstances &replica_instances) const {
>>>>>>> 5a58b9d2
  bool success = true;
  for (const auto &[template_id, replicas] : replica_sets) {
    auto &template_node_instances = replica_instances[template_id];
    if (replicas <= 0) {
      continue;
    }

    auto iter = visible_node_instances_.find(template_id);
    if (iter == visible_node_instances_.end()) {
      success = false;
      continue;
    }
    auto empty_iter = iter->second.find(kEmptyJobClusterId);
    if (empty_iter == iter->second.end()) {
      success = false;
      continue;
    }

    auto &job_node_instances = template_node_instances[kEmptyJobClusterId];
    for (const auto &[id, node_instance] : empty_iter->second) {
      if (!node_instance_filter(*node_instance)) {
        continue;
      }
      job_node_instances.emplace(id, node_instance);
      if (job_node_instances.size() == static_cast<size_t>(replicas)) {
        break;
      }
    }
    if (job_node_instances.size() < static_cast<size_t>(replicas)) {
      success = false;
    }
  }

  return success;
}

bool VirtualCluster::MarkNodeInstanceAsDead(const std::string &template_id,
                                            const std::string &node_instance_id) {
  auto iter = visible_node_instances_.find(template_id);
  if (iter == visible_node_instances_.end()) {
    return false;
  }

  for (auto &[job_cluster_id, node_instances] : iter->second) {
    auto iter = node_instances.find(node_instance_id);
    if (iter != node_instances.end()) {
      iter->second->set_is_dead(true);
      return true;
    }
  }

  return false;
}

bool VirtualCluster::ContainsNodeInstance(const std::string &node_instance_id) {
  // TODO(sule): Use the index from node instance id to cluster id to optimize this code.
  // Iterate through visible node instances to find a matching node instance ID.
  for (auto &[template_id, job_node_instances] : visible_node_instances_) {
    for (auto &[job_cluster_id, node_instances] : job_node_instances) {
      if (node_instances.find(node_instance_id) != node_instances.end()) {
        return true;
      }
    }
  }
  return false;
}

bool VirtualCluster::ReplenishNodeInstances(
    const NodeInstanceReplenishCallback &callback) {
  RAY_CHECK(callback != nullptr);
  bool any_node_instance_replenished = false;
  for (auto &[template_id, job_node_instances] : visible_node_instances_) {
    auto iter = job_node_instances.find(kEmptyJobClusterId);
    if (iter == job_node_instances.end()) {
      continue;
    }

    absl::flat_hash_map<std::string, std::shared_ptr<gcs::NodeInstance>>
        node_instances_to_add;
    absl::flat_hash_map<std::string, std::shared_ptr<gcs::NodeInstance>>
        node_instances_to_remove;
    for (auto &[node_instance_id, node_instance] : iter->second) {
      if (node_instance->is_dead()) {
        if (auto replenished_node_instance = callback(node_instance)) {
          RAY_LOG(INFO) << "Replenish node instance " << node_instance->id()
                        << " in virtual cluster " << GetID() << " with node instance "
                        << replenished_node_instance->id();
          node_instances_to_remove.emplace(node_instance_id, node_instance);
          node_instances_to_add.emplace(replenished_node_instance->id(),
                                        replenished_node_instance);
          any_node_instance_replenished = true;
          break;
        }
      }
    }
    for (auto &[node_instance_id, node_instance] : node_instances_to_remove) {
      iter->second.erase(node_instance_id);
    }
    for (auto &[node_instance_id, node_instance] : node_instances_to_add) {
      iter->second.emplace(node_instance_id, node_instance);
    }
  }

  return any_node_instance_replenished;
}

std::shared_ptr<NodeInstance> VirtualCluster::ReplenishNodeInstance(
    std::shared_ptr<NodeInstance> node_instance_to_replenish) {
  if (node_instance_to_replenish == nullptr || !node_instance_to_replenish->is_dead()) {
    return nullptr;
  }

  auto template_iter =
      visible_node_instances_.find(node_instance_to_replenish->template_id());
  if (template_iter == visible_node_instances_.end()) {
    return nullptr;
  }

  auto job_iter = template_iter->second.find(kEmptyJobClusterId);
  if (job_iter == template_iter->second.end()) {
    return nullptr;
  }

  std::shared_ptr<NodeInstance> replenished_node_instance;
  for (auto &[node_instance_id, node_instance] : job_iter->second) {
    if (!node_instance->is_dead()) {
      replenished_node_instance = node_instance;
      break;
    }
  }
  if (replenished_node_instance != nullptr) {
    job_iter->second.erase(replenished_node_instance->id());
    job_iter->second.emplace(node_instance_to_replenish->id(),
                             node_instance_to_replenish);
  }

  return replenished_node_instance;
}

std::shared_ptr<rpc::VirtualClusterTableData> VirtualCluster::ToProto() const {
  auto data = std::make_shared<rpc::VirtualClusterTableData>();
  data->set_id(GetID());
  data->set_mode(GetMode());
  data->set_revision(GetRevision());
  for (auto &[template_id, job_node_instances] : visible_node_instances_) {
    for (auto &[job_cluster_id, node_instances] : job_node_instances) {
      for (auto &[id, node_instance] : node_instances) {
        (*data->mutable_node_instances())[id] = std::move(*node_instance->ToProto());
      }
    }
  }
  return data;
}

std::string VirtualCluster::DebugString() const {
  int indent = 2;
  std::ostringstream stream;
  stream << "VirtualCluster[" << GetID() << "]:\n";
  stream << std::string(indent, ' ') << "revision: " << GetRevision() << ",\n";
  stream << std::string(indent, ' ') << "replica_sets: {\n";
  for (const auto &[template_id, replicas] : replica_sets_) {
    stream << std::string(indent + 2, ' ') << template_id << ": " << replicas << ",\n";
  }
  stream << std::string(indent, ' ') << "}, \n";
  stream << std::string(indent, ' ') << "visible_node_instances: "
         << ray::gcs::DebugString(visible_node_instances_, indent);
  return stream.str();
}

///////////////////////// ExclusiveCluster /////////////////////////
void ExclusiveCluster::LoadJobCluster(const std::string &job_cluster_id,
                                      ReplicaInstances replica_instances) {
  RAY_CHECK(VirtualClusterID::FromBinary(job_cluster_id).IsJobClusterID());
  RAY_CHECK(job_clusters_.find(job_cluster_id) == job_clusters_.end());

  DoCreateJobCluster(job_cluster_id, std::move(replica_instances));
}

Status ExclusiveCluster::CreateJobCluster(const std::string &job_cluster_id,
                                          ReplicaSets replica_sets,
                                          CreateOrUpdateVirtualClusterCallback callback) {
  if (GetMode() != rpc::AllocationMode::EXCLUSIVE) {
    std::ostringstream ostr;
    ostr << "The job cluster can only be created in exclusive mode, virtual_cluster_id: "
         << GetID();
    return Status::InvalidArgument(ostr.str());
  }

  auto iter = job_clusters_.find(job_cluster_id);
  if (iter != job_clusters_.end()) {
    std::ostringstream ostr;
    ostr << "The job cluster " << job_cluster_id << " already exists.";
    return Status::InvalidArgument(ostr.str());
  }

  ReplicaInstances replica_instances_to_add;
<<<<<<< HEAD
  // Lookup unassigned alive node instances based on `replica_sets_to_add`.
  auto status = LookupNodeInstances(
      replica_sets, replica_instances_to_add, [this](const auto &node_instance) {
        return !node_instance.is_dead();
      });
  if (!status.ok()) {
=======
  // Lookup idle node instances from main cluster based on `replica_sets_to_add`.
  auto success = LookupIdleNodeInstances(replica_sets, replica_instances_to_add);
  if (!success) {
>>>>>>> 5a58b9d2
    // TODO(Shanly): Give a more detailed error message about the demand replica set and
    // the idle replica instances.
    std::ostringstream ostr;
    ostr << "No enough node instances to create the job cluster " << job_cluster_id;
    return Status::OutOfResource(ostr.str());
  }

  auto job_cluster =
      DoCreateJobCluster(job_cluster_id, std::move(replica_instances_to_add));
  // Flush and publish the job cluster data.
  return async_data_flusher_(job_cluster->ToProto(), std::move(callback));
}

std::shared_ptr<JobCluster> ExclusiveCluster::DoCreateJobCluster(
    const std::string &job_cluster_id, ReplicaInstances replica_instances_to_add) {
  auto replica_instances_to_remove_from_current_cluster = replica_instances_to_add;
  auto replica_instances_to_add_to_current_cluster = replica_instances_to_add;
  for (auto &[template_id, job_node_instances] :
       replica_instances_to_add_to_current_cluster) {
    auto node_instances = std::move(job_node_instances[kEmptyJobClusterId]);
    job_node_instances.erase(kEmptyJobClusterId);
    job_node_instances[job_cluster_id] = std::move(node_instances);
  }
  UpdateNodeInstances(std::move(replica_instances_to_add_to_current_cluster),
                      std::move(replica_instances_to_remove_from_current_cluster));

  // Create a job cluster.
  auto job_cluster =
      std::make_shared<JobCluster>(job_cluster_id, cluster_resource_manager_);
  job_cluster->UpdateNodeInstances(std::move(replica_instances_to_add),
                                   ReplicaInstances());
  RAY_CHECK(job_clusters_.emplace(job_cluster_id, job_cluster).second);
  return job_cluster;
}

Status ExclusiveCluster::RemoveJobCluster(const std::string &job_cluster_id,
                                          RemoveVirtualClusterCallback callback) {
  if (GetMode() != rpc::AllocationMode::EXCLUSIVE) {
    std::ostringstream ostr;
    ostr << "The job cluster can only be removed in exclusive mode, virtual_cluster_id: "
         << GetID();
    return Status::InvalidArgument(ostr.str());
  }

  auto iter = job_clusters_.find(job_cluster_id);
  if (iter == job_clusters_.end()) {
    return Status::NotFound("The job cluster " + job_cluster_id + " does not exist.");
  }
  auto job_cluster = iter->second;

  const auto &replica_instances_to_remove = job_cluster->GetVisibleNodeInstances();

  auto replica_instances_to_add_to_current_cluster = replica_instances_to_remove;
  auto replica_instances_to_remove_from_current_cluster = replica_instances_to_remove;
  for (auto &[template_id, job_node_instances] :
       replica_instances_to_remove_from_current_cluster) {
    auto node_instances = std::move(job_node_instances[kEmptyJobClusterId]);
    job_node_instances.erase(kEmptyJobClusterId);
    job_node_instances[job_cluster_id] = std::move(node_instances);
  }
  UpdateNodeInstances(std::move(replica_instances_to_add_to_current_cluster),
                      std::move(replica_instances_to_remove_from_current_cluster));

  // Update the job cluster.
  // job_cluster->UpdateNodeInstances(ReplicaInstances(),
  //                                  std::move(replica_instances_to_remove));
  job_clusters_.erase(iter);

  auto data = job_cluster->ToProto();
  // Mark the data as removed.
  data->set_is_removed(true);
  // Flush and publish the job cluster data.
  return async_data_flusher_(std::move(data), std::move(callback));
}

std::shared_ptr<JobCluster> ExclusiveCluster::GetJobCluster(
    const std::string &job_cluster_id) const {
  auto iter = job_clusters_.find(job_cluster_id);
  return iter != job_clusters_.end() ? iter->second : nullptr;
}

bool ExclusiveCluster::InUse() const { return !job_clusters_.empty(); }

bool ExclusiveCluster::IsIdleNodeInstance(const gcs::NodeInstance &node_instance) const {
  auto template_iter = visible_node_instances_.find(node_instance.template_id());
  if (template_iter == visible_node_instances_.end()) {
    return false;
  }
  auto job_iter = template_iter->second.find(kEmptyJobClusterId);
  if (job_iter == template_iter->second.end()) {
    return false;
  }
  return job_iter->second.contains(node_instance.id());
}

void ExclusiveCluster::ForeachJobCluster(
    const std::function<void(const std::shared_ptr<JobCluster> &)> &fn) const {
  if (fn == nullptr) {
    return;
  }
  for (const auto &[_, job_cluster] : job_clusters_) {
    fn(job_cluster);
  }
}

bool ExclusiveCluster::ReplenishNodeInstances(
    const NodeInstanceReplenishCallback &callback) {
  RAY_CHECK(callback != nullptr);
  bool any_node_instance_replenished = false;
  for (const auto &[job_cluster_id, job_cluster] : job_clusters_) {
    bool replenished = job_cluster->ReplenishNodeInstances(
        [this, &job_cluster_id, &callback, &any_node_instance_replenished](
            std::shared_ptr<NodeInstance> node_instance) {
          const auto &template_id = node_instance->template_id();
          if (auto replenished_node_instance = callback(node_instance)) {
            RAY_LOG(INFO) << "Replenish node instance " << node_instance->id()
                          << " in virtual cluster " << job_cluster_id
                          << " with node instance " << replenished_node_instance->id()
                          << " in primary cluster.";
            ReplicaInstances replica_instances_to_add;
            replica_instances_to_add[template_id][job_cluster_id]
                                    [replenished_node_instance->id()] =
                                        replenished_node_instance;

            ReplicaInstances replica_instances_to_remove;
            replica_instances_to_remove[template_id][job_cluster_id]
                                       [node_instance->id()] = node_instance;

            UpdateNodeInstances(std::move(replica_instances_to_add),
                                std::move(replica_instances_to_remove));

            any_node_instance_replenished = true;
            return replenished_node_instance;
          }

          auto replenished_node_instance = ReplenishNodeInstance(node_instance);
          if (replenished_node_instance != nullptr) {
            RAY_LOG(INFO) << "Replenish node instance " << node_instance->id()
                          << " in job cluster " << job_cluster_id
                          << " with node instance " << replenished_node_instance->id()
                          << " in virtual cluster " << GetID();
            return replenished_node_instance;
          }

          return replenished_node_instance;
        });

    if (replenished) {
      // Flush and publish the job cluster data.
      async_data_flusher_(job_cluster->ToProto(), nullptr);
    }
  }

  if (VirtualCluster::ReplenishNodeInstances(callback)) {
    any_node_instance_replenished = true;
  }

  return any_node_instance_replenished;
}

///////////////////////// MixedCluster /////////////////////////
<<<<<<< HEAD
bool MixedCluster::IsIdleNodeInstance(const gcs::NodeInstance &node_instance) const {
  // TODO(Shanly): The job_cluster_id will always be empty in mixed mode although the node
  // instance is assigned to one or two jobs, so we need to check the node resources
  // usage.
  return node_instance.is_dead();
=======
bool MixedCluster::IsIdleNodeInstance(const std::string &job_cluster_id,
                                      const gcs::NodeInstance &node_instance) const {
  if (node_instance.is_dead()) {
    return true;
  }
  auto node_id =
      scheduling::NodeID(NodeID::FromHex(node_instance.node_instance_id()).Binary());
  const auto &node_resources = cluster_resource_manager_.GetNodeResources(node_id);
  // TODO(Chong-Li): the resource view sync message may lag.
  if (node_resources.normal_task_resources.IsEmpty() &&
      node_resources.total == node_resources.available) {
    return true;
  }
  return false;
>>>>>>> 5a58b9d2
}

bool MixedCluster::InUse() const {
  for (const auto &[template_id, job_cluster_instances] : visible_node_instances_) {
    for (const auto &[job_cluster_id, node_instances] : job_cluster_instances) {
      for (const auto &[node_instance_id, node_instance] : node_instances) {
        if (!IsIdleNodeInstance(job_cluster_id, *node_instance)) {
          return true;
        }
      }
    }
  }
  return false;
}

///////////////////////// PrimaryCluster /////////////////////////
void PrimaryCluster::Initialize(const GcsInitData &gcs_init_data) {
  // Let mixed cluster be Vm, exclusive cluster be Ve, job cluster be J, empty job cluster
  // be E, then
  //
  //   Nodes(Ve) = Σ(Nodes(J)) + Nodes(E).
  //
  // When node belongs to Vm is dead (it's a simple case):
  // 1. Find a new replica instance from primary cluster to replace the dead one in Vm,
  // then flush and publish Vm.
  //
  // When node belongs to J is dead(It will also be dead in Ve as both Ve and J hold the
  // shared node instance).
  // 1. Find a new replica instance from E to replace the dead one in J, then flush and
  // publish J.
  // 2. If there is no enough node instances in E, then find a new replica instance from
  // primary cluster to replace the dead one in J, then:
  //   a. flush and publish J.
  //   b. flush Ve.
  // 3. If there is no enough node instances in primary cluster, then wait for the new
  // node to register.
  //
  // When node belongs to E is dead (it's simple case).
  // 1. Find a new replica instance from primary cluster to replace the dead one in E,
  // then flush Ve.
  // 2. If there is no enough node instances in primary cluster, then wait for the new
  // node to register.
  //
  // When failover happens, we need to load the logical clusters and job clusters from the
  // GCS tables, and repair the Ve based on J.
  // 1. Find the different node instances between Σ(Nodes(J)) and Nodes(Ve), let the
  // difference be D.
  //    D = Σ(Nodes(J)) - Ve
  // 2. Remove the dead node instances from Ve based on the replica sets of D and then
  // flush Ve.
  const auto &nodes = gcs_init_data.Nodes();
  for (const auto &[_, node] : nodes) {
    if (node.state() == rpc::GcsNodeInfo::ALIVE) {
      OnNodeAdd(node);
    }
  }

  absl::flat_hash_map<VirtualClusterID, ReplicaInstances>
      job_cluster_replica_instances_map;
  for (const auto &[virtual_cluster_id, virtual_cluster_data] :
       gcs_init_data.VirtualClusters()) {
    // Convert the node instances to replica instances and mark the dead node instances.
    auto replica_instances = toReplicaInstances(virtual_cluster_data.node_instances());
    for (auto &[_, job_node_instances] : replica_instances) {
      for (auto &[_, node_instances] : job_node_instances) {
        for (auto &[node_instance_id, node_instance] : node_instances) {
          auto node_id = NodeID::FromHex(node_instance_id);
          auto it = nodes.find(node_id);
          if (it == nodes.end() || it->second.state() == rpc::GcsNodeInfo::DEAD) {
            node_instance->set_is_dead(true);
          }
        }
      }
    }
    // Stash the job clusters and load the logical clusters.
    if (virtual_cluster_id.IsJobClusterID()) {
      job_cluster_replica_instances_map[virtual_cluster_id] =
          std::move(replica_instances);
    } else {
      // Load the logical cluster.
      LoadLogicalCluster(virtual_cluster_data.id(),
                         virtual_cluster_data.mode(),
                         std::move(replica_instances));
    }
  }

  // Repair the exclusive cluster's node instances to ensure that the node instances in
  // the virtual clusters contains all the node instances in the job clusters. Calculate
  // the different node instances between Σ(Nodes(J)) and Nodes(Ve),
  //   D = Σ(Nodes(J)) - Ve
  for (auto &[job_cluster_id, replica_instances] : job_cluster_replica_instances_map) {
    auto parent_cluster_id = job_cluster_id.ParentID().Binary();
    auto virtual_cluster = GetVirtualCluster(parent_cluster_id);
    RAY_CHECK(virtual_cluster != nullptr);
    auto replica_instances_to_repair = ReplicaInstancesDifference(
        replica_instances, virtual_cluster->GetVisibleNodeInstances());
    if (replica_instances_to_repair.empty()) {
      continue;
    }
    // TODO(Shanly): Lookup dead node instances from the virtual cluster based on
    // `replica_sets_to_repair`.
    ReplicaInstances replica_instances_to_remove;
    auto replica_sets_to_repair = buildReplicaSets(replica_instances_to_repair);
    // Lookup unassigned dead node instances best effort.
    virtual_cluster->LookupNodeInstances(
        replica_sets_to_repair,
        replica_instances_to_remove,
        [](const auto &node_instance) { return node_instance.is_dead(); });
    RAY_LOG(INFO) << "Repair the exclusive cluster " << parent_cluster_id
                  << " based on the job cluster " << job_cluster_id
                  << "\nreplica_sets_to_repair: "
                  << ray::gcs::DebugString(replica_sets_to_repair)
                  << "replica_instances_to_repair: "
                  << ray::gcs::DebugString(replica_instances_to_repair)
                  << "replica_instances_to_remove: "
                  << ray::gcs::DebugString(replica_instances_to_remove);
    virtual_cluster->UpdateNodeInstances(std::move(replica_instances_to_repair),
                                         std::move(replica_instances_to_remove));
  }

  // Replay the job clusters.
  for (auto &[job_cluster_id, replica_instances] : job_cluster_replica_instances_map) {
    auto parent_cluster_id = job_cluster_id.ParentID().Binary();
    if (parent_cluster_id == kPrimaryClusterID) {
      LoadJobCluster(job_cluster_id.Binary(), std::move(replica_instances));
    } else {
      auto logical_cluster = std::dynamic_pointer_cast<ExclusiveCluster>(
          GetLogicalCluster(parent_cluster_id));
      RAY_CHECK(logical_cluster != nullptr &&
                logical_cluster->GetMode() == rpc::AllocationMode::EXCLUSIVE);
      logical_cluster->LoadJobCluster(job_cluster_id.Binary(),
                                      std::move(replica_instances));
    }
  }
}

std::shared_ptr<VirtualCluster> PrimaryCluster::GetLogicalCluster(
    const std::string &logical_cluster_id) const {
  auto iter = logical_clusters_.find(logical_cluster_id);
  return iter != logical_clusters_.end() ? iter->second : nullptr;
}

void PrimaryCluster::ForeachVirtualCluster(
    const std::function<void(const std::shared_ptr<VirtualCluster> &)> &fn) const {
  if (fn == nullptr) {
    return;
  }
  for (const auto &[_, logical_cluster] : logical_clusters_) {
    fn(logical_cluster);
    if (logical_cluster->GetMode() == rpc::AllocationMode::EXCLUSIVE) {
      auto exclusive_cluster =
          std::dynamic_pointer_cast<ExclusiveCluster>(logical_cluster);
      exclusive_cluster->ForeachJobCluster(fn);
    }
  }
  ForeachJobCluster(fn);
}

std::shared_ptr<VirtualCluster> PrimaryCluster::LoadLogicalCluster(
    const std::string &virtual_cluster_id,
    rpc::AllocationMode mode,
    ReplicaInstances replica_instances) {
  std::shared_ptr<VirtualCluster> logical_cluster;
<<<<<<< HEAD
  if (mode == rpc::AllocationMode::EXCLUSIVE) {
    logical_cluster =
        std::make_shared<ExclusiveCluster>(virtual_cluster_id, async_data_flusher_);
  } else {
    logical_cluster = std::make_shared<MixedCluster>(virtual_cluster_id);
=======
  if (data.mode() == rpc::AllocationMode::EXCLUSIVE) {
    logical_cluster = std::make_shared<ExclusiveCluster>(
        logical_cluster_id, async_data_flusher_, cluster_resource_manager_);
  } else {
    logical_cluster =
        std::make_shared<MixedCluster>(logical_cluster_id, cluster_resource_manager_);
>>>>>>> 5a58b9d2
  }
  RAY_CHECK(logical_clusters_.emplace(virtual_cluster_id, logical_cluster).second);

  auto replica_instances_to_remove_from_primary_cluster = replica_instances;
  UpdateNodeInstances(ReplicaInstances(),
                      std::move(replica_instances_to_remove_from_primary_cluster));

  // Update the virtual cluster replica sets and node instances.
  logical_cluster->UpdateNodeInstances(std::move(replica_instances), ReplicaInstances());
  return logical_cluster;
}

Status PrimaryCluster::CreateOrUpdateVirtualCluster(
    rpc::CreateOrUpdateVirtualClusterRequest request,
    CreateOrUpdateVirtualClusterCallback callback,
    ReplicaSets *replica_sets_at_most) {
  // Calculate the node instances that to be added and to be removed.
  ReplicaInstances replica_instances_to_add_to_logical_cluster;
  ReplicaInstances replica_instances_to_remove_from_logical_cluster;
  auto status = DetermineNodeInstanceAdditionsAndRemovals(
      request,
      replica_instances_to_add_to_logical_cluster,
      replica_instances_to_remove_from_logical_cluster);
  if (!status.ok()) {
    // Calculate the replica sets that we can fulfill the
    // request at most. It can be used as a suggestion to adjust the request if it fails.
    if (replica_sets_at_most) {
      ReplicaInstances *replica_instances = nullptr;
      if (status.IsOutOfResource()) {
        replica_instances = &replica_instances_to_add_to_logical_cluster;
      } else if (status.IsUnsafeToRemove()) {
        replica_instances = &replica_instances_to_remove_from_logical_cluster;
      }
      if (replica_instances) {
        for (const auto &[template_id, job_cluster_instances] : *replica_instances) {
          for (const auto &[job_cluster_id, node_instances] : job_cluster_instances) {
            if (!node_instances.empty()) {
              (*replica_sets_at_most)[template_id] += node_instances.size();
            }
          }
        }
      }
    }
    return status;
  }

  auto logical_cluster = GetLogicalCluster(request.virtual_cluster_id());
  if (logical_cluster == nullptr) {
    // replica_instances_to_remove must be empty as the virtual cluster is a new one.
    RAY_CHECK(replica_instances_to_remove_from_logical_cluster.empty());
    if (request.mode() == rpc::AllocationMode::EXCLUSIVE) {
      logical_cluster = std::make_shared<ExclusiveCluster>(
          request.virtual_cluster_id(), async_data_flusher_, cluster_resource_manager_);
    } else {
      logical_cluster = std::make_shared<MixedCluster>(request.virtual_cluster_id(),
                                                       cluster_resource_manager_);
    }
    logical_clusters_[request.virtual_cluster_id()] = logical_cluster;
  }

  // Update the main cluster replica sets and node instances.
  // NOTE: The main cluster unnecessary to flush and pub data to other nodes.
  auto replica_instances_to_add_to_primary_cluster =
      replica_instances_to_remove_from_logical_cluster;
  auto replica_instances_to_remove_from_primary_cluster =
      replica_instances_to_add_to_logical_cluster;
  UpdateNodeInstances(std::move(replica_instances_to_add_to_primary_cluster),
                      std::move(replica_instances_to_remove_from_primary_cluster));

  // Update the virtual cluster replica sets and node instances.
  logical_cluster->UpdateNodeInstances(
      std::move(replica_instances_to_add_to_logical_cluster),
      std::move(replica_instances_to_remove_from_logical_cluster));
  return async_data_flusher_(logical_cluster->ToProto(), std::move(callback));
}

Status PrimaryCluster::DetermineNodeInstanceAdditionsAndRemovals(
    const rpc::CreateOrUpdateVirtualClusterRequest &request,
    ReplicaInstances &replica_instances_to_add,
    ReplicaInstances &replica_instances_to_remove) {
  replica_instances_to_add.clear();
  replica_instances_to_remove.clear();

  const auto &logical_cluster_id = request.virtual_cluster_id();
  auto logical_cluster = GetLogicalCluster(logical_cluster_id);
  if (logical_cluster != nullptr) {
    auto replica_sets_to_remove =
        ReplicasDifference(logical_cluster->GetReplicaSets(), request.replica_sets());
    // Lookup idle node instances from the logical cluster based on
    // `replica_sets_to_remove`.
<<<<<<< HEAD
    // TODO(Shanly): Iterate the dead node instances in advance.
    auto status = logical_cluster->LookupNodeInstances(
        replica_sets_to_remove,
        replica_instances_to_remove,
        [logical_cluster](const auto &node_instance) {
          if (logical_cluster->GetMode() == rpc::AllocationMode::EXCLUSIVE) {
            return true;
          }
          if (node_instance.is_dead()) {
            return true;
          }
          return logical_cluster->IsIdleNodeInstance(node_instance);
        });
    if (!status.ok()) {
      return status;
=======
    auto success = logical_cluster->LookupIdleNodeInstances(replica_sets_to_remove,
                                                            replica_instances_to_remove);
    if (!success) {
      return Status::UnsafeToRemove(
          "No enough nodes to remove from the virtual cluster. The replica sets that gcs "
          "can remove "
          "at most are shown below. Use it as a suggestion to "
          "adjust your request or cluster.");
>>>>>>> 5a58b9d2
    }
  }

  auto replica_sets_to_add = ReplicasDifference(
      request.replica_sets(),
      logical_cluster ? logical_cluster->GetReplicaSets() : ReplicaSets());
<<<<<<< HEAD
  // Lookup unassigned node instances from main cluster based on `replica_sets_to_add`.
  return LookupNodeInstances(
      replica_sets_to_add, replica_instances_to_add, [this](const auto &node_instance) {
        return !node_instance.is_dead();
      });
=======
  // Lookup idle node instances from main cluster based on `replica_sets_to_add`.
  auto success = LookupIdleNodeInstances(replica_sets_to_add, replica_instances_to_add);
  if (!success) {
    return Status::OutOfResource(
        "No enough nodes to add to the virtual cluster. The replica sets that gcs can "
        "add "
        "at most are shown below. Use it as a suggestion to "
        "adjust your request or cluster.");
  }
  return Status::OK();
}

bool PrimaryCluster::IsIdleNodeInstance(const std::string &job_cluster_id,
                                        const gcs::NodeInstance &node_instance) const {
  RAY_CHECK(GetMode() == rpc::AllocationMode::EXCLUSIVE);
  return job_cluster_id == kEmptyJobClusterId;
>>>>>>> 5a58b9d2
}

void PrimaryCluster::OnNodeAdd(const rpc::GcsNodeInfo &node) {
  const auto &template_id = node.node_type_name();
  auto node_instance_id = NodeID::FromBinary(node.node_id()).Hex();
  auto node_instance = std::make_shared<gcs::NodeInstance>(node_instance_id);
  node_instance->set_template_id(template_id);
  node_instance->set_hostname(node.node_manager_hostname());
  node_instance->set_is_dead(false);

  InsertNodeInstances(
      {{template_id,
        {{kEmptyJobClusterId, {{node_instance_id, std::move(node_instance)}}}}}});
}

void PrimaryCluster::OnNodeDead(const rpc::GcsNodeInfo &node) {
  const auto &node_type_name = node.node_type_name();
  auto node_instance_id = NodeID::FromBinary(node.node_id()).Hex();
  OnNodeInstanceDead(node_instance_id, node_type_name);
}

void PrimaryCluster::OnNodeInstanceDead(const std::string &node_instance_id,
                                        const std::string &node_type_name) {
  // TODO(Shanly): Build an index from node instance id to cluster id.
  if (MarkNodeInstanceAsDead(node_type_name, node_instance_id)) {
    return;
  }

  for (const auto &[_, logical_cluster] : logical_clusters_) {
    if (logical_cluster->MarkNodeInstanceAsDead(node_type_name, node_instance_id)) {
      return;
    }
  }
}

Status PrimaryCluster::RemoveVirtualCluster(const std::string &virtual_cluster_id,
                                            RemoveVirtualClusterCallback callback) {
  auto cluster_id = VirtualClusterID::FromBinary(virtual_cluster_id);
  if (cluster_id.IsJobClusterID()) {
    auto parent_cluster_id = cluster_id.ParentID().Binary();
    auto virtual_cluster = GetVirtualCluster(parent_cluster_id);
    if (virtual_cluster == nullptr) {
      std::ostringstream ostr;
      ostr << "Failed to remove virtual cluster, parent cluster not exists, virtual "
              "cluster id: "
           << virtual_cluster_id;
      auto message = ostr.str();
      return Status::NotFound(message);
    }
    if (virtual_cluster->GetMode() != rpc::AllocationMode::EXCLUSIVE) {
      std::ostringstream ostr;
      ostr << "Failed to remove virtual cluster, parent cluster is not exclusive, "
              "virtual cluster id: "
           << virtual_cluster_id;
      auto message = ostr.str();
      return Status::InvalidArgument(message);
    }
    ExclusiveCluster *exclusive_cluster =
        dynamic_cast<ExclusiveCluster *>(virtual_cluster.get());
    return exclusive_cluster->RemoveJobCluster(virtual_cluster_id, callback);
  } else {
    return RemoveLogicalCluster(virtual_cluster_id, callback);
  }
}

Status PrimaryCluster::RemoveLogicalCluster(const std::string &logical_cluster_id,
                                            RemoveVirtualClusterCallback callback) {
  auto logical_cluster = GetLogicalCluster(logical_cluster_id);
  if (logical_cluster == nullptr) {
    return Status::NotFound("The logical cluster " + logical_cluster_id +
                            " does not exist.");
  }

  // Check if the virtual cluster is in use.
  ReplicaInstances in_use_instances;
  if (logical_cluster->InUse()) {
    std::ostringstream ostr;
    ostr << "The virtual cluster " << logical_cluster_id
         << " can not be removed as it is still in use. ";
    auto message = ostr.str();
    RAY_LOG(ERROR) << message;

    return Status::UnsafeToRemove(message);
  }

  const auto &replica_instances_to_remove = logical_cluster->GetVisibleNodeInstances();

  auto replica_instances_to_add_to_primary_cluster = replica_instances_to_remove;
  UpdateNodeInstances(std::move(replica_instances_to_add_to_primary_cluster),
                      ReplicaInstances());

  // Update the logical_cluster cluster.
  // logical_cluster->UpdateNodeInstances(ReplicaInstances(),
  //                                      std::move(replica_instances_to_remove));
  logical_clusters_.erase(logical_cluster_id);

  auto data = logical_cluster->ToProto();
  data->set_is_removed(true);
  return async_data_flusher_(std::move(data), std::move(callback));
}

std::shared_ptr<VirtualCluster> PrimaryCluster::GetVirtualCluster(
    const std::string &virtual_cluster_id) {
  if (virtual_cluster_id == kPrimaryClusterID) {
    return shared_from_this();
  }

  // Check if it is a logical cluster
  auto logical_cluster = GetLogicalCluster(virtual_cluster_id);
  if (logical_cluster != nullptr) {
    return logical_cluster;
  }
  // Check if it is a job cluster
  auto job_cluster = GetJobCluster(virtual_cluster_id);
  if (job_cluster != nullptr) {
    return job_cluster;
  }
  // Check if it is a job cluster of any logical cluster
  for (auto &[cluster_id, logical_cluster] : logical_clusters_) {
    if (logical_cluster->GetMode() == rpc::AllocationMode::EXCLUSIVE) {
      ExclusiveCluster *exclusive_cluster =
          dynamic_cast<ExclusiveCluster *>(logical_cluster.get());
      auto job_cluster = exclusive_cluster->GetJobCluster(virtual_cluster_id);
      if (job_cluster != nullptr) {
        return job_cluster;
      }
    }
  }
  return nullptr;
}

void PrimaryCluster::ForeachVirtualClustersData(
    rpc::GetVirtualClustersRequest request, VirtualClustersDataVisitCallback callback) {
  std::vector<std::shared_ptr<rpc::VirtualClusterTableData>> virtual_cluster_data_list;
  auto virtual_cluster_id = request.virtual_cluster_id();
  bool include_job_clusters = request.include_job_clusters();
  bool only_include_mixed_cluster = request.only_include_mixed_clusters();

  auto visit_proto_data = [&](const VirtualCluster *cluster) {
    if (include_job_clusters && cluster->GetMode() == rpc::AllocationMode::EXCLUSIVE) {
      auto exclusive_cluster = dynamic_cast<const ExclusiveCluster *>(cluster);
      exclusive_cluster->ForeachJobCluster(
          [&](const auto &job_cluster) { callback(job_cluster->ToProto()); });
    }
    if (only_include_mixed_cluster &&
        cluster->GetMode() == rpc::AllocationMode::EXCLUSIVE) {
      return;
    }
    if (cluster->GetID() != kPrimaryClusterID) {
      // Skip the primary cluster's proto data.
      callback(cluster->ToProto());
    }
  };

  if (virtual_cluster_id.empty()) {
    // Get all virtual clusters data.
    for (const auto &[_, logical_cluster] : logical_clusters_) {
      visit_proto_data(logical_cluster.get());
    }
    visit_proto_data(this);
    return;
  }

  if (virtual_cluster_id == kPrimaryClusterID) {
    visit_proto_data(this);
    return;
  }

  auto logical_cluster = GetLogicalCluster(virtual_cluster_id);
  if (logical_cluster != nullptr) {
    visit_proto_data(logical_cluster.get());
  }
}

void PrimaryCluster::ReplenishAllClusterNodeInstances() {
  auto node_instance_replenish_callback = [this](auto node_instance) {
    return ReplenishNodeInstance(std::move(node_instance));
  };

  for (auto &[_, logical_cluster] : logical_clusters_) {
    if (logical_cluster->ReplenishNodeInstances(node_instance_replenish_callback)) {
      // Flush the logical cluster data.
      async_data_flusher_(logical_cluster->ToProto(), nullptr);
    }
  }

  if (ReplenishNodeInstances(node_instance_replenish_callback)) {
    // Primary cluster proto data need not to flush.
  }
}

}  // namespace gcs
}  // namespace ray<|MERGE_RESOLUTION|>--- conflicted
+++ resolved
@@ -150,15 +150,9 @@
   }
 }
 
-<<<<<<< HEAD
-Status VirtualCluster::LookupNodeInstances(
-    const ReplicaSets &replica_sets,
-    ReplicaInstances &replica_instances,
-    NodeInstanceFilter node_instance_filter) const {
-=======
-bool VirtualCluster::LookupIdleNodeInstances(const ReplicaSets &replica_sets,
-                                             ReplicaInstances &replica_instances) const {
->>>>>>> 5a58b9d2
+bool VirtualCluster::LookupNodeInstances(const ReplicaSets &replica_sets,
+                                         ReplicaInstances &replica_instances,
+                                         NodeInstanceFilter node_instance_filter) const {
   bool success = true;
   for (const auto &[template_id, replicas] : replica_sets) {
     auto &template_node_instances = replica_instances[template_id];
@@ -243,11 +237,11 @@
     for (auto &[node_instance_id, node_instance] : iter->second) {
       if (node_instance->is_dead()) {
         if (auto replenished_node_instance = callback(node_instance)) {
-          RAY_LOG(INFO) << "Replenish node instance " << node_instance->id()
+          RAY_LOG(INFO) << "Replenish node instance " << node_instance->node_instance_id()
                         << " in virtual cluster " << GetID() << " with node instance "
-                        << replenished_node_instance->id();
+                        << replenished_node_instance->node_instance_id();
           node_instances_to_remove.emplace(node_instance_id, node_instance);
-          node_instances_to_add.emplace(replenished_node_instance->id(),
+          node_instances_to_add.emplace(replenished_node_instance->node_instance_id(),
                                         replenished_node_instance);
           any_node_instance_replenished = true;
           break;
@@ -290,8 +284,8 @@
     }
   }
   if (replenished_node_instance != nullptr) {
-    job_iter->second.erase(replenished_node_instance->id());
-    job_iter->second.emplace(node_instance_to_replenish->id(),
+    job_iter->second.erase(replenished_node_instance->node_instance_id());
+    job_iter->second.emplace(node_instance_to_replenish->node_instance_id(),
                              node_instance_to_replenish);
   }
 
@@ -339,7 +333,8 @@
 
 Status ExclusiveCluster::CreateJobCluster(const std::string &job_cluster_id,
                                           ReplicaSets replica_sets,
-                                          CreateOrUpdateVirtualClusterCallback callback) {
+                                          CreateOrUpdateVirtualClusterCallback callback,
+                                          ReplicaSets *replica_sets_to_recommend) {
   if (GetMode() != rpc::AllocationMode::EXCLUSIVE) {
     std::ostringstream ostr;
     ostr << "The job cluster can only be created in exclusive mode, virtual_cluster_id: "
@@ -355,20 +350,15 @@
   }
 
   ReplicaInstances replica_instances_to_add;
-<<<<<<< HEAD
   // Lookup unassigned alive node instances based on `replica_sets_to_add`.
-  auto status = LookupNodeInstances(
+  auto success = LookupNodeInstances(
       replica_sets, replica_instances_to_add, [this](const auto &node_instance) {
         return !node_instance.is_dead();
       });
-  if (!status.ok()) {
-=======
-  // Lookup idle node instances from main cluster based on `replica_sets_to_add`.
-  auto success = LookupIdleNodeInstances(replica_sets, replica_instances_to_add);
   if (!success) {
->>>>>>> 5a58b9d2
-    // TODO(Shanly): Give a more detailed error message about the demand replica set and
-    // the idle replica instances.
+    if (replica_sets_to_recommend != nullptr) {
+      *replica_sets_to_recommend = buildReplicaSets(replica_instances_to_add);
+    }
     std::ostringstream ostr;
     ostr << "No enough node instances to create the job cluster " << job_cluster_id;
     return Status::OutOfResource(ostr.str());
@@ -459,7 +449,7 @@
   if (job_iter == template_iter->second.end()) {
     return false;
   }
-  return job_iter->second.contains(node_instance.id());
+  return job_iter->second.contains(node_instance.node_instance_id());
 }
 
 void ExclusiveCluster::ForeachJobCluster(
@@ -482,18 +472,20 @@
             std::shared_ptr<NodeInstance> node_instance) {
           const auto &template_id = node_instance->template_id();
           if (auto replenished_node_instance = callback(node_instance)) {
-            RAY_LOG(INFO) << "Replenish node instance " << node_instance->id()
-                          << " in virtual cluster " << job_cluster_id
-                          << " with node instance " << replenished_node_instance->id()
+            RAY_LOG(INFO) << "Replenish node instance "
+                          << node_instance->node_instance_id() << " in virtual cluster "
+                          << job_cluster_id << " with node instance "
+                          << replenished_node_instance->node_instance_id()
                           << " in primary cluster.";
             ReplicaInstances replica_instances_to_add;
             replica_instances_to_add[template_id][job_cluster_id]
-                                    [replenished_node_instance->id()] =
+                                    [replenished_node_instance->node_instance_id()] =
                                         replenished_node_instance;
 
             ReplicaInstances replica_instances_to_remove;
             replica_instances_to_remove[template_id][job_cluster_id]
-                                       [node_instance->id()] = node_instance;
+                                       [node_instance->node_instance_id()] =
+                                           node_instance;
 
             UpdateNodeInstances(std::move(replica_instances_to_add),
                                 std::move(replica_instances_to_remove));
@@ -504,9 +496,10 @@
 
           auto replenished_node_instance = ReplenishNodeInstance(node_instance);
           if (replenished_node_instance != nullptr) {
-            RAY_LOG(INFO) << "Replenish node instance " << node_instance->id()
-                          << " in job cluster " << job_cluster_id
-                          << " with node instance " << replenished_node_instance->id()
+            RAY_LOG(INFO) << "Replenish node instance "
+                          << node_instance->node_instance_id() << " in job cluster "
+                          << job_cluster_id << " with node instance "
+                          << replenished_node_instance->node_instance_id()
                           << " in virtual cluster " << GetID();
             return replenished_node_instance;
           }
@@ -528,15 +521,7 @@
 }
 
 ///////////////////////// MixedCluster /////////////////////////
-<<<<<<< HEAD
 bool MixedCluster::IsIdleNodeInstance(const gcs::NodeInstance &node_instance) const {
-  // TODO(Shanly): The job_cluster_id will always be empty in mixed mode although the node
-  // instance is assigned to one or two jobs, so we need to check the node resources
-  // usage.
-  return node_instance.is_dead();
-=======
-bool MixedCluster::IsIdleNodeInstance(const std::string &job_cluster_id,
-                                      const gcs::NodeInstance &node_instance) const {
   if (node_instance.is_dead()) {
     return true;
   }
@@ -549,14 +534,13 @@
     return true;
   }
   return false;
->>>>>>> 5a58b9d2
 }
 
 bool MixedCluster::InUse() const {
   for (const auto &[template_id, job_cluster_instances] : visible_node_instances_) {
     for (const auto &[job_cluster_id, node_instances] : job_cluster_instances) {
       for (const auto &[node_instance_id, node_instance] : node_instances) {
-        if (!IsIdleNodeInstance(job_cluster_id, *node_instance)) {
+        if (!IsIdleNodeInstance(*node_instance)) {
           return true;
         }
       }
@@ -713,20 +697,12 @@
     rpc::AllocationMode mode,
     ReplicaInstances replica_instances) {
   std::shared_ptr<VirtualCluster> logical_cluster;
-<<<<<<< HEAD
   if (mode == rpc::AllocationMode::EXCLUSIVE) {
-    logical_cluster =
-        std::make_shared<ExclusiveCluster>(virtual_cluster_id, async_data_flusher_);
-  } else {
-    logical_cluster = std::make_shared<MixedCluster>(virtual_cluster_id);
-=======
-  if (data.mode() == rpc::AllocationMode::EXCLUSIVE) {
     logical_cluster = std::make_shared<ExclusiveCluster>(
-        logical_cluster_id, async_data_flusher_, cluster_resource_manager_);
+        virtual_cluster_id, async_data_flusher_, cluster_resource_manager_);
   } else {
     logical_cluster =
-        std::make_shared<MixedCluster>(logical_cluster_id, cluster_resource_manager_);
->>>>>>> 5a58b9d2
+        std::make_shared<MixedCluster>(virtual_cluster_id, cluster_resource_manager_);
   }
   RAY_CHECK(logical_clusters_.emplace(virtual_cluster_id, logical_cluster).second);
 
@@ -742,7 +718,7 @@
 Status PrimaryCluster::CreateOrUpdateVirtualCluster(
     rpc::CreateOrUpdateVirtualClusterRequest request,
     CreateOrUpdateVirtualClusterCallback callback,
-    ReplicaSets *replica_sets_at_most) {
+    ReplicaSets *replica_sets_to_recommend) {
   // Calculate the node instances that to be added and to be removed.
   ReplicaInstances replica_instances_to_add_to_logical_cluster;
   ReplicaInstances replica_instances_to_remove_from_logical_cluster;
@@ -753,21 +729,13 @@
   if (!status.ok()) {
     // Calculate the replica sets that we can fulfill the
     // request at most. It can be used as a suggestion to adjust the request if it fails.
-    if (replica_sets_at_most) {
-      ReplicaInstances *replica_instances = nullptr;
+    if (replica_sets_to_recommend) {
       if (status.IsOutOfResource()) {
-        replica_instances = &replica_instances_to_add_to_logical_cluster;
+        *replica_sets_to_recommend =
+            buildReplicaSets(replica_instances_to_add_to_logical_cluster);
       } else if (status.IsUnsafeToRemove()) {
-        replica_instances = &replica_instances_to_remove_from_logical_cluster;
-      }
-      if (replica_instances) {
-        for (const auto &[template_id, job_cluster_instances] : *replica_instances) {
-          for (const auto &[job_cluster_id, node_instances] : job_cluster_instances) {
-            if (!node_instances.empty()) {
-              (*replica_sets_at_most)[template_id] += node_instances.size();
-            }
-          }
-        }
+        *replica_sets_to_recommend =
+            buildReplicaSets(replica_instances_to_remove_from_logical_cluster);
       }
     }
     return status;
@@ -817,9 +785,8 @@
         ReplicasDifference(logical_cluster->GetReplicaSets(), request.replica_sets());
     // Lookup idle node instances from the logical cluster based on
     // `replica_sets_to_remove`.
-<<<<<<< HEAD
     // TODO(Shanly): Iterate the dead node instances in advance.
-    auto status = logical_cluster->LookupNodeInstances(
+    auto success = logical_cluster->LookupNodeInstances(
         replica_sets_to_remove,
         replica_instances_to_remove,
         [logical_cluster](const auto &node_instance) {
@@ -831,33 +798,23 @@
           }
           return logical_cluster->IsIdleNodeInstance(node_instance);
         });
-    if (!status.ok()) {
-      return status;
-=======
-    auto success = logical_cluster->LookupIdleNodeInstances(replica_sets_to_remove,
-                                                            replica_instances_to_remove);
     if (!success) {
       return Status::UnsafeToRemove(
           "No enough nodes to remove from the virtual cluster. The replica sets that gcs "
           "can remove "
           "at most are shown below. Use it as a suggestion to "
           "adjust your request or cluster.");
->>>>>>> 5a58b9d2
     }
   }
 
   auto replica_sets_to_add = ReplicasDifference(
       request.replica_sets(),
       logical_cluster ? logical_cluster->GetReplicaSets() : ReplicaSets());
-<<<<<<< HEAD
   // Lookup unassigned node instances from main cluster based on `replica_sets_to_add`.
-  return LookupNodeInstances(
+  auto success = LookupNodeInstances(
       replica_sets_to_add, replica_instances_to_add, [this](const auto &node_instance) {
         return !node_instance.is_dead();
       });
-=======
-  // Lookup idle node instances from main cluster based on `replica_sets_to_add`.
-  auto success = LookupIdleNodeInstances(replica_sets_to_add, replica_instances_to_add);
   if (!success) {
     return Status::OutOfResource(
         "No enough nodes to add to the virtual cluster. The replica sets that gcs can "
@@ -866,13 +823,6 @@
         "adjust your request or cluster.");
   }
   return Status::OK();
-}
-
-bool PrimaryCluster::IsIdleNodeInstance(const std::string &job_cluster_id,
-                                        const gcs::NodeInstance &node_instance) const {
-  RAY_CHECK(GetMode() == rpc::AllocationMode::EXCLUSIVE);
-  return job_cluster_id == kEmptyJobClusterId;
->>>>>>> 5a58b9d2
 }
 
 void PrimaryCluster::OnNodeAdd(const rpc::GcsNodeInfo &node) {
