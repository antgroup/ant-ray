--- conflicted
+++ resolved
@@ -258,13 +258,9 @@
   UpdateNodeInstances(std::move(replica_instances_to_add_to_current_cluster),
                       std::move(replica_instances_to_remove_from_current_cluster));
 
-<<<<<<< HEAD
   // Create a job cluster.
   auto job_cluster =
       std::make_shared<JobCluster>(job_cluster_id, cluster_resource_manager_);
-=======
-  auto job_cluster = std::make_shared<JobCluster>(job_cluster_id);
->>>>>>> 700015d6
   job_cluster->UpdateNodeInstances(std::move(replica_instances_to_add),
                                    ReplicaInstances());
   RAY_CHECK(job_clusters_.emplace(job_cluster_id, job_cluster).second);
