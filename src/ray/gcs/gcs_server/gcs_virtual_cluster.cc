// Copyright 2017 The Ray Authors.
//
// Licensed under the Apache License, Version 2.0 (the "License");
// you may not use this file except in compliance with the License.
// You may obtain a copy of the License at
//
//  http://www.apache.org/licenses/LICENSE-2.0
//
// Unless required by applicable law or agreed to in writing, software
// distributed under the License is distributed on an "AS IS" BASIS,
// WITHOUT WARRANTIES OR CONDITIONS OF ANY KIND, either express or implied.
// See the License for the specific language governing permissions and
// limitations under the License.

#include "ray/gcs/gcs_server/gcs_virtual_cluster.h"

namespace ray {
namespace gcs {

ReplicaSets buildReplicaSets(const ReplicaInstances &replica_instances) {
  ReplicaSets result;
  for (const auto &[template_id, job_node_instances] : replica_instances) {
    int32_t count = 0;
    for (const auto &[_, node_instances] : job_node_instances) {
      count += node_instances.size();
    }
    result[template_id] = count;
  }
  return result;
}

/// Calculate the difference between two replica instances.
ReplicaInstances ReplicaInstancesDifference(const ReplicaInstances &left,
                                            const ReplicaInstances &right) {
  ReplicaInstances result;
  for (const auto &[template_id, job_node_instances] : left) {
    for (const auto &[job_cluster_id, node_instances] : job_node_instances) {
      auto right_iter = right.find(template_id);
      if (right_iter == right.end()) {
        result[template_id][job_cluster_id] = node_instances;
      } else {
        auto right_job_cluster_iter = right_iter->second.find(job_cluster_id);
        if (right_job_cluster_iter == right_iter->second.end()) {
          result[template_id][job_cluster_id] = node_instances;
        } else {
          for (const auto &[node_instance_id, node_instance] : node_instances) {
            if (right_job_cluster_iter->second.find(node_instance_id) ==
                right_job_cluster_iter->second.end()) {
              result[template_id][job_cluster_id][node_instance_id] = node_instance;
            }
          }
        }
      }
    }
  }
  return result;
}

std::string DebugString(const ReplicaInstances &replica_instances, int indent /* = 0*/) {
  std::ostringstream stream;
  stream << "{\n";
  for (const auto &[template_id, job_cluster_instances] : replica_instances) {
    stream << std::string(indent + 2, ' ') << template_id << " : {\n";
    for (const auto &[job_cluster_id, node_instances] : job_cluster_instances) {
      stream << std::string(indent + 4, ' ') << job_cluster_id << " : {\n";
      for (const auto &[node_instance_id, node_instance] : node_instances) {
        stream << std::string(indent + 6, ' ') << node_instance_id << " : "
               << node_instance->DebugString() << ",\n";
      }
      stream << std::string(indent + 4, ' ') << "},\n";
    }
    stream << std::string(indent + 2, ' ') << "},\n";
  }
  stream << std::string(indent, ' ') << "}\n";
  return stream.str();
}

std::string DebugString(const ReplicaSets &replica_sets, int indent /* = 0*/) {
  std::ostringstream stream;
  stream << "{\n";
  for (const auto &[template_id, replica] : replica_sets) {
    stream << std::string(indent + 2, ' ') << template_id << " : " << replica << ",\n";
  }
  stream << std::string(indent, ' ') << "}\n";
  return stream.str();
}

///////////////////////// VirtualCluster /////////////////////////
void VirtualCluster::UpdateNodeInstances(ReplicaInstances replica_instances_to_add,
                                         ReplicaInstances replica_instances_to_remove) {
  // Remove node instances from the virtual cluster.
  RemoveNodeInstances(std::move(replica_instances_to_remove));
  // Insert node instances to the virtual cluster.
  InsertNodeInstances(std::move(replica_instances_to_add));
  // Update the revision of the cluster.
  revision_ = current_sys_time_ns();
}

void VirtualCluster::InsertNodeInstances(ReplicaInstances replica_instances) {
  for (auto &[template_id, job_node_instances] : replica_instances) {
    auto &cached_job_node_instances = visible_node_instances_[template_id];
    auto &replicas = replica_sets_[template_id];
    for (auto &[job_cluster_id, node_instances] : job_node_instances) {
      auto &cached_node_instances = cached_job_node_instances[job_cluster_id];
      for (auto &[id, node_instance] : node_instances) {
        node_instances_map_[id] = node_instance;
        cached_node_instances[id] = std::move(node_instance);
        ++replicas;
      }
    }
  }
}

void VirtualCluster::RemoveNodeInstances(ReplicaInstances replica_instances) {
  for (auto &[template_id, job_node_instances] : replica_instances) {
    auto template_iter = visible_node_instances_.find(template_id);
    if (template_iter == visible_node_instances_.end()) {
      RAY_LOG(WARNING) << "The template id " << template_id << " is not found in cluster "
                       << GetID();
      continue;
    }

    auto replica_set_iter = replica_sets_.find(template_id);
    RAY_CHECK(replica_set_iter != replica_sets_.end());

    for (auto &[job_cluster_id, node_instances] : job_node_instances) {
      auto job_cluster_iter = template_iter->second.find(job_cluster_id);
      RAY_CHECK(job_cluster_iter != template_iter->second.end());

      for (auto &[id, _] : node_instances) {
        if (job_cluster_iter->second.erase(id) == 0) {
          RAY_LOG(WARNING) << "The node instance " << id << " is not found in cluster "
                           << GetID();
        } else {
          node_instances_map_.erase(id);
          RAY_CHECK(--(replica_set_iter->second) >= 0);
        }
      }

      if (job_cluster_iter->second.empty()) {
        template_iter->second.erase(job_cluster_iter);
      }
    }

    if (template_iter->second.empty()) {
      visible_node_instances_.erase(template_iter);
    }

    if (replica_set_iter->second == 0) {
      replica_sets_.erase(replica_set_iter);
    }
  }
}

Status VirtualCluster::RemoveNodeInstances(
    const std::vector<std::string> &nodes_to_remove,
<<<<<<< HEAD
    ReplicaInstances *replica_instances_to_remove) {
=======
    ReplicaInstances *removed_replica_instances) {
>>>>>>> 277f79ef
  absl::flat_hash_set<std::string> node_set_to_remove(nodes_to_remove.begin(),
                                                      nodes_to_remove.end());
  for (auto &[template_id, job_node_instances] : visible_node_instances_) {
    for (auto &[job_id, node_instances] : job_node_instances) {
      for (auto &[node_instance_id, node_instance] : node_instances) {
        auto removing_node_iter = node_set_to_remove.find(node_instance_id);
        if (removing_node_iter != node_set_to_remove.end() &&
<<<<<<< HEAD
            IsNodeInstanceIdle(node_instance_id)) {
          (*replica_instances_to_remove)[template_id][job_id][node_instance_id] =
=======
            (!cluster_resource_manager_.HasNode(
                 scheduling::NodeID(NodeID::FromHex(node_instance_id).Binary())) ||
             IsNodeInstanceIdle(node_instance_id))) {
          (*removed_replica_instances)[template_id][job_id][node_instance_id] =
>>>>>>> 277f79ef
              node_instance;
          node_set_to_remove.erase(removing_node_iter);
        }
      }
    }
  }
  if (!node_set_to_remove.empty()) {
    std::vector<std::string> nodes_with_failure(node_set_to_remove.begin(),
                                                node_set_to_remove.end());
    return Status::UnsafeToRemove(
        "Failed to remove some of the nodes because they are not idle nor found in the "
        "virtual cluster. These nodes with failure are shown below.",
        std::any(nodes_with_failure));
  }

<<<<<<< HEAD
  RemoveNodeInstances(*replica_instances_to_remove);
=======
  RemoveNodeInstances(*removed_replica_instances);
>>>>>>> 277f79ef
  return Status::OK();
}

bool VirtualCluster::IsNodeInstanceIdle(const std::string &node_instance_id) {
  auto node_id = scheduling::NodeID(NodeID::FromHex(node_instance_id).Binary());
  const auto &node_resources = cluster_resource_manager_.GetNodeResources(node_id);
  if (node_resources.normal_task_resources.IsEmpty() &&
      node_resources.total == node_resources.available) {
    return true;
  }
  return false;
}

bool VirtualCluster::LookupUndividedNodeInstances(
    const ReplicaSets &replica_sets,
    ReplicaInstances &replica_instances,
    NodeInstanceFilter node_instance_filter) const {
  bool success = true;
  for (const auto &[template_id, replicas] : replica_sets) {
    auto &template_node_instances = replica_instances[template_id];
    if (replicas <= 0) {
      continue;
    }

    auto iter = visible_node_instances_.find(template_id);
    if (iter == visible_node_instances_.end()) {
      success = false;
      continue;
    }
    auto empty_iter = iter->second.find(kUndividedClusterId);
    if (empty_iter == iter->second.end()) {
      success = false;
      continue;
    }

    auto &job_node_instances = template_node_instances[kUndividedClusterId];
    for (const auto &[id, node_instance] : empty_iter->second) {
      if (node_instance_filter != nullptr && !node_instance_filter(*node_instance)) {
        continue;
      }
      job_node_instances.emplace(id, node_instance);
      if (job_node_instances.size() == static_cast<size_t>(replicas)) {
        break;
      }
    }
    if (job_node_instances.size() < static_cast<size_t>(replicas)) {
      success = false;
    }
  }

  return success;
}

bool VirtualCluster::MarkNodeInstanceAsDead(const std::string &template_id,
                                            const std::string &node_instance_id) {
  auto iter = node_instances_map_.find(node_instance_id);
  if (iter != node_instances_map_.end() && iter->second->template_id() == template_id) {
    iter->second->set_is_dead(true);
    return true;
  }
  return false;
}

bool VirtualCluster::ContainsNodeInstance(const std::string &node_instance_id) {
  return node_instances_map_.contains(node_instance_id);
}

void VirtualCluster::ForeachNodeInstance(
    const std::function<void(const std::shared_ptr<NodeInstance> &)> &fn) const {
  if (fn == nullptr) {
    return;
  }
  for (const auto &[template_id, job_node_instances] : visible_node_instances_) {
    for (const auto &[job_cluster_id, node_instances] : job_node_instances) {
      for (const auto &[_, node_instance] : node_instances) {
        fn(node_instance);
      }
    }
  }
}

bool VirtualCluster::ReplenishUndividedNodeInstances(
    const NodeInstanceReplenishCallback &callback) {
  RAY_CHECK(callback != nullptr);
  bool any_node_instance_replenished = false;
  for (auto &[template_id, job_node_instances] : visible_node_instances_) {
    auto iter = job_node_instances.find(kUndividedClusterId);
    if (iter == job_node_instances.end()) {
      continue;
    }

    absl::flat_hash_map<std::string, std::shared_ptr<gcs::NodeInstance>>
        node_instances_to_add;
    absl::flat_hash_map<std::string, std::shared_ptr<gcs::NodeInstance>>
        node_instances_to_remove;
    for (auto &[node_instance_id, node_instance] : iter->second) {
      if (node_instance->is_dead()) {
        if (auto replenished_node_instance = callback(node_instance)) {
          RAY_LOG(INFO) << "Replenish node instance " << node_instance->node_instance_id()
                        << " in virtual cluster " << GetID() << " with node instance "
                        << replenished_node_instance->node_instance_id();
          node_instances_to_remove.emplace(node_instance_id, node_instance);
          node_instances_to_add.emplace(replenished_node_instance->node_instance_id(),
                                        replenished_node_instance);
          any_node_instance_replenished = true;
          break;
        }
      }
    }
    for (auto &[node_instance_id, node_instance] : node_instances_to_remove) {
      iter->second.erase(node_instance_id);
      node_instances_map_.erase(node_instance_id);
    }
    for (auto &[node_instance_id, node_instance] : node_instances_to_add) {
      iter->second.emplace(node_instance_id, node_instance);
      node_instances_map_[node_instance_id] = node_instance;
    }
  }

  return any_node_instance_replenished;
}

std::shared_ptr<NodeInstance> VirtualCluster::ReplenishUndividedNodeInstance(
    std::shared_ptr<NodeInstance> node_instance_to_replenish) {
  if (node_instance_to_replenish == nullptr || !node_instance_to_replenish->is_dead()) {
    return nullptr;
  }

  auto template_iter =
      visible_node_instances_.find(node_instance_to_replenish->template_id());
  if (template_iter == visible_node_instances_.end()) {
    return nullptr;
  }

  auto job_iter = template_iter->second.find(kUndividedClusterId);
  if (job_iter == template_iter->second.end()) {
    return nullptr;
  }

  std::shared_ptr<NodeInstance> replenished_node_instance;
  for (auto &[node_instance_id, node_instance] : job_iter->second) {
    if (!node_instance->is_dead()) {
      replenished_node_instance = node_instance;
      break;
    }
  }
  if (replenished_node_instance != nullptr) {
    job_iter->second.erase(replenished_node_instance->node_instance_id());
    job_iter->second.emplace(node_instance_to_replenish->node_instance_id(),
                             node_instance_to_replenish);

    node_instances_map_.erase(replenished_node_instance->node_instance_id());
    node_instances_map_[node_instance_to_replenish->node_instance_id()] =
        node_instance_to_replenish;
  }

  return replenished_node_instance;
}

std::shared_ptr<rpc::VirtualClusterTableData> VirtualCluster::ToProto() const {
  auto data = std::make_shared<rpc::VirtualClusterTableData>();
  data->set_id(GetID());
  data->set_divisible(Divisible());
  data->set_revision(GetRevision());
  for (auto &[template_id, job_node_instances] : visible_node_instances_) {
    for (auto &[job_cluster_id, node_instances] : job_node_instances) {
      for (auto &[id, node_instance] : node_instances) {
        (*data->mutable_node_instances())[id] = std::move(*node_instance->ToProto());
      }
    }
  }
  return data;
}

std::shared_ptr<rpc::VirtualClusterView> VirtualCluster::ToView() const {
  auto data = std::make_shared<rpc::VirtualClusterView>();
  data->set_id(GetID());
  data->set_divisible(Divisible());
  data->set_revision(GetRevision());
  for (auto &[template_id, job_node_instances] : visible_node_instances_) {
    for (auto &[job_cluster_id, node_instances] : job_node_instances) {
      for (auto &[id, node_instance] : node_instances) {
        if (node_instance->is_dead()) {
          continue;
        }
        auto node_id = scheduling::NodeID(
            NodeID::FromHex(node_instance->node_instance_id()).Binary());
        const auto &node_resources = cluster_resource_manager_.GetNodeResources(node_id);
        (*data->mutable_node_instance_views())[id] =
            std::move(*node_instance->ToView(node_resources));
      }
    }
  }
  return data;
}

std::string VirtualCluster::DebugString() const {
  int indent = 2;
  std::ostringstream stream;
  stream << "VirtualCluster[" << GetID() << "]:\n";
  stream << std::string(indent, ' ') << "revision: " << GetRevision() << ",\n";
  stream << std::string(indent, ' ') << "replica_sets: {\n";
  for (const auto &[template_id, replicas] : replica_sets_) {
    stream << std::string(indent + 2, ' ') << template_id << ": " << replicas << ",\n";
  }
  stream << std::string(indent, ' ') << "}, \n";
  stream << std::string(indent, ' ') << "visible_node_instances: "
         << ray::gcs::DebugString(visible_node_instances_, indent);
  return stream.str();
}

///////////////////////// DivisibleCluster /////////////////////////
void DivisibleCluster::LoadJobCluster(const std::string &job_cluster_id,
                                      ReplicaInstances replica_instances) {
  RAY_CHECK(VirtualClusterID::FromBinary(job_cluster_id).IsJobClusterID());
  RAY_CHECK(job_clusters_.find(job_cluster_id) == job_clusters_.end());

  DoCreateJobCluster(job_cluster_id, std::move(replica_instances));
}

Status DivisibleCluster::CreateJobCluster(const std::string &job_cluster_id,
                                          ReplicaSets replica_sets,
                                          CreateOrUpdateVirtualClusterCallback callback,
                                          ReplicaSets *replica_sets_to_recommend) {
  if (!Divisible()) {
    std::ostringstream ostr;
    ostr << "The job cluster can not be created in indivisible cluster " << GetID();
    return Status::InvalidArgument(ostr.str());
  }

  auto iter = job_clusters_.find(job_cluster_id);
  if (iter != job_clusters_.end()) {
    std::ostringstream ostr;
    ostr << "The job cluster " << job_cluster_id << " already exists.";
    return Status::InvalidArgument(ostr.str());
  }

  ReplicaInstances replica_instances_to_add;
  // Lookup undivided alive node instances based on `replica_sets_to_add`.
  auto success = LookupUndividedNodeInstances(
      replica_sets, replica_instances_to_add, [](const auto &node_instance) {
        return !node_instance.is_dead();
      });
  if (!success) {
    if (replica_sets_to_recommend != nullptr) {
      *replica_sets_to_recommend = buildReplicaSets(replica_instances_to_add);
    }
    std::ostringstream ostr;
    ostr << "No enough node instances to create the job cluster " << job_cluster_id;
    return Status::OutOfResource(ostr.str());
  }

  auto job_cluster =
      DoCreateJobCluster(job_cluster_id, std::move(replica_instances_to_add));
  // Flush and publish the job cluster data.
  return async_data_flusher_(job_cluster->ToProto(), std::move(callback));
}

std::shared_ptr<JobCluster> DivisibleCluster::DoCreateJobCluster(
    const std::string &job_cluster_id, ReplicaInstances replica_instances_to_add) {
  auto replica_instances_to_remove_from_current_cluster = replica_instances_to_add;
  auto replica_instances_to_add_to_current_cluster = replica_instances_to_add;
  for (auto &[template_id, job_node_instances] :
       replica_instances_to_add_to_current_cluster) {
    auto node_instances = std::move(job_node_instances[kUndividedClusterId]);
    job_node_instances.erase(kUndividedClusterId);
    job_node_instances[job_cluster_id] = std::move(node_instances);
  }
  UpdateNodeInstances(std::move(replica_instances_to_add_to_current_cluster),
                      std::move(replica_instances_to_remove_from_current_cluster));

  // Create a job cluster.
  auto job_cluster =
      std::make_shared<JobCluster>(job_cluster_id, cluster_resource_manager_);
  job_cluster->UpdateNodeInstances(std::move(replica_instances_to_add),
                                   ReplicaInstances());
  RAY_CHECK(job_clusters_.emplace(job_cluster_id, job_cluster).second);
  return job_cluster;
}

Status DivisibleCluster::RemoveJobCluster(const std::string &job_cluster_id,
                                          RemoveVirtualClusterCallback callback) {
  if (!Divisible()) {
    std::ostringstream ostr;
    ostr << "The job cluster " << job_cluster_id
         << " can not be removed from indivisible cluster " << GetID();
    return Status::InvalidArgument(ostr.str());
  }

  auto iter = job_clusters_.find(job_cluster_id);
  if (iter == job_clusters_.end()) {
    return Status::NotFound("The job cluster " + job_cluster_id + " does not exist.");
  }
  auto job_cluster = iter->second;

  const auto &replica_instances_to_remove = job_cluster->GetVisibleNodeInstances();

  auto replica_instances_to_add_to_current_cluster = replica_instances_to_remove;
  auto replica_instances_to_remove_from_current_cluster = replica_instances_to_remove;
  for (auto &[template_id, job_node_instances] :
       replica_instances_to_remove_from_current_cluster) {
    auto node_instances = std::move(job_node_instances[kUndividedClusterId]);
    job_node_instances.erase(kUndividedClusterId);
    job_node_instances[job_cluster_id] = std::move(node_instances);
  }
  UpdateNodeInstances(std::move(replica_instances_to_add_to_current_cluster),
                      std::move(replica_instances_to_remove_from_current_cluster));

  // Update the job cluster.
  // job_cluster->UpdateNodeInstances(ReplicaInstances(),
  //                                  std::move(replica_instances_to_remove));
  job_clusters_.erase(iter);

  auto data = job_cluster->ToProto();
  // Mark the data as removed.
  data->set_is_removed(true);
  // Flush and publish the job cluster data.
  return async_data_flusher_(std::move(data), std::move(callback));
}

std::shared_ptr<JobCluster> DivisibleCluster::GetJobCluster(
    const std::string &job_cluster_id) const {
  auto iter = job_clusters_.find(job_cluster_id);
  return iter != job_clusters_.end() ? iter->second : nullptr;
}

bool DivisibleCluster::InUse() const { return !job_clusters_.empty(); }

bool DivisibleCluster::IsUndividedNodeInstanceIdle(
    const gcs::NodeInstance &node_instance) const {
  auto template_iter = visible_node_instances_.find(node_instance.template_id());
  if (template_iter == visible_node_instances_.end()) {
    return false;
  }
  auto job_iter = template_iter->second.find(kUndividedClusterId);
  if (job_iter == template_iter->second.end()) {
    return false;
  }
  return job_iter->second.contains(node_instance.node_instance_id());
}

void DivisibleCluster::ForeachJobCluster(
    const std::function<void(const std::shared_ptr<JobCluster> &)> &fn) const {
  if (fn == nullptr) {
    return;
  }
  for (const auto &[_, job_cluster] : job_clusters_) {
    fn(job_cluster);
  }
}

bool DivisibleCluster::ReplenishNodeInstances(
    const NodeInstanceReplenishCallback &callback) {
  RAY_CHECK(callback != nullptr);
  bool any_node_instance_replenished = false;
  for (const auto &[_, job_cluster] : job_clusters_) {
    // Explicitly capture the `job_cluster` by value to avoid the compile error.
    // e.g. error: 'job_cluster_id' in capture list does not name a variable
    const auto &job_cluster_id = job_cluster->GetID();
    bool replenished = job_cluster->ReplenishNodeInstances(
        [this, &job_cluster_id, &any_node_instance_replenished, &callback](
            std::shared_ptr<NodeInstance> node_instance) {
          const auto &template_id = node_instance->template_id();
          if (auto replenished_node_instance = callback(node_instance)) {
            RAY_LOG(INFO) << "Replenish node instance "
                          << node_instance->node_instance_id() << " in virtual cluster "
                          << job_cluster_id << " with node instance "
                          << replenished_node_instance->node_instance_id()
                          << " in primary cluster.";
            ReplicaInstances replica_instances_to_add;
            replica_instances_to_add[template_id][job_cluster_id]
                                    [replenished_node_instance->node_instance_id()] =
                                        replenished_node_instance;

            ReplicaInstances replica_instances_to_remove;
            replica_instances_to_remove[template_id][job_cluster_id]
                                       [node_instance->node_instance_id()] =
                                           node_instance;

            UpdateNodeInstances(std::move(replica_instances_to_add),
                                std::move(replica_instances_to_remove));

            any_node_instance_replenished = true;
            return replenished_node_instance;
          }

          auto replenished_node_instance = ReplenishUndividedNodeInstance(node_instance);
          if (replenished_node_instance != nullptr) {
            RAY_LOG(INFO) << "Replenish node instance "
                          << node_instance->node_instance_id() << " in job cluster "
                          << job_cluster_id << " with node instance "
                          << replenished_node_instance->node_instance_id()
                          << " in virtual cluster " << GetID();
            return replenished_node_instance;
          }

          return replenished_node_instance;
        });

    if (replenished) {
      // Flush and publish the job cluster data.
      auto status = async_data_flusher_(job_cluster->ToProto(), nullptr);
      if (!status.ok()) {
        RAY_LOG(ERROR) << "Failed to flush and publish the job cluster " << job_cluster_id
                       << " data: " << status.message();
      }
    }
  }

  if (ReplenishUndividedNodeInstances(callback)) {
    any_node_instance_replenished = true;
  }

  return any_node_instance_replenished;
}

///////////////////////// IndivisibleCluster /////////////////////////
bool IndivisibleCluster::IsUndividedNodeInstanceIdle(
    const gcs::NodeInstance &node_instance) const {
  if (node_instance.is_dead()) {
    return true;
  }
  auto node_id =
      scheduling::NodeID(NodeID::FromHex(node_instance.node_instance_id()).Binary());
  const auto &node_resources = cluster_resource_manager_.GetNodeResources(node_id);
  if (node_resources.normal_task_resources.IsEmpty() &&
      node_resources.total == node_resources.available) {
    return true;
  }
  return false;
}

bool IndivisibleCluster::InUse() const {
  if (!detached_actors_.empty() || !detached_placement_groups_.empty()) {
    return true;
  }
  for (const auto &[template_id, job_cluster_instances] : visible_node_instances_) {
    for (const auto &[job_cluster_id, node_instances] : job_cluster_instances) {
      for (const auto &[node_instance_id, node_instance] : node_instances) {
        if (!IsUndividedNodeInstanceIdle(*node_instance)) {
          return true;
        }
      }
    }
  }
  return false;
}

bool IndivisibleCluster::ReplenishNodeInstances(
    const NodeInstanceReplenishCallback &callback) {
  return ReplenishUndividedNodeInstances(callback);
}

void IndivisibleCluster::OnDetachedActorRegistration(const ActorID &actor_id) {
  detached_actors_.insert(actor_id);
}

void IndivisibleCluster::OnDetachedActorDestroy(const ActorID &actor_id) {
  detached_actors_.erase(actor_id);
}

void IndivisibleCluster::OnDetachedPlacementGroupRegistration(
    const PlacementGroupID &placement_group_id) {
  detached_placement_groups_.insert(placement_group_id);
}

void IndivisibleCluster::OnDetachedPlacementGroupDestroy(
    const PlacementGroupID &placement_group_id) {
  detached_placement_groups_.erase(placement_group_id);
}

///////////////////////// PrimaryCluster /////////////////////////
void PrimaryCluster::Initialize(const GcsInitData &gcs_init_data) {
  // Let indivisible cluster be Vi, divisible cluster be Vd, job cluster be J, empty job
  // cluster be E, then
  //
  //   Nodes(Vd) = Σ(Nodes(J)) + Nodes(E).
  //
  // When node belongs to Vi is dead (it's a simple case):
  // 1. Find a new replica instance from primary cluster to replace the dead one in Vi,
  // then flush and publish Vi.
  //
  // When node belongs to J is dead(It will also be dead in Vd as both Vd and J hold the
  // shared node instance).
  // 1. Find a new replica instance from E to replace the dead one in J, then flush and
  // publish J.
  // 2. If there is no enough node instances in E, then find a new replica instance from
  // primary cluster to replace the dead one in J, then:
  //   a. flush and publish J.
  //   b. flush Vd.
  // 3. If there is no enough node instances in primary cluster, then wait for the new
  // node to register.
  //
  // When node belongs to E is dead (it's simple case).
  // 1. Find a new replica instance from primary cluster to replace the dead one in E,
  // then flush Vd.
  // 2. If there is no enough node instances in primary cluster, then wait for the new
  // node to register.
  //
  // When failover happens, we need to load the logical clusters and job clusters from the
  // GCS tables, and repair the Vd based on J.
  // 1. Find the different node instances between Σ(Nodes(J)) and Nodes(Vd), let the
  // difference be D.
  //    D = Σ(Nodes(J)) - Vd
  // 2. Remove the dead node instances from Vd based on the replica sets of D and then
  // flush Vd.
  const auto &nodes = gcs_init_data.Nodes();
  for (const auto &[_, node] : nodes) {
    if (node.state() == rpc::GcsNodeInfo::ALIVE) {
      OnNodeAdd(node);
    }
  }

  absl::flat_hash_map<VirtualClusterID, ReplicaInstances>
      job_cluster_replica_instances_map;
  for (const auto &[virtual_cluster_id, virtual_cluster_data] :
       gcs_init_data.VirtualClusters()) {
    // Convert the node instances to replica instances and mark the dead node instances.
    auto replica_instances = toReplicaInstances(virtual_cluster_data.node_instances());
    for (auto &[_, job_node_instances] : replica_instances) {
      for (auto &[_, node_instances] : job_node_instances) {
        for (auto &[node_instance_id, node_instance] : node_instances) {
          auto node_id = NodeID::FromHex(node_instance_id);
          auto it = nodes.find(node_id);
          if (it == nodes.end() || it->second.state() == rpc::GcsNodeInfo::DEAD) {
            node_instance->set_is_dead(true);
          }
        }
      }
    }
    // Stash the job clusters and load the logical clusters.
    if (virtual_cluster_id.IsJobClusterID()) {
      job_cluster_replica_instances_map[virtual_cluster_id] =
          std::move(replica_instances);
    } else {
      // Load the logical cluster.
      LoadLogicalCluster(virtual_cluster_data.id(),
                         virtual_cluster_data.divisible(),
                         std::move(replica_instances));
    }
  }

  // Repair the divisible cluster's node instances to ensure that the node instances in
  // the virtual clusters contains all the node instances in the job clusters. Calculate
  // the different node instances between Σ(Nodes(J)) and Nodes(Ve),
  //   D = Σ(Nodes(J)) - Ve
  for (auto &[job_cluster_id, replica_instances] : job_cluster_replica_instances_map) {
    auto parent_cluster_id = job_cluster_id.ParentID().Binary();
    auto virtual_cluster = GetVirtualCluster(parent_cluster_id);
    RAY_CHECK(virtual_cluster != nullptr);
    auto replica_instances_to_repair = ReplicaInstancesDifference(
        replica_instances, virtual_cluster->GetVisibleNodeInstances());
    if (replica_instances_to_repair.empty()) {
      continue;
    }

    ReplicaInstances replica_instances_to_remove;
    auto replica_sets_to_repair = buildReplicaSets(replica_instances_to_repair);
    // Lookup undivided dead node instances best effort.
    virtual_cluster->LookupUndividedNodeInstances(
        replica_sets_to_repair,
        replica_instances_to_remove,
        [](const auto &node_instance) { return node_instance.is_dead(); });
    RAY_LOG(INFO) << "Repair the divisible cluster " << parent_cluster_id
                  << " based on the job cluster " << job_cluster_id
                  << "\nreplica_sets_to_repair: "
                  << ray::gcs::DebugString(replica_sets_to_repair)
                  << "replica_instances_to_repair: "
                  << ray::gcs::DebugString(replica_instances_to_repair)
                  << "replica_instances_to_remove: "
                  << ray::gcs::DebugString(replica_instances_to_remove);
    virtual_cluster->UpdateNodeInstances(std::move(replica_instances_to_repair),
                                         std::move(replica_instances_to_remove));
  }

  // Replay the job clusters.
  for (auto &[job_cluster_id, replica_instances] : job_cluster_replica_instances_map) {
    auto parent_cluster_id = job_cluster_id.ParentID().Binary();
    if (parent_cluster_id == kPrimaryClusterID) {
      LoadJobCluster(job_cluster_id.Binary(), std::move(replica_instances));
    } else {
      auto logical_cluster = std::dynamic_pointer_cast<DivisibleCluster>(
          GetLogicalCluster(parent_cluster_id));
      RAY_CHECK(logical_cluster != nullptr && logical_cluster->Divisible());
      logical_cluster->LoadJobCluster(job_cluster_id.Binary(),
                                      std::move(replica_instances));
    }
  }
}

std::shared_ptr<VirtualCluster> PrimaryCluster::GetLogicalCluster(
    const std::string &logical_cluster_id) const {
  auto iter = logical_clusters_.find(logical_cluster_id);
  return iter != logical_clusters_.end() ? iter->second : nullptr;
}

void PrimaryCluster::ForeachVirtualCluster(
    const std::function<void(const std::shared_ptr<VirtualCluster> &)> &fn) const {
  if (fn == nullptr) {
    return;
  }
  for (const auto &[_, logical_cluster] : logical_clusters_) {
    fn(logical_cluster);
    if (logical_cluster->Divisible()) {
      auto divisible_cluster =
          std::dynamic_pointer_cast<DivisibleCluster>(logical_cluster);
      divisible_cluster->ForeachJobCluster(fn);
    }
  }
  ForeachJobCluster(fn);
}

std::shared_ptr<VirtualCluster> PrimaryCluster::LoadLogicalCluster(
    const std::string &virtual_cluster_id,
    bool divisible,
    ReplicaInstances replica_instances) {
  std::shared_ptr<VirtualCluster> logical_cluster;
  if (divisible) {
    logical_cluster = std::make_shared<DivisibleCluster>(
        virtual_cluster_id, async_data_flusher_, cluster_resource_manager_);
  } else {
    logical_cluster = std::make_shared<IndivisibleCluster>(virtual_cluster_id,
                                                           cluster_resource_manager_);
  }
  RAY_CHECK(logical_clusters_.emplace(virtual_cluster_id, logical_cluster).second);

  auto replica_instances_to_remove_from_primary_cluster = replica_instances;
  UpdateNodeInstances(ReplicaInstances(),
                      std::move(replica_instances_to_remove_from_primary_cluster));

  // Update the virtual cluster replica sets and node instances.
  logical_cluster->UpdateNodeInstances(std::move(replica_instances), ReplicaInstances());
  return logical_cluster;
}

Status PrimaryCluster::CreateOrUpdateVirtualCluster(
    rpc::CreateOrUpdateVirtualClusterRequest request,
    CreateOrUpdateVirtualClusterCallback callback,
    ReplicaSets *replica_sets_to_recommend) {
  // Calculate the node instances that to be added and to be removed.
  ReplicaInstances replica_instances_to_add_to_logical_cluster;
  ReplicaInstances replica_instances_to_remove_from_logical_cluster;
  auto status = DetermineNodeInstanceAdditionsAndRemovals(
      request,
      replica_instances_to_add_to_logical_cluster,
      replica_instances_to_remove_from_logical_cluster);
  if (!status.ok()) {
    // Calculate the replica sets that we can fulfill the
    // request at most. It can be used as a suggestion to adjust the request if it fails.
    if (replica_sets_to_recommend) {
      if (status.IsOutOfResource()) {
        *replica_sets_to_recommend =
            buildReplicaSets(replica_instances_to_add_to_logical_cluster);
      } else if (status.IsUnsafeToRemove()) {
        *replica_sets_to_recommend =
            buildReplicaSets(replica_instances_to_remove_from_logical_cluster);
      }
    }
    return status;
  }

  auto logical_cluster = GetLogicalCluster(request.virtual_cluster_id());
  if (logical_cluster == nullptr) {
    // replica_instances_to_remove must be empty as the virtual cluster is a new one.
    RAY_CHECK(replica_instances_to_remove_from_logical_cluster.empty());
    if (request.divisible()) {
      logical_cluster = std::make_shared<DivisibleCluster>(
          request.virtual_cluster_id(), async_data_flusher_, cluster_resource_manager_);
    } else {
      logical_cluster = std::make_shared<IndivisibleCluster>(request.virtual_cluster_id(),
                                                             cluster_resource_manager_);
    }
    logical_clusters_[request.virtual_cluster_id()] = logical_cluster;
  }

  // Update the main cluster replica sets and node instances.
  // NOTE: The main cluster unnecessary to flush and pub data to other nodes.
  auto replica_instances_to_add_to_primary_cluster =
      replica_instances_to_remove_from_logical_cluster;
  auto replica_instances_to_remove_from_primary_cluster =
      replica_instances_to_add_to_logical_cluster;
  UpdateNodeInstances(std::move(replica_instances_to_add_to_primary_cluster),
                      std::move(replica_instances_to_remove_from_primary_cluster));

  // Update the virtual cluster replica sets and node instances.
  logical_cluster->UpdateNodeInstances(
      std::move(replica_instances_to_add_to_logical_cluster),
      std::move(replica_instances_to_remove_from_logical_cluster));
  return async_data_flusher_(logical_cluster->ToProto(), std::move(callback));
}

Status PrimaryCluster::DetermineNodeInstanceAdditionsAndRemovals(
    const rpc::CreateOrUpdateVirtualClusterRequest &request,
    ReplicaInstances &replica_instances_to_add,
    ReplicaInstances &replica_instances_to_remove) {
  replica_instances_to_add.clear();
  replica_instances_to_remove.clear();

  const auto &logical_cluster_id = request.virtual_cluster_id();
  auto logical_cluster = GetLogicalCluster(logical_cluster_id);
  if (logical_cluster != nullptr) {
    auto replica_sets_to_remove =
        ReplicasDifference(logical_cluster->GetReplicaSets(), request.replica_sets());
    // Lookup idle node instances from the logical cluster based on
    // `replica_sets_to_remove`.
    // TODO(Shanly): Iterate the dead node instances in advance.
    auto success = logical_cluster->LookupUndividedNodeInstances(
        replica_sets_to_remove,
        replica_instances_to_remove,
        [logical_cluster](const auto &node_instance) {
          if (logical_cluster->Divisible()) {
            return true;
          }
          return logical_cluster->IsUndividedNodeInstanceIdle(node_instance);
        });
    if (!success) {
      return Status::UnsafeToRemove(
          "No enough nodes to remove from the virtual cluster. The replica sets that gcs "
          "can remove "
          "at most are shown below. Use it as a suggestion to "
          "adjust your request or cluster.",
          std::any());
    }
  }

  auto replica_sets_to_add = ReplicasDifference(
      request.replica_sets(),
      logical_cluster ? logical_cluster->GetReplicaSets() : ReplicaSets());
  // Lookup undivided alive node instances from main cluster based on
  // `replica_sets_to_add`.
  auto success = LookupUndividedNodeInstances(
      replica_sets_to_add, replica_instances_to_add, [](const auto &node_instance) {
        return !node_instance.is_dead();
      });
  if (!success) {
    return Status::OutOfResource(
        "No enough nodes to add to the virtual cluster. The replica sets that gcs can "
        "add "
        "at most are shown below. Use it as a suggestion to "
        "adjust your request or cluster.");
  }
  return Status::OK();
}

void PrimaryCluster::OnNodeAdd(const rpc::GcsNodeInfo &node) {
  const auto &template_id = node.node_type_name();
  auto node_instance_id = NodeID::FromBinary(node.node_id()).Hex();
  auto node_instance = std::make_shared<gcs::NodeInstance>(node_instance_id);
  node_instance->set_template_id(template_id);
  node_instance->set_hostname(node.node_manager_hostname());
  node_instance->set_is_dead(false);

  InsertNodeInstances(
      {{template_id,
        {{kUndividedClusterId, {{node_instance_id, std::move(node_instance)}}}}}});
}

void PrimaryCluster::OnNodeDead(const rpc::GcsNodeInfo &node) {
  const auto &node_type_name = node.node_type_name();
  auto node_instance_id = NodeID::FromBinary(node.node_id()).Hex();
  OnNodeInstanceDead(node_instance_id, node_type_name);
}

void PrimaryCluster::OnNodeInstanceDead(const std::string &node_instance_id,
                                        const std::string &node_type_name) {
  if (MarkNodeInstanceAsDead(node_type_name, node_instance_id)) {
    return;
  }

  for (const auto &[_, logical_cluster] : logical_clusters_) {
    if (logical_cluster->MarkNodeInstanceAsDead(node_type_name, node_instance_id)) {
      return;
    }
  }
}

Status PrimaryCluster::RemoveNodesFromVirtualCluster(
    const rpc::RemoveNodesFromVirtualClusterRequest &request,
    RemoveNodesFromVirtualClusterCallback callback) {
  auto logical_cluster = GetLogicalCluster(request.virtual_cluster_id());
<<<<<<< HEAD
  ReplicaInstances replica_instances_to_remove;
  auto status = logical_cluster->RemoveNodeInstances(
      std::vector<std::string>(request.nodes_to_remove().begin(),
                               request.nodes_to_remove().end()),
      &replica_instances_to_remove);
  if (!status.ok()) {
    return status;
  }
  UpdateNodeInstances(/*replica_instances_to_add=*/std::move(replica_instances_to_remove),
                      /*replica_instances_to_remove=*/ReplicaInstances());
=======
  ReplicaInstances removed_replica_instances;
  auto status = logical_cluster->RemoveNodeInstances(
      std::vector<std::string>(request.nodes_to_remove().begin(),
                               request.nodes_to_remove().end()),
      &removed_replica_instances);
  if (!status.ok()) {
    return status;
  }

  // Add the instances that just removed from the virtual cluster to the primary cluster.
  UpdateNodeInstances(/*replica_instances_to_add=*/std::move(removed_replica_instances),
                      /*replica_instances_to_remove=*/ReplicaInstances());

>>>>>>> 277f79ef
  return async_data_flusher_(logical_cluster->ToProto(), std::move(callback));
}

Status PrimaryCluster::RemoveVirtualCluster(const std::string &virtual_cluster_id,
                                            RemoveVirtualClusterCallback callback) {
  auto cluster_id = VirtualClusterID::FromBinary(virtual_cluster_id);
  if (cluster_id.IsJobClusterID()) {
    auto parent_cluster_id = cluster_id.ParentID().Binary();
    auto parent_cluster = GetVirtualCluster(parent_cluster_id);
    if (parent_cluster == nullptr) {
      std::ostringstream ostr;
      ostr << "Failed to remove virtual cluster, parent cluster not exists, virtual "
              "cluster id: "
           << virtual_cluster_id;
      auto message = ostr.str();
      return Status::NotFound(message);
    }
    if (!parent_cluster->Divisible()) {
      std::ostringstream ostr;
      ostr << "Failed to remove virtual cluster, parent cluster is not divisible, "
              "virtual cluster id: "
           << virtual_cluster_id;
      auto message = ostr.str();
      return Status::InvalidArgument(message);
    }
    auto virtual_cluster = GetVirtualCluster(virtual_cluster_id);
    if (virtual_cluster != nullptr) {
      JobCluster *job_cluster = dynamic_cast<JobCluster *>(virtual_cluster.get());
      if (job_cluster->InUse()) {
        std::ostringstream ostr;
        ostr << "Failed to remove virtual cluster, job cluster is in use, "
             << "virtual cluster id: " << virtual_cluster_id;
        auto message = ostr.str();
        return Status::Invalid(message);
      }
    }
    DivisibleCluster *divisible_cluster =
        dynamic_cast<DivisibleCluster *>(parent_cluster.get());
    return divisible_cluster->RemoveJobCluster(virtual_cluster_id, callback);
  } else {
    return RemoveLogicalCluster(virtual_cluster_id, callback);
  }
}

Status PrimaryCluster::RemoveLogicalCluster(const std::string &logical_cluster_id,
                                            RemoveVirtualClusterCallback callback) {
  auto logical_cluster = GetLogicalCluster(logical_cluster_id);
  if (logical_cluster == nullptr) {
    return Status::NotFound("The logical cluster " + logical_cluster_id +
                            " does not exist.");
  }

  // Check if the virtual cluster is in use.
  ReplicaInstances in_use_instances;
  if (logical_cluster->InUse()) {
    std::ostringstream ostr;
    ostr << "The virtual cluster " << logical_cluster_id
         << " can not be removed as it is still in use. ";
    auto message = ostr.str();
    RAY_LOG(ERROR) << message;

    return Status::UnsafeToRemove(message, std::any());
  }

  const auto &replica_instances_to_remove = logical_cluster->GetVisibleNodeInstances();

  auto replica_instances_to_add_to_primary_cluster = replica_instances_to_remove;
  UpdateNodeInstances(std::move(replica_instances_to_add_to_primary_cluster),
                      ReplicaInstances());

  // Update the logical_cluster cluster.
  // logical_cluster->UpdateNodeInstances(ReplicaInstances(),
  //                                      std::move(replica_instances_to_remove));
  logical_clusters_.erase(logical_cluster_id);

  auto data = logical_cluster->ToProto();
  data->set_is_removed(true);
  return async_data_flusher_(std::move(data), std::move(callback));
}

std::shared_ptr<VirtualCluster> PrimaryCluster::GetVirtualCluster(
    const std::string &virtual_cluster_id) {
  if (virtual_cluster_id == kPrimaryClusterID) {
    return shared_from_this();
  }

  // Check if it is a logical cluster
  auto logical_cluster = GetLogicalCluster(virtual_cluster_id);
  if (logical_cluster != nullptr) {
    return logical_cluster;
  }
  // Check if it is a job cluster
  auto job_cluster = GetJobCluster(virtual_cluster_id);
  if (job_cluster != nullptr) {
    return job_cluster;
  }
  // Check if it is a job cluster of any logical cluster
  for (auto &[cluster_id, logical_cluster] : logical_clusters_) {
    if (logical_cluster->Divisible()) {
      DivisibleCluster *divisible_cluster =
          dynamic_cast<DivisibleCluster *>(logical_cluster.get());
      auto job_cluster = divisible_cluster->GetJobCluster(virtual_cluster_id);
      if (job_cluster != nullptr) {
        return job_cluster;
      }
    }
  }
  return nullptr;
}

void PrimaryCluster::ForeachVirtualClustersData(
    rpc::GetVirtualClustersRequest request, VirtualClustersDataVisitCallback callback) {
  std::vector<std::shared_ptr<rpc::VirtualClusterTableData>> virtual_cluster_data_list;
  auto virtual_cluster_id = request.virtual_cluster_id();
  bool include_job_clusters = request.include_job_clusters();
  bool only_include_indivisible_cluster = request.only_include_indivisible_clusters();

  auto visit_proto_data = [&](const VirtualCluster *cluster) {
    if (include_job_clusters && cluster->Divisible()) {
      auto divisible_cluster = dynamic_cast<const DivisibleCluster *>(cluster);
      divisible_cluster->ForeachJobCluster(
          [&](const auto &job_cluster) { callback(job_cluster->ToProto()); });
    }
    if (only_include_indivisible_cluster && cluster->Divisible()) {
      return;
    }
    if (cluster->GetID() != kPrimaryClusterID) {
      // Skip the primary cluster's proto data.
      callback(cluster->ToProto());
    }
  };

  if (virtual_cluster_id.empty()) {
    // Get all virtual clusters data.
    for (const auto &[_, logical_cluster] : logical_clusters_) {
      visit_proto_data(logical_cluster.get());
    }
    visit_proto_data(this);
    return;
  }

  if (virtual_cluster_id == kPrimaryClusterID) {
    visit_proto_data(this);
    return;
  }

  auto logical_cluster = GetLogicalCluster(virtual_cluster_id);
  if (logical_cluster != nullptr) {
    visit_proto_data(logical_cluster.get());
  }
}

void PrimaryCluster::ForeachVirtualClustersView(
    rpc::GetAllVirtualClusterInfoRequest request,
    VirtualClustersViewVisitCallback callback) const {
  std::vector<std::shared_ptr<rpc::VirtualClusterView>> virtual_cluster_view_list;

  auto visit_view_data = [&](const VirtualCluster *cluster) {
    if (cluster->Divisible()) {
      auto divisible_cluster = dynamic_cast<const DivisibleCluster *>(cluster);
      divisible_cluster->ForeachJobCluster(
          [&](const auto &job_cluster) { callback(job_cluster->ToView()); });
    }
    callback(cluster->ToView());
  };

  // Get all virtual clusters data.
  for (const auto &[_, logical_cluster] : logical_clusters_) {
    visit_view_data(logical_cluster.get());
  }
  visit_view_data(this);
}

void PrimaryCluster::ReplenishAllClusterNodeInstances() {
  auto node_instance_replenish_callback = [this](auto node_instance) {
    return ReplenishUndividedNodeInstance(std::move(node_instance));
  };

  for (auto &[_, logical_cluster] : logical_clusters_) {
    if (logical_cluster->ReplenishNodeInstances(node_instance_replenish_callback)) {
      // Flush the logical cluster data.
      auto status = async_data_flusher_(logical_cluster->ToProto(), nullptr);
      if (!status.ok()) {
        RAY_LOG(ERROR) << "Failed to flush logical cluster " << logical_cluster->GetID()
                       << " data, status: " << status.ToString();
      }
    }
  }

  if (ReplenishNodeInstances(node_instance_replenish_callback)) {
    // Primary cluster proto data need not to flush.
  }
}

void PrimaryCluster::GCExpiredJobClusters() {
  RAY_LOG(INFO) << "Start GC expired job clusters...";
  size_t total_expired_job_clusters = 0;
  auto gc_job_cluster = [&total_expired_job_clusters](
                            const std::shared_ptr<DivisibleCluster> &divisible_cluster) {
    std::vector<std::string> expired_job_clusters;
    divisible_cluster->ForeachJobCluster(
        [&expired_job_clusters, &total_expired_job_clusters](auto &job_cluster) {
          if (!job_cluster->InUse() && job_cluster->IsJobDead()) {
            expired_job_clusters.emplace_back(job_cluster->GetID());
            total_expired_job_clusters++;
          }
        });
    for (auto &job_cluster_id : expired_job_clusters) {
      auto status = divisible_cluster->RemoveJobCluster(job_cluster_id, nullptr);
      if (!status.ok()) {
        RAY_LOG(ERROR) << "Failed to remove job cluster when gc expired job cluster: "
                       << job_cluster_id << ", error: " << status.message();
      }
    }
  };

  gc_job_cluster(std::dynamic_pointer_cast<DivisibleCluster>(shared_from_this()));

  for (auto &[_, logical_cluster] : logical_clusters_) {
    if (logical_cluster->Divisible()) {
      gc_job_cluster(std::dynamic_pointer_cast<DivisibleCluster>(logical_cluster));
    }
  }
  RAY_LOG(INFO) << "Finished GC expired job clusters, total expired job clusters: "
                << total_expired_job_clusters;
}

}  // namespace gcs
}  // namespace ray<|MERGE_RESOLUTION|>--- conflicted
+++ resolved
@@ -154,11 +154,7 @@
 
 Status VirtualCluster::RemoveNodeInstances(
     const std::vector<std::string> &nodes_to_remove,
-<<<<<<< HEAD
-    ReplicaInstances *replica_instances_to_remove) {
-=======
     ReplicaInstances *removed_replica_instances) {
->>>>>>> 277f79ef
   absl::flat_hash_set<std::string> node_set_to_remove(nodes_to_remove.begin(),
                                                       nodes_to_remove.end());
   for (auto &[template_id, job_node_instances] : visible_node_instances_) {
@@ -166,15 +162,10 @@
       for (auto &[node_instance_id, node_instance] : node_instances) {
         auto removing_node_iter = node_set_to_remove.find(node_instance_id);
         if (removing_node_iter != node_set_to_remove.end() &&
-<<<<<<< HEAD
-            IsNodeInstanceIdle(node_instance_id)) {
-          (*replica_instances_to_remove)[template_id][job_id][node_instance_id] =
-=======
             (!cluster_resource_manager_.HasNode(
                  scheduling::NodeID(NodeID::FromHex(node_instance_id).Binary())) ||
              IsNodeInstanceIdle(node_instance_id))) {
           (*removed_replica_instances)[template_id][job_id][node_instance_id] =
->>>>>>> 277f79ef
               node_instance;
           node_set_to_remove.erase(removing_node_iter);
         }
@@ -190,11 +181,7 @@
         std::any(nodes_with_failure));
   }
 
-<<<<<<< HEAD
-  RemoveNodeInstances(*replica_instances_to_remove);
-=======
   RemoveNodeInstances(*removed_replica_instances);
->>>>>>> 277f79ef
   return Status::OK();
 }
 
@@ -975,18 +962,6 @@
     const rpc::RemoveNodesFromVirtualClusterRequest &request,
     RemoveNodesFromVirtualClusterCallback callback) {
   auto logical_cluster = GetLogicalCluster(request.virtual_cluster_id());
-<<<<<<< HEAD
-  ReplicaInstances replica_instances_to_remove;
-  auto status = logical_cluster->RemoveNodeInstances(
-      std::vector<std::string>(request.nodes_to_remove().begin(),
-                               request.nodes_to_remove().end()),
-      &replica_instances_to_remove);
-  if (!status.ok()) {
-    return status;
-  }
-  UpdateNodeInstances(/*replica_instances_to_add=*/std::move(replica_instances_to_remove),
-                      /*replica_instances_to_remove=*/ReplicaInstances());
-=======
   ReplicaInstances removed_replica_instances;
   auto status = logical_cluster->RemoveNodeInstances(
       std::vector<std::string>(request.nodes_to_remove().begin(),
@@ -1000,7 +975,6 @@
   UpdateNodeInstances(/*replica_instances_to_add=*/std::move(removed_replica_instances),
                       /*replica_instances_to_remove=*/ReplicaInstances());
 
->>>>>>> 277f79ef
   return async_data_flusher_(logical_cluster->ToProto(), std::move(callback));
 }
 
