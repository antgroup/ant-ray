// Copyright 2017 The Ray Authors.
//
// Licensed under the Apache License, Version 2.0 (the "License");
// you may not use this file except in compliance with the License.
// You may obtain a copy of the License at
//
//  http://www.apache.org/licenses/LICENSE-2.0
//
// Unless required by applicable law or agreed to in writing, software
// distributed under the License is distributed on an "AS IS" BASIS,
// WITHOUT WARRANTIES OR CONDITIONS OF ANY KIND, either express or implied.
// See the License for the specific language governing permissions and
// limitations under the License.

#pragma once

#include "absl/container/flat_hash_map.h"
#include "absl/container/flat_hash_set.h"
#include "ray/common/status.h"
#include "ray/common/virtual_cluster_id.h"
#include "ray/gcs/gcs_server/gcs_init_data.h"
#include "src/ray/protobuf/gcs.pb.h"
#include "src/ray/protobuf/gcs_service.pb.h"
#include "src/ray/raylet/scheduling/cluster_resource_manager.h"

namespace ray {
namespace gcs {

struct NodeInstance {
<<<<<<< HEAD
  NodeInstance(const std::string &id) : id_(id) {}

  const std::string &id() const { return id_; }
=======
  NodeInstance(const std::string &node_instance_id) {
    node_instance_id_ = node_instance_id;
  }

  const std::string &node_instance_id() const { return node_instance_id_; }
>>>>>>> 5a58b9d2

  const std::string &hostname() const { return hostname_; }
  void set_hostname(const std::string &hostname) { hostname_ = hostname; }

  const std::string &template_id() const { return template_id_; }
  void set_template_id(const std::string &template_id) { template_id_ = template_id; }

  bool is_dead() const { return is_dead_; }
  void set_is_dead(bool is_dead) { is_dead_ = is_dead; }

  std::shared_ptr<rpc::NodeInstance> ToProto() const {
    auto node_instance = std::make_shared<rpc::NodeInstance>();
    node_instance->set_template_id(template_id_);
    node_instance->set_hostname(hostname_);
    return node_instance;
  }

  std::string DebugString() const {
    std::ostringstream stream;
    stream << "NodeInstance(" << node_instance_id_ << "," << hostname_ << ","
           << template_id_ << ", " << is_dead_ << ")";
    return stream.str();
  }

 private:
<<<<<<< HEAD
  std::string id_;
=======
  std::string node_instance_id_;
>>>>>>> 5a58b9d2
  std::string hostname_;
  std::string template_id_;
  bool is_dead_ = false;
};

static const std::string kEmptyJobClusterId = "NIL";
<<<<<<< HEAD
using CreateOrUpdateVirtualClusterCallback =
    std::function<void(const Status &, std::shared_ptr<rpc::VirtualClusterTableData>)>;

using RemoveVirtualClusterCallback = CreateOrUpdateVirtualClusterCallback;
using VirtualClustersDataVisitCallback =
    std::function<void(std::shared_ptr<rpc::VirtualClusterTableData>)>;
=======
>>>>>>> 5a58b9d2

/// <template_id, _>
///               |
///               |--> <job_cluster_id, _>
///                                     |
///                                     |--> <node_instance_id,
///                                     std::shared_ptr<gcs::NodeInstance>>
using ReplicaInstances = absl::flat_hash_map<
    std::string,
    absl::flat_hash_map<
        std::string,
        absl::flat_hash_map<std::string, std::shared_ptr<gcs::NodeInstance>>>>;

using ReplicaSets = absl::flat_hash_map<std::string, int32_t>;

using CreateOrUpdateVirtualClusterCallback = std::function<void(
    const Status &, std::shared_ptr<rpc::VirtualClusterTableData>, const ReplicaSets *)>;

using RemoveVirtualClusterCallback = CreateOrUpdateVirtualClusterCallback;
using GetVirtualClustersDataCallback =
    std::function<void(std::shared_ptr<rpc::VirtualClusterTableData>)>;

using AsyncClusterDataFlusher = std::function<Status(
    std::shared_ptr<rpc::VirtualClusterTableData>, CreateOrUpdateVirtualClusterCallback)>;

using NodeInstanceFilter = std::function<bool(const gcs::NodeInstance &node_instance)>;

/// Calculate the difference between two replica sets.
template <typename T1, typename T2>
ReplicaSets ReplicasDifference(const T1 &left, const T2 &right) {
  ReplicaSets result;
  for (const auto &[template_id, replicas] : left) {
    auto right_iter = right.find(template_id);
    if (right_iter == right.end()) {
      result[template_id] = replicas;
    } else {
      if (right_iter->second < replicas) {
        result[template_id] = replicas - right_iter->second;
      }
    }
  }
  return result;
}

template <typename T>
ReplicaInstances toReplicaInstances(const T &node_instances) {
  ReplicaInstances result;
  for (const auto &[id, node_instance] : node_instances) {
    auto inst = std::make_shared<NodeInstance>(id);
    inst->set_hostname(node_instance.hostname());
    inst->set_template_id(node_instance.template_id());
    result[node_instance.template_id()][kEmptyJobClusterId].emplace(id, std::move(inst));
  }
  return result;
}

std::string DebugString(const ReplicaInstances &replica_instances, int indent = 0);
std::string DebugString(const ReplicaSets &replica_sets, int indent = 0);

using NodeInstanceReplenishCallback = std::function<std::shared_ptr<NodeInstance>(
    std::shared_ptr<NodeInstance> node_instance_to_replenish)>;

class VirtualCluster {
 public:
  VirtualCluster(const std::string &id,
                 const ClusterResourceManager &cluster_resource_manager)
      : id_(id), cluster_resource_manager_(cluster_resource_manager) {}
  virtual ~VirtualCluster() = default;

  /// Get the id of the cluster.
  virtual const std::string &GetID() const = 0;

  /// Get the allocation mode of the cluster.
  /// There are two modes of the cluster:
  ///  - Exclusive mode means that a signle node in the cluster can execute one or
  ///  more tasks belongs to only one job.
  ///  - Mixed mode means that a single node in the cluster can execute tasks
  ///  belongs to multiple jobs.
  /// \return The allocation mode of the cluster.
  virtual rpc::AllocationMode GetMode() const = 0;

  /// Get the revision number of the cluster.
  uint64_t GetRevision() const { return revision_; }

  /// Get the replica sets corresponding to the cluster.
  const ReplicaSets &GetReplicaSets() const { return replica_sets_; }

  /// Get the visible node instances of the cluster.
  const ReplicaInstances &GetVisibleNodeInstances() const {
    return visible_node_instances_;
  }

  /// Update the node instances of the cluster.
  ///
  /// \param replica_instances_to_add The node instances to be added.
  /// \param replica_instances_to_remove The node instances to be removed.
  void UpdateNodeInstances(ReplicaInstances replica_instances_to_add,
                           ReplicaInstances replica_instances_to_remove);

  /// Lookup node instances from queue of kEmptyJobClusterId in `visible_node_instances_`
  /// based on the desired final replica sets and node_instance_filter.
  ///
  /// \param replica_sets The demand final replica sets.
  /// \param replica_instances The node instances lookuped best effort from the visible
  /// node instances.
<<<<<<< HEAD
  /// \param node_instance_filter The filter to check if the node instance is desired.
  /// \return OK if the lookup is successful, otherwise return an error.
  Status LookupNodeInstances(const ReplicaSets &replica_sets,
                             ReplicaInstances &replica_instances,
                             NodeInstanceFilter node_instance_filter) const;
=======
  /// \return True if the lookup is successful, otherwise return false.
  bool LookupIdleNodeInstances(const ReplicaSets &replica_sets,
                               ReplicaInstances &replica_instances) const;
>>>>>>> 5a58b9d2

  /// Mark the node instance as dead.
  ///
  /// \param node_instance_id The id of the node instance to be marked as dead.
  /// \return True if the node instance is marked as dead, false otherwise.
  bool MarkNodeInstanceAsDead(const std::string &template_id,
                              const std::string &node_instance_id);

  /// Check the virtual cluster contains node instance
  ///
  /// \param node_instance_id The id of the node instance to check
  /// \return True if the node instance is in this virtual cluster, false otherwise.
  bool ContainsNodeInstance(const std::string &node_instance_id);

  /// Check if the virtual cluster is in use.
  ///
  /// \param in_use_instances The node instances that are still in use.
  /// \return True if the virtual cluster is in use, false otherwise.
  virtual bool InUse() const = 0;

  /// Convert the virtual cluster to proto data which usually is used for flushing
  /// to redis or publishing to raylet.
  /// \return A shared pointer to the proto data.
  std::shared_ptr<rpc::VirtualClusterTableData> ToProto() const;

  /// Get the debug string of the virtual cluster.
  virtual std::string DebugString() const;

  /// Check if the node instance is idle. If a node instance is idle, it can be
  /// removed from the virtual cluster safely.
  ///
  /// \param node_instance The node instance to be checked.
  /// \return True if the node instance is idle, false otherwise.
  virtual bool IsIdleNodeInstance(const gcs::NodeInstance &node_instance) const = 0;

  /// Replenish the node instances of the virtual cluster.
  ///
  /// \param callback The callback to replenish the dead node instances.
  /// \return True if any dead node instances are replenished, false otherwise.
  virtual bool ReplenishNodeInstances(const NodeInstanceReplenishCallback &callback);

  /// Replenish a node instance.
  ///
  /// \param node_instance_to_replenish The node instance to replenish.
  /// \return True if the node instances is replenished, false otherwise.
  std::shared_ptr<NodeInstance> ReplenishNodeInstance(
      std::shared_ptr<NodeInstance> node_instance_to_replenish);

 protected:
  /// Insert the node instances to the cluster.
  ///
  /// \param replica_instances The node instances to be inserted.
  void InsertNodeInstances(ReplicaInstances replica_instances);

  /// Remove the node instances from the cluster.
  ///
  /// \param replica_instances The node instances to be removed.
  void RemoveNodeInstances(ReplicaInstances replica_instances);

  /// The id of the virtual cluster.
  std::string id_;
  /// Node instances that are visible to the cluster.
  ReplicaInstances visible_node_instances_;
  /// Replica sets to express the visible node instances.
  ReplicaSets replica_sets_;
  // Version number of the last modification to the cluster.
  uint64_t revision_{0};

  const ClusterResourceManager &cluster_resource_manager_;
};

class JobCluster;
class ExclusiveCluster : public VirtualCluster {
 public:
  ExclusiveCluster(const std::string &id,
                   const AsyncClusterDataFlusher &async_data_flusher,
                   const ClusterResourceManager &cluster_resource_manager)
      : VirtualCluster(id, cluster_resource_manager),
        async_data_flusher_(async_data_flusher) {}

  const std::string &GetID() const override { return id_; }
  rpc::AllocationMode GetMode() const override { return rpc::AllocationMode::EXCLUSIVE; }

  /// Load a job cluster to the exclusive cluster.
  ///
  /// \param job_cluster_id The id of the job cluster.
  /// \param replica_instances The replica instances of the job cluster.
  void LoadJobCluster(const std::string &job_cluster_id,
                      ReplicaInstances replica_instances);

  /// Build the job cluster id.
  ///
  /// \param job_name The name of the job.
  /// \return The job cluster id.
  std::string BuildJobClusterID(const std::string &job_name) {
    return VirtualClusterID::FromBinary(GetID()).BuildJobClusterID(job_name).Binary();
  }

  /// Create a job cluster.
  ///
  /// \param job_cluster_id The id of the job cluster.
  /// \param replica_sets The replica sets of the job cluster.
  /// \return Status The status of the creation.
  Status CreateJobCluster(const std::string &job_cluster_id,
                          ReplicaSets replica_sets,
                          CreateOrUpdateVirtualClusterCallback callback);

  /// Remove a job cluster.
  ///
  /// \param job_cluster_id The id of the job cluster to be removed.
  /// \param callback The callback that will be called after the job cluster is removed.
  /// \return Status The status of the removal.
  Status RemoveJobCluster(const std::string &job_cluster_id,
                          RemoveVirtualClusterCallback callback);

  /// Get the job cluster by the job cluster id.
  ///
  /// \param job_cluster_id The id of the job cluster.
  /// \return The job cluster if it exists, otherwise return nullptr.
  std::shared_ptr<JobCluster> GetJobCluster(const std::string &job_cluster_id) const;

  /// Iterate all job clusters.
  void ForeachJobCluster(
      const std::function<void(const std::shared_ptr<JobCluster> &)> &fn) const;

  /// Check if the virtual cluster is in use.
  ///
  /// \return True if the virtual cluster is in use, false otherwise.
  bool InUse() const override;

  /// Check if the node instance is idle. If a node instance is idle, it can be
  /// removed from the virtual cluster safely.
  ///
  /// \param node_instance The node instance to be checked.
  /// \return True if the node instance is idle, false otherwise.
  bool IsIdleNodeInstance(const gcs::NodeInstance &node_instance) const override;

  /// Replenish the node instances of the virtual cluster.
  ///
  /// \param callback The callback to replenish the dead node instances.
  /// \return True if any dead node instances are replenished, false otherwise.
  bool ReplenishNodeInstances(const NodeInstanceReplenishCallback &callback) override;

 protected:
  /// Create a job cluster to the exclusive cluster.
  ///
  /// \param job_cluster_id The id of the job cluster.
  /// \param replica_instances_to_add The node instances to be added.
  /// \return The created job cluster.
  std::shared_ptr<JobCluster> DoCreateJobCluster(
      const std::string &job_cluster_id, ReplicaInstances replica_instances_to_add);

  // The mapping from job cluster id to `JobCluster` instance.
  absl::flat_hash_map<std::string, std::shared_ptr<JobCluster>> job_clusters_;
  // The async data flusher.
  AsyncClusterDataFlusher async_data_flusher_;
};

class MixedCluster : public VirtualCluster {
 public:
  MixedCluster(const std::string &id,
               const ClusterResourceManager &cluster_resource_manager)
      : VirtualCluster(id, cluster_resource_manager) {}
  MixedCluster &operator=(const MixedCluster &) = delete;

  const std::string &GetID() const override { return id_; }
  rpc::AllocationMode GetMode() const override { return rpc::AllocationMode::MIXED; }

  /// Check if the virtual cluster is in use.
  ///
  /// \return True if the virtual cluster is in use, false otherwise.
  bool InUse() const override;

  /// Check if the node instance is idle. If a node instance is idle, it can be
  /// removed from the virtual cluster safely.
  ///
  /// \param node_instance The node instance to be checked.
  /// \return True if the node instance is idle, false otherwise.
  bool IsIdleNodeInstance(const gcs::NodeInstance &node_instance) const override;
};

class JobCluster : public MixedCluster {
 public:
  using MixedCluster::MixedCluster;
};

class PrimaryCluster : public ExclusiveCluster,
                       public std::enable_shared_from_this<PrimaryCluster> {
 public:
  PrimaryCluster(const AsyncClusterDataFlusher &async_data_flusher,
                 const ClusterResourceManager &cluster_resource_manager)
      : ExclusiveCluster(
            kPrimaryClusterID, async_data_flusher, cluster_resource_manager) {}
  PrimaryCluster &operator=(const PrimaryCluster &) = delete;

  /// Initialize with the gcs tables data synchronously.
  /// This should be called when GCS server restarts after a failure.
  ///
  /// \param gcs_init_data.
  void Initialize(const GcsInitData &gcs_init_data);

  /// Load a logical cluster to the primary cluster.
  ///
  /// \param virtual_cluster_id The id of the logical cluster.
  /// \param mode The allocation mode of the logical cluster.
  /// \param replica_instances The replica instances of the logical cluster.
  /// \return The loaded logical cluster.
  std::shared_ptr<VirtualCluster> LoadLogicalCluster(
      const std::string &virtual_cluster_id,
      rpc::AllocationMode mode,
      ReplicaInstances replica_instances);

  const std::string &GetID() const override { return kPrimaryClusterID; }
  rpc::AllocationMode GetMode() const override { return rpc::AllocationMode::EXCLUSIVE; }

  /// Create or update a new virtual cluster.
  ///
  /// \param request The request to create or update a virtual cluster.
  /// \param callback The callback that will be called after the virtual cluster
  /// is flushed.
  /// \param[out] replica_sets_at_most The replica sets that we can fulfill the
  /// request at most. It can be used as a suggestion to adjust the request if it fails.
  /// \return Status.
  Status CreateOrUpdateVirtualCluster(rpc::CreateOrUpdateVirtualClusterRequest request,
                                      CreateOrUpdateVirtualClusterCallback callback,
                                      ReplicaSets *replica_sets_at_most = nullptr);

  /// Get the virtual cluster by the logical cluster id.
  ///
  /// \param logical_cluster_id The id of the virtual cluster.
  /// \return The logical cluster if it exists, otherwise return nullptr.
  std::shared_ptr<VirtualCluster> GetLogicalCluster(
      const std::string &logical_cluster_id) const;

  /// Remove logical cluster by the logical cluster id.
  ///
  /// \param logical_cluster_id The id of the logical cluster to be removed.
  /// \param callback The callback that will be called after the logical cluster is
  /// removed.
  /// \return Status The status of the removal.
  Status RemoveLogicalCluster(const std::string &logical_cluster_id,
                              RemoveVirtualClusterCallback callback);

  /// Get virtual cluster by virtual cluster id
  ///
  /// \param virtual_cluster_id The id of virtual cluster
  /// \return the virtual cluster
  std::shared_ptr<VirtualCluster> GetVirtualCluster(
      const std::string &virtual_cluster_id);

  /// Iterate all virtual clusters.
  ///
  /// \param fn The function to be called for each logical cluster.
  void ForeachVirtualCluster(
      const std::function<void(const std::shared_ptr<VirtualCluster> &)> &fn) const;

<<<<<<< HEAD
  /// Iterate virtual clusters data matching the request.
  ///
  /// \param request The request to get the virtual clusters data.
  /// \param callback The callback to visit each virtual cluster data.
  void ForeachVirtualClustersData(rpc::GetVirtualClustersRequest request,
                                  VirtualClustersDataVisitCallback callback);
=======
  /// Remove virtual cluster by the virtual cluster id.
  ///
  /// \param virtual_cluster_id The id of the virtual cluster to be removed.
  /// \param callback The callback that will be called after the virtual cluster is
  /// removed.
  /// \return Status The status of the removal.
  Status RemoveVirtualCluster(const std::string &virtual_cluster_id,
                              RemoveVirtualClusterCallback callback);

  /// Get virtual cluster's proto data.
  void GetVirtualClustersData(rpc::GetVirtualClustersRequest request,
                              GetVirtualClustersDataCallback callback);
>>>>>>> 5a58b9d2

  /// Handle the node added event.
  ///
  /// \param node The node that is added.
  void OnNodeAdd(const rpc::GcsNodeInfo &node);

  /// Handle the node dead event.
  ///
  /// \param node The node that is dead.
  void OnNodeDead(const rpc::GcsNodeInfo &node);

  /// Replenish dead node instances of all the virtual clusters.
  void ReplenishAllClusterNodeInstances();

 protected:
  /// Handle the node dead event.
  ///
  /// \param node_instance_id The id of the node instance that is dead.
  /// \param node_type_name The type name of the node instance that is dead.
  void OnNodeInstanceDead(const std::string &node_instance_id,
                          const std::string &node_type_name);

 private:
  /// Calculate the node instances that to be added and to be removed
  /// based on the demand final replica sets inside the request.
  ///
  /// \param request The request to create or update virtual cluster.
  /// \param node_instances_to_add The node instances that to be added.
  /// \param node_instances_to_remove The node instances that to be removed.
  /// \return status The status of the calculation.
  Status DetermineNodeInstanceAdditionsAndRemovals(
      const rpc::CreateOrUpdateVirtualClusterRequest &request,
      ReplicaInstances &node_instances_to_add,
      ReplicaInstances &node_instances_to_remove);

  /// The map of virtual clusters.
  /// Mapping from virtual cluster id to the virtual cluster.
  absl::flat_hash_map<std::string, std::shared_ptr<VirtualCluster>> logical_clusters_;
};

}  // namespace gcs
}  // namespace ray<|MERGE_RESOLUTION|>--- conflicted
+++ resolved
@@ -27,17 +27,11 @@
 namespace gcs {
 
 struct NodeInstance {
-<<<<<<< HEAD
-  NodeInstance(const std::string &id) : id_(id) {}
-
-  const std::string &id() const { return id_; }
-=======
   NodeInstance(const std::string &node_instance_id) {
     node_instance_id_ = node_instance_id;
   }
 
   const std::string &node_instance_id() const { return node_instance_id_; }
->>>>>>> 5a58b9d2
 
   const std::string &hostname() const { return hostname_; }
   void set_hostname(const std::string &hostname) { hostname_ = hostname; }
@@ -63,26 +57,13 @@
   }
 
  private:
-<<<<<<< HEAD
-  std::string id_;
-=======
   std::string node_instance_id_;
->>>>>>> 5a58b9d2
   std::string hostname_;
   std::string template_id_;
   bool is_dead_ = false;
 };
 
 static const std::string kEmptyJobClusterId = "NIL";
-<<<<<<< HEAD
-using CreateOrUpdateVirtualClusterCallback =
-    std::function<void(const Status &, std::shared_ptr<rpc::VirtualClusterTableData>)>;
-
-using RemoveVirtualClusterCallback = CreateOrUpdateVirtualClusterCallback;
-using VirtualClustersDataVisitCallback =
-    std::function<void(std::shared_ptr<rpc::VirtualClusterTableData>)>;
-=======
->>>>>>> 5a58b9d2
 
 /// <template_id, _>
 ///               |
@@ -102,7 +83,8 @@
     const Status &, std::shared_ptr<rpc::VirtualClusterTableData>, const ReplicaSets *)>;
 
 using RemoveVirtualClusterCallback = CreateOrUpdateVirtualClusterCallback;
-using GetVirtualClustersDataCallback =
+
+using VirtualClustersDataVisitCallback =
     std::function<void(std::shared_ptr<rpc::VirtualClusterTableData>)>;
 
 using AsyncClusterDataFlusher = std::function<Status(
@@ -139,6 +121,8 @@
   return result;
 }
 
+ReplicaSets buildReplicaSets(const ReplicaInstances &replica_instances);
+
 std::string DebugString(const ReplicaInstances &replica_instances, int indent = 0);
 std::string DebugString(const ReplicaSets &replica_sets, int indent = 0);
 
@@ -188,17 +172,11 @@
   /// \param replica_sets The demand final replica sets.
   /// \param replica_instances The node instances lookuped best effort from the visible
   /// node instances.
-<<<<<<< HEAD
   /// \param node_instance_filter The filter to check if the node instance is desired.
-  /// \return OK if the lookup is successful, otherwise return an error.
-  Status LookupNodeInstances(const ReplicaSets &replica_sets,
-                             ReplicaInstances &replica_instances,
-                             NodeInstanceFilter node_instance_filter) const;
-=======
-  /// \return True if the lookup is successful, otherwise return false.
-  bool LookupIdleNodeInstances(const ReplicaSets &replica_sets,
-                               ReplicaInstances &replica_instances) const;
->>>>>>> 5a58b9d2
+  /// \return True if the lookup is successful, otherwise return an error.
+  bool LookupNodeInstances(const ReplicaSets &replica_sets,
+                           ReplicaInstances &replica_instances,
+                           NodeInstanceFilter node_instance_filter) const;
 
   /// Mark the node instance as dead.
   ///
@@ -301,10 +279,13 @@
   ///
   /// \param job_cluster_id The id of the job cluster.
   /// \param replica_sets The replica sets of the job cluster.
+  /// \param[out] replica_sets_to_recommend The replica sets that we can fulfill the
+  /// request at most. It can be used as a suggestion to adjust the request if it fails.
   /// \return Status The status of the creation.
   Status CreateJobCluster(const std::string &job_cluster_id,
                           ReplicaSets replica_sets,
-                          CreateOrUpdateVirtualClusterCallback callback);
+                          CreateOrUpdateVirtualClusterCallback callback,
+                          ReplicaSets *replica_sets_to_recommend = nullptr);
 
   /// Remove a job cluster.
   ///
@@ -419,12 +400,12 @@
   /// \param request The request to create or update a virtual cluster.
   /// \param callback The callback that will be called after the virtual cluster
   /// is flushed.
-  /// \param[out] replica_sets_at_most The replica sets that we can fulfill the
+  /// \param[out] replica_sets_to_recommend The replica sets that we can fulfill the
   /// request at most. It can be used as a suggestion to adjust the request if it fails.
   /// \return Status.
   Status CreateOrUpdateVirtualCluster(rpc::CreateOrUpdateVirtualClusterRequest request,
                                       CreateOrUpdateVirtualClusterCallback callback,
-                                      ReplicaSets *replica_sets_at_most = nullptr);
+                                      ReplicaSets *replica_sets_to_recommend = nullptr);
 
   /// Get the virtual cluster by the logical cluster id.
   ///
@@ -442,27 +423,6 @@
   Status RemoveLogicalCluster(const std::string &logical_cluster_id,
                               RemoveVirtualClusterCallback callback);
 
-  /// Get virtual cluster by virtual cluster id
-  ///
-  /// \param virtual_cluster_id The id of virtual cluster
-  /// \return the virtual cluster
-  std::shared_ptr<VirtualCluster> GetVirtualCluster(
-      const std::string &virtual_cluster_id);
-
-  /// Iterate all virtual clusters.
-  ///
-  /// \param fn The function to be called for each logical cluster.
-  void ForeachVirtualCluster(
-      const std::function<void(const std::shared_ptr<VirtualCluster> &)> &fn) const;
-
-<<<<<<< HEAD
-  /// Iterate virtual clusters data matching the request.
-  ///
-  /// \param request The request to get the virtual clusters data.
-  /// \param callback The callback to visit each virtual cluster data.
-  void ForeachVirtualClustersData(rpc::GetVirtualClustersRequest request,
-                                  VirtualClustersDataVisitCallback callback);
-=======
   /// Remove virtual cluster by the virtual cluster id.
   ///
   /// \param virtual_cluster_id The id of the virtual cluster to be removed.
@@ -472,10 +432,25 @@
   Status RemoveVirtualCluster(const std::string &virtual_cluster_id,
                               RemoveVirtualClusterCallback callback);
 
-  /// Get virtual cluster's proto data.
-  void GetVirtualClustersData(rpc::GetVirtualClustersRequest request,
-                              GetVirtualClustersDataCallback callback);
->>>>>>> 5a58b9d2
+  /// Get virtual cluster by virtual cluster id
+  ///
+  /// \param virtual_cluster_id The id of virtual cluster
+  /// \return the virtual cluster
+  std::shared_ptr<VirtualCluster> GetVirtualCluster(
+      const std::string &virtual_cluster_id);
+
+  /// Iterate all virtual clusters.
+  ///
+  /// \param fn The function to be called for each logical cluster.
+  void ForeachVirtualCluster(
+      const std::function<void(const std::shared_ptr<VirtualCluster> &)> &fn) const;
+
+  /// Iterate virtual clusters data matching the request.
+  ///
+  /// \param request The request to get the virtual clusters data.
+  /// \param callback The callback to visit each virtual cluster data.
+  void ForeachVirtualClustersData(rpc::GetVirtualClustersRequest request,
+                                  VirtualClustersDataVisitCallback callback);
 
   /// Handle the node added event.
   ///
