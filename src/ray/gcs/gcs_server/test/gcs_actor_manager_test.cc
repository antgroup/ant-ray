--- conflicted
+++ resolved
@@ -803,72 +803,6 @@
   ASSERT_FALSE(callbacks.count(registered_actor->GetActorID()));
 }
 
-<<<<<<< HEAD
-TEST_F(GcsActorManagerTest, TestDuplicateRegisterActor) {
-  auto job_id = JobID::FromInt(1);
-  auto registered_actor = RegisterActor(job_id);
-  // Make sure the actor state is `DEPENDENCIES_UNREADY`.
-  ASSERT_EQ(registered_actor->GetState(), rpc::ActorTableData::DEPENDENCIES_UNREADY);
-  // Make sure the actor has not been scheduled yet.
-  ASSERT_TRUE(mock_actor_scheduler_->actors.empty());
-
-  // Register again to simulate the duplicated message.
-  auto register_actor_2 = RegisterActor(job_id);
-  // Make sure the actor state is `DEPENDENCIES_UNREADY`.
-  ASSERT_EQ(register_actor_2->GetState(), rpc::ActorTableData::DEPENDENCIES_UNREADY);
-  // Make sure the actor has not been scheduled yet.
-  ASSERT_TRUE(mock_actor_scheduler_->actors.empty());
-
-  auto promise = std::make_shared<std::promise<std::shared_ptr<gcs::GcsActor>>>();
-  rpc::RegisterActorRequest register_actor_request;
-  register_actor_request.mutable_task_spec()->CopyFrom(
-      registered_actor->GetActorTableData().task_spec());
-  auto status = gcs_actor_manager_->RegisterActor(
-      register_actor_request, [promise](std::shared_ptr<gcs::GcsActor> actor) {
-        promise->set_value(std::move(actor));
-      });
-  if (!status.ok()) {
-    promise->set_value(nullptr);
-  }
-  auto registered_actor_2 = promise->get_future().get();
-  ASSERT_EQ(registered_actor, registered_actor_2);
-}
-
-TEST_F(GcsActorManagerTest, TestDuplicateCreateActor) {
-  auto job_id = JobID::FromInt(1);
-  auto registered_actor = RegisterActor(job_id);
-  // Make sure the actor state is `DEPENDENCIES_UNREADY`.
-  ASSERT_EQ(registered_actor->GetState(), rpc::ActorTableData::DEPENDENCIES_UNREADY);
-  // Make sure the actor has not been scheduled yet.
-  ASSERT_TRUE(mock_actor_scheduler_->actors.empty());
-
-  std::vector<std::shared_ptr<gcs::GcsActor>> finished_actors;
-  rpc::CreateActorRequest request;
-  request.mutable_task_spec()->CopyFrom(
-      registered_actor->GetActorTableData().task_spec());
-  RAY_CHECK_OK(gcs_actor_manager_->CreateActor(
-      request, [&finished_actors](std::shared_ptr<gcs::GcsActor> actor) {
-        finished_actors.emplace_back(std::move(actor));
-      }));
-  // Make sure the actor is scheduling.
-  ASSERT_EQ(mock_actor_scheduler_->actors.size(), 1);
-
-  // Create again to simulate the duplicated message.
-  RAY_CHECK_OK(gcs_actor_manager_->CreateActor(
-      request, [](std::shared_ptr<gcs::GcsActor> actor) {}));
-  // Make sure the scheduling actor size is 1.
-  ASSERT_EQ(mock_actor_scheduler_->actors.size(), 1);
-
-  auto actor = mock_actor_scheduler_->actors.back();
-  mock_actor_scheduler_->actors.pop_back();
-  // Make sure the actor state is `PENDING`.
-  ASSERT_EQ(actor->GetState(), rpc::ActorTableData::PENDING_CREATION);
-
-  actor->UpdateAddress(RandomAddress());
-  gcs_actor_manager_->OnActorCreationSuccess(actor);
-  WaitActorCreated(actor->GetActorID());
-  ASSERT_EQ(actor->GetState(), rpc::ActorTableData::ALIVE);
-=======
 TEST_F(GcsActorManagerTest, TestOwnerAndChildDiedAtTheSameTimeRaceCondition) {
   // When owner and child die at the same time,
   auto job_id = JobID::FromInt(1);
@@ -902,7 +836,72 @@
   EXPECT_CALL(*mock_actor_scheduler_, CancelOnWorker(child_node_id, child_worker_id))
       .WillOnce(Return(actor_id));
   gcs_actor_manager_->OnWorkerDead(child_node_id, child_worker_id, false);
->>>>>>> 6464bf55
+}
+
+TEST_F(GcsActorManagerTest, TestDuplicateRegisterActor) {
+  auto job_id = JobID::FromInt(1);
+  auto registered_actor = RegisterActor(job_id);
+  // Make sure the actor state is `DEPENDENCIES_UNREADY`.
+  ASSERT_EQ(registered_actor->GetState(), rpc::ActorTableData::DEPENDENCIES_UNREADY);
+  // Make sure the actor has not been scheduled yet.
+  ASSERT_TRUE(mock_actor_scheduler_->actors.empty());
+
+  // Register again to simulate the duplicated message.
+  auto register_actor_2 = RegisterActor(job_id);
+  // Make sure the actor state is `DEPENDENCIES_UNREADY`.
+  ASSERT_EQ(register_actor_2->GetState(), rpc::ActorTableData::DEPENDENCIES_UNREADY);
+  // Make sure the actor has not been scheduled yet.
+  ASSERT_TRUE(mock_actor_scheduler_->actors.empty());
+
+  auto promise = std::make_shared<std::promise<std::shared_ptr<gcs::GcsActor>>>();
+  rpc::RegisterActorRequest register_actor_request;
+  register_actor_request.mutable_task_spec()->CopyFrom(
+      registered_actor->GetActorTableData().task_spec());
+  auto status = gcs_actor_manager_->RegisterActor(
+      register_actor_request, [promise](std::shared_ptr<gcs::GcsActor> actor) {
+        promise->set_value(std::move(actor));
+      });
+  if (!status.ok()) {
+    promise->set_value(nullptr);
+  }
+  auto registered_actor_2 = promise->get_future().get();
+  ASSERT_EQ(registered_actor, registered_actor_2);
+}
+
+TEST_F(GcsActorManagerTest, TestDuplicateCreateActor) {
+  auto job_id = JobID::FromInt(1);
+  auto registered_actor = RegisterActor(job_id);
+  // Make sure the actor state is `DEPENDENCIES_UNREADY`.
+  ASSERT_EQ(registered_actor->GetState(), rpc::ActorTableData::DEPENDENCIES_UNREADY);
+  // Make sure the actor has not been scheduled yet.
+  ASSERT_TRUE(mock_actor_scheduler_->actors.empty());
+
+  std::vector<std::shared_ptr<gcs::GcsActor>> finished_actors;
+  rpc::CreateActorRequest request;
+  request.mutable_task_spec()->CopyFrom(
+      registered_actor->GetActorTableData().task_spec());
+  RAY_CHECK_OK(gcs_actor_manager_->CreateActor(
+      request, [&finished_actors](std::shared_ptr<gcs::GcsActor> actor) {
+        finished_actors.emplace_back(std::move(actor));
+      }));
+  // Make sure the actor is scheduling.
+  ASSERT_EQ(mock_actor_scheduler_->actors.size(), 1);
+
+  // Create again to simulate the duplicated message.
+  RAY_CHECK_OK(gcs_actor_manager_->CreateActor(
+      request, [](std::shared_ptr<gcs::GcsActor> actor) {}));
+  // Make sure the scheduling actor size is 1.
+  ASSERT_EQ(mock_actor_scheduler_->actors.size(), 1);
+
+  auto actor = mock_actor_scheduler_->actors.back();
+  mock_actor_scheduler_->actors.pop_back();
+  // Make sure the actor state is `PENDING`.
+  ASSERT_EQ(actor->GetState(), rpc::ActorTableData::PENDING_CREATION);
+
+  actor->UpdateAddress(RandomAddress());
+  gcs_actor_manager_->OnActorCreationSuccess(actor);
+  WaitActorCreated(actor->GetActorID());
+  ASSERT_EQ(actor->GetState(), rpc::ActorTableData::ALIVE);
 }
 
 }  // namespace ray
