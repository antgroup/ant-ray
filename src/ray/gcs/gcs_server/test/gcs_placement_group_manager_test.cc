--- conflicted
+++ resolved
@@ -702,12 +702,8 @@
   }
 }
 
-<<<<<<< HEAD
 TEST_F(GcsPlacementGroupManagerTest, TestAddBundlesWhenNotScheduling) {
   // 1.Test add bundles when state is `Created`.
-=======
-TEST_F(GcsPlacementGroupManagerTest, TestStats) {
->>>>>>> 3e743f2c
   auto request = Mocker::GenCreatePlacementGroupRequest();
   std::atomic<int> registered_placement_group_count(0);
   RegisterPlacementGroup(request,
@@ -719,7 +715,6 @@
   WaitForExpectedPgCount(1);
   auto placement_group = mock_placement_group_scheduler_->placement_groups_.back();
   mock_placement_group_scheduler_->placement_groups_.clear();
-<<<<<<< HEAD
   OnPlacementGroupCreationSuccess(placement_group);
   ASSERT_EQ(placement_group->GetState(), rpc::PlacementGroupTableData::CREATED);
 
@@ -781,55 +776,10 @@
 TEST_F(GcsPlacementGroupManagerTest, TestAddBundlesWhenScheduling) {
   auto request = Mocker::GenCreatePlacementGroupRequest();
   std::atomic<int> registered_placement_group_count(0);
-=======
-
-  /// Feasible, but still failing.
-  {
-    ASSERT_EQ(placement_group->GetStats().scheduling_attempt(), 1);
-    ASSERT_EQ(placement_group->GetStats().scheduling_state(),
-              rpc::PlacementGroupStats::QUEUED);
-    gcs_placement_group_manager_->OnPlacementGroupCreationFailed(
-        placement_group, GetExpBackOff(), /*is_feasible*/ true);
-    WaitForExpectedPgCount(1);
-    auto placement_group = mock_placement_group_scheduler_->placement_groups_.back();
-    mock_placement_group_scheduler_->placement_groups_.clear();
-    ASSERT_EQ(placement_group->GetStats().scheduling_state(),
-              rpc::PlacementGroupStats::NO_RESOURCES);
-    ASSERT_EQ(placement_group->GetStats().scheduling_attempt(), 2);
-  }
-
-  /// Feasible, but failed to commit resources.
-  {
-    placement_group->UpdateState(rpc::PlacementGroupTableData::RESCHEDULING);
-    gcs_placement_group_manager_->OnPlacementGroupCreationFailed(
-        placement_group, GetExpBackOff(), /*is_feasible*/ true);
-    WaitForExpectedPgCount(1);
-    auto placement_group = mock_placement_group_scheduler_->placement_groups_.back();
-    mock_placement_group_scheduler_->placement_groups_.clear();
-    ASSERT_EQ(placement_group->GetStats().scheduling_state(),
-              rpc::PlacementGroupStats::FAILED_TO_COMMIT_RESOURCES);
-    ASSERT_EQ(placement_group->GetStats().scheduling_attempt(), 3);
-  }
-
-  // Check that the placement_group scheduling state is `FINISHED`.
-  {
-    OnPlacementGroupCreationSuccess(placement_group);
-    ASSERT_EQ(placement_group->GetStats().scheduling_state(),
-              rpc::PlacementGroupStats::FINISHED);
-    ASSERT_EQ(placement_group->GetStats().scheduling_attempt(), 3);
-  }
-}
-
-TEST_F(GcsPlacementGroupManagerTest, TestStatsCreationTime) {
-  auto request = Mocker::GenCreatePlacementGroupRequest();
-  std::atomic<int> registered_placement_group_count(0);
-  auto request_received_ns = absl::GetCurrentTimeNanos();
->>>>>>> 3e743f2c
   RegisterPlacementGroup(request,
                          [&registered_placement_group_count](const Status &status) {
                            ++registered_placement_group_count;
                          });
-<<<<<<< HEAD
 
   ASSERT_EQ(registered_placement_group_count, 1);
   WaitForExpectedPgCount(1);
@@ -867,7 +817,66 @@
   // Successful created eventually.
   OnPlacementGroupCreationSuccess(placement_group);
   ASSERT_EQ(placement_group->GetState(), rpc::PlacementGroupTableData::CREATED);
-=======
+}
+
+TEST_F(GcsPlacementGroupManagerTest, TestStats) {
+  auto request = Mocker::GenCreatePlacementGroupRequest();
+  std::atomic<int> registered_placement_group_count(0);
+  RegisterPlacementGroup(request,
+                         [&registered_placement_group_count](const Status &status) {
+                           ++registered_placement_group_count;
+                         });
+
+  ASSERT_EQ(registered_placement_group_count, 1);
+  WaitForExpectedPgCount(1);
+  auto placement_group = mock_placement_group_scheduler_->placement_groups_.back();
+  mock_placement_group_scheduler_->placement_groups_.clear();
+
+  /// Feasible, but still failing.
+  {
+    ASSERT_EQ(placement_group->GetStats().scheduling_attempt(), 1);
+    ASSERT_EQ(placement_group->GetStats().scheduling_state(),
+              rpc::PlacementGroupStats::QUEUED);
+    gcs_placement_group_manager_->OnPlacementGroupCreationFailed(
+        placement_group, GetExpBackOff(), /*is_feasible*/ true);
+    WaitForExpectedPgCount(1);
+    auto placement_group = mock_placement_group_scheduler_->placement_groups_.back();
+    mock_placement_group_scheduler_->placement_groups_.clear();
+    ASSERT_EQ(placement_group->GetStats().scheduling_state(),
+              rpc::PlacementGroupStats::NO_RESOURCES);
+    ASSERT_EQ(placement_group->GetStats().scheduling_attempt(), 2);
+  }
+
+  /// Feasible, but failed to commit resources.
+  {
+    placement_group->UpdateState(rpc::PlacementGroupTableData::RESCHEDULING);
+    gcs_placement_group_manager_->OnPlacementGroupCreationFailed(
+        placement_group, GetExpBackOff(), /*is_feasible*/ true);
+    WaitForExpectedPgCount(1);
+    auto placement_group = mock_placement_group_scheduler_->placement_groups_.back();
+    mock_placement_group_scheduler_->placement_groups_.clear();
+    ASSERT_EQ(placement_group->GetStats().scheduling_state(),
+              rpc::PlacementGroupStats::FAILED_TO_COMMIT_RESOURCES);
+    ASSERT_EQ(placement_group->GetStats().scheduling_attempt(), 3);
+  }
+
+  // Check that the placement_group scheduling state is `FINISHED`.
+  {
+    OnPlacementGroupCreationSuccess(placement_group);
+    ASSERT_EQ(placement_group->GetStats().scheduling_state(),
+              rpc::PlacementGroupStats::FINISHED);
+    ASSERT_EQ(placement_group->GetStats().scheduling_attempt(), 3);
+  }
+}
+
+TEST_F(GcsPlacementGroupManagerTest, TestStatsCreationTime) {
+  auto request = Mocker::GenCreatePlacementGroupRequest();
+  std::atomic<int> registered_placement_group_count(0);
+  auto request_received_ns = absl::GetCurrentTimeNanos();
+  RegisterPlacementGroup(request,
+                         [&registered_placement_group_count](const Status &status) {
+                           ++registered_placement_group_count;
+                         });
   WaitForExpectedPgCount(1);
   auto placement_group = mock_placement_group_scheduler_->placement_groups_.back();
   mock_placement_group_scheduler_->placement_groups_.clear();
@@ -895,7 +904,6 @@
               scheduling_latency_us);
   ASSERT_TRUE(placement_group->GetStats().end_to_end_creation_latency_us() <
               end_to_end_creation_latency_us);
->>>>>>> 3e743f2c
 }
 
 }  // namespace gcs
