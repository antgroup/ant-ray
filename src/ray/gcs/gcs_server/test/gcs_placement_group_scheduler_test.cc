--- conflicted
+++ resolved
@@ -54,15 +54,10 @@
         [](auto) { return true; },
         /*is_local_node_with_raylet=*/false);
     gcs_resource_manager_ = std::make_shared<gcs::GcsResourceManager>(
-<<<<<<< HEAD
+        io_service_,
         gcs_table_storage_,
         cluster_resource_scheduler_->GetClusterResourceManager(),
         local_node_id);
-=======
-        io_service_,
-        gcs_table_storage_,
-        cluster_resource_scheduler_->GetClusterResourceManager());
->>>>>>> 0cd7bc40
     ray_syncer_ = std::make_shared<ray::gcs_syncer::RaySyncer>(
         io_service_, nullptr, *gcs_resource_manager_);
     store_client_ = std::make_shared<gcs::InMemoryStoreClient>(io_service_);
