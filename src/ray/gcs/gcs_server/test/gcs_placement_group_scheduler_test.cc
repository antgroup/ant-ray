--- conflicted
+++ resolved
@@ -59,37 +59,22 @@
         [](auto) { return true; },
         /*is_local_node_with_raylet=*/false);
     cluster_resource_manager_ = std::make_unique<ray::ClusterResourceManager>(io_service_);
-<<<<<<< HEAD
-    gcs_virtual_cluster_manager_ =
-        std::make_unique<ray::gcs::GcsVirtualClusterManager>(
-            io_service_, *gcs_table_storage_, *gcs_publisher_, *cluster_resource_manager_);
-=======
     gcs_virtual_cluster_manager_ = std::make_unique<gcs::GcsVirtualClusterManager>(io_service_,
                                                                                   *gcs_table_storage_,
                                                                                   *gcs_publisher_,
                                                                                   *cluster_resource_manager_);
->>>>>>> bb556d97
     gcs_node_manager_ = std::make_shared<gcs::GcsNodeManager>(gcs_publisher_.get(),
                                                               gcs_table_storage_.get(),
                                                               io_service_,
                                                               raylet_client_pool_.get(),
                                                               ClusterID::Nil(),
-<<<<<<< HEAD
-                                                            *gcs_virtual_cluster_manager_);
-=======
                                                               *gcs_virtual_cluster_manager_);
->>>>>>> bb556d97
     gcs_resource_manager_ = std::make_shared<gcs::GcsResourceManager>(
         io_service_,
         cluster_resource_scheduler_->GetClusterResourceManager(),
         *gcs_node_manager_,
         local_node_id,
-<<<<<<< HEAD
-        *gcs_virtual_cluster_manager_,
-        nullptr);
-=======
         *gcs_virtual_cluster_manager_);
->>>>>>> bb556d97
     store_client_ = std::make_shared<gcs::InMemoryStoreClient>();
     raylet_client_pool_ = std::make_unique<rpc::NodeManagerClientPool>(
         [this](const rpc::Address &addr) { return raylet_clients_[addr.port()]; });
