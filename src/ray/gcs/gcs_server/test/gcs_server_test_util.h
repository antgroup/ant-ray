--- conflicted
+++ resolved
@@ -74,19 +74,14 @@
       callbacks.push_back(callback);
     }
 
-<<<<<<< HEAD
-    void CancelWorkerLease(
-=======
-    ray::Status ReleaseUnusedWorkers(
+    void ReleaseUnusedWorkers(
         const std::vector<WorkerID> &workers_in_use,
         const rpc::ClientCallback<rpc::ReleaseUnusedWorkersReply> &callback) override {
       num_release_unused_workers += 1;
       release_callbacks.push_back(callback);
-      return Status::OK();
-    }
-
-    ray::Status CancelWorkerLease(
->>>>>>> 0cee75c8
+    }
+
+    void CancelWorkerLease(
         const TaskID &task_id,
         const rpc::ClientCallback<rpc::CancelWorkerLeaseReply> &callback) override {
       num_leases_canceled += 1;
