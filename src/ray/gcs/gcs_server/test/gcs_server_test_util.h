// Copyright 2017 The Ray Authors.
//
// Licensed under the Apache License, Version 2.0 (the "License");
// you may not use this file except in compliance with the License.
// You may obtain a copy of the License at
//
//  http://www.apache.org/licenses/LICENSE-2.0
//
// Unless required by applicable law or agreed to in writing, software
// distributed under the License is distributed on an "AS IS" BASIS,
// WITHOUT WARRANTIES OR CONDITIONS OF ANY KIND, either express or implied.
// See the License for the specific language governing permissions and
// limitations under the License.

#ifndef RAY_GCS_SERVER_TEST_UTIL_H
#define RAY_GCS_SERVER_TEST_UTIL_H

#include <memory>
#include <utility>

#include "ray/common/task/task.h"
#include "ray/common/task/task_util.h"
#include "ray/common/test_util.h"
#include "ray/gcs/gcs_server/gcs_actor_manager.h"
#include "ray/gcs/gcs_server/gcs_actor_scheduler.h"
#include "ray/gcs/gcs_server/gcs_node_manager.h"
#include "ray/util/asio_util.h"

namespace ray {

struct GcsServerMocker {
  class MockWorkerClient : public rpc::CoreWorkerClientInterface {
   public:
    ray::Status PushNormalTask(
        std::unique_ptr<rpc::PushTaskRequest> request,
        const rpc::ClientCallback<rpc::PushTaskReply> &callback) override {
      callbacks.push_back(callback);
      return Status::OK();
    }

    bool ReplyPushTask(Status status = Status::OK(), bool exit = false) {
      if (callbacks.size() == 0) {
        return false;
      }
      auto callback = callbacks.front();
      auto reply = rpc::PushTaskReply();
      if (exit) {
        reply.set_worker_exiting(true);
      }
      callback(status, reply);
      callbacks.pop_front();
      return true;
    }

    std::list<rpc::ClientCallback<rpc::PushTaskReply>> callbacks;
  };

  class MockRayletClient : public WorkerLeaseInterface {
   public:
    ray::Status ReturnWorker(int worker_port, const WorkerID &worker_id,
                             bool disconnect_worker) override {
      if (disconnect_worker) {
        num_workers_disconnected++;
      } else {
        num_workers_returned++;
      }
      return Status::OK();
    }

    ray::Status RequestWorkerLease(
        const ray::TaskSpecification &resource_spec,
        const rpc::ClientCallback<rpc::RequestWorkerLeaseReply> &callback) override {
      num_workers_requested += 1;
      callbacks.push_back(callback);
      return Status::OK();
    }

    ray::Status CancelWorkerLease(
        const TaskID &task_id,
        const rpc::ClientCallback<rpc::CancelWorkerLeaseReply> &callback) override {
      num_leases_canceled += 1;
      cancel_callbacks.push_back(callback);
      return Status::OK();
    }

    bool GrantWorkerLease() {
      return GrantWorkerLease("", 0, WorkerID::FromRandom(), node_id, ClientID::Nil());
    }

    // Trigger reply to RequestWorkerLease.
    bool GrantWorkerLease(const std::string &address, int port, const WorkerID &worker_id,
                          const ClientID &raylet_id, const ClientID &retry_at_raylet_id,
                          Status status = Status::OK()) {
      rpc::RequestWorkerLeaseReply reply;
      if (!retry_at_raylet_id.IsNil()) {
        reply.mutable_retry_at_raylet_address()->set_ip_address(address);
        reply.mutable_retry_at_raylet_address()->set_port(port);
        reply.mutable_retry_at_raylet_address()->set_raylet_id(
            retry_at_raylet_id.Binary());
      } else {
        reply.mutable_worker_address()->set_ip_address(address);
        reply.mutable_worker_address()->set_port(port);
        reply.mutable_worker_address()->set_raylet_id(raylet_id.Binary());
        reply.mutable_worker_address()->set_worker_id(worker_id.Binary());
      }
      if (callbacks.size() == 0) {
        return false;
      } else {
        auto callback = callbacks.front();
        callback(status, reply);
        callbacks.pop_front();
        return true;
      }
    }

    bool ReplyCancelWorkerLease(bool success = true) {
      rpc::CancelWorkerLeaseReply reply;
      reply.set_success(success);
      if (cancel_callbacks.size() == 0) {
        return false;
      } else {
        auto callback = cancel_callbacks.front();
        callback(Status::OK(), reply);
        cancel_callbacks.pop_front();
        return true;
      }
    }

    ~MockRayletClient() {}

    int num_workers_requested = 0;
    int num_workers_returned = 0;
    int num_workers_disconnected = 0;
    int num_leases_canceled = 0;
    ClientID node_id = ClientID::FromRandom();
    std::list<rpc::ClientCallback<rpc::RequestWorkerLeaseReply>> callbacks = {};
    std::list<rpc::ClientCallback<rpc::CancelWorkerLeaseReply>> cancel_callbacks = {};
  };

  class MockedGcsActorScheduler : public gcs::GcsActorScheduler {
   public:
    using gcs::GcsActorScheduler::GcsActorScheduler;

    void ResetLeaseClientFactory(gcs::LeaseClientFactoryFn lease_client_factory) {
      lease_client_factory_ = std::move(lease_client_factory);
    }

    void ResetClientFactory(rpc::ClientFactoryFn client_factory) {
      client_factory_ = std::move(client_factory);
    }

   protected:
    void RetryLeasingWorkerFromNode(std::shared_ptr<gcs::GcsActor> actor,
                                    std::shared_ptr<rpc::GcsNodeInfo> node) override {
      ++num_retry_leasing_count_;
      DoRetryLeasingWorkerFromNode(actor, node);
    }

    void RetryCreatingActorOnWorker(std::shared_ptr<gcs::GcsActor> actor,
                                    std::shared_ptr<GcsLeasedWorker> worker) override {
      ++num_retry_creating_count_;
      DoRetryCreatingActorOnWorker(actor, worker);
    }

   public:
    int num_retry_leasing_count_ = 0;
    int num_retry_creating_count_ = 0;
  };

<<<<<<< HEAD
  class MockedGcsPlacementGroupScheduler : public gcs::GcsPlacementGroupScheduler {
   public:
    using gcs::GcsPlacementGroupScheduler::GcsPlacementGroupScheduler;

    void ResetLeaseClientFactory(gcs::LeaseClientFactoryFn lease_client_factory) {
      // lease_client_factory_ = std::move(lease_client_factory);
    }

    //  protected:
    //   void RetryLeasingWorkerFromNode(std::shared_ptr<gcs::GcsActor> actor,
    //                                   std::shared_ptr<rpc::GcsNodeInfo> node) override
    //                                   {
    //     ++num_retry_leasing_count_;
    //     DoRetryLeasingWorkerFromNode(actor, node);
    //   }

    //   void RetryCreatingActorOnWorker(std::shared_ptr<gcs::GcsActor> actor,
    //                                   std::shared_ptr<GcsLeasedWorker> worker) override
    //                                   {
    //     ++num_retry_creating_count_;
    //     DoRetryCreatingActorOnWorker(actor, worker);
    //   }

    //  public:
    //   int num_retry_leasing_count_ = 0;
    //   int num_retry_creating_count_ = 0;
  };

  class MockedActorInfoAccessor : public gcs::ActorInfoAccessor {
=======
  class MockedGcsActorTable : public gcs::GcsActorTable {
>>>>>>> 68718b33
   public:
    MockedGcsActorTable(std::shared_ptr<gcs::StoreClient> store_client)
        : GcsActorTable(store_client) {}

    Status Put(const ActorID &key, const rpc::ActorTableData &value,
               const gcs::StatusCallback &callback) override {
      auto status = Status::OK();
      callback(status);
      return status;
    }

   private:
    boost::asio::io_service main_io_service_;
    std::shared_ptr<gcs::StoreClient> store_client_ =
        std::make_shared<gcs::InMemoryStoreClient>(main_io_service_);
  };

  class MockedNodeInfoAccessor : public gcs::NodeInfoAccessor {
   public:
    Status RegisterSelf(const rpc::GcsNodeInfo &local_node_info) override {
      return Status::NotImplemented("");
    }

    Status UnregisterSelf() override { return Status::NotImplemented(""); }

    const ClientID &GetSelfId() const override {
      static ClientID node_id;
      return node_id;
    }

    const rpc::GcsNodeInfo &GetSelfInfo() const override {
      static rpc::GcsNodeInfo node_info;
      return node_info;
    }

    Status AsyncRegister(const rpc::GcsNodeInfo &node_info,
                         const gcs::StatusCallback &callback) override {
      return Status::NotImplemented("");
    }

    Status AsyncUnregister(const ClientID &node_id,
                           const gcs::StatusCallback &callback) override {
      if (callback) {
        callback(Status::OK());
      }
      return Status::OK();
    }

    Status AsyncGetAll(
        const gcs::MultiItemCallback<rpc::GcsNodeInfo> &callback) override {
      if (callback) {
        callback(Status::OK(), {});
      }
      return Status::OK();
    }

    Status AsyncSubscribeToNodeChange(
        const gcs::SubscribeCallback<ClientID, rpc::GcsNodeInfo> &subscribe,
        const gcs::StatusCallback &done) override {
      return Status::NotImplemented("");
    }

    boost::optional<rpc::GcsNodeInfo> Get(const ClientID &node_id) const override {
      return boost::none;
    }

    const std::unordered_map<ClientID, rpc::GcsNodeInfo> &GetAll() const override {
      static std::unordered_map<ClientID, rpc::GcsNodeInfo> node_info_list;
      return node_info_list;
    }

    bool IsRemoved(const ClientID &node_id) const override { return false; }

    Status AsyncGetResources(
        const ClientID &node_id,
        const gcs::OptionalItemCallback<ResourceMap> &callback) override {
      return Status::NotImplemented("");
    }

    Status AsyncUpdateResources(const ClientID &node_id, const ResourceMap &resources,
                                const gcs::StatusCallback &callback) override {
      return Status::NotImplemented("");
    }

    Status AsyncDeleteResources(const ClientID &node_id,
                                const std::vector<std::string> &resource_names,
                                const gcs::StatusCallback &callback) override {
      return Status::NotImplemented("");
    }

    Status AsyncSubscribeToResources(
        const gcs::ItemCallback<rpc::NodeResourceChange> &subscribe,
        const gcs::StatusCallback &done) override {
      return Status::NotImplemented("");
    }

    Status AsyncReportHeartbeat(const std::shared_ptr<rpc::HeartbeatTableData> &data_ptr,
                                const gcs::StatusCallback &callback) override {
      return Status::NotImplemented("");
    }

    Status AsyncSubscribeHeartbeat(
        const gcs::SubscribeCallback<ClientID, rpc::HeartbeatTableData> &subscribe,
        const gcs::StatusCallback &done) override {
      return Status::NotImplemented("");
    }

    Status AsyncReportBatchHeartbeat(
        const std::shared_ptr<rpc::HeartbeatBatchTableData> &data_ptr,
        const gcs::StatusCallback &callback) override {
      if (callback) {
        callback(Status::OK());
      }
      return Status::OK();
    }

    Status AsyncSubscribeBatchHeartbeat(
        const gcs::ItemCallback<rpc::HeartbeatBatchTableData> &subscribe,
        const gcs::StatusCallback &done) override {
      return Status::NotImplemented("");
    }

    Status AsyncReSubscribe() override { return Status::NotImplemented(""); }
  };

  class MockedErrorInfoAccessor : public gcs::ErrorInfoAccessor {
   public:
    Status AsyncReportJobError(const std::shared_ptr<rpc::ErrorTableData> &data_ptr,
                               const gcs::StatusCallback &callback) override {
      if (callback) {
        callback(Status::OK());
      }
      return Status::OK();
    }
  };

  class MockedPlacementGroupInfoAccessor : public gcs::PlacementGroupInfoAccessor {
   public:
    Status AsyncCreatePlacementGroup(
        const PlacementGroupSpecification &placement_group_spec,
        const gcs::StatusCallback &callback) override {
      if (callback) {
        callback(Status::OK());
      }
      return Status::OK();
    };

    Status AsyncUpdate(const PlacementGroupID &placement_group_id,
                       const std::shared_ptr<rpc::PlacementGroupTableData> &data_ptr,
                       const gcs::StatusCallback &callback) {
      if (callback) {
        callback(Status::OK());
      }
      return Status::OK();
    }
  };

  class MockGcsPubSub : public gcs::GcsPubSub {
   public:
    MockGcsPubSub(std::shared_ptr<gcs::RedisClient> redis_client)
        : GcsPubSub(redis_client) {}

    Status Publish(const std::string &channel, const std::string &id,
                   const std::string &data, const gcs::StatusCallback &done) override {
      return Status::OK();
    }
  };
};

}  // namespace ray

#endif  // RAY_GCS_SERVER_TEST_UTIL_H<|MERGE_RESOLUTION|>--- conflicted
+++ resolved
@@ -167,7 +167,6 @@
     int num_retry_creating_count_ = 0;
   };
 
-<<<<<<< HEAD
   class MockedGcsPlacementGroupScheduler : public gcs::GcsPlacementGroupScheduler {
    public:
     using gcs::GcsPlacementGroupScheduler::GcsPlacementGroupScheduler;
@@ -175,31 +174,8 @@
     void ResetLeaseClientFactory(gcs::LeaseClientFactoryFn lease_client_factory) {
       // lease_client_factory_ = std::move(lease_client_factory);
     }
-
-    //  protected:
-    //   void RetryLeasingWorkerFromNode(std::shared_ptr<gcs::GcsActor> actor,
-    //                                   std::shared_ptr<rpc::GcsNodeInfo> node) override
-    //                                   {
-    //     ++num_retry_leasing_count_;
-    //     DoRetryLeasingWorkerFromNode(actor, node);
-    //   }
-
-    //   void RetryCreatingActorOnWorker(std::shared_ptr<gcs::GcsActor> actor,
-    //                                   std::shared_ptr<GcsLeasedWorker> worker) override
-    //                                   {
-    //     ++num_retry_creating_count_;
-    //     DoRetryCreatingActorOnWorker(actor, worker);
-    //   }
-
-    //  public:
-    //   int num_retry_leasing_count_ = 0;
-    //   int num_retry_creating_count_ = 0;
-  };
-
-  class MockedActorInfoAccessor : public gcs::ActorInfoAccessor {
-=======
+  };
   class MockedGcsActorTable : public gcs::GcsActorTable {
->>>>>>> 68718b33
    public:
     MockedGcsActorTable(std::shared_ptr<gcs::StoreClient> store_client)
         : GcsActorTable(store_client) {}
