// Copyright 2017 The Ray Authors.
//
// Licensed under the Apache License, Version 2.0 (the "License");
// you may not use this file except in compliance with the License.
// You may obtain a copy of the License at
//
//  http://www.apache.org/licenses/LICENSE-2.0
//
// Unless required by applicable law or agreed to in writing, software
// distributed under the License is distributed on an "AS IS" BASIS,
// WITHOUT WARRANTIES OR CONDITIONS OF ANY KIND, either express or implied.
// See the License for the specific language governing permissions and
// limitations under the License.

#include "ray/gcs/gcs_server/gcs_virtual_cluster_manager.h"

// clang-format off
#include "gtest/gtest.h"
#include "ray/gcs/gcs_server/test/gcs_server_test_util.h"
#include "ray/gcs/test/gcs_test_util.h"
#include "mock/ray/pubsub/publisher.h"
#include "mock/ray/pubsub/subscriber.h"

// clang-format on

namespace ray {
namespace gcs {
class GcsVirtualClusterManagerTest : public ::testing::Test {
 public:
  GcsVirtualClusterManagerTest() {
    gcs_publisher_ = std::make_unique<gcs::GcsPublisher>(
        std::make_unique<ray::pubsub::MockPublisher>());
    gcs_table_storage_ = std::make_unique<gcs::InMemoryGcsTableStorage>(io_service_);
    gcs_virtual_cluster_manager_ = std::make_unique<gcs::GcsVirtualClusterManager>(
        *gcs_table_storage_, *gcs_publisher_);
  }

  instrumented_io_context io_service_;
  std::unique_ptr<gcs::GcsPublisher> gcs_publisher_;
  std::unique_ptr<gcs::GcsTableStorage> gcs_table_storage_;
  std::unique_ptr<gcs::GcsVirtualClusterManager> gcs_virtual_cluster_manager_;
};

class PrimaryClusterTest : public ::testing::Test {};

TEST_F(PrimaryClusterTest, NodeAddAndRemove) {
  auto primary_cluster = std::make_shared<ray::gcs::PrimaryCluster>(
      [](auto data, auto callback) { return Status::OK(); });

  size_t node_count = 200;
  size_t template_count = 10;
  absl::flat_hash_map<std::string,
                      absl::flat_hash_map<NodeID, std::shared_ptr<rpc::GcsNodeInfo>>>
      template_id_to_nodes;
  for (size_t i = 0; i < node_count; ++i) {
    auto node = Mocker::GenNodeInfo();
    auto template_id = std::to_string(i % template_count);
    node->set_template_id(template_id);
    primary_cluster->OnNodeAdd(*node);
    template_id_to_nodes[template_id].emplace(NodeID::FromBinary(node->node_id()), node);
  }

  const auto &visiable_node_instances = primary_cluster->GetVisibleNodeInstances();
  EXPECT_EQ(visiable_node_instances.size(), template_count);
  for (auto &[template_id, job_node_instances] : visiable_node_instances) {
    EXPECT_EQ(job_node_instances.size(), 1);
    EXPECT_EQ(job_node_instances.begin()->first, ray::gcs::kEmptyJobClusterId);
    EXPECT_EQ(job_node_instances.begin()->second.size(), node_count / template_count);
  }

  size_t each_template_keeps_node_count = 8;
  ASSERT_TRUE(node_count / template_count > each_template_keeps_node_count);
  for (auto &[template_id, nodes] : template_id_to_nodes) {
    auto iter = nodes.begin();
    for (; iter != nodes.end();) {
      if (nodes.size() == each_template_keeps_node_count) {
        break;
      }
      auto current_iter = iter++;
      primary_cluster->OnNodeDead(*current_iter->second);
      nodes.erase(current_iter);
    }
  }
  for (auto &[template_id, job_node_instances] : visiable_node_instances) {
    EXPECT_EQ(job_node_instances.size(), 1);
    EXPECT_EQ(job_node_instances.begin()->first, ray::gcs::kEmptyJobClusterId);
    EXPECT_EQ(job_node_instances.begin()->second.size(), node_count / template_count);

    size_t alive_count = 0;
    for (const auto &[id, node_instance] : job_node_instances.begin()->second) {
      if (!node_instance->is_dead()) {
        alive_count++;
      }
    }
    EXPECT_EQ(alive_count, each_template_keeps_node_count);
  }

  each_template_keeps_node_count = 0;
  for (auto &[template_id, nodes] : template_id_to_nodes) {
    auto iter = nodes.begin();
    for (; iter != nodes.end();) {
      if (nodes.size() == each_template_keeps_node_count) {
        break;
      }
      auto current_iter = iter++;
      primary_cluster->OnNodeDead(*current_iter->second);
      nodes.erase(current_iter);
    }
  }
  EXPECT_EQ(visiable_node_instances.size(), template_count);
  for (auto &[template_id, job_node_instances] : visiable_node_instances) {
    EXPECT_EQ(job_node_instances.size(), 1);
    EXPECT_EQ(job_node_instances.begin()->first, ray::gcs::kEmptyJobClusterId);
    EXPECT_EQ(job_node_instances.begin()->second.size(), node_count / template_count);

    size_t alive_count = 0;
    for (const auto &[id, node_instance] : job_node_instances.begin()->second) {
      if (!node_instance->is_dead()) {
        alive_count++;
      }
    }
    EXPECT_EQ(alive_count, each_template_keeps_node_count);
  }
}

TEST_F(PrimaryClusterTest, CreateOrUpdateVirtualCluster) {
  auto primary_cluster =
      std::make_shared<ray::gcs::PrimaryCluster>([](auto data, auto callback) {
        callback(Status::OK(), data);
        return Status::OK();
      });

  size_t node_count = 200;
  size_t template_count = 10;
  for (size_t i = 0; i < node_count; ++i) {
    auto node = Mocker::GenNodeInfo();
    auto template_id = std::to_string(i % template_count);
    node->set_template_id(template_id);
    primary_cluster->OnNodeAdd(*node);
  }

  std::string template_id_0 = "0";
  std::string template_id_1 = "1";
  size_t node_count_per_template = node_count / template_count;

  {
    rpc::CreateOrUpdateVirtualClusterRequest request;
    request.set_virtual_cluster_id("virtual_cluster_id_0");
<<<<<<< HEAD
    request.set_virtual_cluster_name("virtual_cluster_id_0");
    request.set_mode(rpc::AllocationMode::EXCLUSIVE);
=======
    request.set_mode(rpc::AllocationMode::Exclusive);
>>>>>>> 5f30ced1
    request.set_revision(0);
    request.mutable_replica_sets()->insert({template_id_0, 5});
    request.mutable_replica_sets()->insert({template_id_1, 10});
    auto status = primary_cluster->CreateOrUpdateVirtualCluster(
        request,
        [this](const Status &status, std::shared_ptr<rpc::VirtualClusterTableData> data) {
          ASSERT_TRUE(status.ok());
        });
    ASSERT_TRUE(status.ok());
  }

  {
    // Check the logical cluster virtual_cluster_id_0 visible node instances.
    auto logical_cluster = primary_cluster->GetLogicalCluster("virtual_cluster_id_0");
    ASSERT_NE(logical_cluster, nullptr);
    const auto &visiable_node_instances = logical_cluster->GetVisibleNodeInstances();
    // Check that template_id_0 has 5 nodes, template_id_1 has 10 nodes.
    EXPECT_EQ(visiable_node_instances.size(), 2);
    EXPECT_EQ(visiable_node_instances.at(template_id_0).size(), 1);
    EXPECT_EQ(visiable_node_instances.at(template_id_0).at(kEmptyJobClusterId).size(), 5);

    EXPECT_EQ(visiable_node_instances.at(template_id_1).size(), 1);
    EXPECT_EQ(visiable_node_instances.at(template_id_1).at(kEmptyJobClusterId).size(),
              10);

    // Check that the revision changed.
    EXPECT_NE(logical_cluster->GetRevision(), 0);
  }

  {
    // Check the primary cluster visible node instances.
    const auto &visiable_node_instances = primary_cluster->GetVisibleNodeInstances();
    // Check that template_id_0 remains template_count - 5 nodes, template_id_1 has
    // template_count - 10 nodes.
    EXPECT_EQ(visiable_node_instances.size(), template_count);
    EXPECT_EQ(visiable_node_instances.at(template_id_0).size(), 1);
    EXPECT_EQ(visiable_node_instances.at(template_id_0).at(kEmptyJobClusterId).size(),
              node_count_per_template - 5);

    EXPECT_EQ(visiable_node_instances.at(template_id_1).size(), 1);
    EXPECT_EQ(visiable_node_instances.at(template_id_1).at(kEmptyJobClusterId).size(),
              node_count_per_template - 10);

    // Check that the revision unchanged.
    EXPECT_NE(primary_cluster->GetRevision(), 0);
  }

  {
    // Create virtual_cluster_id_1 and check that the status is ok.
    rpc::CreateOrUpdateVirtualClusterRequest request;
    request.set_virtual_cluster_id("virtual_cluster_id_1");
<<<<<<< HEAD
    request.set_virtual_cluster_name("virtual_cluster_id_1");
    request.set_mode(rpc::AllocationMode::EXCLUSIVE);
=======
    request.set_mode(rpc::AllocationMode::Exclusive);
>>>>>>> 5f30ced1
    request.set_revision(0);
    request.mutable_replica_sets()->insert({template_id_0, node_count_per_template - 5});
    request.mutable_replica_sets()->insert({template_id_1, node_count_per_template - 10});
    auto status = primary_cluster->CreateOrUpdateVirtualCluster(
        request,
        [this](const Status &status, std::shared_ptr<rpc::VirtualClusterTableData> data) {
          ASSERT_TRUE(status.ok());
        });
    ASSERT_TRUE(status.ok());
  }

  {
    // Check the logical cluster virtual_cluster_id_1 visible node instances.
    auto logical_cluster = primary_cluster->GetLogicalCluster("virtual_cluster_id_1");
    ASSERT_NE(logical_cluster, nullptr);
    const auto &visiable_node_instances = logical_cluster->GetVisibleNodeInstances();
    // Check that template_id_0 has 5 nodes, template_id_1 has 10 nodes.
    EXPECT_EQ(visiable_node_instances.size(), 2);
    EXPECT_EQ(visiable_node_instances.at(template_id_0).size(), 1);
    EXPECT_EQ(visiable_node_instances.at(template_id_0).at(kEmptyJobClusterId).size(),
              node_count_per_template - 5);

    EXPECT_EQ(visiable_node_instances.at(template_id_1).size(), 1);
    EXPECT_EQ(visiable_node_instances.at(template_id_1).at(kEmptyJobClusterId).size(),
              node_count_per_template - 10);

    // Check that the revision changed.
    EXPECT_NE(logical_cluster->GetRevision(), 0);
  }

  {
    // Check the primary cluster visible node instances.
    const auto &visiable_node_instances = primary_cluster->GetVisibleNodeInstances();
    // Check that template_id_0 remains template_count - 5 nodes, template_id_1 has
    // template_count - 10 nodes.
    EXPECT_EQ(visiable_node_instances.size(), template_count - 2);
    EXPECT_FALSE(visiable_node_instances.contains(template_id_0));
    EXPECT_FALSE(visiable_node_instances.contains(template_id_1));

    // Check that the revision unchanged.
    EXPECT_NE(primary_cluster->GetRevision(), 0);
  }

  {
    // Create virtual_cluster_id_2 and check that the status is succeed.
    rpc::CreateOrUpdateVirtualClusterRequest request;
    request.set_virtual_cluster_id("virtual_cluster_id_2");
<<<<<<< HEAD
    request.set_virtual_cluster_name("virtual_cluster_id_2");
    request.set_mode(rpc::AllocationMode::EXCLUSIVE);
=======
    request.set_mode(rpc::AllocationMode::Exclusive);
>>>>>>> 5f30ced1
    request.set_revision(0);
    request.mutable_replica_sets()->insert({template_id_0, 0});
    request.mutable_replica_sets()->insert({template_id_1, 0});
    auto status = primary_cluster->CreateOrUpdateVirtualCluster(
        request,
        [this](const Status &status, std::shared_ptr<rpc::VirtualClusterTableData> data) {
          ASSERT_TRUE(status.ok());
        });
    ASSERT_TRUE(status.ok());

    auto logical_cluster = primary_cluster->GetLogicalCluster("virtual_cluster_id_2");
    ASSERT_NE(logical_cluster, nullptr);
    ASSERT_EQ(logical_cluster->GetVisibleNodeInstances().size(), 2);
    ASSERT_EQ(logical_cluster->GetVisibleNodeInstances().at(template_id_0).size(), 0);
    ASSERT_EQ(logical_cluster->GetVisibleNodeInstances().at(template_id_1).size(), 0);

    ASSERT_EQ(logical_cluster->GetReplicaSets().size(), 2);
    ASSERT_EQ(logical_cluster->GetReplicaSets().at(template_id_0), 0);
    ASSERT_EQ(logical_cluster->GetReplicaSets().at(template_id_1), 0);
  }

  {
    // Create virtual_cluster_id_3 and check that the status is failed.
    rpc::CreateOrUpdateVirtualClusterRequest request;
    request.set_virtual_cluster_id("virtual_cluster_id_3");
<<<<<<< HEAD
    request.set_virtual_cluster_name("virtual_cluster_id_3");
    request.set_mode(rpc::AllocationMode::EXCLUSIVE);
=======
    request.set_mode(rpc::AllocationMode::Exclusive);
>>>>>>> 5f30ced1
    request.set_revision(0);
    request.mutable_replica_sets()->insert({template_id_0, 1});
    request.mutable_replica_sets()->insert({template_id_1, 0});
    auto status = primary_cluster->CreateOrUpdateVirtualCluster(
        request,
        [this](const Status &status, std::shared_ptr<rpc::VirtualClusterTableData> data) {
          ASSERT_TRUE(status.ok());
        });
    ASSERT_FALSE(status.ok());
    ASSERT_EQ(primary_cluster->GetLogicalCluster("virtual_cluster_id_3"), nullptr);
  }
}

TEST_F(PrimaryClusterTest, CreateJobCluster) {
  auto primary_cluster =
      std::make_shared<ray::gcs::PrimaryCluster>([](auto data, auto callback) {
        callback(Status::OK(), data);
        return Status::OK();
      });

  size_t node_count = 200;
  size_t template_count = 10;
  for (size_t i = 0; i < node_count; ++i) {
    auto node = Mocker::GenNodeInfo();
    auto template_id = std::to_string(i % template_count);
    node->set_template_id(template_id);
    primary_cluster->OnNodeAdd(*node);
  }

  std::string template_id_0 = "0";
  std::string template_id_1 = "1";
  size_t node_count_per_template = node_count / template_count;

  std::string job_id_0 = "job_0";

  {
    // Create job_cluster_id_0 and check that the status is ok.
    auto status = primary_cluster->CreateJobCluster(
        job_id_0,
        {{template_id_0, 5}, {template_id_1, 10}},
        [this](const Status &status, std::shared_ptr<rpc::VirtualClusterTableData> data) {
          ASSERT_TRUE(status.ok());
        });
    ASSERT_TRUE(status.ok());
  }

  auto job_cluster_0 = primary_cluster->GetJobCluster(job_id_0);
  ASSERT_NE(job_cluster_0, nullptr);
  auto job_cluster_id_0 = job_cluster_0->GetID();
  {
    // Check the job cluster job_cluster_id_0 visible node instances.
    const auto &visiable_node_instances = job_cluster_0->GetVisibleNodeInstances();
    // Check that template_id_0 has 5 nodes, template_id_1 has 10 nodes.
    EXPECT_EQ(visiable_node_instances.size(), 2);
    EXPECT_EQ(visiable_node_instances.at(template_id_0).size(), 1);
    EXPECT_EQ(visiable_node_instances.at(template_id_0).at(kEmptyJobClusterId).size(), 5);

    EXPECT_EQ(visiable_node_instances.at(template_id_1).size(), 1);
    EXPECT_EQ(visiable_node_instances.at(template_id_1).at(kEmptyJobClusterId).size(),
              10);
  }

  {
    // Check the primary cluster visible node instances.
    const auto &visiable_node_instances = primary_cluster->GetVisibleNodeInstances();
    // Check that job_cluster_id_0 in template_id_0 has 5 nodes, kEmptyJobClusterId in
    // template_id_0 has template_count - 5 nodes.
    EXPECT_EQ(visiable_node_instances.size(), template_count);
    EXPECT_EQ(visiable_node_instances.at(template_id_0).size(), 2);
    EXPECT_EQ(visiable_node_instances.at(template_id_0).at(job_cluster_id_0).size(), 5);
    EXPECT_EQ(visiable_node_instances.at(template_id_0).at(kEmptyJobClusterId).size(),
              node_count_per_template - 5);

    // Check that job_cluster_id_0 in template_id_1 has 10 nodes, kEmptyJobClusterId in
    // template_id_1 has template_count - 10 nodes.
    EXPECT_EQ(visiable_node_instances.at(template_id_1).size(), 2);
    EXPECT_EQ(visiable_node_instances.at(template_id_1).at(job_cluster_id_0).size(), 10);
    EXPECT_EQ(visiable_node_instances.at(template_id_1).at(kEmptyJobClusterId).size(),
              node_count_per_template - 10);
  }

  std::string job_id_1 = "job_1";
  {
    // Create job_cluster_id_1 and check that the status is ok.
    auto status = primary_cluster->CreateJobCluster(
        job_id_1,
        {{template_id_0, node_count_per_template - 5},
         {template_id_1, node_count_per_template - 10}},
        [this](const Status &status, std::shared_ptr<rpc::VirtualClusterTableData> data) {
          ASSERT_TRUE(status.ok());
        });
    ASSERT_TRUE(status.ok());
  }

  auto job_cluster_1 = primary_cluster->GetJobCluster(job_id_1);
  ASSERT_NE(job_cluster_1, nullptr);
  auto job_cluster_id_1 = job_cluster_1->GetID();
  {
    // Check the job cluster job_cluster_id_1 visible node instances.
    const auto &visiable_node_instances = job_cluster_1->GetVisibleNodeInstances();
    // Check that template_id_0 has node_count_per_template - 5 nodes, template_id_1 has
    // node_count_per_template - 10 nodes.
    EXPECT_EQ(visiable_node_instances.size(), 2);
    EXPECT_EQ(visiable_node_instances.at(template_id_0).size(), 1);
    EXPECT_EQ(visiable_node_instances.at(template_id_0).at(kEmptyJobClusterId).size(),
              node_count_per_template - 5);

    EXPECT_EQ(visiable_node_instances.at(template_id_1).size(), 1);
    EXPECT_EQ(visiable_node_instances.at(template_id_1).at(kEmptyJobClusterId).size(),
              node_count_per_template - 10);
  }

  {
    // Check the primary cluster visible node instances.
    const auto &visiable_node_instances = primary_cluster->GetVisibleNodeInstances();
    // Check that job_cluster_id_0 in template_id_0 has 5 nodes,
    // job_cluster_id_1 in template_id_0 has template_count - 5 nodes, kEmptyJobClusterId
    // does not exist in template_id_0.
    EXPECT_EQ(visiable_node_instances.size(), template_count);
    EXPECT_EQ(visiable_node_instances.at(template_id_0).size(), 2);
    EXPECT_EQ(visiable_node_instances.at(template_id_0).at(job_cluster_id_0).size(), 5);
    EXPECT_EQ(visiable_node_instances.at(template_id_0).at(job_cluster_id_1).size(),
              node_count_per_template - 5);
    ASSERT_FALSE(visiable_node_instances.at(template_id_0).contains(kEmptyJobClusterId));

    // Check that job_cluster_id_0 in template_id_1 has 10 nodes,
    // job_cluster_id_1 in template_id_0 has template_count - 10 nodes, kEmptyJobClusterId
    // does not exist in template_id_1.
    EXPECT_EQ(visiable_node_instances.at(template_id_1).size(), 2);
    EXPECT_EQ(visiable_node_instances.at(template_id_1).at(job_cluster_id_0).size(), 10);
    EXPECT_EQ(visiable_node_instances.at(template_id_1).at(job_cluster_id_1).size(),
              node_count_per_template - 10);
    ASSERT_FALSE(visiable_node_instances.at(template_id_0).contains(kEmptyJobClusterId));
  }
}

TEST_F(PrimaryClusterTest, RemoveJobCluster) {
  auto primary_cluster =
      std::make_shared<ray::gcs::PrimaryCluster>([](auto data, auto callback) {
        callback(Status::OK(), data);
        return Status::OK();
      });

  size_t node_count = 200;
  size_t template_count = 10;
  for (size_t i = 0; i < node_count; ++i) {
    auto node = Mocker::GenNodeInfo();
    auto template_id = std::to_string(i % template_count);
    node->set_template_id(template_id);
    primary_cluster->OnNodeAdd(*node);
  }

  std::string template_id_0 = "0";
  std::string template_id_1 = "1";
  size_t node_count_per_template = node_count / template_count;

  std::string job_id_0 = "job_0";

  {
    // Create job_cluster_id_0 and check that the status is ok.
    auto status = primary_cluster->CreateJobCluster(
        job_id_0,
        {{template_id_0, 5}, {template_id_1, 10}},
        [this](const Status &status, std::shared_ptr<rpc::VirtualClusterTableData> data) {
          ASSERT_TRUE(status.ok());
        });
    ASSERT_TRUE(status.ok());
  }

  auto job_cluster_0 = primary_cluster->GetJobCluster(job_id_0);
  ASSERT_NE(job_cluster_0, nullptr);
  auto job_cluster_id_0 = job_cluster_0->GetID();
  {
    // Check the job cluster job_cluster_id_0 visible node instances.
    const auto &visiable_node_instances = job_cluster_0->GetVisibleNodeInstances();
    // Check that template_id_0 has 5 nodes, template_id_1 has 10 nodes.
    EXPECT_EQ(visiable_node_instances.size(), 2);
    EXPECT_EQ(visiable_node_instances.at(template_id_0).size(), 1);
    EXPECT_EQ(visiable_node_instances.at(template_id_0).at(kEmptyJobClusterId).size(), 5);

    EXPECT_EQ(visiable_node_instances.at(template_id_1).size(), 1);
    EXPECT_EQ(visiable_node_instances.at(template_id_1).at(kEmptyJobClusterId).size(),
              10);
  }

  {
    // Check the primary cluster visible node instances.
    const auto &visiable_node_instances = primary_cluster->GetVisibleNodeInstances();
    // Check that job_cluster_id_0 in template_id_0 has 5 nodes, kEmptyJobClusterId in
    // template_id_0 has template_count - 5 nodes.
    EXPECT_EQ(visiable_node_instances.size(), template_count);
    EXPECT_EQ(visiable_node_instances.at(template_id_0).size(), 2);
    EXPECT_EQ(visiable_node_instances.at(template_id_0).at(job_cluster_id_0).size(), 5);
    EXPECT_EQ(visiable_node_instances.at(template_id_0).at(kEmptyJobClusterId).size(),
              node_count_per_template - 5);

    // Check that job_cluster_id_0 in template_id_1 has 10 nodes, kEmptyJobClusterId in
    // template_id_1 has template_count - 10 nodes.
    EXPECT_EQ(visiable_node_instances.at(template_id_1).size(), 2);
    EXPECT_EQ(visiable_node_instances.at(template_id_1).at(job_cluster_id_0).size(), 10);
    EXPECT_EQ(visiable_node_instances.at(template_id_1).at(kEmptyJobClusterId).size(),
              node_count_per_template - 10);
  }

  {
    auto status = primary_cluster->RemoveJobCluster(
        job_id_0,
        [this](const Status &status, std::shared_ptr<rpc::VirtualClusterTableData> data) {
          ASSERT_TRUE(status.ok());
          ASSERT_TRUE(data->is_removed());
        });
    ASSERT_TRUE(status.ok());
    ASSERT_EQ(primary_cluster->GetJobCluster(job_id_0), nullptr);
  }

  {
    // Check the primary cluster visible node instances.
    const auto &visiable_node_instances = primary_cluster->GetVisibleNodeInstances();
    // Check that template_id_0 has node_count_per_template nodes.
    EXPECT_EQ(visiable_node_instances.size(), template_count);
    EXPECT_EQ(visiable_node_instances.at(template_id_0).size(), 1);
    EXPECT_EQ(visiable_node_instances.at(template_id_0).at(kEmptyJobClusterId).size(),
              node_count_per_template);

    // Check that template_id_1 has node_count_per_template nodes.
    EXPECT_EQ(visiable_node_instances.at(template_id_1).size(), 1);
    EXPECT_EQ(visiable_node_instances.at(template_id_1).at(kEmptyJobClusterId).size(),
              node_count_per_template);
  }

  {
    // Remove the job cluster that does not exist.
    auto status = primary_cluster->RemoveJobCluster(
        "job_1",
        [this](const Status &status, std::shared_ptr<rpc::VirtualClusterTableData> data) {
          ASSERT_FALSE(true);
        });
    ASSERT_TRUE(status.IsNotFound());
  }
}

TEST_F(PrimaryClusterTest, RemoveLogicalCluster) {
  auto primary_cluster =
      std::make_shared<ray::gcs::PrimaryCluster>([](auto data, auto callback) {
        callback(Status::OK(), data);
        return Status::OK();
      });

  size_t node_count = 200;
  size_t template_count = 10;
  for (size_t i = 0; i < node_count; ++i) {
    auto node = Mocker::GenNodeInfo();
    auto template_id = std::to_string(i % template_count);
    node->set_template_id(template_id);
    primary_cluster->OnNodeAdd(*node);
  }

  std::string template_id_0 = "0";
  std::string template_id_1 = "1";
  size_t node_count_per_template = node_count / template_count;

  std::string virtual_cluster_id_0 = "virtual_cluster_id_0";

  {
    rpc::CreateOrUpdateVirtualClusterRequest request;
    request.set_virtual_cluster_id(virtual_cluster_id_0);
    request.set_mode(rpc::AllocationMode::Exclusive);
    request.set_revision(0);
    request.mutable_replica_sets()->insert({template_id_0, 5});
    request.mutable_replica_sets()->insert({template_id_1, 10});
    auto status = primary_cluster->CreateOrUpdateVirtualCluster(
        request,
        [this](const Status &status, std::shared_ptr<rpc::VirtualClusterTableData> data) {
          ASSERT_TRUE(status.ok());
        });
    ASSERT_TRUE(status.ok());
  }

  {
    // Check the logical cluster virtual_cluster_id_0 visible node instances.
    auto logical_cluster = primary_cluster->GetLogicalCluster(virtual_cluster_id_0);
    ASSERT_NE(logical_cluster, nullptr);
    const auto &visiable_node_instances = logical_cluster->GetVisibleNodeInstances();
    // Check that template_id_0 has 5 nodes, template_id_1 has 10 nodes.
    EXPECT_EQ(visiable_node_instances.size(), 2);
    EXPECT_EQ(visiable_node_instances.at(template_id_0).size(), 1);
    EXPECT_EQ(visiable_node_instances.at(template_id_0).at(kEmptyJobClusterId).size(), 5);

    EXPECT_EQ(visiable_node_instances.at(template_id_1).size(), 1);
    EXPECT_EQ(visiable_node_instances.at(template_id_1).at(kEmptyJobClusterId).size(),
              10);

    // Check that the revision changed.
    EXPECT_NE(logical_cluster->GetRevision(), 0);
  }

  {
    // Check the primary cluster visible node instances.
    const auto &visiable_node_instances = primary_cluster->GetVisibleNodeInstances();
    // Check that template_id_0 remains template_count - 5 nodes, template_id_1 has
    // template_count - 10 nodes.
    EXPECT_EQ(visiable_node_instances.size(), template_count);
    EXPECT_EQ(visiable_node_instances.at(template_id_0).size(), 1);
    EXPECT_EQ(visiable_node_instances.at(template_id_0).at(kEmptyJobClusterId).size(),
              node_count_per_template - 5);

    EXPECT_EQ(visiable_node_instances.at(template_id_1).size(), 1);
    EXPECT_EQ(visiable_node_instances.at(template_id_1).at(kEmptyJobClusterId).size(),
              node_count_per_template - 10);

    // Check that the revision unchanged.
    EXPECT_NE(primary_cluster->GetRevision(), 0);
  }

  {
    auto status = primary_cluster->RemoveLogicalCluster(
        virtual_cluster_id_0,
        [this](const Status &status, std::shared_ptr<rpc::VirtualClusterTableData> data) {
          ASSERT_TRUE(status.ok());
          ASSERT_TRUE(data->is_removed());
        });
    ASSERT_TRUE(status.ok());
    ASSERT_EQ(primary_cluster->GetLogicalCluster(virtual_cluster_id_0), nullptr);
  }

  {
    // Check the primary cluster visible node instances.
    const auto &visiable_node_instances = primary_cluster->GetVisibleNodeInstances();
    // Check that template_id_0 has node_count_per_template nodes.
    EXPECT_EQ(visiable_node_instances.size(), template_count);
    EXPECT_EQ(visiable_node_instances.at(template_id_0).size(), 1);
    EXPECT_EQ(visiable_node_instances.at(template_id_0).at(kEmptyJobClusterId).size(),
              node_count_per_template);

    // Check that template_id_1 has node_count_per_template nodes.
    EXPECT_EQ(visiable_node_instances.at(template_id_1).size(), 1);
    EXPECT_EQ(visiable_node_instances.at(template_id_1).at(kEmptyJobClusterId).size(),
              node_count_per_template);
  }

  {
    // Remove the logical cluster that does not exist.
    auto status = primary_cluster->RemoveLogicalCluster(
        virtual_cluster_id_0,
        [this](const Status &status, std::shared_ptr<rpc::VirtualClusterTableData> data) {
          ASSERT_FALSE(true);
        });
    ASSERT_TRUE(status.IsNotFound());
  }
}

}  // namespace gcs
}  // namespace ray<|MERGE_RESOLUTION|>--- conflicted
+++ resolved
@@ -146,12 +146,7 @@
   {
     rpc::CreateOrUpdateVirtualClusterRequest request;
     request.set_virtual_cluster_id("virtual_cluster_id_0");
-<<<<<<< HEAD
-    request.set_virtual_cluster_name("virtual_cluster_id_0");
     request.set_mode(rpc::AllocationMode::EXCLUSIVE);
-=======
-    request.set_mode(rpc::AllocationMode::Exclusive);
->>>>>>> 5f30ced1
     request.set_revision(0);
     request.mutable_replica_sets()->insert({template_id_0, 5});
     request.mutable_replica_sets()->insert({template_id_1, 10});
@@ -203,12 +198,7 @@
     // Create virtual_cluster_id_1 and check that the status is ok.
     rpc::CreateOrUpdateVirtualClusterRequest request;
     request.set_virtual_cluster_id("virtual_cluster_id_1");
-<<<<<<< HEAD
-    request.set_virtual_cluster_name("virtual_cluster_id_1");
     request.set_mode(rpc::AllocationMode::EXCLUSIVE);
-=======
-    request.set_mode(rpc::AllocationMode::Exclusive);
->>>>>>> 5f30ced1
     request.set_revision(0);
     request.mutable_replica_sets()->insert({template_id_0, node_count_per_template - 5});
     request.mutable_replica_sets()->insert({template_id_1, node_count_per_template - 10});
@@ -256,12 +246,7 @@
     // Create virtual_cluster_id_2 and check that the status is succeed.
     rpc::CreateOrUpdateVirtualClusterRequest request;
     request.set_virtual_cluster_id("virtual_cluster_id_2");
-<<<<<<< HEAD
-    request.set_virtual_cluster_name("virtual_cluster_id_2");
     request.set_mode(rpc::AllocationMode::EXCLUSIVE);
-=======
-    request.set_mode(rpc::AllocationMode::Exclusive);
->>>>>>> 5f30ced1
     request.set_revision(0);
     request.mutable_replica_sets()->insert({template_id_0, 0});
     request.mutable_replica_sets()->insert({template_id_1, 0});
@@ -287,12 +272,7 @@
     // Create virtual_cluster_id_3 and check that the status is failed.
     rpc::CreateOrUpdateVirtualClusterRequest request;
     request.set_virtual_cluster_id("virtual_cluster_id_3");
-<<<<<<< HEAD
-    request.set_virtual_cluster_name("virtual_cluster_id_3");
     request.set_mode(rpc::AllocationMode::EXCLUSIVE);
-=======
-    request.set_mode(rpc::AllocationMode::Exclusive);
->>>>>>> 5f30ced1
     request.set_revision(0);
     request.mutable_replica_sets()->insert({template_id_0, 1});
     request.mutable_replica_sets()->insert({template_id_1, 0});
