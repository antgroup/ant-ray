// Copyright 2017 The Ray Authors.
//
// Licensed under the Apache License, Version 2.0 (the "License");
// you may not use this file except in compliance with the License.
// You may obtain a copy of the License at
//
//  http://www.apache.org/licenses/LICENSE-2.0
//
// Unless required by applicable law or agreed to in writing, software
// distributed under the License is distributed on an "AS IS" BASIS,
// WITHOUT WARRANTIES OR CONDITIONS OF ANY KIND, either express or implied.
// See the License for the specific language governing permissions and
// limitations under the License.

#include "ray/gcs/gcs_server/gcs_virtual_cluster_manager.h"

// clang-format off
#include "gtest/gtest.h"
#include "ray/gcs/gcs_server/test/gcs_server_test_util.h"
#include "ray/gcs/test/gcs_test_util.h"
#include "mock/ray/pubsub/publisher.h"
#include "mock/ray/pubsub/subscriber.h"

// clang-format on

namespace ray {
namespace gcs {
class GcsVirtualClusterManagerTest : public ::testing::Test {
 public:
  GcsVirtualClusterManagerTest() : cluster_resource_manager_(io_service_) {
    gcs_publisher_ = std::make_unique<gcs::GcsPublisher>(
        std::make_unique<ray::pubsub::MockPublisher>());
    gcs_table_storage_ = std::make_unique<gcs::InMemoryGcsTableStorage>(io_service_);
    gcs_virtual_cluster_manager_ = std::make_unique<gcs::GcsVirtualClusterManager>(
        *gcs_table_storage_, *gcs_publisher_, cluster_resource_manager_);
  }

  instrumented_io_context io_service_;
  std::unique_ptr<gcs::GcsPublisher> gcs_publisher_;
  std::unique_ptr<gcs::GcsTableStorage> gcs_table_storage_;
  std::unique_ptr<gcs::GcsVirtualClusterManager> gcs_virtual_cluster_manager_;
  ClusterResourceManager cluster_resource_manager_;
};

class MockGcsInitData : public GcsInitData {
 public:
  using GcsInitData::GcsInitData;

  void SetNodes(
      const absl::flat_hash_map<NodeID, std::shared_ptr<rpc::GcsNodeInfo>> &nodes) {
    for (const auto &[node_id, node] : nodes) {
      node_table_data_[node_id] = *node;
    }
  }

  void SetVirtualClusters(
      const absl::flat_hash_map<std::string,
                                std::shared_ptr<rpc::VirtualClusterTableData>>
          &virtual_clusters) {
    for (const auto &[virtual_cluster_id, virtual_cluster] : virtual_clusters) {
      virtual_cluster_table_data_[VirtualClusterID::FromBinary(virtual_cluster_id)] =
          *virtual_cluster;
    }
  }
};

bool operator==(const ReplicaInstances &lhs, const ReplicaInstances &rhs) {
  if (lhs.size() != rhs.size()) {
    return false;
  }
  for (const auto &[template_id, job_node_instances] : lhs) {
    if (!rhs.contains(template_id)) {
      return false;
    }
    const auto &rhs_job_node_instances = rhs.at(template_id);
    if (job_node_instances.size() != rhs_job_node_instances.size()) {
      return false;
    }
    for (const auto &[job_cluster_id, node_instances] : job_node_instances) {
      if (!rhs_job_node_instances.contains(job_cluster_id)) {
        return false;
      }
      const auto &rhs_node_instances = rhs_job_node_instances.at(job_cluster_id);
      if (node_instances.size() != rhs_node_instances.size()) {
        return false;
      }
      for (const auto &[node_instance_id, node_instance] : node_instances) {
        if (!rhs_node_instances.contains(node_instance_id)) {
          return false;
        }
        const auto &rhs_node_instance = rhs_node_instances.at(node_instance_id);
        if (node_instance->hostname() != rhs_node_instance->hostname() ||
            node_instance->template_id() != rhs_node_instance->template_id() ||
            node_instance->is_dead() != rhs_node_instance->is_dead()) {
          return false;
        }
      }
    }
  }
  return true;
}

// lhs >= rhs
bool operator<=(const ReplicaInstances &lhs, const ReplicaInstances &rhs) {
  if (lhs.size() > rhs.size()) {
    return false;
  }
  for (const auto &[template_id, job_node_instances] : lhs) {
    if (!rhs.contains(template_id)) {
      return false;
    }
    const auto &rhs_job_node_instances = rhs.at(template_id);
    if (job_node_instances.size() > rhs_job_node_instances.size()) {
      return false;
    }
    for (const auto &[job_cluster_id, node_instances] : job_node_instances) {
      if (!rhs_job_node_instances.contains(job_cluster_id)) {
        return false;
      }
      const auto &rhs_node_instances = rhs_job_node_instances.at(job_cluster_id);
      if (node_instances.size() > rhs_node_instances.size()) {
        return false;
      }
      for (const auto &[node_instance_id, node_instance] : node_instances) {
        if (!rhs_node_instances.contains(node_instance_id)) {
          return false;
        }
        const auto &rhs_node_instance = rhs_node_instances.at(node_instance_id);
        if (node_instance->hostname() != rhs_node_instance->hostname() ||
            node_instance->template_id() != rhs_node_instance->template_id() ||
            node_instance->is_dead() != rhs_node_instance->is_dead()) {
          return false;
        }
      }
    }
  }
  return true;
}

bool operator<(const ReplicaInstances &lhs, const ReplicaInstances &rhs) {
  return !(rhs <= lhs);
}

bool operator==(const ReplicaSets &lhs, const ReplicaSets &rhs) {
  if (lhs.size() != rhs.size()) {
    return false;
  }
  for (const auto &[template_id, count] : lhs) {
    if (!rhs.contains(template_id) || rhs.at(template_id) != count) {
      return false;
    }
  }
  return true;
}

bool operator<=(const ReplicaSets &lhs, const ReplicaSets &rhs) {
  if (lhs.size() > rhs.size()) {
    return false;
  }
  for (const auto &[template_id, count] : lhs) {
    if (!rhs.contains(template_id) || rhs.at(template_id) < count) {
      return false;
    }
  }
  return true;
}

bool operator<(const ReplicaSets &lhs, const ReplicaSets &rhs) { return !(rhs <= lhs); }

class VirtualClusterTest : public ::testing::Test {
 public:
<<<<<<< HEAD
  VirtualClusterTest() {
    async_data_flusher_ = [this](auto data, auto callback) {
      virtual_clusters_data_[data->id()] = data;
      if (callback != nullptr) {
        callback(Status::OK(), data);
      }
      return Status::OK();
    };
  }
=======
  VirtualClusterTest() : cluster_resource_manager_(io_service_) {}
>>>>>>> 5a58b9d2

  std::shared_ptr<ray::gcs::PrimaryCluster> InitPrimaryCluster(
      size_t node_count,
      size_t template_count,
      absl::flat_hash_map<std::string,
                          absl::flat_hash_map<NodeID, std::shared_ptr<rpc::GcsNodeInfo>>>
          *template_id_to_nodes = nullptr) {
<<<<<<< HEAD
    auto primary_cluster =
        std::make_shared<ray::gcs::PrimaryCluster>(async_data_flusher_);
=======
    auto primary_cluster = std::make_shared<ray::gcs::PrimaryCluster>(
        [this](auto data, auto callback) {
          virtual_clusters_data_[data->id()] = data;
          callback(Status::OK(), data);
          return Status::OK();
        },
        cluster_resource_manager_);
>>>>>>> 5a58b9d2

    for (size_t i = 0; i < node_count; ++i) {
      auto node = Mocker::GenNodeInfo();
      auto template_id = std::to_string(i % template_count);
      node->set_node_type_name(template_id);
      primary_cluster->OnNodeAdd(*node);
      if (template_id_to_nodes != nullptr) {
        (*template_id_to_nodes)[template_id].emplace(NodeID::FromBinary(node->node_id()),
                                                     node);
      }
      nodes_.emplace(NodeID::FromBinary(node->node_id()), node);
    }
    return primary_cluster;
  }

  Status CreateVirtualCluster(
      std::shared_ptr<ray::gcs::PrimaryCluster> primary_cluster,
      const std::string &virtual_cluster_id,
      const absl::flat_hash_map<std::string, size_t> &replica_sets,
      rpc::AllocationMode allocation_mode = rpc::AllocationMode::EXCLUSIVE) {
    rpc::CreateOrUpdateVirtualClusterRequest request;
    request.set_virtual_cluster_id(virtual_cluster_id);
    request.set_mode(rpc::AllocationMode::EXCLUSIVE);
    request.set_revision(0);
    request.mutable_replica_sets()->insert(replica_sets.begin(), replica_sets.end());
    auto status = primary_cluster->CreateOrUpdateVirtualCluster(
        request,
        [this](const Status &status, std::shared_ptr<rpc::VirtualClusterTableData> data) {
          ASSERT_TRUE(status.ok());
        });
    return status;
  }

<<<<<<< HEAD
  AsyncClusterDataFlusher async_data_flusher_;
=======
  instrumented_io_context io_service_;
  ClusterResourceManager cluster_resource_manager_;
>>>>>>> 5a58b9d2
  absl::flat_hash_map<NodeID, std::shared_ptr<rpc::GcsNodeInfo>> nodes_;
  absl::flat_hash_map<std::string, std::shared_ptr<rpc::VirtualClusterTableData>>
      virtual_clusters_data_;
};

class PrimaryClusterTest : public VirtualClusterTest {
 public:
  using VirtualClusterTest::VirtualClusterTest;
};

TEST_F(PrimaryClusterTest, NodeAddAndRemove) {
  absl::flat_hash_map<std::string,
                      absl::flat_hash_map<NodeID, std::shared_ptr<rpc::GcsNodeInfo>>>
      template_id_to_nodes;
  size_t node_count = 200;
  size_t template_count = 10;
  auto primary_cluster =
      InitPrimaryCluster(node_count, template_count, &template_id_to_nodes);

  const auto &visiable_node_instances = primary_cluster->GetVisibleNodeInstances();
  EXPECT_EQ(visiable_node_instances.size(), template_count);
  for (auto &[template_id, job_node_instances] : visiable_node_instances) {
    EXPECT_EQ(job_node_instances.size(), 1);
    EXPECT_EQ(job_node_instances.begin()->first, ray::gcs::kEmptyJobClusterId);
    EXPECT_EQ(job_node_instances.begin()->second.size(), node_count / template_count);
  }

  size_t each_template_keeps_node_count = 8;
  ASSERT_TRUE(node_count / template_count > each_template_keeps_node_count);
  for (auto &[template_id, nodes] : template_id_to_nodes) {
    auto iter = nodes.begin();
    for (; iter != nodes.end();) {
      if (nodes.size() == each_template_keeps_node_count) {
        break;
      }
      auto current_iter = iter++;
      primary_cluster->OnNodeDead(*current_iter->second);
      nodes.erase(current_iter);
    }
  }
  for (auto &[template_id, job_node_instances] : visiable_node_instances) {
    EXPECT_EQ(job_node_instances.size(), 1);
    EXPECT_EQ(job_node_instances.begin()->first, ray::gcs::kEmptyJobClusterId);
    EXPECT_EQ(job_node_instances.begin()->second.size(), node_count / template_count);

    size_t alive_count = 0;
    for (const auto &[id, node_instance] : job_node_instances.begin()->second) {
      if (!node_instance->is_dead()) {
        alive_count++;
      }
    }
    EXPECT_EQ(alive_count, each_template_keeps_node_count);
  }

  each_template_keeps_node_count = 0;
  for (auto &[template_id, nodes] : template_id_to_nodes) {
    auto iter = nodes.begin();
    for (; iter != nodes.end();) {
      if (nodes.size() == each_template_keeps_node_count) {
        break;
      }
      auto current_iter = iter++;
      primary_cluster->OnNodeDead(*current_iter->second);
      nodes.erase(current_iter);
    }
  }
  EXPECT_EQ(visiable_node_instances.size(), template_count);
  for (auto &[template_id, job_node_instances] : visiable_node_instances) {
    EXPECT_EQ(job_node_instances.size(), 1);
    EXPECT_EQ(job_node_instances.begin()->first, ray::gcs::kEmptyJobClusterId);
    EXPECT_EQ(job_node_instances.begin()->second.size(), node_count / template_count);

    size_t alive_count = 0;
    for (const auto &[id, node_instance] : job_node_instances.begin()->second) {
      if (!node_instance->is_dead()) {
        alive_count++;
      }
    }
    EXPECT_EQ(alive_count, each_template_keeps_node_count);
  }
}

TEST_F(PrimaryClusterTest, CreateOrUpdateVirtualCluster) {
  size_t node_count = 200;
  size_t template_count = 10;
  auto primary_cluster = InitPrimaryCluster(node_count, template_count);

  std::string template_id_0 = "0";
  std::string template_id_1 = "1";
  size_t node_count_per_template = node_count / template_count;

  std::string virtual_cluster_id_0 = "virtual_cluster_id_0";
  ASSERT_TRUE(CreateVirtualCluster(primary_cluster,
                                   virtual_cluster_id_0,
                                   {{template_id_0, 5}, {template_id_1, 10}})
                  .ok());

  {
    // Check the logical cluster virtual_cluster_id_0 visible node instances.
    auto logical_cluster = primary_cluster->GetLogicalCluster("virtual_cluster_id_0");
    ASSERT_NE(logical_cluster, nullptr);
    const auto &visiable_node_instances = logical_cluster->GetVisibleNodeInstances();
    // Check that template_id_0 has 5 nodes, template_id_1 has 10 nodes.
    EXPECT_EQ(visiable_node_instances.size(), 2);
    EXPECT_EQ(visiable_node_instances.at(template_id_0).size(), 1);
    EXPECT_EQ(visiable_node_instances.at(template_id_0).at(kEmptyJobClusterId).size(), 5);

    EXPECT_EQ(visiable_node_instances.at(template_id_1).size(), 1);
    EXPECT_EQ(visiable_node_instances.at(template_id_1).at(kEmptyJobClusterId).size(),
              10);

    // Check that the revision changed.
    EXPECT_NE(logical_cluster->GetRevision(), 0);
  }

  {
    // Check the primary cluster visible node instances.
    const auto &visiable_node_instances = primary_cluster->GetVisibleNodeInstances();
    // Check that template_id_0 remains template_count - 5 nodes, template_id_1 has
    // template_count - 10 nodes.
    EXPECT_EQ(visiable_node_instances.size(), template_count);
    EXPECT_EQ(visiable_node_instances.at(template_id_0).size(), 1);
    EXPECT_EQ(visiable_node_instances.at(template_id_0).at(kEmptyJobClusterId).size(),
              node_count_per_template - 5);

    EXPECT_EQ(visiable_node_instances.at(template_id_1).size(), 1);
    EXPECT_EQ(visiable_node_instances.at(template_id_1).at(kEmptyJobClusterId).size(),
              node_count_per_template - 10);

    // Check that the revision unchanged.
    EXPECT_NE(primary_cluster->GetRevision(), 0);
  }

  // Create virtual_cluster_id_1 and check that the status is ok.
  std::string virtual_cluster_id_1 = "virtual_cluster_id_1";
  ASSERT_TRUE(CreateVirtualCluster(primary_cluster,
                                   virtual_cluster_id_1,
                                   {{template_id_0, node_count_per_template - 5},
                                    {template_id_1, node_count_per_template - 10}})
                  .ok());

  {
    // Check the logical cluster virtual_cluster_id_1 visible node instances.
    auto logical_cluster = primary_cluster->GetLogicalCluster("virtual_cluster_id_1");
    ASSERT_NE(logical_cluster, nullptr);
    const auto &visiable_node_instances = logical_cluster->GetVisibleNodeInstances();
    // Check that template_id_0 has 5 nodes, template_id_1 has 10 nodes.
    EXPECT_EQ(visiable_node_instances.size(), 2);
    EXPECT_EQ(visiable_node_instances.at(template_id_0).size(), 1);
    EXPECT_EQ(visiable_node_instances.at(template_id_0).at(kEmptyJobClusterId).size(),
              node_count_per_template - 5);

    EXPECT_EQ(visiable_node_instances.at(template_id_1).size(), 1);
    EXPECT_EQ(visiable_node_instances.at(template_id_1).at(kEmptyJobClusterId).size(),
              node_count_per_template - 10);

    // Check that the revision changed.
    EXPECT_NE(logical_cluster->GetRevision(), 0);
  }

  {
    // Check the primary cluster visible node instances.
    const auto &visiable_node_instances = primary_cluster->GetVisibleNodeInstances();
    // Check that template_id_0 remains template_count - 5 nodes, template_id_1 has
    // template_count - 10 nodes.
    EXPECT_EQ(visiable_node_instances.size(), template_count - 2);
    EXPECT_FALSE(visiable_node_instances.contains(template_id_0));
    EXPECT_FALSE(visiable_node_instances.contains(template_id_1));

    // Check that the revision unchanged.
    EXPECT_NE(primary_cluster->GetRevision(), 0);
  }

  // Create virtual_cluster_id_2 and check that the status is succeed.
  std::string virtual_cluster_id_2 = "virtual_cluster_id_2";
  ASSERT_TRUE(CreateVirtualCluster(primary_cluster,
                                   virtual_cluster_id_2,
                                   {{template_id_0, 0}, {template_id_1, 0}})
                  .ok());

  {
    auto logical_cluster = primary_cluster->GetLogicalCluster("virtual_cluster_id_2");
    ASSERT_NE(logical_cluster, nullptr);
    ASSERT_EQ(logical_cluster->GetVisibleNodeInstances().size(), 2);
    ASSERT_EQ(logical_cluster->GetVisibleNodeInstances().at(template_id_0).size(), 0);
    ASSERT_EQ(logical_cluster->GetVisibleNodeInstances().at(template_id_1).size(), 0);

    ASSERT_EQ(logical_cluster->GetReplicaSets().size(), 2);
    ASSERT_EQ(logical_cluster->GetReplicaSets().at(template_id_0), 0);
    ASSERT_EQ(logical_cluster->GetReplicaSets().at(template_id_1), 0);
  }

  {
    // Create virtual_cluster_id_3 and check that the status is failed.
    std::string virtual_cluster_id_3 = "virtual_cluster_id_3";
    ASSERT_FALSE(CreateVirtualCluster(primary_cluster,
                                      virtual_cluster_id_3,
                                      {{template_id_0, 5}, {template_id_1, 10}})
                     .ok());
    ASSERT_EQ(primary_cluster->GetLogicalCluster(virtual_cluster_id_3), nullptr);
  }
}

TEST_F(PrimaryClusterTest, CreateJobCluster) {
  size_t node_count = 200;
  size_t template_count = 10;
  auto primary_cluster = InitPrimaryCluster(node_count, template_count);

  std::string template_id_0 = "0";
  std::string template_id_1 = "1";
  size_t node_count_per_template = node_count / template_count;

  std::string job_cluster_id_0 = primary_cluster->BuildJobClusterID("job_0");
  {
    // Create job_cluster_id_0 and check that the status is ok.
    auto status = primary_cluster->CreateJobCluster(
        job_cluster_id_0,
        {{template_id_0, 5}, {template_id_1, 10}},
        [this](const Status &status, std::shared_ptr<rpc::VirtualClusterTableData> data) {
          ASSERT_TRUE(status.ok());
        });
    ASSERT_TRUE(status.ok());
  }

  auto job_cluster_0 = primary_cluster->GetJobCluster(job_cluster_id_0);
  ASSERT_NE(job_cluster_0, nullptr);
  {
    // Check the job cluster job_cluster_id_0 visible node instances.
    const auto &visiable_node_instances = job_cluster_0->GetVisibleNodeInstances();
    // Check that template_id_0 has 5 nodes, template_id_1 has 10 nodes.
    EXPECT_EQ(visiable_node_instances.size(), 2);
    EXPECT_EQ(visiable_node_instances.at(template_id_0).size(), 1);
    EXPECT_EQ(visiable_node_instances.at(template_id_0).at(kEmptyJobClusterId).size(), 5);

    EXPECT_EQ(visiable_node_instances.at(template_id_1).size(), 1);
    EXPECT_EQ(visiable_node_instances.at(template_id_1).at(kEmptyJobClusterId).size(),
              10);
  }

  {
    // Check the primary cluster visible node instances.
    const auto &visiable_node_instances = primary_cluster->GetVisibleNodeInstances();
    // Check that job_cluster_id_0 in template_id_0 has 5 nodes, kEmptyJobClusterId in
    // template_id_0 has template_count - 5 nodes.
    EXPECT_EQ(visiable_node_instances.size(), template_count);
    EXPECT_EQ(visiable_node_instances.at(template_id_0).size(), 2);
    EXPECT_EQ(visiable_node_instances.at(template_id_0).at(job_cluster_id_0).size(), 5);
    EXPECT_EQ(visiable_node_instances.at(template_id_0).at(kEmptyJobClusterId).size(),
              node_count_per_template - 5);

    // Check that job_cluster_id_0 in template_id_1 has 10 nodes, kEmptyJobClusterId in
    // template_id_1 has template_count - 10 nodes.
    EXPECT_EQ(visiable_node_instances.at(template_id_1).size(), 2);
    EXPECT_EQ(visiable_node_instances.at(template_id_1).at(job_cluster_id_0).size(), 10);
    EXPECT_EQ(visiable_node_instances.at(template_id_1).at(kEmptyJobClusterId).size(),
              node_count_per_template - 10);
  }

  std::string job_cluster_id_1 = primary_cluster->BuildJobClusterID("job_1");
  {
    // Create job_cluster_id_1 and check that the status is ok.
    auto status = primary_cluster->CreateJobCluster(
        job_cluster_id_1,
        {{template_id_0, node_count_per_template - 5},
         {template_id_1, node_count_per_template - 10}},
        [this](const Status &status, std::shared_ptr<rpc::VirtualClusterTableData> data) {
          ASSERT_TRUE(status.ok());
        });
    ASSERT_TRUE(status.ok());
  }

  auto job_cluster_1 = primary_cluster->GetJobCluster(job_cluster_id_1);
  ASSERT_NE(job_cluster_1, nullptr);
  {
    // Check the job cluster job_cluster_id_1 visible node instances.
    const auto &visiable_node_instances = job_cluster_1->GetVisibleNodeInstances();
    // Check that template_id_0 has node_count_per_template - 5 nodes, template_id_1 has
    // node_count_per_template - 10 nodes.
    EXPECT_EQ(visiable_node_instances.size(), 2);
    EXPECT_EQ(visiable_node_instances.at(template_id_0).size(), 1);
    EXPECT_EQ(visiable_node_instances.at(template_id_0).at(kEmptyJobClusterId).size(),
              node_count_per_template - 5);

    EXPECT_EQ(visiable_node_instances.at(template_id_1).size(), 1);
    EXPECT_EQ(visiable_node_instances.at(template_id_1).at(kEmptyJobClusterId).size(),
              node_count_per_template - 10);
  }

  {
    // Check the primary cluster visible node instances.
    const auto &visiable_node_instances = primary_cluster->GetVisibleNodeInstances();
    // Check that job_cluster_id_0 in template_id_0 has 5 nodes,
    // job_cluster_id_1 in template_id_0 has template_count - 5 nodes, kEmptyJobClusterId
    // does not exist in template_id_0.
    EXPECT_EQ(visiable_node_instances.size(), template_count);
    EXPECT_EQ(visiable_node_instances.at(template_id_0).size(), 2);
    EXPECT_EQ(visiable_node_instances.at(template_id_0).at(job_cluster_id_0).size(), 5);
    EXPECT_EQ(visiable_node_instances.at(template_id_0).at(job_cluster_id_1).size(),
              node_count_per_template - 5);
    ASSERT_FALSE(visiable_node_instances.at(template_id_0).contains(kEmptyJobClusterId));

    // Check that job_cluster_id_0 in template_id_1 has 10 nodes,
    // job_cluster_id_1 in template_id_0 has template_count - 10 nodes, kEmptyJobClusterId
    // does not exist in template_id_1.
    EXPECT_EQ(visiable_node_instances.at(template_id_1).size(), 2);
    EXPECT_EQ(visiable_node_instances.at(template_id_1).at(job_cluster_id_0).size(), 10);
    EXPECT_EQ(visiable_node_instances.at(template_id_1).at(job_cluster_id_1).size(),
              node_count_per_template - 10);
    ASSERT_FALSE(visiable_node_instances.at(template_id_0).contains(kEmptyJobClusterId));
  }
}

TEST_F(PrimaryClusterTest, RemoveJobCluster) {
  size_t node_count = 200;
  size_t template_count = 10;
  auto primary_cluster = InitPrimaryCluster(node_count, template_count);

  std::string template_id_0 = "0";
  std::string template_id_1 = "1";
  size_t node_count_per_template = node_count / template_count;

  std::string job_cluster_id_0 = primary_cluster->BuildJobClusterID("job_0");
  {
    // Create job_cluster_id_0 and check that the status is ok.
    auto status = primary_cluster->CreateJobCluster(
        job_cluster_id_0,
        {{template_id_0, 5}, {template_id_1, 10}},
        [this](const Status &status, std::shared_ptr<rpc::VirtualClusterTableData> data) {
          ASSERT_TRUE(status.ok());
        });
    ASSERT_TRUE(status.ok());
  }

  auto job_cluster_0 = primary_cluster->GetJobCluster(job_cluster_id_0);
  ASSERT_NE(job_cluster_0, nullptr);
  {
    // Check the job cluster job_cluster_id_0 visible node instances.
    const auto &visiable_node_instances = job_cluster_0->GetVisibleNodeInstances();
    // Check that template_id_0 has 5 nodes, template_id_1 has 10 nodes.
    EXPECT_EQ(visiable_node_instances.size(), 2);
    EXPECT_EQ(visiable_node_instances.at(template_id_0).size(), 1);
    EXPECT_EQ(visiable_node_instances.at(template_id_0).at(kEmptyJobClusterId).size(), 5);

    EXPECT_EQ(visiable_node_instances.at(template_id_1).size(), 1);
    EXPECT_EQ(visiable_node_instances.at(template_id_1).at(kEmptyJobClusterId).size(),
              10);
  }

  {
    // Check the primary cluster visible node instances.
    const auto &visiable_node_instances = primary_cluster->GetVisibleNodeInstances();
    // Check that job_cluster_id_0 in template_id_0 has 5 nodes, kEmptyJobClusterId in
    // template_id_0 has template_count - 5 nodes.
    EXPECT_EQ(visiable_node_instances.size(), template_count);
    EXPECT_EQ(visiable_node_instances.at(template_id_0).size(), 2);
    EXPECT_EQ(visiable_node_instances.at(template_id_0).at(job_cluster_id_0).size(), 5);
    EXPECT_EQ(visiable_node_instances.at(template_id_0).at(kEmptyJobClusterId).size(),
              node_count_per_template - 5);

    // Check that job_cluster_id_0 in template_id_1 has 10 nodes, kEmptyJobClusterId in
    // template_id_1 has template_count - 10 nodes.
    EXPECT_EQ(visiable_node_instances.at(template_id_1).size(), 2);
    EXPECT_EQ(visiable_node_instances.at(template_id_1).at(job_cluster_id_0).size(), 10);
    EXPECT_EQ(visiable_node_instances.at(template_id_1).at(kEmptyJobClusterId).size(),
              node_count_per_template - 10);
  }

  {
    auto status = primary_cluster->RemoveJobCluster(
        job_cluster_id_0,
        [this](const Status &status, std::shared_ptr<rpc::VirtualClusterTableData> data) {
          ASSERT_TRUE(status.ok());
          ASSERT_TRUE(data->is_removed());
        });
    ASSERT_TRUE(status.ok());
    ASSERT_EQ(primary_cluster->GetJobCluster(job_cluster_id_0), nullptr);
  }

  {
    // Check the primary cluster visible node instances.
    const auto &visiable_node_instances = primary_cluster->GetVisibleNodeInstances();
    // Check that template_id_0 has node_count_per_template nodes.
    EXPECT_EQ(visiable_node_instances.size(), template_count);
    EXPECT_EQ(visiable_node_instances.at(template_id_0).size(), 1);
    EXPECT_EQ(visiable_node_instances.at(template_id_0).at(kEmptyJobClusterId).size(),
              node_count_per_template);

    // Check that template_id_1 has node_count_per_template nodes.
    EXPECT_EQ(visiable_node_instances.at(template_id_1).size(), 1);
    EXPECT_EQ(visiable_node_instances.at(template_id_1).at(kEmptyJobClusterId).size(),
              node_count_per_template);
  }

  {
    std::string job_cluster_id_1 = primary_cluster->BuildJobClusterID("job_1");
    // Remove the job cluster that does not exist.
    auto status = primary_cluster->RemoveJobCluster(
        job_cluster_id_1,
        [this](const Status &status, std::shared_ptr<rpc::VirtualClusterTableData> data) {
          ASSERT_FALSE(true);
        });
    ASSERT_TRUE(status.IsNotFound());
  }
}

TEST_F(PrimaryClusterTest, RemoveVirtualCluster) {
  size_t node_count = 200;
  size_t template_count = 10;
  auto primary_cluster = InitPrimaryCluster(node_count, template_count);

  std::string template_id_0 = "0";
  std::string template_id_1 = "1";
  size_t node_count_per_template = node_count / template_count;

  // Create virtual_cluster_id_0 and check that the status is succeed.
  std::string virtual_cluster_id_0 = "virtual_cluster_id_0";
  ASSERT_TRUE(CreateVirtualCluster(primary_cluster,
                                   virtual_cluster_id_0,
                                   {{template_id_0, 5}, {template_id_1, 10}})
                  .ok());

  {
    // Check the logical cluster virtual_cluster_id_0 visible node instances.
    auto logical_cluster = primary_cluster->GetLogicalCluster(virtual_cluster_id_0);
    ASSERT_NE(logical_cluster, nullptr);
    const auto &visiable_node_instances = logical_cluster->GetVisibleNodeInstances();
    // Check that template_id_0 has 5 nodes, template_id_1 has 10 nodes.
    EXPECT_EQ(visiable_node_instances.size(), 2);
    EXPECT_EQ(visiable_node_instances.at(template_id_0).size(), 1);
    EXPECT_EQ(visiable_node_instances.at(template_id_0).at(kEmptyJobClusterId).size(), 5);

    EXPECT_EQ(visiable_node_instances.at(template_id_1).size(), 1);
    EXPECT_EQ(visiable_node_instances.at(template_id_1).at(kEmptyJobClusterId).size(),
              10);

    // Check that the revision changed.
    EXPECT_NE(logical_cluster->GetRevision(), 0);
  }

  {
    // Check the primary cluster visible node instances.
    const auto &visiable_node_instances = primary_cluster->GetVisibleNodeInstances();
    // Check that template_id_0 remains template_count - 5 nodes, template_id_1 has
    // template_count - 10 nodes.
    EXPECT_EQ(visiable_node_instances.size(), template_count);
    EXPECT_EQ(visiable_node_instances.at(template_id_0).size(), 1);
    EXPECT_EQ(visiable_node_instances.at(template_id_0).at(kEmptyJobClusterId).size(),
              node_count_per_template - 5);

    EXPECT_EQ(visiable_node_instances.at(template_id_1).size(), 1);
    EXPECT_EQ(visiable_node_instances.at(template_id_1).at(kEmptyJobClusterId).size(),
              node_count_per_template - 10);

    // Check that the revision unchanged.
    EXPECT_NE(primary_cluster->GetRevision(), 0);
  }

  {
    auto status = primary_cluster->RemoveVirtualCluster(
        virtual_cluster_id_0,
        [this](const Status &status, std::shared_ptr<rpc::VirtualClusterTableData> data) {
          ASSERT_TRUE(status.ok());
          ASSERT_TRUE(data->is_removed());
        });
    ASSERT_TRUE(status.ok());
    ASSERT_EQ(primary_cluster->GetLogicalCluster(virtual_cluster_id_0), nullptr);
  }

  {
    // Check the primary cluster visible node instances.
    const auto &visiable_node_instances = primary_cluster->GetVisibleNodeInstances();
    // Check that template_id_0 has node_count_per_template nodes.
    EXPECT_EQ(visiable_node_instances.size(), template_count);
    EXPECT_EQ(visiable_node_instances.at(template_id_0).size(), 1);
    EXPECT_EQ(visiable_node_instances.at(template_id_0).at(kEmptyJobClusterId).size(),
              node_count_per_template);

    // Check that template_id_1 has node_count_per_template nodes.
    EXPECT_EQ(visiable_node_instances.at(template_id_1).size(), 1);
    EXPECT_EQ(visiable_node_instances.at(template_id_1).at(kEmptyJobClusterId).size(),
              node_count_per_template);
  }

  {
    // Remove the logical cluster that does not exist.
    auto status = primary_cluster->RemoveVirtualCluster(
        virtual_cluster_id_0,
        [this](const Status &status, std::shared_ptr<rpc::VirtualClusterTableData> data) {
          ASSERT_FALSE(true);
        });
    ASSERT_TRUE(status.IsNotFound());
  }
}

TEST_F(PrimaryClusterTest, GetVirtualClusters) {
  size_t node_count = 200;
  size_t template_count = 10;
  auto primary_cluster = InitPrimaryCluster(node_count, template_count);

  std::string template_id_0 = "0";
  std::string template_id_1 = "1";

  std::string virtual_cluster_id_0 = "virtual_cluster_id_0";
  std::string virtual_cluster_id_1 = "virtual_cluster_id_1";

  std::string job_cluster_id_0 = primary_cluster->BuildJobClusterID("job_0");
  ASSERT_TRUE(CreateVirtualCluster(primary_cluster,
                                   virtual_cluster_id_0,
                                   {{template_id_0, 5}, {template_id_1, 5}})
                  .ok());

  ASSERT_TRUE(CreateVirtualCluster(primary_cluster,
                                   virtual_cluster_id_1,
                                   {{template_id_0, 5}, {template_id_1, 5}})
                  .ok());

  ASSERT_TRUE(primary_cluster
                  ->CreateJobCluster(job_cluster_id_0,
                                     {{template_id_0, 10}, {template_id_1, 10}},
                                     [this](const Status &status, auto data) {
                                       ASSERT_TRUE(status.ok());
                                     })
                  .ok());

  auto virtual_cluster_0 = std::dynamic_pointer_cast<ExclusiveCluster>(
      primary_cluster->GetLogicalCluster(virtual_cluster_id_0));
  ASSERT_TRUE(virtual_cluster_0 != nullptr);

  std::string job_cluster_id_1 = virtual_cluster_0->BuildJobClusterID("job_1");
  ASSERT_TRUE(virtual_cluster_0
                  ->CreateJobCluster(job_cluster_id_1,
                                     {{template_id_0, 2}, {template_id_1, 2}},
                                     [this](const Status &status, auto data) {
                                       ASSERT_TRUE(status.ok());
                                     })
                  .ok());

  {
    rpc::GetVirtualClustersRequest request;
    request.set_virtual_cluster_id(virtual_cluster_id_0);
    request.set_include_job_clusters(false);
    absl::flat_hash_map<std::string, std::shared_ptr<rpc::VirtualClusterTableData>>
        virtual_clusters_data_map;
    primary_cluster->ForeachVirtualClustersData(
        request, [this, &virtual_clusters_data_map](auto data) {
          virtual_clusters_data_map.emplace(data->id(), data);
        });
    ASSERT_EQ(virtual_clusters_data_map.size(), 1);
    ASSERT_TRUE(virtual_clusters_data_map.contains(virtual_cluster_id_0));

    virtual_clusters_data_map.clear();
    request.set_include_job_clusters(true);
    primary_cluster->ForeachVirtualClustersData(
        request, [this, &virtual_clusters_data_map](auto data) {
          virtual_clusters_data_map.emplace(data->id(), data);
        });
    ASSERT_EQ(virtual_clusters_data_map.size(), 2);
    ASSERT_TRUE(virtual_clusters_data_map.contains(virtual_cluster_id_0));

    auto job_cluster = virtual_cluster_0->GetJobCluster(job_cluster_id_1);
    ASSERT_TRUE(job_cluster != nullptr);
    ASSERT_TRUE(virtual_clusters_data_map.contains(job_cluster->GetID()));

    virtual_clusters_data_map.clear();
    request.set_include_job_clusters(true);
    request.set_only_include_mixed_clusters(true);
    primary_cluster->ForeachVirtualClustersData(
        request, [this, &virtual_clusters_data_map](auto data) {
          virtual_clusters_data_map.emplace(data->id(), data);
        });
    ASSERT_EQ(virtual_clusters_data_map.size(), 1);
    ASSERT_FALSE(virtual_clusters_data_map.contains(virtual_cluster_id_0));
    ASSERT_TRUE(virtual_clusters_data_map.contains(job_cluster->GetID()));
  }
}

// ┌───────────────────────────────────────────────────┐
// │ ┌───────────────────┐ ┌─────────┐                 │
// │ │ virtual_cluster_1 │ │         │    Exclusive    │
// │ │     Exclusive     │ │         │                 │
// │ │ ┌─────────┐       │ │  job_0  │                 │
// │ │ │  job_1  │       │ │         │                 │
// │ │ │         │       │ │         │                 │
// │ │ └─────────┘       │ │         │                 │
// │ └───────────────────┘ │         │                 │
// │ ┌───────────────────┐ │         │                 │
// │ │ virtual_cluster_2 │ │         │                 │
// │ │       Mixed       │ │         │                 │
// │ │                   │ │         │                 │
// │ │                   │ │         │                 │
// │ └───────────────────┘ └─────────┘                 │
// └───────────────────────────────────────────────────┘
class FailoverTest : public PrimaryClusterTest {
 public:
  using PrimaryClusterTest::PrimaryClusterTest;

  std::shared_ptr<ray::gcs::PrimaryCluster> InitVirtualClusters(size_t node_count,
                                                                size_t template_count) {
    auto primary_cluster = InitPrimaryCluster(node_count, template_count);

    RAY_CHECK_OK(CreateVirtualCluster(primary_cluster,
                                      virtual_cluster_id_1_,
                                      {{template_id_0_, 5}, {template_id_1_, 5}}));

    RAY_CHECK_OK(CreateVirtualCluster(primary_cluster,
                                      virtual_cluster_id_2_,
                                      {{template_id_0_, 5}, {template_id_1_, 5}},
                                      rpc::AllocationMode::MIXED));

    job_cluster_id_0_ = primary_cluster->BuildJobClusterID("job_0");
    RAY_CHECK_OK(primary_cluster->CreateJobCluster(
        job_cluster_id_0_,
        {{template_id_0_, 4}, {template_id_1_, 4}},
        [this](const Status &status, auto data) { ASSERT_TRUE(status.ok()); }));

    auto virtual_cluster_1 = std::dynamic_pointer_cast<ExclusiveCluster>(
        primary_cluster->GetLogicalCluster(virtual_cluster_id_1_));
    RAY_CHECK(virtual_cluster_1 != nullptr);

    job_cluster_id_1_ = virtual_cluster_1->BuildJobClusterID("job_1");
    RAY_CHECK_OK(virtual_cluster_1->CreateJobCluster(
        job_cluster_id_1_,
        {{template_id_0_, 4}, {template_id_1_, 4}},
        [this](const Status &status, auto data) { ASSERT_TRUE(status.ok()); }));
    return primary_cluster;
  }

  std::string template_id_0_ = "0";
  std::string template_id_1_ = "1";
  std::string job_cluster_id_0_;
  std::string job_cluster_id_1_;
  std::string virtual_cluster_id_1_ = "virtual_cluster_id_1";
  std::string virtual_cluster_id_2_ = "virtual_cluster_id_2";
};

TEST_F(FailoverTest, FailoverNormal) {
  size_t node_count = 40;
  size_t template_count = 2;
  auto primary_cluster = InitVirtualClusters(node_count, template_count);
  ASSERT_EQ(virtual_clusters_data_.size(), 4);

  // Mock a gcs_init_data.
  instrumented_io_context io_service;
  gcs::InMemoryGcsTableStorage gcs_table_storage(io_service);
  MockGcsInitData gcs_init_data(gcs_table_storage);
  gcs_init_data.SetNodes(nodes_);
  gcs_init_data.SetVirtualClusters(virtual_clusters_data_);

  // Failover to a new primary cluster.
  auto new_primary_cluster =
      std::make_shared<PrimaryCluster>([this](auto data, auto callback) {
        callback(Status::OK(), data);
        return Status::OK();
      });
  new_primary_cluster->Initialize(gcs_init_data);

  // Check the visible node instances and replica sets of the primary cluster are the
  // same.
  ASSERT_TRUE(new_primary_cluster->GetVisibleNodeInstances() ==
              primary_cluster->GetVisibleNodeInstances());
  ASSERT_TRUE(new_primary_cluster->GetReplicaSets() == primary_cluster->GetReplicaSets());

  // Check the visible node instances and replica sets of the virtual clusters are the
  // same.
  primary_cluster->ForeachVirtualCluster(
      [this, new_primary_cluster](const auto &virtual_cluster) {
        auto new_virtual_cluster =
            new_primary_cluster->GetVirtualCluster(virtual_cluster->GetID());
        ASSERT_TRUE(new_virtual_cluster != nullptr);
        ASSERT_TRUE(new_virtual_cluster->GetVisibleNodeInstances() ==
                    virtual_cluster->GetVisibleNodeInstances());
        ASSERT_TRUE(new_virtual_cluster->GetReplicaSets() ==
                    virtual_cluster->GetReplicaSets());
      });
}

TEST_F(FailoverTest, FailoverWithDeadNodes) {
  size_t node_count = 40;
  size_t template_count = 2;
  auto primary_cluster = InitVirtualClusters(node_count, template_count);
  ASSERT_EQ(virtual_clusters_data_.size(), 4);

  auto job_cluster_0 = primary_cluster->GetJobCluster(job_cluster_id_0_);
  ASSERT_TRUE(job_cluster_0 != nullptr);

  auto virtual_cluster_1 = std::dynamic_pointer_cast<ExclusiveCluster>(
      primary_cluster->GetVirtualCluster(virtual_cluster_id_1_));
  ASSERT_TRUE(virtual_cluster_1 != nullptr);

  auto virtual_cluster_2 = primary_cluster->GetVirtualCluster(virtual_cluster_id_2_);
  ASSERT_TRUE(virtual_cluster_2 != nullptr);

  auto job_cluster_1 = virtual_cluster_1->GetJobCluster(job_cluster_id_1_);
  ASSERT_TRUE(job_cluster_1 != nullptr);

  absl::flat_hash_set<NodeID> dead_node_ids;
  // Mock template_id_0_'s nodes dead in job_cluster_0 and virtual_cluster_1.
  dead_node_ids.emplace(NodeID::FromHex(job_cluster_0->GetVisibleNodeInstances()
                                            .at(template_id_0_)
                                            .at(kEmptyJobClusterId)
                                            .begin()
                                            ->first));
  dead_node_ids.emplace(NodeID::FromHex(job_cluster_1->GetVisibleNodeInstances()
                                            .at(template_id_0_)
                                            .at(kEmptyJobClusterId)
                                            .begin()
                                            ->first));
  // Mock template_id_1_'s nodes dead in virtual_cluster_1 and virtual_cluster_2.
  dead_node_ids.emplace(NodeID::FromHex(virtual_cluster_1->GetVisibleNodeInstances()
                                            .at(template_id_1_)
                                            .at(kEmptyJobClusterId)
                                            .begin()
                                            ->first));
  dead_node_ids.emplace(NodeID::FromHex(virtual_cluster_2->GetVisibleNodeInstances()
                                            .at(template_id_1_)
                                            .at(kEmptyJobClusterId)
                                            .begin()
                                            ->first));
  // Erase the dead nodes.
  for (const auto &dead_node_id : dead_node_ids) {
    const auto &dead_node = nodes_.at(dead_node_id);
    primary_cluster->OnNodeDead(*dead_node);
    nodes_.erase(dead_node_id);
  }

  {
    // Mock a gcs_init_data.
    instrumented_io_context io_service;
    gcs::InMemoryGcsTableStorage gcs_table_storage(io_service);
    MockGcsInitData gcs_init_data(gcs_table_storage);
    gcs_init_data.SetNodes(nodes_);
    gcs_init_data.SetVirtualClusters(virtual_clusters_data_);

    // Failover to a new primary cluster.
    auto new_primary_cluster =
        std::make_shared<PrimaryCluster>([this](auto data, auto callback) {
          callback(Status::OK(), data);
          return Status::OK();
        });
    new_primary_cluster->Initialize(gcs_init_data);

    // Check the visible node instances and replica sets of the primary cluster are the
    // same.
    ASSERT_TRUE(new_primary_cluster->GetVisibleNodeInstances() ==
                primary_cluster->GetVisibleNodeInstances());
    ASSERT_TRUE(new_primary_cluster->GetReplicaSets() ==
                primary_cluster->GetReplicaSets());

    // Check the visible node instances and replica sets of the virtual clusters are the
    // same.
    primary_cluster->ForeachVirtualCluster(
        [this, new_primary_cluster](const auto &logical_cluster) {
          auto new_virtual_cluster =
              new_primary_cluster->GetVirtualCluster(logical_cluster->GetID());
          ASSERT_TRUE(new_virtual_cluster != nullptr);
          ASSERT_TRUE(new_virtual_cluster->GetVisibleNodeInstances() ==
                      logical_cluster->GetVisibleNodeInstances());
          ASSERT_TRUE(new_virtual_cluster->GetReplicaSets() ==
                      logical_cluster->GetReplicaSets());
        });
  }

  {
    // Assume that the dead nodes in job cluster 1 is replaced by a new alive one from
    // primary cluster.
    auto node_instance_replenish_callback = [primary_cluster](auto node_instance) {
      return primary_cluster->ReplenishNodeInstance(std::move(node_instance));
    };
    ASSERT_TRUE(
        virtual_cluster_1->ReplenishNodeInstances(node_instance_replenish_callback));
    async_data_flusher_(virtual_cluster_1->ToProto(), nullptr);

    // Mock a gcs_init_data.
    instrumented_io_context io_service;
    gcs::InMemoryGcsTableStorage gcs_table_storage(io_service);
    MockGcsInitData gcs_init_data(gcs_table_storage);
    gcs_init_data.SetNodes(nodes_);
    gcs_init_data.SetVirtualClusters(virtual_clusters_data_);

    // Failover to a new primary cluster.
    auto new_primary_cluster =
        std::make_shared<PrimaryCluster>([this](auto data, auto callback) {
          callback(Status::OK(), data);
          return Status::OK();
        });
    new_primary_cluster->Initialize(gcs_init_data);

    // Check the visible node instances and replica sets of the new primary cluster are
    // less than the old primary cluster.
    ASSERT_TRUE(new_primary_cluster->GetVisibleNodeInstances() <
                primary_cluster->GetVisibleNodeInstances());
    ASSERT_TRUE(new_primary_cluster->GetReplicaSets() <
                primary_cluster->GetReplicaSets());

    // Check the visible node instances and replica sets of the virtual clusters are the
    // same.
    primary_cluster->ForeachVirtualCluster(
        [this, new_primary_cluster](const auto &virtual_cluster) {
          auto new_virtual_cluster =
              new_primary_cluster->GetVirtualCluster(virtual_cluster->GetID());
          ASSERT_TRUE(new_virtual_cluster != nullptr);
          ASSERT_TRUE(new_virtual_cluster->GetVisibleNodeInstances() ==
                      virtual_cluster->GetVisibleNodeInstances());
          ASSERT_TRUE(new_virtual_cluster->GetReplicaSets() ==
                      virtual_cluster->GetReplicaSets());
        });
  }
}

}  // namespace gcs
}  // namespace ray<|MERGE_RESOLUTION|>--- conflicted
+++ resolved
@@ -169,19 +169,15 @@
 
 class VirtualClusterTest : public ::testing::Test {
  public:
-<<<<<<< HEAD
-  VirtualClusterTest() {
+  VirtualClusterTest() : cluster_resource_manager_(io_service_) {
     async_data_flusher_ = [this](auto data, auto callback) {
       virtual_clusters_data_[data->id()] = data;
       if (callback != nullptr) {
-        callback(Status::OK(), data);
+        callback(Status::OK(), data, nullptr);
       }
       return Status::OK();
     };
   }
-=======
-  VirtualClusterTest() : cluster_resource_manager_(io_service_) {}
->>>>>>> 5a58b9d2
 
   std::shared_ptr<ray::gcs::PrimaryCluster> InitPrimaryCluster(
       size_t node_count,
@@ -189,18 +185,8 @@
       absl::flat_hash_map<std::string,
                           absl::flat_hash_map<NodeID, std::shared_ptr<rpc::GcsNodeInfo>>>
           *template_id_to_nodes = nullptr) {
-<<<<<<< HEAD
-    auto primary_cluster =
-        std::make_shared<ray::gcs::PrimaryCluster>(async_data_flusher_);
-=======
     auto primary_cluster = std::make_shared<ray::gcs::PrimaryCluster>(
-        [this](auto data, auto callback) {
-          virtual_clusters_data_[data->id()] = data;
-          callback(Status::OK(), data);
-          return Status::OK();
-        },
-        cluster_resource_manager_);
->>>>>>> 5a58b9d2
+        async_data_flusher_, cluster_resource_manager_);
 
     for (size_t i = 0; i < node_count; ++i) {
       auto node = Mocker::GenNodeInfo();
@@ -228,18 +214,17 @@
     request.mutable_replica_sets()->insert(replica_sets.begin(), replica_sets.end());
     auto status = primary_cluster->CreateOrUpdateVirtualCluster(
         request,
-        [this](const Status &status, std::shared_ptr<rpc::VirtualClusterTableData> data) {
+        [this](const Status &status,
+               std::shared_ptr<rpc::VirtualClusterTableData> data,
+               const ReplicaSets *replica_sets_to_recommend) {
           ASSERT_TRUE(status.ok());
         });
     return status;
   }
 
-<<<<<<< HEAD
-  AsyncClusterDataFlusher async_data_flusher_;
-=======
   instrumented_io_context io_service_;
   ClusterResourceManager cluster_resource_manager_;
->>>>>>> 5a58b9d2
+  AsyncClusterDataFlusher async_data_flusher_;
   absl::flat_hash_map<NodeID, std::shared_ptr<rpc::GcsNodeInfo>> nodes_;
   absl::flat_hash_map<std::string, std::shared_ptr<rpc::VirtualClusterTableData>>
       virtual_clusters_data_;
@@ -458,7 +443,9 @@
     auto status = primary_cluster->CreateJobCluster(
         job_cluster_id_0,
         {{template_id_0, 5}, {template_id_1, 10}},
-        [this](const Status &status, std::shared_ptr<rpc::VirtualClusterTableData> data) {
+        [this](const Status &status,
+               std::shared_ptr<rpc::VirtualClusterTableData> data,
+               const ReplicaSets *replica_sets_to_recommend) {
           ASSERT_TRUE(status.ok());
         });
     ASSERT_TRUE(status.ok());
@@ -505,7 +492,9 @@
         job_cluster_id_1,
         {{template_id_0, node_count_per_template - 5},
          {template_id_1, node_count_per_template - 10}},
-        [this](const Status &status, std::shared_ptr<rpc::VirtualClusterTableData> data) {
+        [this](const Status &status,
+               std::shared_ptr<rpc::VirtualClusterTableData> data,
+               const ReplicaSets *replica_sets_to_recommend) {
           ASSERT_TRUE(status.ok());
         });
     ASSERT_TRUE(status.ok());
@@ -567,7 +556,9 @@
     auto status = primary_cluster->CreateJobCluster(
         job_cluster_id_0,
         {{template_id_0, 5}, {template_id_1, 10}},
-        [this](const Status &status, std::shared_ptr<rpc::VirtualClusterTableData> data) {
+        [this](const Status &status,
+               std::shared_ptr<rpc::VirtualClusterTableData> data,
+               const ReplicaSets *replica_sets_to_recommend) {
           ASSERT_TRUE(status.ok());
         });
     ASSERT_TRUE(status.ok());
@@ -610,7 +601,9 @@
   {
     auto status = primary_cluster->RemoveJobCluster(
         job_cluster_id_0,
-        [this](const Status &status, std::shared_ptr<rpc::VirtualClusterTableData> data) {
+        [this](const Status &status,
+               std::shared_ptr<rpc::VirtualClusterTableData> data,
+               const ReplicaSets *replica_sets_to_recommend) {
           ASSERT_TRUE(status.ok());
           ASSERT_TRUE(data->is_removed());
         });
@@ -638,9 +631,9 @@
     // Remove the job cluster that does not exist.
     auto status = primary_cluster->RemoveJobCluster(
         job_cluster_id_1,
-        [this](const Status &status, std::shared_ptr<rpc::VirtualClusterTableData> data) {
-          ASSERT_FALSE(true);
-        });
+        [this](const Status &status,
+               std::shared_ptr<rpc::VirtualClusterTableData> data,
+               const ReplicaSets *replica_sets_to_recommend) { ASSERT_FALSE(true); });
     ASSERT_TRUE(status.IsNotFound());
   }
 }
@@ -700,7 +693,9 @@
   {
     auto status = primary_cluster->RemoveVirtualCluster(
         virtual_cluster_id_0,
-        [this](const Status &status, std::shared_ptr<rpc::VirtualClusterTableData> data) {
+        [this](const Status &status,
+               std::shared_ptr<rpc::VirtualClusterTableData> data,
+               const ReplicaSets *replica_sets_to_recommend) {
           ASSERT_TRUE(status.ok());
           ASSERT_TRUE(data->is_removed());
         });
@@ -727,9 +722,9 @@
     // Remove the logical cluster that does not exist.
     auto status = primary_cluster->RemoveVirtualCluster(
         virtual_cluster_id_0,
-        [this](const Status &status, std::shared_ptr<rpc::VirtualClusterTableData> data) {
-          ASSERT_FALSE(true);
-        });
+        [this](const Status &status,
+               std::shared_ptr<rpc::VirtualClusterTableData> data,
+               const ReplicaSets *replica_sets_to_recommend) { ASSERT_FALSE(true); });
     ASSERT_TRUE(status.IsNotFound());
   }
 }
@@ -759,7 +754,9 @@
   ASSERT_TRUE(primary_cluster
                   ->CreateJobCluster(job_cluster_id_0,
                                      {{template_id_0, 10}, {template_id_1, 10}},
-                                     [this](const Status &status, auto data) {
+                                     [this](const Status &status,
+                                            auto data,
+                                            const auto *replica_sets_to_recommend) {
                                        ASSERT_TRUE(status.ok());
                                      })
                   .ok());
@@ -772,7 +769,9 @@
   ASSERT_TRUE(virtual_cluster_0
                   ->CreateJobCluster(job_cluster_id_1,
                                      {{template_id_0, 2}, {template_id_1, 2}},
-                                     [this](const Status &status, auto data) {
+                                     [this](const Status &status,
+                                            auto data,
+                                            const auto *replica_sets_to_recommend) {
                                        ASSERT_TRUE(status.ok());
                                      })
                   .ok());
@@ -853,7 +852,9 @@
     RAY_CHECK_OK(primary_cluster->CreateJobCluster(
         job_cluster_id_0_,
         {{template_id_0_, 4}, {template_id_1_, 4}},
-        [this](const Status &status, auto data) { ASSERT_TRUE(status.ok()); }));
+        [this](const Status &status, auto data, const auto *replica_sets_to_recommend) {
+          ASSERT_TRUE(status.ok());
+        }));
 
     auto virtual_cluster_1 = std::dynamic_pointer_cast<ExclusiveCluster>(
         primary_cluster->GetLogicalCluster(virtual_cluster_id_1_));
@@ -863,7 +864,9 @@
     RAY_CHECK_OK(virtual_cluster_1->CreateJobCluster(
         job_cluster_id_1_,
         {{template_id_0_, 4}, {template_id_1_, 4}},
-        [this](const Status &status, auto data) { ASSERT_TRUE(status.ok()); }));
+        [this](const Status &status, auto data, const auto *replica_sets_to_recommend) {
+          ASSERT_TRUE(status.ok());
+        }));
     return primary_cluster;
   }
 
@@ -889,11 +892,12 @@
   gcs_init_data.SetVirtualClusters(virtual_clusters_data_);
 
   // Failover to a new primary cluster.
-  auto new_primary_cluster =
-      std::make_shared<PrimaryCluster>([this](auto data, auto callback) {
-        callback(Status::OK(), data);
+  auto new_primary_cluster = std::make_shared<PrimaryCluster>(
+      [this](auto data, auto callback) {
+        callback(Status::OK(), data, nullptr);
         return Status::OK();
-      });
+      },
+      cluster_resource_manager_);
   new_primary_cluster->Initialize(gcs_init_data);
 
   // Check the visible node instances and replica sets of the primary cluster are the
@@ -965,6 +969,11 @@
     nodes_.erase(dead_node_id);
   }
 
+  auto default_data_flusher = [this](auto data, auto callback) {
+    callback(Status::OK(), data, nullptr);
+    return Status::OK();
+  };
+
   {
     // Mock a gcs_init_data.
     instrumented_io_context io_service;
@@ -975,10 +984,7 @@
 
     // Failover to a new primary cluster.
     auto new_primary_cluster =
-        std::make_shared<PrimaryCluster>([this](auto data, auto callback) {
-          callback(Status::OK(), data);
-          return Status::OK();
-        });
+        std::make_shared<PrimaryCluster>(default_data_flusher, cluster_resource_manager_);
     new_primary_cluster->Initialize(gcs_init_data);
 
     // Check the visible node instances and replica sets of the primary cluster are the
@@ -1021,10 +1027,7 @@
 
     // Failover to a new primary cluster.
     auto new_primary_cluster =
-        std::make_shared<PrimaryCluster>([this](auto data, auto callback) {
-          callback(Status::OK(), data);
-          return Status::OK();
-        });
+        std::make_shared<PrimaryCluster>(default_data_flusher, cluster_resource_manager_);
     new_primary_cluster->Initialize(gcs_init_data);
 
     // Check the visible node instances and replica sets of the new primary cluster are
