--- conflicted
+++ resolved
@@ -114,34 +114,6 @@
                                              /*password=*/options_.password_));
   }
 
-<<<<<<< HEAD
-=======
-  actor_table_.reset(new ActorTable({primary_context_}, this));
-
-  // TODO(micafan) Modify ClientTable' Constructor(remove ClientID) in future.
-  // We will use NodeID instead of ClientID.
-  // For worker/driver, it might not have this field(NodeID).
-  // For raylet, NodeID should be initialized in raylet layer(not here).
-  client_table_.reset(new ClientTable({primary_context_}, this, ClientID::FromRandom()));
-
-  error_table_.reset(new ErrorTable({primary_context_}, this));
-  job_table_.reset(new JobTable({primary_context_}, this));
-  heartbeat_batch_table_.reset(new HeartbeatBatchTable({primary_context_}, this));
-  // Tables below would be sharded.
-  object_table_.reset(new ObjectTable(shard_contexts_, this));
-  raylet_task_table_.reset(
-      new raylet::TaskTable(shard_contexts_, this, options_.command_type_));
-  task_reconstruction_log_.reset(new TaskReconstructionLog(shard_contexts_, this));
-  task_lease_table_.reset(new TaskLeaseTable(shard_contexts_, this));
-  heartbeat_table_.reset(new HeartbeatTable(shard_contexts_, this));
-  profile_table_.reset(new ProfileTable(shard_contexts_, this));
-  actor_checkpoint_table_.reset(new ActorCheckpointTable(shard_contexts_, this));
-  actor_checkpoint_id_table_.reset(new ActorCheckpointIdTable(shard_contexts_, this));
-  resource_table_.reset(new DynamicResourceTable({primary_context_}, this));
-
-  actor_accessor_.reset(new RedisActorInfoAccessor(this));
-
->>>>>>> 668ce473
   Status status = Attach(io_service);
   is_connected_ = status.ok();
 
@@ -170,7 +142,7 @@
     actor_checkpoint_id_table_.reset(new ActorCheckpointIdTable(shard_contexts_, this));
     resource_table_.reset(new DynamicResourceTable({primary_context_}, this));
 
-    actor_accessor_.reset(new ActorStateAccessor(*this));
+    actor_accessor_.reset(new RedisActorInfoAccessor(this));
     job_accessor_.reset(new RedisJobInfoAccessor(this));
   }
 
