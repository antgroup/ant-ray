--- conflicted
+++ resolved
@@ -18,7 +18,7 @@
 class RedisContext;
 
 class RAY_EXPORT RedisGcsClient : public GcsClient {
-  // TODO(micafan) Will remove those friend class / method after we replace RedisGcsClient
+  // TODO(micafan) Will remove those friend classes after we replace RedisGcsClient
   // with interface class GcsClient in raylet.
   friend class RedisActorInfoAccessor;
   friend class RedisJobInfoAccessor;
@@ -29,11 +29,8 @@
   friend class LogSubscribeTestHelper;
   friend class TaskTableTestHelper;
   friend class ClientTableTestHelper;
-<<<<<<< HEAD
+  friend class SetTestHelper;
   friend class ActorCheckpointIdTable;
-=======
-  friend class SetTestHelper;
->>>>>>> a492333f
 
  public:
   /// Constructor of RedisGcsClient.
