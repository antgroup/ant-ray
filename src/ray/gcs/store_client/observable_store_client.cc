// Copyright 2017 The Ray Authors.
//
// Licensed under the Apache License, Version 2.0 (the "License");
// you may not use this file except in compliance with the License.
// You may obtain a copy of the License at
//
//  http://www.apache.org/licenses/LICENSE-2.0
//
// Unless required by applicable law or agreed to in writing, software
// distributed under the License is distributed on an "AS IS" BASIS,
// WITHOUT WARRANTIES OR CONDITIONS OF ANY KIND, either express or implied.
// See the License for the specific language governing permissions and
// limitations under the License.

#include "ray/gcs/store_client/observable_store_client.h"

#include <string>
#include <utility>
#include <vector>

#include "absl/time/time.h"
#include "ray/stats/metric_defs.h"

namespace ray {
namespace gcs {

void ObservableStoreClient::AsyncPut(const std::string &table_name,
                                     const std::string &key,
                                     std::string data,
                                     bool overwrite,
                                     Postable<void(bool)> callback) {
  auto start = absl::GetCurrentTimeNanos();
<<<<<<< HEAD
  ray::stats::STATS_gcs_storage_operation_count.Record(
      1, {{"Operation", "Put"}, {"TableName", table_name}});
  return delegate_->AsyncPut(
      table_name,
      key,
      data,
      overwrite,
      std::move(callback).OnInvocation([start, table_name]() {
        auto end = absl::GetCurrentTimeNanos();
        ray::stats::STATS_gcs_storage_operation_latency_ms.Record(
            absl::ToDoubleMilliseconds(absl::Nanoseconds(end - start)),
            {{"Operation", "Put"}, {"TableName", table_name}});
      }));
=======
  storage_operation_count_counter_.Record(1, {{"Operation", "Put"}});
  delegate_->AsyncPut(table_name,
                      key,
                      std::move(data),
                      overwrite,
                      std::move(callback).OnInvocation([this, start]() {
                        auto end = absl::GetCurrentTimeNanos();
                        storage_operation_latency_in_ms_histogram_.Record(
                            absl::ToDoubleMilliseconds(absl::Nanoseconds(end - start)),
                            {{"Operation", "Put"}});
                      }));
>>>>>>> d9b0a85a
}

void ObservableStoreClient::AsyncGet(
    const std::string &table_name,
    const std::string &key,
    ToPostable<OptionalItemCallback<std::string>> callback) {
  auto start = absl::GetCurrentTimeNanos();
<<<<<<< HEAD
  ray::stats::STATS_gcs_storage_operation_count.Record(
      1, {{"Operation", "Get"}, {"TableName", table_name}});
  return delegate_->AsyncGet(
      table_name, key, std::move(callback).OnInvocation([start, table_name]() {
        auto end = absl::GetCurrentTimeNanos();
        ray::stats::STATS_gcs_storage_operation_latency_ms.Record(
            absl::ToDoubleMilliseconds(absl::Nanoseconds(end - start)),
            {{"Operation", "Get"}, {"TableName", table_name}});
      }));
=======
  storage_operation_count_counter_.Record(1, {{"Operation", "Get"}});
  delegate_->AsyncGet(table_name, key, std::move(callback).OnInvocation([this, start]() {
    auto end = absl::GetCurrentTimeNanos();
    storage_operation_latency_in_ms_histogram_.Record(
        absl::ToDoubleMilliseconds(absl::Nanoseconds(end - start)),
        {{"Operation", "Get"}});
  }));
>>>>>>> d9b0a85a
}

void ObservableStoreClient::AsyncGetAll(
    const std::string &table_name,
    Postable<void(absl::flat_hash_map<std::string, std::string>)> callback) {
  auto start = absl::GetCurrentTimeNanos();
<<<<<<< HEAD
  ray::stats::STATS_gcs_storage_operation_count.Record(
      1, {{"Operation", "GetAll"}, {"TableName", table_name}});
  return delegate_->AsyncGetAll(
      table_name, std::move(callback).OnInvocation([start, table_name]() {
        auto end = absl::GetCurrentTimeNanos();
        ray::stats::STATS_gcs_storage_operation_latency_ms.Record(
            absl::ToDoubleMilliseconds(absl::Nanoseconds(end - start)),
            {{"Operation", "GetAll"}, {"TableName", table_name}});
      }));
=======
  storage_operation_count_counter_.Record(1, {{"Operation", "GetAll"}});
  delegate_->AsyncGetAll(table_name, std::move(callback).OnInvocation([this, start]() {
    auto end = absl::GetCurrentTimeNanos();
    storage_operation_latency_in_ms_histogram_.Record(
        absl::ToDoubleMilliseconds(absl::Nanoseconds(end - start)),
        {{"Operation", "GetAll"}});
  }));
>>>>>>> d9b0a85a
}

void ObservableStoreClient::AsyncMultiGet(
    const std::string &table_name,
    const std::vector<std::string> &keys,
    Postable<void(absl::flat_hash_map<std::string, std::string>)> callback) {
  auto start = absl::GetCurrentTimeNanos();
<<<<<<< HEAD
  ray::stats::STATS_gcs_storage_operation_count.Record(
      1, {{"Operation", "MultiGet"}, {"TableName", table_name}});
  return delegate_->AsyncMultiGet(
      table_name, keys, std::move(callback).OnInvocation([start, table_name]() {
        auto end = absl::GetCurrentTimeNanos();
        ray::stats::STATS_gcs_storage_operation_latency_ms.Record(
            absl::ToDoubleMilliseconds(absl::Nanoseconds(end - start)),
            {{"Operation", "MultiGet"}, {"TableName", table_name}});
=======
  storage_operation_count_counter_.Record(1, {{"Operation", "MultiGet"}});
  delegate_->AsyncMultiGet(
      table_name, keys, std::move(callback).OnInvocation([this, start]() {
        auto end = absl::GetCurrentTimeNanos();
        storage_operation_latency_in_ms_histogram_.Record(
            absl::ToDoubleMilliseconds(absl::Nanoseconds(end - start)),
            {{"Operation", "MultiGet"}});
>>>>>>> d9b0a85a
      }));
}

void ObservableStoreClient::AsyncDelete(const std::string &table_name,
                                        const std::string &key,
                                        Postable<void(bool)> callback) {
  auto start = absl::GetCurrentTimeNanos();
<<<<<<< HEAD
  ray::stats::STATS_gcs_storage_operation_count.Record(
      1, {{"Operation", "Delete"}, {"TableName", table_name}});
  return delegate_->AsyncDelete(
      table_name, key, std::move(callback).OnInvocation([start, table_name]() {
        auto end = absl::GetCurrentTimeNanos();
        ray::stats::STATS_gcs_storage_operation_latency_ms.Record(
            absl::ToDoubleMilliseconds(absl::Nanoseconds(end - start)),
            {{"Operation", "Delete"}, {"TableName", table_name}});
=======
  storage_operation_count_counter_.Record(1, {{"Operation", "Delete"}});
  delegate_->AsyncDelete(
      table_name, key, std::move(callback).OnInvocation([this, start]() {
        auto end = absl::GetCurrentTimeNanos();
        storage_operation_latency_in_ms_histogram_.Record(
            absl::ToDoubleMilliseconds(absl::Nanoseconds(end - start)),
            {{"Operation", "Delete"}});
>>>>>>> d9b0a85a
      }));
}

void ObservableStoreClient::AsyncBatchDelete(const std::string &table_name,
                                             const std::vector<std::string> &keys,
                                             Postable<void(int64_t)> callback) {
  auto start = absl::GetCurrentTimeNanos();
<<<<<<< HEAD
  ray::stats::STATS_gcs_storage_operation_count.Record(
      1, {{"Operation", "BatchDelete"}, {"TableName", table_name}});
  return delegate_->AsyncBatchDelete(
      table_name, keys, std::move(callback).OnInvocation([start, table_name]() {
        auto end = absl::GetCurrentTimeNanos();
        ray::stats::STATS_gcs_storage_operation_latency_ms.Record(
            absl::ToDoubleMilliseconds(absl::Nanoseconds(end - start)),
            {{"Operation", "BatchDelete"}, {"TableName", table_name}});
=======
  storage_operation_count_counter_.Record(1, {{"Operation", "BatchDelete"}});
  delegate_->AsyncBatchDelete(
      table_name, keys, std::move(callback).OnInvocation([this, start]() {
        auto end = absl::GetCurrentTimeNanos();
        storage_operation_latency_in_ms_histogram_.Record(
            absl::ToDoubleMilliseconds(absl::Nanoseconds(end - start)),
            {{"Operation", "BatchDelete"}});
>>>>>>> d9b0a85a
      }));
}

void ObservableStoreClient::AsyncGetNextJobID(Postable<void(int)> callback) {
  delegate_->AsyncGetNextJobID(std::move(callback));
}

void ObservableStoreClient::AsyncGetKeys(
    const std::string &table_name,
    const std::string &prefix,
    Postable<void(std::vector<std::string>)> callback) {
  auto start = absl::GetCurrentTimeNanos();
<<<<<<< HEAD
  ray::stats::STATS_gcs_storage_operation_count.Record(
      1, {{"Operation", "GetKeys"}, {"TableName", table_name}});
  return delegate_->AsyncGetKeys(
      table_name, prefix, std::move(callback).OnInvocation([start, table_name]() {
        auto end = absl::GetCurrentTimeNanos();
        ray::stats::STATS_gcs_storage_operation_latency_ms.Record(
            absl::ToDoubleMilliseconds(absl::Nanoseconds(end - start)),
            {{"Operation", "GetKeys"}, {"TableName", table_name}});
=======
  storage_operation_count_counter_.Record(1, {{"Operation", "GetKeys"}});
  delegate_->AsyncGetKeys(
      table_name, prefix, std::move(callback).OnInvocation([this, start]() {
        auto end = absl::GetCurrentTimeNanos();
        storage_operation_latency_in_ms_histogram_.Record(
            absl::ToDoubleMilliseconds(absl::Nanoseconds(end - start)),
            {{"Operation", "GetKeys"}});
>>>>>>> d9b0a85a
      }));
}

void ObservableStoreClient::AsyncExists(const std::string &table_name,
                                        const std::string &key,
                                        Postable<void(bool)> callback) {
  auto start = absl::GetCurrentTimeNanos();
<<<<<<< HEAD
  ray::stats::STATS_gcs_storage_operation_count.Record(
      1, {{"Operation", "Exists"}, {"TableName", table_name}});
  return delegate_->AsyncExists(
      table_name, key, std::move(callback).OnInvocation([start, table_name]() {
        auto end = absl::GetCurrentTimeNanos();
        ray::stats::STATS_gcs_storage_operation_latency_ms.Record(
            absl::ToDoubleMilliseconds(absl::Nanoseconds(end - start)),
            {{"Operation", "Exists"}, {"TableName", table_name}});
=======
  storage_operation_count_counter_.Record(1, {{"Operation", "Exists"}});
  delegate_->AsyncExists(
      table_name, key, std::move(callback).OnInvocation([this, start]() {
        auto end = absl::GetCurrentTimeNanos();
        storage_operation_latency_in_ms_histogram_.Record(
            absl::ToDoubleMilliseconds(absl::Nanoseconds(end - start)),
            {{"Operation", "Exists"}});
>>>>>>> d9b0a85a
      }));
}

}  // namespace gcs

}  // namespace ray<|MERGE_RESOLUTION|>--- conflicted
+++ resolved
@@ -30,33 +30,19 @@
                                      bool overwrite,
                                      Postable<void(bool)> callback) {
   auto start = absl::GetCurrentTimeNanos();
-<<<<<<< HEAD
-  ray::stats::STATS_gcs_storage_operation_count.Record(
+  storage_operation_count_counter_.Record(
       1, {{"Operation", "Put"}, {"TableName", table_name}});
-  return delegate_->AsyncPut(
+  delegate_->AsyncPut(
       table_name,
       key,
-      data,
+      std::move(data),
       overwrite,
-      std::move(callback).OnInvocation([start, table_name]() {
+      std::move(callback).OnInvocation([this, start, table_name]() {
         auto end = absl::GetCurrentTimeNanos();
-        ray::stats::STATS_gcs_storage_operation_latency_ms.Record(
+        storage_operation_latency_in_ms_histogram_.Record(
             absl::ToDoubleMilliseconds(absl::Nanoseconds(end - start)),
             {{"Operation", "Put"}, {"TableName", table_name}});
       }));
-=======
-  storage_operation_count_counter_.Record(1, {{"Operation", "Put"}});
-  delegate_->AsyncPut(table_name,
-                      key,
-                      std::move(data),
-                      overwrite,
-                      std::move(callback).OnInvocation([this, start]() {
-                        auto end = absl::GetCurrentTimeNanos();
-                        storage_operation_latency_in_ms_histogram_.Record(
-                            absl::ToDoubleMilliseconds(absl::Nanoseconds(end - start)),
-                            {{"Operation", "Put"}});
-                      }));
->>>>>>> d9b0a85a
 }
 
 void ObservableStoreClient::AsyncGet(
@@ -64,50 +50,30 @@
     const std::string &key,
     ToPostable<OptionalItemCallback<std::string>> callback) {
   auto start = absl::GetCurrentTimeNanos();
-<<<<<<< HEAD
-  ray::stats::STATS_gcs_storage_operation_count.Record(
+  storage_operation_count_counter_.Record(
       1, {{"Operation", "Get"}, {"TableName", table_name}});
-  return delegate_->AsyncGet(
-      table_name, key, std::move(callback).OnInvocation([start, table_name]() {
+  delegate_->AsyncGet(
+      table_name, key, std::move(callback).OnInvocation([this, start, table_name]() {
         auto end = absl::GetCurrentTimeNanos();
-        ray::stats::STATS_gcs_storage_operation_latency_ms.Record(
+        storage_operation_latency_in_ms_histogram_.Record(
             absl::ToDoubleMilliseconds(absl::Nanoseconds(end - start)),
             {{"Operation", "Get"}, {"TableName", table_name}});
       }));
-=======
-  storage_operation_count_counter_.Record(1, {{"Operation", "Get"}});
-  delegate_->AsyncGet(table_name, key, std::move(callback).OnInvocation([this, start]() {
-    auto end = absl::GetCurrentTimeNanos();
-    storage_operation_latency_in_ms_histogram_.Record(
-        absl::ToDoubleMilliseconds(absl::Nanoseconds(end - start)),
-        {{"Operation", "Get"}});
-  }));
->>>>>>> d9b0a85a
 }
 
 void ObservableStoreClient::AsyncGetAll(
     const std::string &table_name,
     Postable<void(absl::flat_hash_map<std::string, std::string>)> callback) {
   auto start = absl::GetCurrentTimeNanos();
-<<<<<<< HEAD
-  ray::stats::STATS_gcs_storage_operation_count.Record(
+  storage_operation_count_counter_.Record(
       1, {{"Operation", "GetAll"}, {"TableName", table_name}});
-  return delegate_->AsyncGetAll(
-      table_name, std::move(callback).OnInvocation([start, table_name]() {
+  delegate_->AsyncGetAll(
+      table_name, std::move(callback).OnInvocation([this, start, table_name]() {
         auto end = absl::GetCurrentTimeNanos();
-        ray::stats::STATS_gcs_storage_operation_latency_ms.Record(
+        storage_operation_latency_in_ms_histogram_.Record(
             absl::ToDoubleMilliseconds(absl::Nanoseconds(end - start)),
             {{"Operation", "GetAll"}, {"TableName", table_name}});
       }));
-=======
-  storage_operation_count_counter_.Record(1, {{"Operation", "GetAll"}});
-  delegate_->AsyncGetAll(table_name, std::move(callback).OnInvocation([this, start]() {
-    auto end = absl::GetCurrentTimeNanos();
-    storage_operation_latency_in_ms_histogram_.Record(
-        absl::ToDoubleMilliseconds(absl::Nanoseconds(end - start)),
-        {{"Operation", "GetAll"}});
-  }));
->>>>>>> d9b0a85a
 }
 
 void ObservableStoreClient::AsyncMultiGet(
@@ -115,24 +81,14 @@
     const std::vector<std::string> &keys,
     Postable<void(absl::flat_hash_map<std::string, std::string>)> callback) {
   auto start = absl::GetCurrentTimeNanos();
-<<<<<<< HEAD
-  ray::stats::STATS_gcs_storage_operation_count.Record(
+  storage_operation_count_counter_.Record(
       1, {{"Operation", "MultiGet"}, {"TableName", table_name}});
-  return delegate_->AsyncMultiGet(
-      table_name, keys, std::move(callback).OnInvocation([start, table_name]() {
-        auto end = absl::GetCurrentTimeNanos();
-        ray::stats::STATS_gcs_storage_operation_latency_ms.Record(
-            absl::ToDoubleMilliseconds(absl::Nanoseconds(end - start)),
-            {{"Operation", "MultiGet"}, {"TableName", table_name}});
-=======
-  storage_operation_count_counter_.Record(1, {{"Operation", "MultiGet"}});
   delegate_->AsyncMultiGet(
-      table_name, keys, std::move(callback).OnInvocation([this, start]() {
+      table_name, keys, std::move(callback).OnInvocation([this, start, table_name]() {
         auto end = absl::GetCurrentTimeNanos();
         storage_operation_latency_in_ms_histogram_.Record(
             absl::ToDoubleMilliseconds(absl::Nanoseconds(end - start)),
-            {{"Operation", "MultiGet"}});
->>>>>>> d9b0a85a
+            {{"Operation", "MultiGet"}, {"TableName", table_name}});
       }));
 }
 
@@ -140,24 +96,14 @@
                                         const std::string &key,
                                         Postable<void(bool)> callback) {
   auto start = absl::GetCurrentTimeNanos();
-<<<<<<< HEAD
-  ray::stats::STATS_gcs_storage_operation_count.Record(
+  storage_operation_count_counter_.Record(
       1, {{"Operation", "Delete"}, {"TableName", table_name}});
-  return delegate_->AsyncDelete(
-      table_name, key, std::move(callback).OnInvocation([start, table_name]() {
-        auto end = absl::GetCurrentTimeNanos();
-        ray::stats::STATS_gcs_storage_operation_latency_ms.Record(
-            absl::ToDoubleMilliseconds(absl::Nanoseconds(end - start)),
-            {{"Operation", "Delete"}, {"TableName", table_name}});
-=======
-  storage_operation_count_counter_.Record(1, {{"Operation", "Delete"}});
   delegate_->AsyncDelete(
-      table_name, key, std::move(callback).OnInvocation([this, start]() {
+      table_name, key, std::move(callback).OnInvocation([this, start, table_name]() {
         auto end = absl::GetCurrentTimeNanos();
         storage_operation_latency_in_ms_histogram_.Record(
             absl::ToDoubleMilliseconds(absl::Nanoseconds(end - start)),
-            {{"Operation", "Delete"}});
->>>>>>> d9b0a85a
+            {{"Operation", "Delete"}, {"TableName", table_name}});
       }));
 }
 
@@ -165,24 +111,14 @@
                                              const std::vector<std::string> &keys,
                                              Postable<void(int64_t)> callback) {
   auto start = absl::GetCurrentTimeNanos();
-<<<<<<< HEAD
-  ray::stats::STATS_gcs_storage_operation_count.Record(
+  storage_operation_count_counter_.Record(
       1, {{"Operation", "BatchDelete"}, {"TableName", table_name}});
-  return delegate_->AsyncBatchDelete(
-      table_name, keys, std::move(callback).OnInvocation([start, table_name]() {
-        auto end = absl::GetCurrentTimeNanos();
-        ray::stats::STATS_gcs_storage_operation_latency_ms.Record(
-            absl::ToDoubleMilliseconds(absl::Nanoseconds(end - start)),
-            {{"Operation", "BatchDelete"}, {"TableName", table_name}});
-=======
-  storage_operation_count_counter_.Record(1, {{"Operation", "BatchDelete"}});
   delegate_->AsyncBatchDelete(
-      table_name, keys, std::move(callback).OnInvocation([this, start]() {
+      table_name, keys, std::move(callback).OnInvocation([this, start, table_name]() {
         auto end = absl::GetCurrentTimeNanos();
         storage_operation_latency_in_ms_histogram_.Record(
             absl::ToDoubleMilliseconds(absl::Nanoseconds(end - start)),
-            {{"Operation", "BatchDelete"}});
->>>>>>> d9b0a85a
+            {{"Operation", "BatchDelete"}, {"TableName", table_name}});
       }));
 }
 
@@ -195,24 +131,14 @@
     const std::string &prefix,
     Postable<void(std::vector<std::string>)> callback) {
   auto start = absl::GetCurrentTimeNanos();
-<<<<<<< HEAD
-  ray::stats::STATS_gcs_storage_operation_count.Record(
+  storage_operation_count_counter_.Record(
       1, {{"Operation", "GetKeys"}, {"TableName", table_name}});
-  return delegate_->AsyncGetKeys(
-      table_name, prefix, std::move(callback).OnInvocation([start, table_name]() {
-        auto end = absl::GetCurrentTimeNanos();
-        ray::stats::STATS_gcs_storage_operation_latency_ms.Record(
-            absl::ToDoubleMilliseconds(absl::Nanoseconds(end - start)),
-            {{"Operation", "GetKeys"}, {"TableName", table_name}});
-=======
-  storage_operation_count_counter_.Record(1, {{"Operation", "GetKeys"}});
   delegate_->AsyncGetKeys(
-      table_name, prefix, std::move(callback).OnInvocation([this, start]() {
+      table_name, prefix, std::move(callback).OnInvocation([this, start, table_name]() {
         auto end = absl::GetCurrentTimeNanos();
         storage_operation_latency_in_ms_histogram_.Record(
             absl::ToDoubleMilliseconds(absl::Nanoseconds(end - start)),
-            {{"Operation", "GetKeys"}});
->>>>>>> d9b0a85a
+            {{"Operation", "GetKeys"}, {"TableName", table_name}});
       }));
 }
 
@@ -220,24 +146,14 @@
                                         const std::string &key,
                                         Postable<void(bool)> callback) {
   auto start = absl::GetCurrentTimeNanos();
-<<<<<<< HEAD
-  ray::stats::STATS_gcs_storage_operation_count.Record(
+  storage_operation_count_counter_.Record(
       1, {{"Operation", "Exists"}, {"TableName", table_name}});
-  return delegate_->AsyncExists(
-      table_name, key, std::move(callback).OnInvocation([start, table_name]() {
-        auto end = absl::GetCurrentTimeNanos();
-        ray::stats::STATS_gcs_storage_operation_latency_ms.Record(
-            absl::ToDoubleMilliseconds(absl::Nanoseconds(end - start)),
-            {{"Operation", "Exists"}, {"TableName", table_name}});
-=======
-  storage_operation_count_counter_.Record(1, {{"Operation", "Exists"}});
   delegate_->AsyncExists(
-      table_name, key, std::move(callback).OnInvocation([this, start]() {
+      table_name, key, std::move(callback).OnInvocation([this, start, table_name]() {
         auto end = absl::GetCurrentTimeNanos();
         storage_operation_latency_in_ms_histogram_.Record(
             absl::ToDoubleMilliseconds(absl::Nanoseconds(end - start)),
-            {{"Operation", "Exists"}});
->>>>>>> d9b0a85a
+            {{"Operation", "Exists"}, {"TableName", table_name}});
       }));
 }
 
