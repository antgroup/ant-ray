--- conflicted
+++ resolved
@@ -26,12 +26,8 @@
 #include "absl/cleanup/cleanup.h"
 #include "absl/strings/match.h"
 #include "absl/strings/str_cat.h"
-<<<<<<< HEAD
-#include "ray/gcs/redis_context.h"
 #include "ray/stats/metric_defs.h"
-=======
 #include "ray/common/ray_config.h"
->>>>>>> d9b0a85a
 #include "ray/util/container_util.h"
 #include "ray/util/logging.h"
 
@@ -195,18 +191,10 @@
   SendRedisCmdWithKeys({key}, std::move(command), std::move(write_callback));
 }
 
-<<<<<<< HEAD
-Status RedisStoreClient::AsyncGet(
-    const std::string &table_name,
-    const std::string &key,
-    ToPostable<OptionalItemCallback<std::string>> callback) {
-  auto redis_callback = [callback = std::move(callback), table_name](
-=======
 void RedisStoreClient::AsyncGet(const std::string &table_name,
                                 const std::string &key,
                                 ToPostable<OptionalItemCallback<std::string>> callback) {
-  auto redis_callback = [callback = std::move(callback)](
->>>>>>> d9b0a85a
+  auto redis_callback = [callback = std::move(callback), table_name](
                             const std::shared_ptr<CallbackReply> &reply) mutable {
     std::optional<std::string> result;
     if (!reply->IsNil()) {
@@ -528,14 +516,12 @@
   RedisCommand command = {
       "INCRBY", RedisKey{external_storage_namespace_, "JobCounter"}, {"1"}};
 
-<<<<<<< HEAD
   conditional_record([] {
     STATS_redis_operation_count.Record(
         1, {{"Operation", "INCRBY"}, {"TableName", "JobCounter"}});
   });
-  auto *cxt = redis_client_->GetPrimaryContext();
-
-  cxt->RunArgvAsync(command.ToRedisArgs(),
+
+  primary_context_->RunArgvAsync(command.ToRedisArgs(),
                     [callback = std::move(callback)](
                         const std::shared_ptr<CallbackReply> &reply) mutable {
                       auto job_id = static_cast<int>(reply->ReadAsInteger());
@@ -543,15 +529,6 @@
                     });
 
   return Status::OK();
-=======
-  primary_context_->RunArgvAsync(
-      command.ToRedisArgs(),
-      [callback =
-           std::move(callback)](const std::shared_ptr<CallbackReply> &reply) mutable {
-        auto job_id = static_cast<int>(reply->ReadAsInteger());
-        std::move(callback).Post("GcsStore.GetNextJobID", job_id);
-      });
->>>>>>> d9b0a85a
 }
 
 void RedisStoreClient::AsyncGetKeys(const std::string &table_name,
@@ -628,22 +605,6 @@
     thread->join();
   });
 
-<<<<<<< HEAD
-  auto status = cli->Connect(io_service);
-  RAY_CHECK_OK(status) << "Failed to connect to redis";
-
-  // Delete all such keys by using empty table name.
-  RedisKey redis_key{external_storage_namespace, /*table_name=*/""};
-  // Get all keys
-  std::promise<std::vector<std::string>> scan_promise;
-  auto scanner = std::make_shared<Scanner>(cli);
-  auto on_scan_done = [&scan_promise](std::vector<std::string> keys) {
-    scan_promise.set_value(std::move(keys));
-  };
-  scanner->ScanKeys(RedisMatchPattern::Prefix(redis_key.ToString()).escaped,
-                    std::move(on_scan_done));
-  auto keys = scan_promise.get_future().get();
-=======
   // Delete all such keys by using empty table name.
   RedisKey redis_key{external_storage_namespace, /*table_name=*/""};
   std::string match_pattern = RedisMatchPattern::Prefix(redis_key.ToString()).escaped_;
@@ -666,27 +627,18 @@
                 std::make_move_iterator(scan_result.end()));
   } while (cursor != 0);
 
->>>>>>> d9b0a85a
   if (keys.empty()) {
     RAY_LOG(INFO) << "No keys found for external storage namespace "
                   << external_storage_namespace;
     return true;
   }
-<<<<<<< HEAD
-  // Delete all keys
-  auto *context = cli->GetPrimaryContext();
-  auto delete_one_sync = [context](const std::string &key) {
+  auto delete_one_sync = [&context](const std::string &key) {
     auto del_cmd = std::vector<std::string>{"UNLINK", key};
     conditional_record([] {
       STATS_redis_operation_count.Record(
           1, {{"Operation", "UNLINK"}, {"TableName", "UNKNOWN"}});
     });
-    std::promise<std::shared_ptr<CallbackReply>> promise;
-=======
-  auto delete_one_sync = [&context](const std::string &key) {
-    auto del_cmd = std::vector<std::string>{"DEL", key};
     std::promise<std::shared_ptr<CallbackReply>> prom;
->>>>>>> d9b0a85a
     context->RunArgvAsync(del_cmd,
                           [&prom](const std::shared_ptr<CallbackReply> &callback_reply) {
                             prom.set_value(callback_reply);
@@ -716,50 +668,6 @@
   Scan(std::move(on_done));
 }
 
-void Scanner::Scan(const std::function<void()> on_done) {
-  size_t batch_count = RayConfig::instance().maximum_gcs_storage_operation_batch_size();
-  std::vector<std::string> cmd = {"SCAN",
-                                  std::to_string(cursor_),
-                                  "MATCH",
-                                  match_pattern_,
-                                  "COUNT",
-                                  std::to_string(batch_count)};
-  auto scan_callback =
-      [this, on_done = std::move(on_done)](const std::shared_ptr<CallbackReply> &reply) {
-        OnScanCallback(reply, std::move(on_done));
-      };
-  redis_client_->GetPrimaryContext()->RunArgvAsync(cmd, std::move(scan_callback));
-  conditional_record([] {
-    STATS_redis_operation_count.Record(1,
-                                       {{"Operation", "SCAN"}, {"TableName", "UNKNOWN"}});
-  });
-}
-
-void Scanner::OnScanCallback(const std::shared_ptr<CallbackReply> &reply,
-                             std::function<void()> on_done) {
-  RAY_CHECK(reply);
-  std::vector<std::string> scan_result;
-  cursor_ = reply->ReadAsScanArray(&scan_result);
-  size_t total_size = 0;
-  for (auto &res : scan_result) {
-    total_size += res.size();
-  }
-  conditional_record([&total_size] {
-    STATS_redis_operation_data_size_bytes.Record(
-        total_size,
-        {{"Operation", "SCAN"}, {"TableName", "UNKNOWN"}, {"Type", "Output"}});
-  });
-  keys_.reserve(keys_.size() + scan_result.size());
-  keys_.insert(keys_.end(),
-               std::make_move_iterator(scan_result.begin()),
-               std::make_move_iterator(scan_result.end()));
-  if (cursor_ == 0) {
-    on_done();
-  } else {
-    Scan(std::move(on_done));
-  }
-}
-
 }  // namespace gcs
 
 }  // namespace ray