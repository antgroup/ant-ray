#include "prometheus_metrics_registry.h"

namespace ray {

namespace metrics {

MetricFamily::MetricFamily(
  MetricType type,
  const std::string &metric_name,
  prometheus::Registry *registry,
  const Tags *tags,
  std::vector<double> bucket_boundaries)
    : type_(type),
      bucket_boundaries_(std::move(bucket_boundaries)) {
  switch (type_) {
  case MetricType::kCount:
    if (tags != nullptr) {
      counter_family_ = &prometheus::BuildCounter()
        .Name(metric_name)
        .Labels(tags->GetTags())
        .Register(*registry);
    } else {
      counter_family_ = &prometheus::BuildCounter()
        .Name(metric_name)
        .Register(*registry);
    }
    break;
  case MetricType::kGauge:
    if (tags != nullptr) {
<<<<<<< HEAD
      gauge_family_ = &prometheus::detail::BuildGauge()
=======
      gauge_family_ = &prometheus::BuildGauge()
>>>>>>> 3e9774ed
        .Name(metric_name)
        .Labels(tags->GetTags())
        .Register(*registry);
    } else {
      gauge_family_ = &prometheus::BuildGauge()
        .Name(metric_name)
        .Register(*registry);
    }
    break;
  case MetricType::kHistogram:
    if (tags != nullptr) {
<<<<<<< HEAD
      histogram_family_ = &prometheus::detail::BuildHistogram()
=======
      histogram_family_ = &prometheus::BuildHistogram()
>>>>>>> 3e9774ed
        .Name(metric_name)
        .Labels(tags->GetTags())
        .Register(*registry);
    } else {
      histogram_family_ = &prometheus::BuildHistogram()
        .Name(metric_name)
        .Register(*registry);
    }
    break;
  default:
    // TODO(micafan) CHECK
    return;
  }
}

void MetricFamily::UpdateValue(int64_t value, const Tags *tags) {
  switch (type_) {
  case MetricType::kCount:
    {
      prometheus::Counter &counter = GetCounter(tags);
      counter.Increment(value);
    }
    break;
  case MetricType::kGauge:
    {
      prometheus::Gauge &gauge = GetGauge(tags);
      gauge.Set(value);
    }
    break;
  case MetricType::kHistogram:
    {
      prometheus::Histogram &histogram = GetHistogram(tags);
      histogram.Observe(value);
    }
    break;
  default:
    // TODO(micafan) CHECK
    return;
  }
}

prometheus::Counter &MetricFamily::GetCounter(const Tags *tags) {
  if (tags == nullptr) {
    std::map<std::string, std::string> labels;
    return counter_family_->Add(labels);
  }

  {
    ReadLock lock(mutex_);
    auto it = tag_to_counter_map_.find(tags->GetID());
    if (it != tag_to_counter_map_.end()) {
      return it->second;
    }
  }

  {
    WriteLock lock(mutex_);
    auto it = tag_to_counter_map_.find(tags->GetID());
    if (it != tag_to_counter_map_.end()) {
      return it->second;
    }
    prometheus::Counter &counter = counter_family_->Add(tags->GetTags());
    tag_to_counter_map_.emplace(tags->GetID(), counter);
    return counter;
  }
}

prometheus::Gauge &MetricFamily::GetGauge(const Tags *tags) {
  if (tags == nullptr) {
    std::map<std::string, std::string> labels;
    return gauge_family_->Add(labels);
  }

  {
    ReadLock lock(mutex_);
    auto it = tag_to_gauge_map_.find(tags->GetID());
    if (it != tag_to_gauge_map_.end()) {
      return it->second;
    }
  }

  {
    WriteLock lock(mutex_);
    auto it = tag_to_gauge_map_.find(tags->GetID());
    if (it != tag_to_gauge_map_.end()) {
      return it->second;
    }
    prometheus::Gauge &gauge = gauge_family_->Add(tags->GetTags());
    tag_to_gauge_map_.emplace(tags->GetID(), gauge);
    return gauge;
  }
}

prometheus::Histogram &MetricFamily::GetHistogram(const Tags *tags) {
  if (tags == nullptr) {
    std::map<std::string, std::string> labels;
    return histogram_family_->Add(labels, bucket_boundaries_);
  }

  {
    ReadLock lock(mutex_);
    auto it = tag_to_histogram_map_.find(tags->GetID());
    if (it != tag_to_histogram_map_.end()) {
      return it->second;
    }
  }

  {
    WriteLock lock(mutex_);
    auto it = tag_to_histogram_map_.find(tags->GetID());
    if (it != tag_to_histogram_map_.end()) {
      return it->second;
    }
    prometheus::Histogram &histogram
      = histogram_family_->Add(tags->GetTags(), bucket_boundaries_);
    tag_to_histogram_map_.emplace(tags->GetID(), histogram);
    return histogram;
  }
}

PrometheusMetricsRegistry::PrometheusMetricsRegistry(RegistryOption options)
    : MetricsRegistryInterface(std::move(options)) {}

void PrometheusMetricsRegistry::ExportMetrics(
  const std::string &regex_filter,
  std::vector<prometheus::MetricFamily> *metrics) {
  if (metrics == nullptr) {
    return;
  }
  if (regex_filter == ".*") {
    *metrics = registry_.Collect();
    return;
  }
  std::regex filter(regex_filter.c_str());
  std::vector<prometheus::MetricFamily> source_metrics = registry_.Collect();
  for (auto &metric : source_metrics) {
    bool match = std::regex_match(metric.name, filter);
    if (match) {
      metrics->emplace_back(std::move(metric));
    }
  }
}

void PrometheusMetricsRegistry::DoRegisterCounter(const std::string &metric_name,
                                                  const Tags *tags) {
  {
    ReadLock read_lock(mutex_);
    auto it = metric_map_.find(metric_name);
    if (it != metric_map_.end()) {
      return;
    }
  }
  DoRegister(MetricType::kCount, metric_name, &default_tags_);
}

void PrometheusMetricsRegistry::DoRegisterGauge(const std::string &metric_name,
                                                const Tags *tags) {
  {
    ReadLock read_lock(mutex_);
    auto it = metric_map_.find(metric_name);
    if (it != metric_map_.end()) {
      return;
    }
  }
  DoRegister(MetricType::kGauge, metric_name, &default_tags_);
}

void PrometheusMetricsRegistry::DoRegisterHistogram(
  const std::string &metric_name,
  int64_t min_value,
  int64_t max_value,
  const std::unordered_set<double> &percentiles,
  const Tags *tags) {
  std::vector<double> bucket_boundaries = GenBucketBoundaries(
    min_value, max_value, options_.bucket_count_);
  {
    ReadLock read_lock(mutex_);
    auto it = metric_map_.find(metric_name);
    if (it != metric_map_.end()) {
      return;
    }
  }
  DoRegister(
    MetricType::kHistogram, metric_name, &default_tags_, std::move(bucket_boundaries));
}

void PrometheusMetricsRegistry::DoUpdateValue(const std::string &metric_name,
                                              int64_t value,
                                              const Tags *tags) {
  std::shared_ptr<MetricFamily> metric;
  {
    ReadLock read_lock(mutex_);
    auto it = metric_map_.find(metric_name);
    if (it != metric_map_.end()) {
      metric = it->second;
    }
  }

  if (metric == nullptr) {
    metric = DoRegister(MetricType::kCount, metric_name, &default_tags_);
  }

  metric->UpdateValue(value, tags);
}

std::shared_ptr<MetricFamily> PrometheusMetricsRegistry::DoRegister(
  MetricType type,
  const std::string &metric_name,
  const Tags *tags,
  std::vector<double> bucket_boundaries) {

  WriteLock write_lock(mutex_);
  auto it = metric_map_.find(metric_name);
  if (it != metric_map_.end()) {
    return it->second;
  }
  auto metric = std::make_shared<MetricFamily>(
    type, metric_name, &registry_, tags, bucket_boundaries);
  metric_map_.emplace(metric_name, metric);
  return metric;
}

}  // namespace metrics

}  // namespace ray<|MERGE_RESOLUTION|>--- conflicted
+++ resolved
@@ -27,11 +27,7 @@
     break;
   case MetricType::kGauge:
     if (tags != nullptr) {
-<<<<<<< HEAD
-      gauge_family_ = &prometheus::detail::BuildGauge()
-=======
       gauge_family_ = &prometheus::BuildGauge()
->>>>>>> 3e9774ed
         .Name(metric_name)
         .Labels(tags->GetTags())
         .Register(*registry);
@@ -43,11 +39,7 @@
     break;
   case MetricType::kHistogram:
     if (tags != nullptr) {
-<<<<<<< HEAD
-      histogram_family_ = &prometheus::detail::BuildHistogram()
-=======
       histogram_family_ = &prometheus::BuildHistogram()
->>>>>>> 3e9774ed
         .Name(metric_name)
         .Labels(tags->GetTags())
         .Register(*registry);
