#ifndef RAY_OBJECT_MANAGER_OBJECT_MANAGER_H
#define RAY_OBJECT_MANAGER_OBJECT_MANAGER_H

#include <algorithm>
#include <cstdint>
#include <deque>
#include <map>
#include <memory>
#include <mutex>
#include <random>
#include <thread>

#include <boost/asio.hpp>
#include <boost/asio/error.hpp>
#include <boost/bind.hpp>

#include "plasma/client.h"

#include "ray/common/id.h"
#include "ray/common/ray_config.h"
#include "ray/common/status.h"

#include "ray/object_manager/format/object_manager_generated.h"
#include "ray/object_manager/object_buffer_pool.h"
#include "ray/object_manager/object_directory.h"
#include "ray/object_manager/object_store_notification_manager.h"
#include "ray/rpc/object_manager/object_manager_client.h"
#include "ray/rpc/object_manager/object_manager_server.h"

namespace ray {

struct ObjectManagerConfig {
  /// The port that the object manager should use to listen for connections
  /// from other object managers. If this is 0, the object manager will choose
  /// its own port.
  int object_manager_port;
  /// The time in milliseconds to wait before retrying a pull
  /// that fails due to client id lookup.
  uint pull_timeout_ms;
  /// Object chunk size, in bytes
  uint64_t object_chunk_size;
  /// The store socket name.
  std::string store_socket_name;
  /// The time in milliseconds to wait until a Push request
  /// fails due to unsatisfied local object. Special value:
  /// Negative: waiting infinitely.
  /// 0: giving up retrying immediately.
  int push_timeout_ms;
  /// Number of threads of rpc service
  /// Send and receive request in these threads
  int rpc_service_threads_number;
};

struct LocalObjectInfo {
  /// Information from the object store about the object.
  object_manager::protocol::ObjectInfoT object_info;
  /// A map from the ID of a remote object manager to the timestamp of when
  /// the object was last pushed to that object manager (if a push took place).
  std::unordered_map<ClientID, int64_t> recent_pushes;
};

class ObjectManagerInterface {
 public:
  virtual ray::Status Pull(const ObjectID &object_id) = 0;
  virtual void CancelPull(const ObjectID &object_id) = 0;
  virtual ~ObjectManagerInterface(){};
};

// TODO(hme): Add success/failure callbacks for push and pull.
class ObjectManager : public ObjectManagerInterface,
                      public rpc::ObjectManagerServiceHandler {
 public:
  /// Implementation of object manager service

  /// Handle push request from remote object manager
  ///
  /// Push request will contain the object which is specified by pull request
  /// the object will be transfered by a sequence of chunks.
  ///
  /// \param request Push request including the object chunk data
  /// \param reply Reply to the sender
  /// \param done_callback Callback of the request
  void HandlePushRequest(const rpc::PushRequest &request, rpc::PushReply *reply,
                         rpc::RequestDoneCallback done_callback) override;

  /// Handle pull request from remote object manager
  ///
  /// \param request Pull request
  /// \param reply Reply
  /// \param done_callback Callback of request
  void HandlePullRequest(const rpc::PullRequest &request, rpc::PullReply *reply,
                         rpc::RequestDoneCallback done_callback) override;

  /// Handle free objects request
  ///
  /// \param request Free objects request
  /// \param reply Reply
  /// \param done_callback
  void HandleFreeObjectsRequest(const rpc::FreeObjectsRequest &request,
                                rpc::FreeObjectsReply *reply,
                                rpc::RequestDoneCallback done_callback) override;

  /// Send object to remote object manager
  ///
  /// Object will be transfered as a sequence of chunks, small object(defined in config)
  /// contains only one chunk
  /// \param push_id Unique push id to indicate this push request
  /// \param object_id Object id
  /// \param data_size Data size
  /// \param metadata_size Metadata size
  /// \param chunk_index Chunk index of this object chunk, start with 0
  /// \param rpc_client Rpc client used to send message to remote object manager
  ray::Status SendObjectChunk(const UniqueID &push_id, const ObjectID &object_id,
                              const ClientID &client_id, uint64_t data_size,
                              uint64_t metadata_size, uint64_t chunk_index,
                              std::shared_ptr<rpc::ObjectManagerClient> rpc_client);

  /// Receive object chunk from remote object manager, small object may contain one chunk
  ///
  /// \param client_id Client id of remote object manager which sends this chunk
  /// \param object_id Object id
  /// \param data_size Data size
  /// \param metadata_size Metadata size
  /// \param chunk_index Chunk index
  /// \param data Chunk data
  ray::Status ReceiveObjectChunk(const ClientID &client_id, const ObjectID &object_id,
                                 uint64_t data_size, uint64_t metadata_size,
                                 uint64_t chunk_index, const std::string &data);

  /// Send pull request
  ///
  /// \param object_id Object id
  /// \param client_id Remote server client id
  void SendPullRequest(const ObjectID &object_id, const ClientID &client_id,
                       std::shared_ptr<rpc::ObjectManagerClient> rpc_client);

  /// Get the rpc client according to the client ID
  ///
  /// \param client_id Remote client id, will send rpc request to it
  std::shared_ptr<rpc::ObjectManagerClient> GetRpcClient(const ClientID &client_id);

  /// Get the port of the object manager rpc server.
  int GetServerPort() const { return object_manager_server_.GetPort(); }

 public:
  /// Takes user-defined ObjectDirectoryInterface implementation.
  /// When this constructor is used, the ObjectManager assumes ownership of
  /// the given ObjectDirectory instance.
  ///
  /// \param main_service The main asio io_service.
  /// \param config ObjectManager configuration.
  /// \param object_directory An object implementing the object directory interface.
  explicit ObjectManager(boost::asio::io_service &main_service,
                         const ObjectManagerConfig &config,
                         std::shared_ptr<ObjectDirectoryInterface> object_directory);

  ~ObjectManager();

  /// Register GCS-related functionality.
  void RegisterGcs();

  /// Subscribe to notifications of objects added to local store.
  /// Upon subscribing, the callback will be invoked for all objects that
  ///
  /// already exist in the local store.
  /// \param callback The callback to invoke when objects are added to the local store.
  /// \return Status of whether adding the subscription succeeded.
  ray::Status SubscribeObjAdded(
      std::function<void(const object_manager::protocol::ObjectInfoT &)> callback);

  /// Subscribe to notifications of objects deleted from local store.
  ///
  /// \param callback The callback to invoke when objects are removed from the local
  /// store.
  /// \return Status of whether adding the subscription succeeded.
  ray::Status SubscribeObjDeleted(std::function<void(const ray::ObjectID &)> callback);

  /// Consider pushing an object to a remote object manager. This object manager
  /// may choose to ignore the Push call (e.g., if Push is called twice in a row
  /// on the same object, the second one might be ignored).
  ///
  /// \param object_id The object's object id.
  /// \param client_id The remote node's client id.
  /// \return Void.
  void Push(const ObjectID &object_id, const ClientID &client_id);

  /// Pull an object from ClientID.
  ///
  /// \param object_id The object's object id.
  /// \return Status of whether the pull request successfully initiated.
  ray::Status Pull(const ObjectID &object_id);

  /// Try to Pull an object from one of its expected client locations. If there
  /// are more client locations to try after this attempt, then this method
  /// will try each of the other clients in succession, with a timeout between
  /// each attempt. If the object is received or if the Pull is Canceled before
  /// the timeout, then no more Pull requests for this object will be sent
  /// to other node managers until TryPull is called again.
  ///
  /// \param object_id The object's object id.
  /// \return Void.
  void TryPull(const ObjectID &object_id);

  /// Cancels all requests (Push/Pull) associated with the given ObjectID. This
  /// method is idempotent.
  ///
  /// \param object_id The ObjectID.
  /// \return Void.
  void CancelPull(const ObjectID &object_id);

  /// Callback definition for wait.
  using WaitCallback = std::function<void(const std::vector<ray::ObjectID> &found,
                                          const std::vector<ray::ObjectID> &remaining)>;
  /// Wait until either num_required_objects are located or wait_ms has elapsed,
  /// then invoke the provided callback.
  ///
  /// \param object_ids The object ids to wait on.
  /// \param timeout_ms The time in milliseconds to wait before invoking the callback.
  /// \param num_required_objects The minimum number of objects required before
  /// invoking the callback.
  /// \param wait_local Whether to wait until objects arrive to this node's store.
  /// \param callback Invoked when either timeout_ms is satisfied OR num_ready_objects
  /// is satisfied.
  /// \return Status of whether the wait successfully initiated.
  ray::Status Wait(const std::vector<ObjectID> &object_ids, int64_t timeout_ms,
                   uint64_t num_required_objects, bool wait_local,
                   const WaitCallback &callback);

  /// Free a list of objects from object store.
  ///
  /// \param object_ids the The list of ObjectIDs to be deleted.
  /// \param local_only Whether keep this request with local object store
  ///                   or send it to all the object stores.
  void FreeObjects(const std::vector<ObjectID> &object_ids, bool local_only);

  /// Return profiling information and reset the profiling information.
  ///
  /// \return All profiling information that has accumulated since the last call
  /// to this method.
  rpc::ProfileTableData GetAndResetProfilingInfo();

  /// Returns debug string for class.
  ///
  /// \return string.
  std::string DebugString() const;

  /// Record metrics.
  void RecordMetrics() const;

 private:
  friend class TestObjectManager;

  struct PullRequest {
    PullRequest() : retry_timer(nullptr), timer_set(false), client_locations() {}
    std::unique_ptr<boost::asio::deadline_timer> retry_timer;
    bool timer_set;
    std::vector<ClientID> client_locations;
  };

  struct WaitState {
    WaitState(boost::asio::io_service &service, int64_t timeout_ms,
              const WaitCallback &callback)
        : timeout_ms(timeout_ms),
          timeout_timer(std::unique_ptr<boost::asio::deadline_timer>(
              new boost::asio::deadline_timer(
                  service, boost::posix_time::milliseconds(timeout_ms)))),
          callback(callback) {}
    /// The period of time to wait before invoking the callback.
    int64_t timeout_ms;
    /// The timer used whenever wait_ms > 0.
    std::unique_ptr<boost::asio::deadline_timer> timeout_timer;
    /// The callback invoked when WaitCallback is complete.
    WaitCallback callback;
    /// Ordered input object_ids.
    std::vector<ObjectID> object_id_order;
    /// The objects that have not yet been found.
    std::unordered_set<ObjectID> remaining;
    /// The objects that have been found.
    std::unordered_set<ObjectID> found;
    /// Objects that have been requested either by Lookup or Subscribe.
    std::unordered_set<ObjectID> requested_objects;
    /// The number of required objects.
    uint64_t num_required_objects;
  };

  /// Creates a wait request and adds it to active_wait_requests_.
  ray::Status AddWaitRequest(const UniqueID &wait_id,
                             const std::vector<ObjectID> &object_ids, int64_t timeout_ms,
                             uint64_t num_required_objects, bool wait_local,
                             const WaitCallback &callback);

  /// Lookup any remaining objects that are not local. This is invoked after
  /// the wait request is created and local objects are identified.
  ray::Status LookupRemainingWaitObjects(const UniqueID &wait_id);

  /// Invoked when lookup for remaining objects has been invoked. This method subscribes
  /// to any remaining objects if wait conditions have not yet been satisfied.
  void SubscribeRemainingWaitObjects(const UniqueID &wait_id);
  /// Completion handler for Wait.
  void WaitComplete(const UniqueID &wait_id);

  /// Spread the Free request to all objects managers.
  ///
  /// \param object_ids the The list of ObjectIDs to be deleted.
  void SpreadFreeObjectsRequest(
      const std::vector<ObjectID> &object_ids,
      const std::vector<std::shared_ptr<rpc::ObjectManagerClient>> &rpc_clients);

  /// Handle starting, running, and stopping asio rpc_service.
  void StartRpcService();
  void RunRpcService();
  void StopRpcService();

  /// Handle an object being added to this node. This adds the object to the
  /// directory, pushes the object to other nodes if necessary, and cancels any
  /// outstanding Pull requests for the object.
  void HandleObjectAdded(const object_manager::protocol::ObjectInfoT &object_info);

  /// Register object remove with directory.
  void NotifyDirectoryObjectDeleted(const ObjectID &object_id);

<<<<<<< HEAD
  /// Part of an asynchronous sequence of Pull methods.
  /// Uses an existing connection or creates a connection to ClientID.
  /// Executes on main_service_ thread.
  void PullEstablishConnection(const ObjectID &object_id, const ClientID &client_id);

=======
>>>>>>> 27423396
  /// This is used to notify the main thread that the sending of a chunk has
  /// completed.
  ///
  /// \param object_id The ID of the object that was sent.
  /// \param client_id The ID of the client that the chunk was sent to.
  /// \param chunk_index The index of the chunk.
  /// \param start_time_us The time when the object manager began sending the
  /// chunk.
  /// \param end_time_us The time when the object manager finished sending the
  /// chunk.
  /// \param status The status of the send (e.g., did it succeed or fail).
  /// \return Void.
  void HandleSendFinished(const ObjectID &object_id, const ClientID &client_id,
                          uint64_t chunk_index, double start_time_us, double end_time_us,
                          ray::Status status);

  /// This is used to notify the main thread that the receiving of a chunk has
  /// completed.
  ///
  /// \param object_id The ID of the object that was received.
  /// \param client_id The ID of the client that the chunk was received from.
  /// \param chunk_index The index of the chunk.
  /// \param start_time_us The time when the object manager began receiving the
  /// chunk.
  /// \param end_time_us The time when the object manager finished receiving the
  /// chunk.
  /// \param status The status of the receive (e.g., did it succeed or fail).
  /// \return Void.
  void HandleReceiveFinished(const ObjectID &object_id, const ClientID &client_id,
                             uint64_t chunk_index, double start_time_us,
                             double end_time_us, ray::Status status);

  /// Handle Push task timeout.
  void HandlePushTaskTimeout(const ObjectID &object_id, const ClientID &client_id);

  ClientID client_id_;
  const ObjectManagerConfig config_;
  std::shared_ptr<ObjectDirectoryInterface> object_directory_;
  ObjectStoreNotificationManager store_notification_;
  ObjectBufferPool buffer_pool_;

  /// Weak reference to main service. We ensure this object is destroyed before
  /// main_service_ is stopped.
  boost::asio::io_service *main_service_;

  /// Multi-thread asio service, deal with all outgoing and incoming RPC request.
  boost::asio::io_service rpc_service_;

  /// Keep rpc service running when no task in rpc service.
  boost::asio::io_service::work rpc_work_;

  /// The thread pool used for running `rpc_service`.
  /// Data copy operations during request are done in this thread pool.
  std::vector<std::thread> rpc_threads_;

  /// Mapping from locally available objects to information about those objects
  /// including when the object was last pushed to other object managers.
  std::unordered_map<ObjectID, LocalObjectInfo> local_objects_;

  /// This is used as the callback identifier in Pull for
  /// SubscribeObjectLocations. We only need one identifier because we never need to
  /// subscribe multiple times to the same object during Pull.
  UniqueID object_directory_pull_callback_id_ = UniqueID::FromRandom();

  /// A set of active wait requests.
  std::unordered_map<UniqueID, WaitState> active_wait_requests_;

  /// Maintains a map of push requests that have not been fulfilled due to an object not
  /// being local. Objects are removed from this map after push_timeout_ms have elapsed.
  std::unordered_map<
      ObjectID,
      std::unordered_map<ClientID, std::unique_ptr<boost::asio::deadline_timer>>>
      unfulfilled_push_requests_;

  /// The objects that this object manager is currently trying to fetch from
  /// remote object managers.
  std::unordered_map<ObjectID, PullRequest> pull_requests_;

  /// Profiling events that are to be batched together and added to the profile
  /// table in the GCS.
  std::vector<rpc::ProfileTableData::ProfileEvent> profile_events_;

  /// mutex lock used to protect profile_events_, profile_events_ is used in main thread
  /// and rpc thread.
  std::mutex profile_mutex_;

  /// Internally maintained random number generator.
  std::mt19937_64 gen_;

  /// The gPRC server.
  rpc::GrpcServer object_manager_server_;

  /// The gRPC service.
  rpc::ObjectManagerGrpcService object_manager_service_;

  /// The client call manager used to deal with reply.
  rpc::ClientCallManager client_call_manager_;

  /// Client id - object manager gRPC client.
  std::unordered_map<ClientID, std::shared_ptr<rpc::ObjectManagerClient>>
      remote_object_manager_clients_;
};

}  // namespace ray

#endif  // RAY_OBJECT_MANAGER_OBJECT_MANAGER_H<|MERGE_RESOLUTION|>--- conflicted
+++ resolved
@@ -319,14 +319,6 @@
   /// Register object remove with directory.
   void NotifyDirectoryObjectDeleted(const ObjectID &object_id);
 
-<<<<<<< HEAD
-  /// Part of an asynchronous sequence of Pull methods.
-  /// Uses an existing connection or creates a connection to ClientID.
-  /// Executes on main_service_ thread.
-  void PullEstablishConnection(const ObjectID &object_id, const ClientID &client_id);
-
-=======
->>>>>>> 27423396
   /// This is used to notify the main thread that the sending of a chunk has
   /// completed.
   ///
