// Copyright 2017 The Ray Authors.
//
// Licensed under the Apache License, Version 2.0 (the "License");
// you may not use this file except in compliance with the License.
// You may obtain a copy of the License at
//
//  http://www.apache.org/licenses/LICENSE-2.0
//
// Unless required by applicable law or agreed to in writing, software
// distributed under the License is distributed on an "AS IS" BASIS,
// WITHOUT WARRANTIES OR CONDITIONS OF ANY KIND, either express or implied.
// See the License for the specific language governing permissions and
// limitations under the License.

#include "ray/object_manager/push_manager.h"

#include "ray/common/common_protocol.h"
#include "ray/stats/metric_defs.h"
#include "ray/util/util.h"

namespace ray {

void PushManager::StartPush(const NodeID &dest_id,
                            const ObjectID &obj_id,
                            int64_t num_chunks,
                            int64_t chunk_size,
                            int64_t last_chunk_size,
                            std::function<void(int64_t)> send_chunk_fn) {
  RAY_CHECK(num_chunks > 0);
<<<<<<< HEAD

  auto it = push_info_.find(push_id);
  if (it == push_info_.end()) {
    chunks_remaining_ += num_chunks;
    auto push_state = std::make_unique<PushState>(num_chunks, send_chunk_fn);
    push_requests_with_chunks_to_send_.push_back(
        std::make_pair(push_id, push_state.get()));
    push_info_[push_id] = std::move(push_state);
  } else {
    RAY_LOG(DEBUG) << "Duplicate push request " << push_id.first << ", " << push_id.second
                   << ", resending all the chunks.";
    if (it->second->NoChunksToSend()) {
      // if all the chunks have been sent, the push request needs to be re-added to
      // `push_requests_with_chunks_to_send_`.
      push_requests_with_chunks_to_send_.push_back(
          std::make_pair(push_id, it->second.get()));
    }
    chunks_remaining_ += it->second->ResendAllChunks(send_chunk_fn);
=======
  if (push_info_.contains(dest_id) && push_info_[dest_id].first.contains(obj_id)) {
    RAY_LOG(DEBUG) << "Duplicate push request " << dest_id << ", " << obj_id
                   << ", resending all the chunks.";
    auto push_state = push_info_[dest_id].first[obj_id];
    if (push_state->HasNoChunkRemained()) {
      push_info_[dest_id].second.push(push_state);
    }
    chunks_remaining_ += push_state->ResendAllChunks(send_chunk_fn);
  } else {
    num_pushes_in_flight_ += 1;
    chunks_remaining_ += num_chunks;
    auto push_state = std::make_shared<PushState>(
        num_chunks, chunk_size, last_chunk_size, send_chunk_fn, obj_id);
    if (push_info_.contains(dest_id)) {
      push_info_[dest_id].first[obj_id] = push_state;
      push_info_[dest_id].second.push(push_state);
    } else {
      auto pair =
          std::make_pair(absl::flat_hash_map<ObjectID, std::shared_ptr<PushState>>(),
                         std::queue<std::shared_ptr<PushState>>());
      auto it = push_info_.emplace(dest_id, std::move(pair)).first;
      it->second.first.emplace(obj_id, push_state);
      it->second.second.push(push_state);
    }
>>>>>>> 745874ce
  }
  ScheduleRemainingPushes();
}

void PushManager::OnChunkComplete(const NodeID &dest_id,
                                  const std::vector<ObjectID> &obj_ids,
                                  const int64_t &completed_size) {
  bytes_in_flight_ -= completed_size;
  for (const ObjectID &obj_id : obj_ids) {
    chunks_in_flight_ -= 1;
    chunks_remaining_ -= 1;
    push_info_[dest_id].first[obj_id]->OnChunkComplete();
    if (push_info_[dest_id].first[obj_id]->AllChunksComplete()) {
      push_info_[dest_id].first.erase(obj_id);
      if (push_info_[dest_id].first.empty()) {
        RAY_CHECK(push_info_[dest_id].second.empty());
        push_info_.erase(dest_id);
        num_pushes_in_flight_ -= 1;
      }
      RAY_LOG(DEBUG) << "Push for " << dest_id << ", " << obj_id
                     << " completed, remaining: " << NumPushesInFlight();
    }
  }
  ScheduleRemainingPushes();
}

void PushManager::ScheduleRemainingPushes() {
  bool keep_looping = true;
  // Loop over all active pushes for approximate round-robin prioritization.
  // TODO(ekl) this isn't the best implementation of round robin, we should
  // consider tracking the number of chunks active per-push and balancing those.
  int64_t loop_number = 0;
  int64_t loop_all = 0;
  while (bytes_in_flight_ < max_bytes_in_flight_ && keep_looping) {
    // Loop over each active push and try to send another chunk.
    auto it = push_requests_with_chunks_to_send_.begin();
    keep_looping = false;
<<<<<<< HEAD
    while (it != push_requests_with_chunks_to_send_.end() &&
           chunks_in_flight_ < max_chunks_in_flight_) {
      auto push_id = it->first;
      auto &info = it->second;
      if (info->SendOneChunk()) {
        chunks_in_flight_ += 1;
        keep_looping = true;
        RAY_LOG(DEBUG) << "Sending chunk " << info->next_chunk_id << " of "
                       << info->num_chunks << " for push " << push_id.first << ", "
                       << push_id.second << ", chunks in flight " << NumChunksInFlight()
                       << " / " << max_chunks_in_flight_
                       << " max, remaining chunks: " << NumChunksRemaining();
=======
    while (it != push_info_.end() && bytes_in_flight_ < max_bytes_in_flight_) {
      NodeID node_id = it->first;
      if (!it->second.second.empty()) {
        auto &info = it->second.second.front();
        auto sending_chunk_id = info->next_chunk_id;
        int64_t chunk_size = info->SendOneChunk(bytes_in_flight_, max_bytes_in_flight_);
        loop_all += 1;
        if (chunk_size > 0) {
          loop_number += 1;
          chunks_in_flight_ += 1;
          bytes_in_flight_ += chunk_size;
          keep_looping = true;
          RAY_LOG(DEBUG) << "Sending chunk " << sending_chunk_id << " of "
                         << info->num_chunks << " for push " << info->obj_id << ", "
                         << node_id << ", bytes in flight " << NumBytesInFlight() << " / "
                         << max_bytes_in_flight_
                         << " max, num chunks in flight: " << NumChunksInFlight()
                         << " remaining chunks: " << NumChunksRemaining()
                         << ", loop num: " << loop_number << "/" << loop_all;
          if (info->HasNoChunkRemained()) it->second.second.pop();
          if (loop_number >= push_manager_loop_limits_) {
            RAY_LOG(INFO) << "hejialing test " << loop_number << " " << loop_all;
            main_service_.post([this]() {
              ScheduleRemainingPushes();
            }, "PushManager.ScheduleRemainingPushes");
            return;
          }
        }
>>>>>>> 745874ce
      }
      if (info->NoChunksToSend()) {
        it = push_requests_with_chunks_to_send_.erase(it);
      } else {
        it++;
      }
    }
  }
}

void PushManager::RecordMetrics() const {
  ray::stats::STATS_push_manager_in_flight_pushes.Record(NumPushesInFlight());
  ray::stats::STATS_push_manager_chunks.Record(NumChunksInFlight(), "InFlight");
  ray::stats::STATS_push_manager_chunks.Record(NumChunksRemaining(), "Remaining");
}

std::string PushManager::DebugString() const {
  std::stringstream result;
  result << "PushManager:";
  result << "\n- num pushes in flight: " << NumPushesInFlight();
  result << "\n- num chunks in flight: " << NumChunksInFlight();
  result << "\n- num chunks remaining: " << NumChunksRemaining();
  result << "\n- max chunks size allowed: " << max_bytes_in_flight_ << "(bytes)";
  return result.str();
}

}  // namespace ray<|MERGE_RESOLUTION|>--- conflicted
+++ resolved
@@ -26,13 +26,13 @@
                             int64_t chunk_size,
                             int64_t last_chunk_size,
                             std::function<void(int64_t)> send_chunk_fn) {
+  auto push_id = std::make_pair(dest_id, obj_id);
   RAY_CHECK(num_chunks > 0);
-<<<<<<< HEAD
 
   auto it = push_info_.find(push_id);
   if (it == push_info_.end()) {
     chunks_remaining_ += num_chunks;
-    auto push_state = std::make_unique<PushState>(num_chunks, send_chunk_fn);
+    auto push_state = std::make_unique<PushState>(num_chunks, chunk_size, last_chunk_size, send_chunk_fn);
     push_requests_with_chunks_to_send_.push_back(
         std::make_pair(push_id, push_state.get()));
     push_info_[push_id] = std::move(push_state);
@@ -46,32 +46,6 @@
           std::make_pair(push_id, it->second.get()));
     }
     chunks_remaining_ += it->second->ResendAllChunks(send_chunk_fn);
-=======
-  if (push_info_.contains(dest_id) && push_info_[dest_id].first.contains(obj_id)) {
-    RAY_LOG(DEBUG) << "Duplicate push request " << dest_id << ", " << obj_id
-                   << ", resending all the chunks.";
-    auto push_state = push_info_[dest_id].first[obj_id];
-    if (push_state->HasNoChunkRemained()) {
-      push_info_[dest_id].second.push(push_state);
-    }
-    chunks_remaining_ += push_state->ResendAllChunks(send_chunk_fn);
-  } else {
-    num_pushes_in_flight_ += 1;
-    chunks_remaining_ += num_chunks;
-    auto push_state = std::make_shared<PushState>(
-        num_chunks, chunk_size, last_chunk_size, send_chunk_fn, obj_id);
-    if (push_info_.contains(dest_id)) {
-      push_info_[dest_id].first[obj_id] = push_state;
-      push_info_[dest_id].second.push(push_state);
-    } else {
-      auto pair =
-          std::make_pair(absl::flat_hash_map<ObjectID, std::shared_ptr<PushState>>(),
-                         std::queue<std::shared_ptr<PushState>>());
-      auto it = push_info_.emplace(dest_id, std::move(pair)).first;
-      it->second.first.emplace(obj_id, push_state);
-      it->second.second.push(push_state);
-    }
->>>>>>> 745874ce
   }
   ScheduleRemainingPushes();
 }
@@ -83,16 +57,12 @@
   for (const ObjectID &obj_id : obj_ids) {
     chunks_in_flight_ -= 1;
     chunks_remaining_ -= 1;
-    push_info_[dest_id].first[obj_id]->OnChunkComplete();
-    if (push_info_[dest_id].first[obj_id]->AllChunksComplete()) {
-      push_info_[dest_id].first.erase(obj_id);
-      if (push_info_[dest_id].first.empty()) {
-        RAY_CHECK(push_info_[dest_id].second.empty());
-        push_info_.erase(dest_id);
-        num_pushes_in_flight_ -= 1;
-      }
-      RAY_LOG(DEBUG) << "Push for " << dest_id << ", " << obj_id
-                     << " completed, remaining: " << NumPushesInFlight();
+	auto push_id = std::make_pair(dest_id, obj_id);
+    push_info_[push_id]->OnChunkComplete();
+    if (push_info_[push_id]->AllChunksComplete()) {
+      push_info_.erase(push_id);
+    	RAY_LOG(DEBUG) << "Push for " << push_id.first << ", " << push_id.second
+        	           << " completed, remaining: " << NumPushesInFlight();
     }
   }
   ScheduleRemainingPushes();
@@ -103,55 +73,26 @@
   // Loop over all active pushes for approximate round-robin prioritization.
   // TODO(ekl) this isn't the best implementation of round robin, we should
   // consider tracking the number of chunks active per-push and balancing those.
-  int64_t loop_number = 0;
-  int64_t loop_all = 0;
   while (bytes_in_flight_ < max_bytes_in_flight_ && keep_looping) {
     // Loop over each active push and try to send another chunk.
     auto it = push_requests_with_chunks_to_send_.begin();
     keep_looping = false;
-<<<<<<< HEAD
     while (it != push_requests_with_chunks_to_send_.end() &&
-           chunks_in_flight_ < max_chunks_in_flight_) {
+           bytes_in_flight_ < max_bytes_in_flight_) {
       auto push_id = it->first;
       auto &info = it->second;
-      if (info->SendOneChunk()) {
+	  auto sending_chunk_id = info->next_chunk_id;
+      int64_t chunk_size = info->SendOneChunk(bytes_in_flight_, max_bytes_in_flight_);
+      if (chunk_size > 0) {
         chunks_in_flight_ += 1;
         keep_looping = true;
-        RAY_LOG(DEBUG) << "Sending chunk " << info->next_chunk_id << " of "
-                       << info->num_chunks << " for push " << push_id.first << ", "
-                       << push_id.second << ", chunks in flight " << NumChunksInFlight()
-                       << " / " << max_chunks_in_flight_
-                       << " max, remaining chunks: " << NumChunksRemaining();
-=======
-    while (it != push_info_.end() && bytes_in_flight_ < max_bytes_in_flight_) {
-      NodeID node_id = it->first;
-      if (!it->second.second.empty()) {
-        auto &info = it->second.second.front();
-        auto sending_chunk_id = info->next_chunk_id;
-        int64_t chunk_size = info->SendOneChunk(bytes_in_flight_, max_bytes_in_flight_);
-        loop_all += 1;
-        if (chunk_size > 0) {
-          loop_number += 1;
-          chunks_in_flight_ += 1;
-          bytes_in_flight_ += chunk_size;
-          keep_looping = true;
-          RAY_LOG(DEBUG) << "Sending chunk " << sending_chunk_id << " of "
-                         << info->num_chunks << " for push " << info->obj_id << ", "
-                         << node_id << ", bytes in flight " << NumBytesInFlight() << " / "
-                         << max_bytes_in_flight_
-                         << " max, num chunks in flight: " << NumChunksInFlight()
-                         << " remaining chunks: " << NumChunksRemaining()
-                         << ", loop num: " << loop_number << "/" << loop_all;
-          if (info->HasNoChunkRemained()) it->second.second.pop();
-          if (loop_number >= push_manager_loop_limits_) {
-            RAY_LOG(INFO) << "hejialing test " << loop_number << " " << loop_all;
-            main_service_.post([this]() {
-              ScheduleRemainingPushes();
-            }, "PushManager.ScheduleRemainingPushes");
-            return;
-          }
-        }
->>>>>>> 745874ce
+        RAY_LOG(DEBUG) << "Sending chunk " << sending_chunk_id << " of "
+                       << info->num_chunks << " for push " << info->obj_id << ", "
+                       << node_id << ", bytes in flight " << NumBytesInFlight() << " / "
+                       << max_bytes_in_flight_
+                       << " max, num chunks in flight: " << NumChunksInFlight()
+                       << " remaining chunks: " << NumChunksRemaining()
+                       << ", loop num: " << loop_number << "/" << loop_all;
       }
       if (info->NoChunksToSend()) {
         it = push_requests_with_chunks_to_send_.erase(it);
