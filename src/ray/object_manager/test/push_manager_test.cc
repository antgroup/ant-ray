// Copyright 2017 The Ray Authors.
//
// Licensed under the Apache License, Version 2.0 (the "License");
// you may not use this file except in compliance with the License.
// You may obtain a copy of the License at
//
//  http://www.apache.org/licenses/LICENSE-2.0
//
// Unless required by applicable law or agreed to in writing, software
// distributed under the License is distributed on an "AS IS" BASIS,
// WITHOUT WARRANTIES OR CONDITIONS OF ANY KIND, either express or implied.
// See the License for the specific language governing permissions and
// limitations under the License.

#include "ray/object_manager/push_manager.h"

<<<<<<< HEAD
#include "absl/container/flat_hash_map.h"
#include "absl/container/flat_hash_set.h"
=======
#include <unistd.h>

>>>>>>> 745874ce
#include "gtest/gtest.h"
#include "ray/common/test_util.h"

namespace ray {

TEST(TestPushManager, TestSingleTransfer) {
  instrumented_io_context io_service;
  std::vector<int> results;
  results.resize(10);
  auto node_id = NodeID::FromRandom();
  auto obj_id = ObjectID::FromRandom();
  PushManager pm(5, io_service);
  pm.StartPush(
      node_id, obj_id, 10, 1, 1, [&](int64_t chunk_id) { results[chunk_id] = 1; });
  ASSERT_EQ(pm.NumChunksInFlight(), 5);
  ASSERT_EQ(pm.NumChunksRemaining(), 10);
  ASSERT_EQ(pm.NumPushesInFlight(), 1);
  for (int i = 0; i < 10; i++) {
    pm.OnChunkComplete(node_id, {obj_id}, 1);
  }
  ASSERT_EQ(pm.NumChunksInFlight(), 0);
  ASSERT_EQ(pm.NumChunksRemaining(), 0);
  ASSERT_EQ(pm.NumPushesInFlight(), 0);
  for (int i = 0; i < 10; i++) {
    ASSERT_EQ(results[i], 1);
  }
}

TEST(TestPushManager, TestPushState) {
  // normal sending.
  {
    int64_t bytes_in_flight = 0;
    const int64_t max_bytes_in_flight = 2 * 1024 ^ 3;  // 2GB
    std::vector<int64_t> sent_chunks;
    auto obj_id = ObjectID::FromRandom();
    PushManager::PushState state{
        2, 2, 1, [&](int64_t chunk_id) { sent_chunks.push_back(chunk_id); }, obj_id};
    ASSERT_EQ(state.num_chunks, 2);
    ASSERT_EQ(state.next_chunk_id, 0);
    ASSERT_EQ(state.num_chunks_inflight, 0);
    ASSERT_EQ(state.num_chunks_to_send, 2);
    ASSERT_TRUE(state.SendOneChunk(bytes_in_flight, max_bytes_in_flight) > 0);
    ASSERT_FALSE(state.AllChunksComplete());
    ASSERT_EQ(state.num_chunks, 2);
    ASSERT_EQ(state.next_chunk_id, 1);
    ASSERT_EQ(state.num_chunks_inflight, 1);
    ASSERT_EQ(state.num_chunks_to_send, 1);
    std::vector<int64_t> expected_chunks{0};
    ASSERT_EQ(sent_chunks, expected_chunks);

    ASSERT_TRUE(state.SendOneChunk(bytes_in_flight, max_bytes_in_flight) > 0);
    ASSERT_EQ(state.num_chunks, 2);
    ASSERT_EQ(state.next_chunk_id, 0);
    ASSERT_EQ(state.num_chunks_inflight, 2);
    ASSERT_EQ(state.num_chunks_to_send, 0);
    std::vector<int64_t> expected_chunks1{0, 1};
    ASSERT_EQ(sent_chunks, expected_chunks1);
    ASSERT_FALSE(state.AllChunksComplete());

    ASSERT_FALSE(state.SendOneChunk(bytes_in_flight, max_bytes_in_flight) > 0);
    state.OnChunkComplete();
    ASSERT_EQ(state.num_chunks_inflight, 1);
    ASSERT_FALSE(state.AllChunksComplete());
    state.OnChunkComplete();
    ASSERT_EQ(state.num_chunks_inflight, 0);
    ASSERT_TRUE(state.AllChunksComplete());
  }

  // resend all chunks.
  {
    int64_t bytes_in_flight = 0;
    const int64_t max_bytes_in_flight = 2 * 1024 ^ 3;  // 2GB
    std::vector<int64_t> sent_chunks;
    auto obj_id = ObjectID::FromRandom();
    PushManager::PushState state{
        3, 2, 1, [&](int64_t chunk_id) { sent_chunks.push_back(chunk_id); }, obj_id};
    ASSERT_TRUE(state.SendOneChunk(bytes_in_flight, max_bytes_in_flight) > 0);
    ASSERT_FALSE(state.AllChunksComplete());
    ASSERT_EQ(state.num_chunks, 3);
    ASSERT_EQ(state.next_chunk_id, 1);
    ASSERT_EQ(state.num_chunks_inflight, 1);
    ASSERT_EQ(state.num_chunks_to_send, 2);
    std::vector<int64_t> expected_chunks{0};
    ASSERT_EQ(sent_chunks, expected_chunks);

    // resend chunks when 1 chunk is in flight.
    ASSERT_EQ(1, state.ResendAllChunks([&](int64_t chunk_id) {
      sent_chunks.push_back(chunk_id);
    }));
    ASSERT_EQ(state.num_chunks, 3);
    ASSERT_EQ(state.next_chunk_id, 1);
    ASSERT_EQ(state.num_chunks_inflight, 1);
    ASSERT_EQ(state.num_chunks_to_send, 3);

    for (auto i = 0; i < 3; i++) {
      ASSERT_TRUE(state.SendOneChunk(bytes_in_flight, max_bytes_in_flight) > 0);
      ASSERT_EQ(state.num_chunks, 3);
      ASSERT_EQ(state.next_chunk_id, (2 + i) % 3);
      ASSERT_EQ(state.num_chunks_inflight, 2 + i);
      ASSERT_EQ(state.num_chunks_to_send, 3 - i - 1);
    }
    std::vector<int64_t> expected_chunks1{0, 1, 2, 0};
    ASSERT_EQ(sent_chunks, expected_chunks1);

    ASSERT_FALSE(state.SendOneChunk(bytes_in_flight, max_bytes_in_flight) > 0);
    ASSERT_FALSE(state.AllChunksComplete());
    state.OnChunkComplete();
    state.OnChunkComplete();
    state.OnChunkComplete();
    ASSERT_FALSE(state.AllChunksComplete());
    state.OnChunkComplete();
    ASSERT_TRUE(state.AllChunksComplete());
  }
}

TEST(TestPushManager, TestRetryDuplicates) {
  instrumented_io_context io_service;
  std::vector<int> results;
  results.resize(10);
  auto node_id = NodeID::FromRandom();
  auto obj_id = ObjectID::FromRandom();
  PushManager pm(5, io_service);

  // First push request.
  pm.StartPush(
      node_id, obj_id, 10, 1, 1, [&](int64_t chunk_id) { results[chunk_id] = 1; });
  ASSERT_EQ(pm.NumChunksInFlight(), 5);
  ASSERT_EQ(pm.NumChunksRemaining(), 10);
  ASSERT_EQ(pm.NumPushesInFlight(), 1);
  // Second push request will resent the full chunks.
  pm.StartPush(
      node_id, obj_id, 10, 1, 1, [&](int64_t chunk_id) { results[chunk_id] = 2; });
  ASSERT_EQ(pm.NumChunksInFlight(), 5);
  ASSERT_EQ(pm.NumChunksRemaining(), 15);
  ASSERT_EQ(pm.NumPushesInFlight(), 1);
  // first 5 chunks will be sent by first push request.
  for (int i = 0; i < 5; i++) {
    pm.OnChunkComplete(node_id, {obj_id}, 1);
  }
  for (int i = 0; i < 5; i++) {
    ASSERT_EQ(results[i], 1);
  }
  ASSERT_EQ(pm.NumChunksInFlight(), 5);
  ASSERT_EQ(pm.NumChunksRemaining(), 10);
  // we will resend all chunks by second push request.
  for (int i = 0; i < 10; i++) {
    pm.OnChunkComplete(node_id, {obj_id}, 1);
  }
  for (int i = 0; i < 10; i++) {
    ASSERT_EQ(results[i], 2);
  }
  ASSERT_EQ(pm.NumChunksInFlight(), 0);
  ASSERT_EQ(pm.NumChunksRemaining(), 0);
  ASSERT_EQ(pm.NumPushesInFlight(), 0);
}

TEST(TestPushManager, TestResendWholeObject) {
  std::vector<int> results;
  results.resize(10);
  auto node_id = NodeID::FromRandom();
  auto obj_id = ObjectID::FromRandom();
  PushManager pm(5);
  pm.StartPush(node_id, obj_id, 10, [&](int64_t chunk_id) { results[chunk_id] = 1; });
  ASSERT_EQ(pm.NumChunksInFlight(), 5);
  ASSERT_EQ(pm.NumChunksRemaining(), 10);
  ASSERT_EQ(pm.NumPushesInFlight(), 1);
  ASSERT_EQ(pm.NumPushRequestsWithChunksToSend(), 1);

  for (int i = 0; i < 5; i++) {
    pm.OnChunkComplete(node_id, obj_id);
  }
  // All chunks have been sent out
  ASSERT_EQ(pm.NumPushRequestsWithChunksToSend(), 0);
  ASSERT_EQ(pm.NumChunksRemaining(), 5);

  // resend this object, and it needs to be added to the traversal list.
  pm.StartPush(node_id, obj_id, 10, [&](int64_t chunk_id) { results[chunk_id] = 2; });
  ASSERT_EQ(pm.NumChunksInFlight(), 5);
  ASSERT_EQ(pm.NumChunksRemaining(), 15);
  ASSERT_EQ(pm.NumPushRequestsWithChunksToSend(), 1);
  // we will resend all chunks by second push request.
  for (int i = 0; i < 15; i++) {
    pm.OnChunkComplete(node_id, obj_id);
  }
  for (int i = 0; i < 10; i++) {
    ASSERT_EQ(results[i], 2);
  }
  ASSERT_EQ(pm.NumChunksInFlight(), 0);
  ASSERT_EQ(pm.NumChunksRemaining(), 0);
  ASSERT_EQ(pm.NumPushesInFlight(), 0);
  ASSERT_EQ(pm.NumPushRequestsWithChunksToSend(), 0);
}

TEST(TestPushManager, TestMultipleTransfers) {
  instrumented_io_context io_service;
  std::vector<int> results1;
  results1.resize(10);
  std::vector<int> results2;
  results2.resize(10);
  auto node1 = NodeID::FromRandom();
  auto node2 = NodeID::FromRandom();
  auto obj_id = ObjectID::FromRandom();
  int num_active1 = 0;
  int num_active2 = 0;
  PushManager pm(5, io_service);
  pm.StartPush(node1, obj_id, 10, 1, 1, [&](int64_t chunk_id) {
    results1[chunk_id] = 1;
    num_active1++;
  });
  pm.StartPush(node2, obj_id, 10, 1, 1, [&](int64_t chunk_id) {
    results2[chunk_id] = 2;
    num_active2++;
  });
  ASSERT_EQ(pm.NumChunksInFlight(), 5);
  ASSERT_EQ(pm.NumChunksRemaining(), 20);
  ASSERT_EQ(pm.NumPushesInFlight(), 2);
  for (int i = 0; i < 20; i++) {
    if (num_active1 > 0) {
      pm.OnChunkComplete(node1, {obj_id}, 1);
      num_active1--;
    } else if (num_active2 > 0) {
      pm.OnChunkComplete(node2, {obj_id}, 1);
      num_active2--;
    }
  }
  ASSERT_EQ(pm.NumChunksInFlight(), 0);
  ASSERT_EQ(pm.NumChunksRemaining(), 0);
  ASSERT_EQ(pm.NumPushesInFlight(), 0);
  for (int i = 0; i < 10; i++) {
    ASSERT_EQ(results1[i], 1);
  }
  for (int i = 0; i < 10; i++) {
    ASSERT_EQ(results2[i], 2);
  }
}

<<<<<<< HEAD
TEST(TestPushManager, TestPushMultipleObject) {
  std::vector<int> results;
  results.resize(10);
  auto node_id = NodeID::FromRandom();
  auto obj_id_1 = ObjectID::FromRandom();
  auto obj_id_2 = ObjectID::FromRandom();
  auto obj_id_3 = ObjectID::FromRandom();
  PushManager pm(3);

  absl::flat_hash_map<ObjectID, absl::flat_hash_set<int64_t>> result;
  pm.StartPush(node_id, obj_id_1, 4, [&, obj_id = obj_id_1](int64_t chunk_id) {
    ASSERT_FALSE(result[obj_id].contains(chunk_id));
    result[obj_id].insert(chunk_id);
  });
  pm.StartPush(node_id, obj_id_2, 1, [&, obj_id = obj_id_2](int64_t chunk_id) {
    ASSERT_FALSE(result[obj_id].contains(chunk_id));
    result[obj_id].insert(chunk_id);
  });
  pm.StartPush(node_id, obj_id_3, 2, [&, obj_id = obj_id_3](int64_t chunk_id) {
    ASSERT_FALSE(result[obj_id].contains(chunk_id));
    result[obj_id].insert(chunk_id);
  });
  ASSERT_EQ(pm.NumPushRequestsWithChunksToSend(), 3);
  ASSERT_EQ(pm.NumChunksInFlight(), 3);
  ASSERT_EQ(pm.NumChunksRemaining(), 7);
  ASSERT_EQ(pm.NumPushesInFlight(), 3);

  pm.OnChunkComplete(node_id, obj_id_1);
  ASSERT_EQ(pm.NumPushRequestsWithChunksToSend(), 2);
  pm.OnChunkComplete(node_id, obj_id_1);
  ASSERT_EQ(pm.NumPushRequestsWithChunksToSend(), 1);
  pm.OnChunkComplete(node_id, obj_id_1);
  ASSERT_EQ(pm.NumPushRequestsWithChunksToSend(), 1);
  pm.OnChunkComplete(node_id, obj_id_1);
  ASSERT_EQ(pm.NumPushRequestsWithChunksToSend(), 0);

  pm.OnChunkComplete(node_id, obj_id_2);
  pm.OnChunkComplete(node_id, obj_id_3);
  pm.OnChunkComplete(node_id, obj_id_3);

  ASSERT_EQ(pm.NumChunksInFlight(), 0);
  ASSERT_EQ(pm.NumChunksRemaining(), 0);
  ASSERT_EQ(pm.NumPushesInFlight(), 0);

  ASSERT_EQ(result[obj_id_1].size(), 4);
  ASSERT_EQ(result[obj_id_2].size(), 1);
  ASSERT_EQ(result[obj_id_3].size(), 2);
=======
TEST(TestPushManager, TestResendWholeObject) {
  std::vector<int> results;
  results.resize(5);
  auto node_id = NodeID::FromRandom();
  auto obj_id = ObjectID::FromRandom();
  PushManager pm(5);
  pm.StartPush(node_id, obj_id, 5, [&](int64_t chunk_id) { results[chunk_id] = 1; });
  ASSERT_EQ(pm.NumChunksInFlight(), 5);
  ASSERT_EQ(pm.NumChunksRemaining(), 5);
  ASSERT_EQ(pm.NumPushesInFlight(), 1);
  pm.StartPush(node_id, obj_id, 5, [&](int64_t chunk_id) { results[chunk_id] = 2; });
  for (size_t i = 0; i < 5; i++) {
    pm.OnChunkComplete(node_id, obj_id);
  }
  ASSERT_EQ(pm.NumChunksInFlight(), 5);
  ASSERT_EQ(pm.NumChunksRemaining(), 5);
  ASSERT_EQ(pm.NumPushesInFlight(), 1);
  for (size_t i = 0; i < 5; i++) {
    ASSERT_EQ(results[i], 2);
  }
  for (size_t i = 0; i < 5; i++) {
    pm.OnChunkComplete(node_id, obj_id);
  }
  ASSERT_EQ(pm.NumChunksInFlight(), 0);
  ASSERT_EQ(pm.NumChunksRemaining(), 0);
  ASSERT_EQ(pm.NumPushesInFlight(), 0);
  for (size_t i = 0; i < 5; i++) {
    ASSERT_EQ(results[i], 2);
  }
}

TEST(TestPushManager, TestSingleObjectWithMultipleChunks) {
  instrumented_io_context io_service;
  auto loop_limits = RayConfig::instance().push_manager_loop_limits();
  auto chunk_num = loop_limits + 10;
  auto obj_id = ObjectID::FromRandom();
  const int64_t unlimit_bytes_in_flight = 1024 ^ 3;
  PushManager pm(unlimit_bytes_in_flight, io_service);
  auto node = NodeID::FromRandom();

  std::promise<void> promise;
  auto future = promise.get_future();
  io_service.post(
      [&]() {
        pm.StartPush(node, obj_id, chunk_num, 1, 1, [&](int64_t chunk_id) {
          // do nothing.
          return;
        });
        ASSERT_EQ(pm.NumChunksInFlight(), loop_limits);
        ASSERT_EQ(pm.NumChunksRemaining(), chunk_num);

        io_service.post(
            [&]() {
              for (int i = 0; i < chunk_num; i++) {
                pm.OnChunkComplete(node, {obj_id}, 1);
              }

              ASSERT_EQ(pm.NumChunksInFlight(), 0);
              ASSERT_EQ(pm.NumChunksRemaining(), 0);
              ASSERT_EQ(pm.NumPushesInFlight(), 0);
              promise.set_value();
            },
            "");
      },
      "");

  auto thread = std::thread([&]() {
    SetThreadName("TestSingleObjectWithMultipleChunks.main_thread");
    io_service.run();
  });

  future.wait();

  io_service.stop();
  thread.join();
>>>>>>> 745874ce
}

}  // namespace ray

int main(int argc, char **argv) {
  ::testing::InitGoogleTest(&argc, argv);
  return RUN_ALL_TESTS();
}<|MERGE_RESOLUTION|>--- conflicted
+++ resolved
@@ -14,13 +14,9 @@
 
 #include "ray/object_manager/push_manager.h"
 
-<<<<<<< HEAD
+#include <unistd.h>
 #include "absl/container/flat_hash_map.h"
 #include "absl/container/flat_hash_set.h"
-=======
-#include <unistd.h>
-
->>>>>>> 745874ce
 #include "gtest/gtest.h"
 #include "ray/common/test_util.h"
 
@@ -257,55 +253,6 @@
   }
 }
 
-<<<<<<< HEAD
-TEST(TestPushManager, TestPushMultipleObject) {
-  std::vector<int> results;
-  results.resize(10);
-  auto node_id = NodeID::FromRandom();
-  auto obj_id_1 = ObjectID::FromRandom();
-  auto obj_id_2 = ObjectID::FromRandom();
-  auto obj_id_3 = ObjectID::FromRandom();
-  PushManager pm(3);
-
-  absl::flat_hash_map<ObjectID, absl::flat_hash_set<int64_t>> result;
-  pm.StartPush(node_id, obj_id_1, 4, [&, obj_id = obj_id_1](int64_t chunk_id) {
-    ASSERT_FALSE(result[obj_id].contains(chunk_id));
-    result[obj_id].insert(chunk_id);
-  });
-  pm.StartPush(node_id, obj_id_2, 1, [&, obj_id = obj_id_2](int64_t chunk_id) {
-    ASSERT_FALSE(result[obj_id].contains(chunk_id));
-    result[obj_id].insert(chunk_id);
-  });
-  pm.StartPush(node_id, obj_id_3, 2, [&, obj_id = obj_id_3](int64_t chunk_id) {
-    ASSERT_FALSE(result[obj_id].contains(chunk_id));
-    result[obj_id].insert(chunk_id);
-  });
-  ASSERT_EQ(pm.NumPushRequestsWithChunksToSend(), 3);
-  ASSERT_EQ(pm.NumChunksInFlight(), 3);
-  ASSERT_EQ(pm.NumChunksRemaining(), 7);
-  ASSERT_EQ(pm.NumPushesInFlight(), 3);
-
-  pm.OnChunkComplete(node_id, obj_id_1);
-  ASSERT_EQ(pm.NumPushRequestsWithChunksToSend(), 2);
-  pm.OnChunkComplete(node_id, obj_id_1);
-  ASSERT_EQ(pm.NumPushRequestsWithChunksToSend(), 1);
-  pm.OnChunkComplete(node_id, obj_id_1);
-  ASSERT_EQ(pm.NumPushRequestsWithChunksToSend(), 1);
-  pm.OnChunkComplete(node_id, obj_id_1);
-  ASSERT_EQ(pm.NumPushRequestsWithChunksToSend(), 0);
-
-  pm.OnChunkComplete(node_id, obj_id_2);
-  pm.OnChunkComplete(node_id, obj_id_3);
-  pm.OnChunkComplete(node_id, obj_id_3);
-
-  ASSERT_EQ(pm.NumChunksInFlight(), 0);
-  ASSERT_EQ(pm.NumChunksRemaining(), 0);
-  ASSERT_EQ(pm.NumPushesInFlight(), 0);
-
-  ASSERT_EQ(result[obj_id_1].size(), 4);
-  ASSERT_EQ(result[obj_id_2].size(), 1);
-  ASSERT_EQ(result[obj_id_3].size(), 2);
-=======
 TEST(TestPushManager, TestResendWholeObject) {
   std::vector<int> results;
   results.resize(5);
@@ -381,7 +328,55 @@
 
   io_service.stop();
   thread.join();
->>>>>>> 745874ce
+}
+
+TEST(TestPushManager, TestPushMultipleObject) {
+  std::vector<int> results;
+  results.resize(10);
+  auto node_id = NodeID::FromRandom();
+  auto obj_id_1 = ObjectID::FromRandom();
+  auto obj_id_2 = ObjectID::FromRandom();
+  auto obj_id_3 = ObjectID::FromRandom();
+  PushManager pm(3);
+
+  absl::flat_hash_map<ObjectID, absl::flat_hash_set<int64_t>> result;
+  pm.StartPush(node_id, obj_id_1, 4, [&, obj_id = obj_id_1](int64_t chunk_id) {
+    ASSERT_FALSE(result[obj_id].contains(chunk_id));
+    result[obj_id].insert(chunk_id);
+  });
+  pm.StartPush(node_id, obj_id_2, 1, [&, obj_id = obj_id_2](int64_t chunk_id) {
+    ASSERT_FALSE(result[obj_id].contains(chunk_id));
+    result[obj_id].insert(chunk_id);
+  });
+  pm.StartPush(node_id, obj_id_3, 2, [&, obj_id = obj_id_3](int64_t chunk_id) {
+    ASSERT_FALSE(result[obj_id].contains(chunk_id));
+    result[obj_id].insert(chunk_id);
+  });
+  ASSERT_EQ(pm.NumPushRequestsWithChunksToSend(), 3);
+  ASSERT_EQ(pm.NumChunksInFlight(), 3);
+  ASSERT_EQ(pm.NumChunksRemaining(), 7);
+  ASSERT_EQ(pm.NumPushesInFlight(), 3);
+
+  pm.OnChunkComplete(node_id, obj_id_1);
+  ASSERT_EQ(pm.NumPushRequestsWithChunksToSend(), 2);
+  pm.OnChunkComplete(node_id, obj_id_1);
+  ASSERT_EQ(pm.NumPushRequestsWithChunksToSend(), 1);
+  pm.OnChunkComplete(node_id, obj_id_1);
+  ASSERT_EQ(pm.NumPushRequestsWithChunksToSend(), 1);
+  pm.OnChunkComplete(node_id, obj_id_1);
+  ASSERT_EQ(pm.NumPushRequestsWithChunksToSend(), 0);
+
+  pm.OnChunkComplete(node_id, obj_id_2);
+  pm.OnChunkComplete(node_id, obj_id_3);
+  pm.OnChunkComplete(node_id, obj_id_3);
+
+  ASSERT_EQ(pm.NumChunksInFlight(), 0);
+  ASSERT_EQ(pm.NumChunksRemaining(), 0);
+  ASSERT_EQ(pm.NumPushesInFlight(), 0);
+
+  ASSERT_EQ(result[obj_id_1].size(), 4);
+  ASSERT_EQ(result[obj_id_2].size(), 1);
+  ASSERT_EQ(result[obj_id_3].size(), 2);
 }
 
 }  // namespace ray
