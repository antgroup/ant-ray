// Copyright 2017 The Ray Authors.
//
// Licensed under the Apache License, Version 2.0 (the "License");
// you may not use this file except in compliance with the License.
// You may obtain a copy of the License at
//
//  http://www.apache.org/licenses/LICENSE-2.0
//
// Unless required by applicable law or agreed to in writing, software
// distributed under the License is distributed on an "AS IS" BASIS,
// WITHOUT WARRANTIES OR CONDITIONS OF ANY KIND, either express or implied.
// See the License for the specific language governing permissions and
// limitations under the License.

syntax = "proto3";
option cc_enable_arenas = true;

package ray.rpc;

import "src/ray/protobuf/runtime_env_common.proto";

option java_package = "io.ray.runtime.generated";

// Language of a task or worker.
enum Language {
  PYTHON = 0;
  JAVA = 1;
  CPP = 2;
}

// Type of a worker.
enum WorkerType {
  WORKER = 0;
  DRIVER = 1;
  // IO worker types.
  SPILL_WORKER = 2;
  RESTORE_WORKER = 3;
}

// Type of a task.
enum TaskType {
  // Normal task.
  NORMAL_TASK = 0;
  // Actor creation task.
  ACTOR_CREATION_TASK = 1;
  // Actor task.
  ACTOR_TASK = 2;
  // Driver task.
  DRIVER_TASK = 3;
}

message PlacementGroupSchedulingStrategy {
  // Placement group that is associated with this task.
  bytes placement_group_id = 1;
  // Placement group bundle that is associated with this task.
  int64 placement_group_bundle_index = 2;
  // Whether or not this task should capture parent's placement group automatically.
  bool placement_group_capture_child_tasks = 3;
}

message DefaultSchedulingStrategy {}

message SpreadSchedulingStrategy {}

message SchedulingStrategy {
  oneof scheduling_strategy {
    // Default hybrid scheduling strategy.
    DefaultSchedulingStrategy default_scheduling_strategy = 1;
    // Placement group based scheduling strategy.
    PlacementGroupSchedulingStrategy placement_group_scheduling_strategy = 2;
    // Best effort spread scheduling strategy.
    SpreadSchedulingStrategy spread_scheduling_strategy = 3;
  }
}

// Address of a worker or node manager.
message Address {
  bytes raylet_id = 1;
  string ip_address = 2;
  int32 port = 3;
  // Optional unique id for the worker.
  bytes worker_id = 4;
}

/// Function descriptor for Java.
message JavaFunctionDescriptor {
  string class_name = 1;
  string function_name = 2;
  string signature = 3;
}

/// Function descriptor for Python.
message PythonFunctionDescriptor {
  string module_name = 1;
  string class_name = 2;
  string function_name = 3;
  string function_hash = 4;
}

/// Function descriptor for C/C++.
message CppFunctionDescriptor {
  /// Remote function name.
  string function_name = 1;
}

// A union wrapper for various function descriptor types.
message FunctionDescriptor {
  oneof function_descriptor {
    JavaFunctionDescriptor java_function_descriptor = 1;
    PythonFunctionDescriptor python_function_descriptor = 2;
    CppFunctionDescriptor cpp_function_descriptor = 3;
  }
}

// Actor concurrency group is used to define a concurrent
// unit to indicate how some methods are performed concurrently.
message ConcurrencyGroup {
  // The name of the method concurrency group.
  string name = 1;
  // The maximum concurrency of this group.
  int32 max_concurrency = 2;
  // Function descriptors of the actor methods that will run in this concurrency group.
  repeated FunctionDescriptor function_descriptors = 3;
}

// This enum type is used as object's metadata to indicate the object's
// creating task has failed because of a certain error.
// TODO(hchen): We may want to make these errors more specific. E.g., we may
// want to distinguish between intentional and expected actor failures, and
// between worker process failure and node failure.
enum ErrorType {
  // Indicates that a task failed because the worker died unexpectedly while
  // executing it.
  WORKER_DIED = 0;
  // Indicates that a task failed because the actor died unexpectedly before
  // finishing it.
  ACTOR_DIED = 1;
  // This object was lost from distributed memory due to a node failure or
  // system error. We use this error when lineage reconstruction is enabled,
  // but this object is not reconstructable (created by actor, ray.put, or a
  // borowed ObjectRef).
  OBJECT_UNRECONSTRUCTABLE = 2;
  // Indicates that a task failed due to user code failure.
  TASK_EXECUTION_EXCEPTION = 3;
  // Indicates that the object has been placed in plasma. This error shouldn't
  // ever be exposed to user code; it is only used internally to indicate the
  // result of a direct call has been placed in plasma.
  OBJECT_IN_PLASMA = 4;
  // Indicates that an object has been cancelled.
  TASK_CANCELLED = 5;
  // Indicates that the GCS service failed to create the actor.
  ACTOR_CREATION_FAILED = 6;
  // Indicates that the runtime_env failed to be created.
  RUNTIME_ENV_SETUP_FAILED = 7;
  // This object was lost from distributed memory to a node failure or system
  // error. We use this error when lineage reconstruction is disabled.
  OBJECT_LOST = 8;
  // This object is unreachable because its owner has died.
  OWNER_DIED = 9;
  // This object is unreachable because the owner is alive but no longer has a
  // record of this object, meaning that the physical object has likely already
  // been deleted from distributed memory. This can happen in distributed
  // reference counting, due to a bug or corner case.
  OBJECT_DELETED = 10;
  // Indicates there is some error when resolving the dependence
  DEPENDENCY_RESOLUTION_FAILED = 11;
  // The object is reconstructable but we have already exceeded its maximum
  // number of task retries.
  OBJECT_UNRECONSTRUCTABLE_MAX_ATTEMPTS_EXCEEDED = 12;
  // The object is reconstructable, but its lineage was evicted due to memory
  // pressure.
  OBJECT_UNRECONSTRUCTABLE_LINEAGE_EVICTED = 13;
  // We use this error for object fetches that have timed out. This error will
  // get thrown if an object appears to be created, but the requestor is not
  // able to fetch it after the configured timeout.
  OBJECT_FETCH_TIMED_OUT = 14;
<<<<<<< HEAD
  // Indicates that the placement group corresponding to a task has been removed.
  TASK_PLACEMENT_GROUP_REMOVED = 15;
  // Indicates that the placement group corresponding to an actor has been removed.
  ACTOR_PLACEMENT_GROUP_REMOVED = 16;
=======
  // Indicates that a task failed because the local raylet died.
  LOCAL_RAYLET_DIED = 15;
>>>>>>> 38b0aa46
}

/// The information per ray error type.
message RayErrorInfo {
  oneof error {
    RayException actor_init_failure = 1;
  }
}

/// The task exception encapsulates all information about task
/// execution execeptions.
message RayException {
  // Language of this exception.
  Language language = 1;
  // The serialized exception.
  bytes serialized_exception = 2;
  // The formatted exception string.
  string formatted_exception_string = 3;
}

/// The task specification encapsulates all immutable information about the
/// task. These fields are determined at submission time, converse to the
/// `TaskExecutionSpec` may change at execution time.
message TaskSpec {
  // Type of this task.
  TaskType type = 1;
  // Name of this task.
  string name = 2;
  // Language of this task.
  Language language = 3;
  // Function descriptor of this task uniquely describe the function to execute.
  FunctionDescriptor function_descriptor = 4;
  // ID of the job that this task belongs to.
  bytes job_id = 5;
  // Task ID of the task.
  bytes task_id = 6;
  // Task ID of the parent task.
  bytes parent_task_id = 7;
  // A count of the number of tasks submitted by the parent task before this one.
  uint64 parent_counter = 8;
  // Task ID of the caller. This is the same as parent_task_id for non-actors.
  // This is the actor ID (embedded in a nil task ID) for actors.
  bytes caller_id = 9;
  /// Address of the caller.
  Address caller_address = 10;
  // Task arguments.
  repeated TaskArg args = 11;
  // Number of return objects.
  uint64 num_returns = 12;
  // Quantities of the different resources required by this task.
  map<string, double> required_resources = 13;
  // The resources required for placing this task on a node. If this is empty,
  // then the placement resources are equal to the required_resources.
  map<string, double> required_placement_resources = 14;
  // Task specification for an actor creation task.
  // This field is only valid when `type == ACTOR_CREATION_TASK`.
  ActorCreationTaskSpec actor_creation_task_spec = 15;
  // Task specification for an actor task.
  // This field is only valid when `type == ACTOR_TASK`.
  ActorTaskSpec actor_task_spec = 16;
  // Number of times this task may be retried on worker failure.
  int32 max_retries = 17;
  // Whether or not to skip the execution of this task. When it's true,
  // the receiver will not execute the task. This field is used by async actors
  // to guarantee task submission order after restart.
  bool skip_execution = 21;
  // Breakpoint if this task should drop into the debugger when it starts executing
  // and "" if the task should not drop into the debugger.
  bytes debugger_breakpoint = 22;
  // Runtime environment for this task.
  RuntimeEnvInfo runtime_env_info = 23;
  // The concurrency group name in which this task will be performed.
  string concurrency_group_name = 24;
  // Whether application-level errors (exceptions) should be retried.
  bool retry_exceptions = 25;
  // The depth of the task. The driver has depth 0, anything it calls has depth
  // 1, etc.
  int64 depth = 26;
  // Strategy about how to schedule this task.
  SchedulingStrategy scheduling_strategy = 27;
}

message Bundle {
  message BundleIdentifier {
    bytes placement_group_id = 1;
    int32 bundle_index = 2;
  }
  BundleIdentifier bundle_id = 1;
  map<string, double> unit_resources = 2;
  // The location of this bundle.
  bytes node_id = 3;
}

message PlacementGroupSpec {
  // ID of the PlacementGroup.
  bytes placement_group_id = 1;
  // The name of the placement group.
  string name = 2;
  // The array of the bundle in Placement Group.
  repeated Bundle bundles = 3;
  // The schedule strategy of this Placement Group.
  PlacementStrategy strategy = 4;
  // The job id that created this placement group.
  bytes creator_job_id = 5;
  // The actor id that created this placement group.
  bytes creator_actor_id = 6;
  // Whether or not if the creator job is dead.
  bool creator_job_dead = 7;
  // Whether or not if the creator actor is dead.
  bool creator_actor_dead = 8;
  // Whether the placement group is persistent.
  bool is_detached = 9;
}

message ObjectReference {
  // ObjectID that the worker has a reference to.
  bytes object_id = 1;
  // The address of the object's owner.
  Address owner_address = 2;
  // Language call site of the object reference (i.e., file and line number).
  // Used to print debugging information if there is an error retrieving the
  // object.
  string call_site = 3;
}

message ObjectReferenceCount {
  // The reference that the worker has or had a reference to.
  ObjectReference reference = 1;
  // Whether the worker is still using the ObjectID locally. This means that
  // it has a copy of the ObjectID in the language frontend, has a pending task
  // that depends on the object, and/or owns an ObjectID that is in scope and
  // that contains the ObjectID.
  bool has_local_ref = 2;
  // Any other borrowers that the worker created (by passing the ID on to them).
  repeated Address borrowers = 3;
  // The borrower may have returned the object ID nested inside the return
  // value of a task that it executed. This list contains all task returns that
  // were owned by a process other than the borrower. Then, the process that
  // owns the task's return value is also a borrower for as long as it has the
  // task return ID in scope. Note that only the object ID and owner address
  // are used for elements in this list.
  repeated ObjectReference stored_in_objects = 4;
  // The borrowed object ID that contained this object, if any. This is used
  // for nested object IDs.
  repeated bytes contained_in_borrowed_ids = 5;
  // The object IDs that this object contains, if any. This is used for nested
  // object IDs.
  repeated bytes contains = 6;
}

// Argument in the task.
message TaskArg {
  // A pass-by-ref argument.
  ObjectReference object_ref = 1;
  // Data for pass-by-value arguments.
  bytes data = 2;
  // Metadata for pass-by-value arguments.
  bytes metadata = 3;
  // ObjectIDs that were nested in the inlined arguments of the data field.
  repeated ObjectReference nested_inlined_refs = 4;
}

// Task spec of an actor creation task.
message ActorCreationTaskSpec {
  // ID of the actor that will be created by this task.
  bytes actor_id = 2;
  // The max number of times this actor should be restarted.
  // If this number is 0 the actor won't be restarted.
  // If this number is -1 the actor will be restarted indefinitely.
  int64 max_actor_restarts = 3;
  // The max number of times tasks submitted on this actor should be retried
  // if the actor fails and is restarted.
  // If this number is 0 the tasks won't be resubmitted.
  // If this number is -1 the tasks will be resubmitted indefinitely.
  int64 max_task_retries = 4;
  // The dynamic options used in the worker command when starting a worker process for
  // an actor creation task. If the list isn't empty, the options will be used to replace
  // the placeholder string `RAY_WORKER_DYNAMIC_OPTION_PLACEHOLDER` in the worker command.
  repeated string dynamic_worker_options = 5;
  // The max number of concurrent calls for default concurrency group of this actor.
  int32 max_concurrency = 6;
  // Whether the actor is persistent.
  bool is_detached = 7;
  // Globally-unique name of the actor. Should only be populated when is_detached is true.
  string name = 8;
  // The namespace of the actor. Should only be populated when is_detached is true.
  string ray_namespace = 9;
  // Whether the actor use async actor calls.
  bool is_asyncio = 10;
  // Field used for storing application-level extensions to the actor definition.
  string extension_data = 11;
  // Serialized bytes of the Handle to the actor that will be created by this task.
  bytes serialized_actor_handle = 12;
  // The concurrency groups of this actor.
  repeated ConcurrencyGroup concurrency_groups = 13;
  // Whether to enable out of order execution.
  bool execute_out_of_order = 14;
  // The max number of pending actor calls.
  int32 max_pending_calls = 15;
}

// Task spec of an actor task.
message ActorTaskSpec {
  // Actor ID of the actor that this task is executed on.
  bytes actor_id = 2;
  // The dummy object ID of the actor creation task.
  bytes actor_creation_dummy_object_id = 4;
  // Number of tasks that have been submitted to this actor so far.
  uint64 actor_counter = 5;
  // The dummy object ID of the previous actor task.
  bytes previous_actor_task_dummy_object_id = 7;
}

// The task execution specification encapsulates all mutable information about
// the task. These fields may change at execution time, converse to the
// `TaskSpec` is determined at submission time.
message TaskExecutionSpec {
  // The last time this task was received for scheduling.
  double last_timestamp = 1;
  // The number of times this task was spilled back by raylets.
  uint64 num_forwards = 2;
}

// Represents a task, including task spec, and task execution spec.
message Task {
  TaskSpec task_spec = 1;
  TaskExecutionSpec task_execution_spec = 2;
}

// Represents a resource id.
message ResourceId {
  // The index of the resource (i.e., CPU #3).
  int64 index = 1;
  // The quantity of the resource assigned (i.e., 0.5 CPU).
  double quantity = 2;
}

// Represents a set of resource ids.
message ResourceMapEntry {
  // The name of the resource (i.e., "CPU").
  string name = 1;
  // The set of resource ids assigned.
  repeated ResourceId resource_ids = 2;
}

message ViewData {
  message Measure {
    // A short string that describes the tags for this mesaure, e.g.,
    // "Tag1:Value1,Tag2:Value2,Tag3:Value3"
    string tags = 1;
    // Int64 type value (if present).
    int64 int_value = 2;
    // Double type value (if present).
    double double_value = 3;
    // Distribution type value (if present).
    double distribution_min = 4;
    double distribution_mean = 5;
    double distribution_max = 6;
    double distribution_count = 7;
    repeated double distribution_bucket_boundaries = 8;
    repeated double distribution_bucket_counts = 9;
  }

  // The name of this Census view.
  string view_name = 1;
  // The list of measures recorded under this view.
  repeated Measure measures = 2;
}

// Debug info for a referenced object.
message ObjectRefInfo {
  // Object id that is referenced.
  bytes object_id = 1;
  // Language call site of the object reference (i.e., file and line number).
  string call_site = 2;
  // Size of the object if this core worker is the owner, otherwise -1.
  int64 object_size = 3;
  // Number of local references to the object.
  int64 local_ref_count = 4;
  // Number of references in submitted tasks.
  int64 submitted_task_ref_count = 5;
  // Object ids that contain this object.
  repeated bytes contained_in_owned = 6;
  // True if this object is pinned in memory by the current process.
  bool pinned_in_memory = 7;
}

// Details about the allocation of a given resource. Some resources
// (e.g., GPUs) have individually allocatable units that are represented
// as "slots" here.
message ResourceAllocations {
  message ResourceSlot {
    int64 slot = 1;
    double allocation = 2;
  }
  repeated ResourceSlot resource_slots = 1;
}

// Debug info returned from the core worker.
message CoreWorkerStats {
  // Debug string of the currently executing task.
  string current_task_desc = 1;
  // Number of pending normal and actor tasks.
  int32 num_pending_tasks = 2;
  // Number of object refs in local scope.
  int32 num_object_refs_in_scope = 3;
  // Name of the currently executing task.
  string current_task_name = 4;
  // String representation of the function descriptor of the currently executing task.
  string current_task_func_desc = 5;
  // IP address of the core worker.
  string ip_address = 7;
  // Port of the core worker.
  int64 port = 8;
  // Actor ID.
  bytes actor_id = 9;
  // A map from the resource name (e.g. "CPU") to its allocation.
  map<string, ResourceAllocations> used_resources = 10;
  // A string displayed on Dashboard.
  map<string, string> webui_display = 11;
  // Number of objects that are IN_PLASMA_ERROR in the local memory store.
  int32 num_in_plasma = 12;
  // Number of objects stored in local memory.
  int32 num_local_objects = 13;
  // Used local object store memory.
  int64 used_object_store_memory = 14;
  // Length of the task queue.
  int32 task_queue_length = 15;
  // Number of executed tasks.
  int32 num_executed_tasks = 16;
  // Actor constructor.
  string actor_title = 17;
  // Local reference table.
  repeated ObjectRefInfo object_refs = 18;
  // Job ID.
  bytes job_id = 19;
  // Worker id of core worker.
  bytes worker_id = 20;
  // Language
  Language language = 21;
  // PID of the worker process.
  uint32 pid = 22;
  // The worker type.
  WorkerType worker_type = 23;
}

message MetricPoint {
  // Name of the metric.
  string metric_name = 1;
  // Timestamp when metric is exported.
  int64 timestamp = 2;
  // Value of the metric point.
  double value = 3;
  // Tags of the metric.
  map<string, string> tags = 4;
  // [Optional] Description of the metric.
  string description = 5;
  // [Optional] Unit of the metric.
  string units = 6;
}

// Type of a worker exit.
enum WorkerExitType {
  // Worker exit due to system level failures (i.e. worker crash).
  SYSTEM_ERROR_EXIT = 0;
  // Intended, initiated worker exit via raylet API.
  INTENDED_EXIT = 1;
  // Worker exit due to resource bundle release.
  UNUSED_RESOURCE_RELEASED = 2;
  // Worker exit due to placement group removal.
  PLACEMENT_GROUP_REMOVED = 3;
  // Worker exit due to exceptions in creation task.
  CREATION_TASK_ERROR = 4;
  // Worker killed by raylet if it has been idle for too long.
  IDLE_EXIT = 5;
  // Worker killed because its node is dead.
  NODE_DIED = 6;
}

///////////////////////////////////////////////////////////////////////////////
/* Please do not modify/remove/change the following enum to maintain
backwards compatibility in autoscaler. This is necessary to make sure we can
run autoscaler with any version of ray. For example, the K8s operator runs
autoscaler in a separate pod, if the user upgrades the ray version on the head
pod autoscaler can crash (if the newer version of ray modified the messages
below). */

// Type of placement group strategy.
enum PlacementStrategy {
  // Packs Bundles into as few nodes as possible.
  PACK = 0;
  // Places Bundles across distinct nodes or processes as even as possible.
  SPREAD = 1;
  // Packs Bundles within one node. The group is not allowed to span multiple nodes.
  STRICT_PACK = 2;
  // Places Bundles across distinct nodes.
  // The group is not allowed to deploy more than one bundle on a node.
  STRICT_SPREAD = 3;
}
///////////////////////////////////////////////////////////////////////////////

// Info about a named actor.
message NamedActorInfo {
  string ray_namespace = 1;
  string name = 2;
}<|MERGE_RESOLUTION|>--- conflicted
+++ resolved
@@ -174,15 +174,12 @@
   // get thrown if an object appears to be created, but the requestor is not
   // able to fetch it after the configured timeout.
   OBJECT_FETCH_TIMED_OUT = 14;
-<<<<<<< HEAD
-  // Indicates that the placement group corresponding to a task has been removed.
-  TASK_PLACEMENT_GROUP_REMOVED = 15;
-  // Indicates that the placement group corresponding to an actor has been removed.
-  ACTOR_PLACEMENT_GROUP_REMOVED = 16;
-=======
   // Indicates that a task failed because the local raylet died.
   LOCAL_RAYLET_DIED = 15;
->>>>>>> 38b0aa46
+  // Indicates that the placement group corresponding to a task has been removed.
+  TASK_PLACEMENT_GROUP_REMOVED = 16;
+  // Indicates that the placement group corresponding to an actor has been removed.
+  ACTOR_PLACEMENT_GROUP_REMOVED = 17;
 }
 
 /// The information per ray error type.
