// Copyright 2017 The Ray Authors.
//
// Licensed under the Apache License, Version 2.0 (the "License");
// you may not use this file except in compliance with the License.
// You may obtain a copy of the License at
//
//  http://www.apache.org/licenses/LICENSE-2.0
//
// Unless required by applicable law or agreed to in writing, software
// distributed under the License is distributed on an "AS IS" BASIS,
// WITHOUT WARRANTIES OR CONDITIONS OF ANY KIND, either express or implied.
// See the License for the specific language governing permissions and
// limitations under the License.

syntax = "proto3";

package ray.rpc;

import "src/ray/protobuf/common.proto";

option java_package = "io.ray.runtime.generated";

// These indexes are mapped to strings in ray_redis_module.cc.
enum TablePrefix {
  TABLE_PREFIX_MIN = 0;
  UNUSED = 1;
  TASK = 2;
  RAYLET_TASK = 3;
  CLIENT = 4;
  OBJECT = 5;
  ACTOR = 6;
  FUNCTION = 7;
  TASK_RECONSTRUCTION = 8;
  HEARTBEAT = 9;
  HEARTBEAT_BATCH = 10;
  ERROR_INFO = 11;
  JOB = 12;
  PROFILE = 13;
  TASK_LEASE = 14;
  ACTOR_CHECKPOINT = 15;
  ACTOR_CHECKPOINT_ID = 16;
  NODE_RESOURCE = 17;
  DIRECT_ACTOR = 18;
  // WORKER is already used in WorkerType, so use WORKERS here.
  WORKERS = 19;
  INTERNAL_CONFIG = 20;
  TABLE_PREFIX_MAX = 21;
  PLACEMENT_GROUP_SCHEDULE = 22;
}

// The channel that Add operations to the Table should be published on, if any.
enum TablePubsub {
  TABLE_PUBSUB_MIN = 0;
  NO_PUBLISH = 1;
  TASK_PUBSUB = 2;
  RAYLET_TASK_PUBSUB = 3;
  CLIENT_PUBSUB = 4;
  OBJECT_PUBSUB = 5;
  ACTOR_PUBSUB = 6;
  HEARTBEAT_PUBSUB = 7;
  HEARTBEAT_BATCH_PUBSUB = 8;
  ERROR_INFO_PUBSUB = 9;
  TASK_LEASE_PUBSUB = 10;
  JOB_PUBSUB = 11;
  NODE_RESOURCE_PUBSUB = 12;
  DIRECT_ACTOR_PUBSUB = 13;
  WORKER_FAILURE_PUBSUB = 14;
  TABLE_PUBSUB_MAX = 15;
}

enum GcsChangeMode {
  APPEND_OR_ADD = 0;
  REMOVE = 1;
}

message GcsEntry {
  GcsChangeMode change_mode = 1;
  bytes id = 2;
  repeated bytes entries = 3;
}

message ObjectTableData {
  // The size of the object.
  uint64 object_size = 1;
  // The node manager ID that this object appeared on or was evicted by.
  bytes manager = 2;
}

message TaskReconstructionData {
  // The ID of task.
  bytes task_id = 1;
  // The number of times this task has been reconstructed so far.
  uint64 num_reconstructions = 2;
  // The node manager that is trying to reconstruct the task.
  bytes node_manager_id = 3;
}

message TaskTableData {
  Task task = 1;
}

message ActorTableData {
  // State of an actor.
  enum ActorState {
    // Actor is pending.
    PENDING = 0;
    // Actor is alive.
    ALIVE = 1;
    // Actor is dead, now being restarted.
    // After reconstruction finishes, the state will become alive again.
    RESTARTING = 2;
    // Actor is already dead and won't be restarted.
    DEAD = 3;
  }
  // The ID of the actor that was created.
  bytes actor_id = 1;
  // The ID of the caller of the actor creation task.
  bytes parent_id = 2;
  // The dummy object ID returned by the actor creation task. If the actor
  // dies, then this is the object that should be restarted for the actor
  // to be recreated.
  bytes actor_creation_dummy_object_id = 3;
  // The ID of the job that created the actor.
  bytes job_id = 4;
  // Current state of this actor.
  ActorState state = 6;
  // Max number of times this actor should be restarted,
  // a value of -1 indicates an infinite number of reconstruction attempts.
  int64 max_restarts = 7;
  // Number of restarts that have already been performed on this actor.
  uint64 num_restarts = 8;
  // The address of the the actor.
  Address address = 9;
  // The address of the the actor's owner (parent).
  Address owner_address = 10;
  // Whether the actor is persistent.
  bool is_detached = 11;
  // Name of the actor. Only populated if is_detached is true.
  string name = 12;
  // Timestamp that the actor is created or reconstructed.
  double timestamp = 13;
  // The task specification of this actor's creation task.
  TaskSpec task_spec = 14;
  // Resource mapping ids acquired by the leased worker. This field is only set when this
  // actor already has a leased worker.
  repeated ResourceMapEntry resource_mapping = 15;
}

message ErrorTableData {
  // The ID of the job that the error is for.
  bytes job_id = 1;
  // The type of the error.
  string type = 2;
  // The error message.
  string error_message = 3;
  // The timestamp of the error message.
  double timestamp = 4;
}

message PlacementGroupTableData {
  // State of a placement group.
  enum PlacementGroupState {
    // Placement Group is pending or scheduling
    PENDING = 0;
    // Placement Group is alive.
    ALIVE = 1;
    // Placement Group is already dead and won't be reschedule.
    DEAD = 2;
  }

  // ID of the PlacementGroup.
  bytes placement_group_id = 1;
  // The name of the placement group.
  string name = 2;
  // The array of the bundle in Placement Group.
  repeated Bundle bundles = 3;
  // The schedule strategy of this Placement Group.
  PlacementStrategy strategy = 4;
  // Current state of this placement group.
  PlacementGroupState state = 5;
}

message ScheduleData {
  map<string, bytes> schedule_plan = 1;
}

message ProfileTableData {
  // Represents a profile event.
  message ProfileEvent {
    // The type of the event.
    string event_type = 1;
    // The start time of the event.
    double start_time = 2;
    // The end time of the event. If the event is a point event, then this
    // should be the same as the start time.
    double end_time = 3;
    // Additional data associated with the event. This data must be serialized
    // using JSON.
    string extra_data = 4;
  }

  // The type of the component that generated the event, e.g., worker or
  // object_manager, or node_manager.
  string component_type = 1;
  // An identifier for the component that generated the event.
  bytes component_id = 2;
  // An identifier for the node that generated the event.
  string node_ip_address = 3;
  // This is a batch of profiling events. We batch these together for
  // performance reasons because a single task may generate many events, and
  // we don't want each event to require a GCS command.
  repeated ProfileEvent profile_events = 4;
}

message ResourceTableData {
  // The total capacity of this resource type.
  double resource_capacity = 1;
}

message GcsNodeInfo {
  // State of a node.
  enum GcsNodeState {
    // Node is alive.
    ALIVE = 0;
    // Node is dead.
    DEAD = 1;
  }

  // The ID of node.
  bytes node_id = 1;
  // The IP address of the node manager.
  string node_manager_address = 2;
  // The IPC socket name of raylet.
  string raylet_socket_name = 3;
  // The IPC socket name of the node's plasma store.
  string object_store_socket_name = 4;
  // The port at which the node manager is listening for TCP
  // connections from other node managers.
  int32 node_manager_port = 5;
  // The port at which the object manager is listening for TCP
  // connections from other object managers.
  int32 object_manager_port = 6;

  // Current state of this node.
  GcsNodeState state = 7;

  // The Hostname address of the node manager.
  string node_manager_hostname = 8;
}

message HeartbeatTableData {
  // Node manager client id
  bytes client_id = 1;
  // Resource capacity currently available on this node manager.
  map<string, double> resources_available = 2;
  // Total resource capacity configured for this node manager.
  map<string, double> resources_total = 3;
  // Aggregate outstanding resource load on this node manager.
  map<string, double> resource_load = 4;
  // Object IDs that are in use by workers on this node manager's node.
  repeated bytes active_object_id = 5;
  // Whether this node manager is requesting global GC.
  bool should_global_gc = 6;
}

message HeartbeatBatchTableData {
  repeated HeartbeatTableData batch = 1;
}

// Data for a lease on task execution.
message TaskLeaseData {
  // The task ID.
  bytes task_id = 1;
  // Node manager client ID.
  bytes node_manager_id = 2;
  // The time that the lease was last acquired at. NOTE(swang): This is the
  // system clock time according to the node that added the entry and is not
  // synchronized with other nodes.
  uint64 acquired_at = 3;
  // The period that the lease is active for.
  uint64 timeout = 4;
}

message JobTableData {
  // The job ID.
  bytes job_id = 1;
  // Whether it's dead.
  bool is_dead = 2;
  // The UNIX timestamp corresponding to this event (job added or removed).
  int64 timestamp = 3;
  // IP address of the driver that started this job.
  string driver_ip_address = 4;
  // Process ID of the driver running this job.
  int64 driver_pid = 5;
}

// This table stores the actor checkpoint data. An actor checkpoint
// is the snapshot of an actor's state in the actor registration.
// See `actor_registration.h` for more detailed explanation of these fields.
message ActorCheckpointData {
  // ID of this checkpoint.
  bytes checkpoint_id = 1;
  // ID of this actor.
  bytes actor_id = 2;
  // The dummy object ID of actor's most recently executed task.
  bytes execution_dependency = 3;
  // A list of IDs of this actor's handles.
  repeated bytes handle_ids = 4;
  // The task counters of the above handles.
  repeated uint64 task_counters = 5;
  // The frontier dependencies of the above handles.
  repeated bytes frontier_dependencies = 6;
  // A list of unreleased dummy objects from this actor.
  repeated bytes unreleased_dummy_objects = 7;
  // The numbers of dependencies for the above unreleased dummy objects.
  repeated uint32 num_dummy_object_dependencies = 8;
}

// This table stores the actor-to-available-checkpoint-ids mapping.
message ActorCheckpointIdData {
  // ID of this actor.
  bytes actor_id = 1;
  // IDs of this actor's available checkpoints.
  repeated bytes checkpoint_ids = 2;
  // A list of the timestamps for each of the above `checkpoint_ids`.
  repeated uint64 timestamps = 3;
}

message WorkerTableData {
  // Is this worker alive.
  bool is_alive = 1;
  // Address of the worker that failed.
  Address worker_address = 2;
  // The UNIX timestamp at which this worker's state was updated.
  int64 timestamp = 3;
  // Whether it's an intentional disconnect, only applies then `is_alive` is false.
  bool intentional_disconnect = 4;
  // Type of this worker.
  WorkerType worker_type = 5;
  // This is for AddWorker.
  map<string, bytes> worker_info = 6;
}

message ResourceMap {
  map<string, ResourceTableData> items = 1;
}

message StoredConfig {
  map<string, string> config = 1;
}

message ObjectTableDataList {
  repeated ObjectTableData items = 1;
}

message ObjectLocationInfo {
  bytes object_id = 1;
  repeated ObjectTableData locations = 2;
}

// A notification message about one object's locations being changed.
message ObjectLocationChange {
  bool is_add = 1;
  ObjectTableData data = 2;
}

// A notification message about one node's resources being changed.
message NodeResourceChange {
  // ID of the node whose resources have changed.
  bytes node_id = 1;
  // Labels of the updated resources and their latest capacities.
  map<string, double> updated_resources = 2;
  // Labels of the resources that were deleted.
  repeated string deleted_resources = 3;
}

message PubSubMessage {
  bytes id = 1;
  bytes data = 2;
<<<<<<< HEAD
=======
}

// This enum type is used as object's metadata to indicate the object's
// creating task has failed because of a certain error.
// TODO(hchen): We may want to make these errors more specific. E.g., we may
// want to distinguish between intentional and expected actor failures, and
// between worker process failure and node failure.
enum ErrorType {
  // Indicates that a task failed because the worker died unexpectedly while
  // executing it.
  WORKER_DIED = 0;
  // Indicates that a task failed because the actor died unexpectedly before
  // finishing it.
  ACTOR_DIED = 1;
  // Indicates that an object is lost and cannot be restarted.
  // Note, this currently only happens to actor objects. When the actor's
  // state is already after the object's creating task, the actor cannot
  // re-run the task.
  // TODO(hchen): we may want to reuse this error type for more cases. E.g.,
  // 1) A object that was put by the driver.
  // 2) The object's creating task is already cleaned up from GCS (this
  // currently
  //    crashes raylet).
  OBJECT_UNRECONSTRUCTABLE = 2;
  // Indicates that a task failed due to user code failure.
  TASK_EXECUTION_EXCEPTION = 3;
  // Indicates that the object has been placed in plasma. This error shouldn't
  // ever be exposed to user code; it is only used internally to indicate the
  // result of a direct call has been placed in plasma.
  OBJECT_IN_PLASMA = 4;
  // Indicates that an object has been cancelled.
  TASK_CANCELLED = 5;
  // Inidicates that creating the GCS service failed to create the actor.
  ACTOR_CREATION_FAILED = 6;
>>>>>>> b5a6c572
}<|MERGE_RESOLUTION|>--- conflicted
+++ resolved
@@ -377,41 +377,4 @@
 message PubSubMessage {
   bytes id = 1;
   bytes data = 2;
-<<<<<<< HEAD
-=======
-}
-
-// This enum type is used as object's metadata to indicate the object's
-// creating task has failed because of a certain error.
-// TODO(hchen): We may want to make these errors more specific. E.g., we may
-// want to distinguish between intentional and expected actor failures, and
-// between worker process failure and node failure.
-enum ErrorType {
-  // Indicates that a task failed because the worker died unexpectedly while
-  // executing it.
-  WORKER_DIED = 0;
-  // Indicates that a task failed because the actor died unexpectedly before
-  // finishing it.
-  ACTOR_DIED = 1;
-  // Indicates that an object is lost and cannot be restarted.
-  // Note, this currently only happens to actor objects. When the actor's
-  // state is already after the object's creating task, the actor cannot
-  // re-run the task.
-  // TODO(hchen): we may want to reuse this error type for more cases. E.g.,
-  // 1) A object that was put by the driver.
-  // 2) The object's creating task is already cleaned up from GCS (this
-  // currently
-  //    crashes raylet).
-  OBJECT_UNRECONSTRUCTABLE = 2;
-  // Indicates that a task failed due to user code failure.
-  TASK_EXECUTION_EXCEPTION = 3;
-  // Indicates that the object has been placed in plasma. This error shouldn't
-  // ever be exposed to user code; it is only used internally to indicate the
-  // result of a direct call has been placed in plasma.
-  OBJECT_IN_PLASMA = 4;
-  // Indicates that an object has been cancelled.
-  TASK_CANCELLED = 5;
-  // Inidicates that creating the GCS service failed to create the actor.
-  ACTOR_CREATION_FAILED = 6;
->>>>>>> b5a6c572
 }