// Copyright 2017 The Ray Authors.
//
// Licensed under the Apache License, Version 2.0 (the "License");
// you may not use this file except in compliance with the License.
// You may obtain a copy of the License at
//
//  http://www.apache.org/licenses/LICENSE-2.0
//
// Unless required by applicable law or agreed to in writing, software
// distributed under the License is distributed on an "AS IS" BASIS,
// WITHOUT WARRANTIES OR CONDITIONS OF ANY KIND, either express or implied.
// See the License for the specific language governing permissions and
// limitations under the License.

syntax = "proto3";
option cc_enable_arenas = true;

package ray.rpc;

import "src/ray/protobuf/common.proto";

option java_package = "io.ray.runtime.generated";

// These indexes are mapped to table names in backend storage.
enum TablePrefix {
  TABLE_PREFIX_MIN = 0;
  UNUSED = 1;
  TASK = 2;
  RAYLET_TASK = 3;
  NODE = 4;
  OBJECT = 5;
  ACTOR = 6;
  FUNCTION = 7;
  TASK_RECONSTRUCTION = 8;
  RESOURCE_USAGE_BATCH = 9;
  JOB = 10;
  TASK_LEASE = 12;
  NODE_RESOURCE = 13;
  DIRECT_ACTOR = 14;
  // WORKER is already used in WorkerType, so use WORKERS here.
  WORKERS = 15;
  PLACEMENT_GROUP_SCHEDULE = 16;
  PLACEMENT_GROUP = 17;
  KV = 18;
  ACTOR_TASK_SPEC = 19;
  VIRTUAL_CLUSTER = 20;
}

// The channel that Add operations to the Table should be published on, if any.
enum TablePubsub {
  TABLE_PUBSUB_MIN = 0;
  NO_PUBLISH = 1;
  TASK_PUBSUB = 2;
  RAYLET_TASK_PUBSUB = 3;
  NODE_PUBSUB = 4;
  OBJECT_PUBSUB = 5;
  ACTOR_PUBSUB = 6;
  RESOURCE_USAGE_BATCH_PUBSUB = 7;
  TASK_LEASE_PUBSUB = 8;
  JOB_PUBSUB = 9;
  NODE_RESOURCE_PUBSUB = 10;
  DIRECT_ACTOR_PUBSUB = 11;
  WORKER_FAILURE_PUBSUB = 12;
  TABLE_PUBSUB_MAX = 13;
}

enum GcsChangeMode {
  APPEND_OR_ADD = 0;
  REMOVE = 1;
}

message GcsEntry {
  GcsChangeMode change_mode = 1;
  bytes id = 2;
  repeated bytes entries = 3;
}

message ActorTableData {
  // State of an actor.
  enum ActorState {
    // Actor info is registered in GCS. But its dependencies are not ready.
    DEPENDENCIES_UNREADY = 0;
    // Actor local dependencies are ready. This actor is being created.
    PENDING_CREATION = 1;
    // Actor is alive.
    ALIVE = 2;
    // Actor is dead, now being restarted.
    // After reconstruction finishes, the state will become alive again.
    RESTARTING = 3;
    // Actor is already dead and won't be restarted.
    DEAD = 4;
  }
  // The ID of the actor that was created.
  bytes actor_id = 1;
  // The ID of the caller of the actor creation task.
  bytes parent_id = 2;
  // The ID of the job that created the actor.
  bytes job_id = 4;
  // Current state of this actor.
  ActorState state = 6;
  // Max number of times this actor should be restarted,
  // a value of -1 indicates an infinite number of reconstruction attempts.
  int64 max_restarts = 7;
  // Number of restarts that has been tried on this actor.
  // This will be greater by 1 than what's published before in ALIVE.
  // ALIVE:0 RESTARTING:1 ALIVE:1 RESTARTING:2, etc
  uint64 num_restarts = 8;
  // The address of the the actor.
  Address address = 9;
  // The address of the the actor's owner (parent).
  Address owner_address = 10;
  // Whether the actor is persistent.
  bool is_detached = 11;
  // Name of the actor.
  string name = 12;
  // Last timestamp that the actor state was updated.
  double timestamp = 13;
  // Resource mapping ids acquired by the leased worker. This field is only set when this
  // actor already has a leased worker.
  repeated ResourceMapEntry resource_mapping = 15;
  // The process id of this actor.
  uint32 pid = 16;
  // The function descriptor of the actor creation task.
  FunctionDescriptor function_descriptor = 17;
  // The actor's namespace. Named `ray_namespace` to avoid confusions when invoked in c++.
  string ray_namespace = 19;
  // The unix ms timestamp the actor was started at.
  uint64 start_time = 20;
  // The unix ms timestamp the actor was ended at.
  uint64 end_time = 21;
  // Serialized runtime_env used to report in the dashboard snapshot. We need to populate
  // it here instead of grabbing it from the task spec because the task spec is cleared
  // for deleted actors: https://github.com/ray-project/ray/pull/11149.
  string serialized_runtime_env = 22;
  // The actor's class name. This is necessary because the task spec's lifetime
  // is shorter than the ActorTableData.
  string class_name = 23;
  // Contains metadata about why the actor is dead.
  ActorDeathCause death_cause = 24;
  // Quantities of the different resources required by this actor.
  map<string, double> required_resources = 28;
  // The node id of the actor once it is created.
  // address field can contain an address although actor is not created
  // so we have a separate field to track this.
  // If the actor is restarting, the node id could be incorrect.
  optional bytes node_id = 29;
  // Placement group ID if the actor requires a placement group.
  optional bytes placement_group_id = 30;
  // The repr name of the actor if specified with a customized repr method, e.g. __repr__
  // This field is only available after the actor creation task has been run since it
  // might depend on actor fields to be initialized in __init__.
  // Default to empty string if no customized repr is defined.
  string repr_name = 31;
  // Whether the actor was on a preempted node
  bool preempted = 32;
  // Number of times this actor is restarted due to lineage reconstructions.
  uint64 num_restarts_due_to_lineage_reconstruction = 33;
}

message ErrorTableData {
  // The ID of the job that the error is for.
  bytes job_id = 1;
  // The type of the error.
  string type = 2;
  // The error message.
  string error_message = 3;
  // The timestamp of the error message.
  // Unit: millisecond.
  // TODO(hjiang): Update field naming from `timestamp` to `timestamp_millisec`.
  double timestamp = 4;
}

message ProfileEventEntry {
  // The start timestamp of the event time.
  int64 start_time = 1;
  // The end timestamp of the event. Empty if it's a point event, e.g. TaskStatus
  // change.
  int64 end_time = 2;
  // Additional data associated with the event. This data must be serialized
  // using JSON.
  optional string extra_data = 3;
  // Customized event name if not a TaskStatus change point event.
  string event_name = 4;
}

message ProfileEvents {
  // The type of the component that generated the event, e.g., worker or
  // object_manager, or node_manager.
  string component_type = 1;
  // An identifier for the component that generated the event.
  bytes component_id = 2;
  // Node IP address.
  string node_ip_address = 3;
  // Events.
  repeated ProfileEventEntry events = 4;
}

// Represents the info of a worker's log file for which executes the task.
message TaskLogInfo {
  // stdout log file absolute path.
  optional string stdout_file = 1;
  // stderr log file absolute path.
  optional string stderr_file = 2;
  // Start offset of stdout when task starts.
  optional int32 stdout_start = 3;
  // End offset of stdout when task finishes.
  optional int32 stdout_end = 4;
  // Start offset of stderr when task starts.
  optional int32 stderr_start = 5;
  // End offset of stderr when task finishes.
  optional int32 stderr_end = 6;
}

// Represents task states which could be changed during task execution.
message TaskStateUpdate {
  // Node that runs the task.
  optional bytes node_id = 1;
  // Worker that runs the task.
  optional bytes worker_id = 8;
  // Task faulure info.
  optional RayErrorInfo error_info = 9;
  // Task logs info.
  optional TaskLogInfo task_log_info = 10;
  // Actor task repr name.
  optional string actor_repr_name = 11;
  // Worker Pid.
  optional int32 worker_pid = 12;
  // Is task paused by debugger.
  optional bool is_debugger_paused = 13;
  // Key is the integer value of TaskStatus enum (protobuf doesn't support Enum as key).
  // Value is the timestamp when status changes to the target status indicated by the key.
  map<int32, int64> state_ts_ns = 14;
}

// Represents events and state changes from a single task run.
message TaskEvents {
  // Metadata shared by all event types.
  bytes task_id = 1;
  // The current retry attempt number for the task.
  int32 attempt_number = 2;
  // Task Info.
  optional TaskInfoEntry task_info = 3;
  // Task state updates.
  optional TaskStateUpdate state_updates = 4;
  // Task profiling events.
  optional ProfileEvents profile_events = 5;
  // Job id of the task
  bytes job_id = 6;
}

message TaskAttempt {
  // The task id of the task attempt.
  bytes task_id = 1;
  // The attempt number of the task attempt.
  int32 attempt_number = 2;
}

// Represents a compact list of task state events by different tasks,
// where each task has a list of state change events.
message TaskEventData {
  // A batch of task state change events.
  repeated TaskEvents events_by_task = 1;
  // A list of task attempts that were dropped on the worker.
  // We only drop task attempts if task state update is lost on the worker
  // due to too many events being generated.
  repeated TaskAttempt dropped_task_attempts = 2;
  // Number of profile events dropped on the worker.
  int32 num_profile_events_dropped = 3;
  // Current job the worker is reporting data for.
  bytes job_id = 4;
}

message AvailableResources {
  // Node id.
  bytes node_id = 1;
  // Resource capacity currently available on this node manager.
  map<string, double> resources_available = 2;
}

message TotalResources {
  // Node id.
  bytes node_id = 1;
  // Resource capacity currently total on this node manager.
  map<string, double> resources_total = 2;
}

// A snapshot of the state of a node.
message NodeSnapshot {
  // The idle state of a node.
  // May be extended to include dead.
  enum State {
    UNDEFINED = 0;
    // Node is idle.
    IDLE = 1;
    // Node is not idle.
    ACTIVE = 2;
    // Node is draining.
    DRAINING = 3;
  }

  // The idle state of the node.
  State state = 1;
  // How long the node has been idle.
  int64 idle_duration_ms = 2;
  // Observability strings describing why the node is not idle.
  // Each string is a reason.
  repeated string node_activity = 3;
}

message GcsNodeInfo {
  // State of a node.
  enum GcsNodeState {
    // Node is alive.
    ALIVE = 0;
    // Node is dead.
    DEAD = 1;
  }

  // The ID of node.
  bytes node_id = 1;
  // The IP address of the node manager.
  string node_manager_address = 2;
  // The IPC socket name of raylet.
  string raylet_socket_name = 3;
  // The IPC socket name of the node's plasma store.
  string object_store_socket_name = 4;
  // The port at which the node manager is listening for TCP
  // connections from other node managers.
  int32 node_manager_port = 5;
  // The port at which the object manager is listening for TCP
  // connections from other object managers.
  int32 object_manager_port = 6;

  // Current state of this node.
  GcsNodeState state = 7;

  // The Hostname address of the node manager.
  string node_manager_hostname = 8;

  // The port at which the node will expose metrics to.
  int32 metrics_export_port = 9;

  // The port at which the runtime env agent listens as HTTP.
  int32 runtime_env_agent_port = 27;

  // The total resources of this node.
  map<string, double> resources_total = 11;

  // The user-provided identifier or name for this node.
  string node_name = 12;

  // The instance id of the node if it's running on a cloud provider.
  string instance_id = 13;

  // The instance node type of the node if it's running on a cloud provider.
  // Set through ENV of src/ray/common/constants.h::kNodeTypeNameEnv
  string node_type_name = 14;

  // The instance type name of the node if running on a cloud provider and
  // set through ENV of src/ray/common/constants.h::kNodeCloudInstanceTypeNameEnv
  // e.g. m4.16xlarge
  string instance_type_name = 15;

  // The unix ms timestamp the node was started at.
  uint64 start_time_ms = 23;
  // The unix ms timestamp the node was ended at.
  uint64 end_time_ms = 24;
  // If this is a head node.
  bool is_head_node = 25;
  // The key-value labels of this node.
  map<string, string> labels = 26;

  // A snapshot of node state.
  NodeSnapshot state_snapshot = 28;

  // The death info of this node.
  NodeDeathInfo death_info = 29;

  // The template_id of this node.
  string template_id = 30;
}

// Please keep this in sync with the definition of JobInfo in
// dashboard/modules/job/common.py
message JobsAPIInfo {
  // The status of the job.
  string status = 1;
  // The entrypoint command for this job.
  string entrypoint = 2;
  // A message describing the status in more detail.
  optional string message = 3;
  // TODO(architkulkarni): Populate this field
  // Error type (e.g. Runtime env setup failure, Internal error, user script error)
  optional string error_type = 4;
  // The time when the job was started.  A Unix timestamp in ms.
  optional uint64 start_time = 5;
  // The time when the job moved into a terminal state.  A Unix timestamp in ms.
  optional uint64 end_time = 6;
  // Arbitrary user-provided metadata for the job.
  map<string, string> metadata = 7;
  // The JSON-serialized runtime environment for the job.
  optional string runtime_env_json = 8;
  // The quantity of CPU cores to reserve for the entrypoint command.
  optional double entrypoint_num_cpus = 9;
  // The number of GPUs to reserve for the entrypoint command.
  optional double entrypoint_num_gpus = 10;
  // The quantity of various custom resources to reserve for the entrypoint command.
  map<string, double> entrypoint_resources = 11;
  // Driver agent http address
  optional string driver_agent_http_address = 12;
  // The node id that driver running on. It will be None only when the job status
  // is PENDING, and this field will not be deleted or modified even if the driver dies
  optional string driver_node_id = 13;
  // The driver process exit code after the driver executed. Return None if driver
  // doesn't finish executing
  optional int32 driver_exit_code = 14;
  // The amount of reservable memory resource in bytes for the entrypoint command.
  optional uint64 entrypoint_memory = 15;
}

message WorkerTableData {
  // Is this worker alive.
  bool is_alive = 1;
  // Address of the worker that failed.
  Address worker_address = 2;
  // The UNIX timestamp at which this worker's state was updated.
  int64 timestamp = 3;
  // Type of this worker.
  WorkerType worker_type = 5;
  // This is for AddWorker.
  map<string, bytes> worker_info = 6;
  // The exception thrown in creation task. This field is set if this worker died because
  // of exception thrown in actor's creation task. Only applies when is_alive=false.
  RayException creation_task_exception = 18;
  // Whether it's an intentional disconnect, only applies then `is_alive` is false.
  optional WorkerExitType exit_type = 19;
  // The detailed message about worker exit.
  optional string exit_detail = 20;
  // pid of the worker process.
  uint32 pid = 21;

  /* The below fields are worker lifecycle events
     worker_launch_time_ms (process startup requested).
     -> worker_launched_time_ms (process started).
     -> start_time_ms (worker is ready to be used).
     -> end_time_ms (worker is destroyed).
  */

  // The unix ms timestamp the worker was started and finished initialization.
  uint64 start_time_ms = 23;
  // The unix ms timestamp the worker was ended at.
  uint64 end_time_ms = 24;
  // The time when this worker process is requested from raylet.
  // The field exists only when the worker is launched
  // by a raylet. (I.e., driver worker won't have this value).
  // If the value doesn't present, it is -1.
  uint64 worker_launch_time_ms = 25;
  // The time when this worker process is successfully started.
  // The field exists only when the worker is launched
  // by a raylet. (I.e., driver worker won't have this value).
  // If the value doesn't present, it is -1.
  uint64 worker_launched_time_ms = 26;
  // The debugger port on the worker process.
  optional uint32 debugger_port = 27;
  // The number of paused threads in this worker process
  optional uint32 num_paused_threads = 28;
}

// Fields to publish when worker fails.
message WorkerDeltaData {
  bytes raylet_id = 1;
  bytes worker_id = 2;
}

message PubSubMessage {
  bytes id = 1;
  bytes data = 2;
}

///////////////////////////////////////////////////////////////////////////////
/* Please do not modify/remove/change the following messages to maintain
backwards compatibility in autoscaler. This is necessary to make sure we can
run autoscaler with any version of ray. For example, the K8s operator runs
autoscaler in a separate pod, if the user upgrades the ray version on the head
pod autoscaler can crash (if the newer version of ray modified the messages
below). */

// Represents the demand for a particular resource shape.
message ResourceDemand {
  // The resource shape requested. This is a map from the resource string
  // (e.g., "CPU") to the amount requested.
  map<string, double> shape = 1;
  // The number of requests that are ready to run (i.e., dependencies have been
  // fulfilled), but that are waiting for resources.
  uint64 num_ready_requests_queued = 2;
  // The number of requests for which there is no node that is a superset of
  // the requested resource shape.
  uint64 num_infeasible_requests_queued = 3;
  // The number of requests of this shape still queued in CoreWorkers that this
  // raylet knows about.
  int64 backlog_size = 4;
}

// Represents the demand sorted by resource shape.
message ResourceLoad {
  // A list of all resource demands. The resource shape in each demand is
  // unique.
  repeated ResourceDemand resource_demands = 1;
}

message ResourcesData {
  reserved 3, 8, 17;
  // Node id.
  bytes node_id = 1;
  // Resource capacity currently available on this node manager.
  map<string, double> resources_available = 2;
  // Total resource capacity configured for this node manager.
  map<string, double> resources_total = 4;
  // Aggregate outstanding resource load on this node manager.
  map<string, double> resource_load = 5;
  // The resource load on this node, sorted by resource shape.
  ResourceLoad resource_load_by_shape = 7;
  // IP address of the node.
  string node_manager_address = 9;
  // Whether this node has object pulls queued. This can happen if
  // the node has more pull requests than available object store
  // memory. This is a proxy for available object store memory.
  bool object_pulls_queued = 10;
  // Normal task resources.
  map<string, double> resources_normal_task = 11;
  // Indicates whether resource normal task is changed. Only used when
  // light heartbeat enabled.
  bool resources_normal_task_changed = 12;
  // The timestamp that normal task resources are measured.
  int64 resources_normal_task_timestamp = 13;
  // Whether this node has detected a resource deadlock (full of actors).
  bool cluster_full_of_actors_detected = 14;
  // The duration in ms during which all the node's resources are idle. If the
  // node currently has any resource being used, this will be 0.
  int64 idle_duration_ms = 15;
  // Whether the node is being drained.
  bool is_draining = 16;
  // This is only meaningful if is_draining
  // is true.
  // The value is the timestamp when
  // the node will be force killed.
  int64 draining_deadline_timestamp_ms = 18;
}

message ResourceUsageBatchData {
  repeated ResourcesData batch = 1;
  // The total resource demand on all nodes included in the batch, sorted by
  // resource shape.
  ResourceLoad resource_load_by_shape = 2;
  // The pending list of placement groups.
  PlacementGroupLoad placement_group_load = 3;
}

message PlacementGroupLoad {
  // The list of pending placement group specifications.
  repeated PlacementGroupTableData placement_group_data = 1;
}

message PlacementGroupStats {
  // The scheduling state of the placement group.
  // This is purely for observability and the
  // information could not be consistent
  // if GCS restarts.
  // QUEUED / REMOVED <-----------------------------
  //          |                                     |
  // SCHEDULING_STARTED / NO_RESOURCES / INFEASIBLE |
  //          |                                     |
  // FINISHED / FAILED_TO_COMMIT_RESOURCES ----------
  enum SchedulingState {
    //
    // Initial scheduling states.
    //
    // Queued for scheduling.
    QUEUED = 0;
    // Scheduling has cancelled because it is removed.
    REMOVED = 1;

    //
    // Scheduling In Progress.
    //
    // Scheduling has started.
    SCHEDULING_STARTED = 2;
    // Placement group creation failed because there was
    // no nodes that satisfy resources.
    NO_RESOURCES = 3;
    // Placement group creation has failed because the
    // requested resources are infeasible.
    INFEASIBLE = 4;

    //
    // Scheduling Finished.
    //
    // Placement group creation failed because there was
    // an issue committing resources to nodes
    // (e.g., node failures).
    FAILED_TO_COMMIT_RESOURCES = 5;
    // Scheduling has finished properly.
    FINISHED = 6;
  }
  // The time creation request is first received.
  int64 creation_request_received_ns = 2;
  // The time scheduling is started after queuing.
  int64 scheduling_started_time_ns = 3;
  // The time from scheduling started <-> scheduling succeeds.
  int64 scheduling_latency_us = 4;
  // The time from first request received <-> all placement group
  // resources are available on all relevant nodes.
  // end_to_end_creation_latency_us - scheduling_latency_us
  // == queuing time.
  int64 end_to_end_creation_latency_us = 5;
  // The number of time scheduling has attempted on this placement group.
  uint32 scheduling_attempt = 6;
  // Scheduler retries the pg scheduling with
  // exponential backoff delay.
  // The biggest delay that's ever seen from
  // this placement group creation process.
  double highest_retry_delay_ms = 7;
  // The cause of placement group creation failure.
  SchedulingState scheduling_state = 8;
}

message PlacementGroupTableData {
  // State of a placement group.
  enum PlacementGroupState {
    // Placement Group is pending or scheduling
    PENDING = 0;
    // Placement Group is scheduled, and all nodes have prepared the resources.
    PREPARED = 1;
    // Placement Group is created.
    CREATED = 2;
    // Placement Group is already removed and won't be reschedule.
    REMOVED = 3;
    // Placement Group is rescheduling because the node it placed is dead.
    RESCHEDULING = 4;
  }

  // ID of the PlacementGroup.
  bytes placement_group_id = 1;
  // The name of the placement group.
  string name = 2;
  // The array of the bundle in Placement Group.
  repeated Bundle bundles = 3;
  // The schedule strategy of this Placement Group.
  PlacementStrategy strategy = 4;
  // Current state of this placement group.
  PlacementGroupState state = 5;
  // Fields to detect the owner of the placement group
  // for automatic lifecycle management.
  // The job id that created this placement group.
  bytes creator_job_id = 6;
  // The actor id that created this placement group.
  bytes creator_actor_id = 7;
  // Whether or not if the creator job is dead.
  bool creator_job_dead = 8;
  // Whether or not if the creator actor is dead.
  bool creator_actor_dead = 9;
  // Whether the placement group is persistent.
  bool is_detached = 10;
  // The pg's namespace. Named `ray_namespace` to avoid confusions when invoked in c++.
  string ray_namespace = 11;
  // The placement group's stats / information such as when it is created or
  // what's the current scheduling state.
  PlacementGroupStats stats = 12;
  // The maximum fraction of CPU cores that this placement group can use on each node.
  double max_cpu_fraction_per_node = 13;
  // Binary ID of the target node where bundles should be placed
  // iff the target node has enough available resources and alive.
  // Otherwise, the bundles can be placed elsewhere.
  // This only applies to STRICT_PACK pg.
  bytes soft_target_node_id = 14;
  // The time that the placement group was created at.
  int64 placement_group_creation_timestamp_ms = 15;
  // The time that the last bundle of a placement group is committed at,
  // effectively when the placement group has been "scheduled".
  int64 placement_group_final_bundle_placement_timestamp_ms = 16;
}

message JobTableData {
  // The job ID.
  bytes job_id = 1;
  // Whether it's dead.
  bool is_dead = 2;
  // The UNIX timestamp corresponding to this event (job added or removed).
  int64 timestamp = 3;
  // IP address of the driver that started this job.
  // Deprecated
  string driver_ip_address = 4;
  // Process ID of the driver running this job.
  int64 driver_pid = 5;
  // The config of this job.
  JobConfig config = 6;
  // The timestamp the job was started at.
  uint64 start_time = 7;
  // The timestamp the job was ended at.
  uint64 end_time = 8;
  // The entrypoint of the job.
  string entrypoint = 9;
  // The optional JobInfo from the Ray Job API.
  optional JobsAPIInfo job_info = 10;
  // Whether this job has running tasks.
  // In GetAllJobInfo, if GCS can't reach the driver, it will be unset.
  optional bool is_running_tasks = 11;
  // Address of the driver that started this job.
  Address driver_address = 12;
}
///////////////////////////////////////////////////////////////////////////////

enum AllocationMode {
  UNKNOWN = 0;
  // A single node can carray tasks for multiple jobs.
  MIXED = 1;
  // A single node can only carray tasks for one job.
  EXCLUSIVE = 2;
}

message NodeInstance {
  // The Hostname address of the node instance.
  string hostname = 1;
  // The template id of the node instance.
  string template_id = 2;
}

message VirtualClusterTableData {
  // The virtual cluster id.
<<<<<<< HEAD
  string virtual_cluster_id = 1;
  // The virtual cluster name.
  string name = 2;
=======
  string id = 1;
>>>>>>> 545b8171
  // The allocation mode of the virtual cluster.
  AllocationMode mode = 2;
  // The replica set list of the virtual cluster.
  map<string, int32> replica_sets = 3;
  // Mapping from node id to it's instance.
  map<string, NodeInstance> node_instances = 4;
  // Whether this virtual cluster is removed.
  bool is_removed = 5;
  // Version number of the last modification to the virtual cluster.
  uint64 revision = 6;
}<|MERGE_RESOLUTION|>--- conflicted
+++ resolved
@@ -727,13 +727,7 @@
 
 message VirtualClusterTableData {
   // The virtual cluster id.
-<<<<<<< HEAD
   string virtual_cluster_id = 1;
-  // The virtual cluster name.
-  string name = 2;
-=======
-  string id = 1;
->>>>>>> 545b8171
   // The allocation mode of the virtual cluster.
   AllocationMode mode = 2;
   // The replica set list of the virtual cluster.
