--- conflicted
+++ resolved
@@ -31,11 +31,7 @@
   bytes job_id = 3;
   string source_process = 4;
   bytes worker_id = 5;
-<<<<<<< HEAD
-  string allocated_instances_serialized_json = 6;
-=======
   string serialized_allocated_instances = 6;
->>>>>>> a2b42373
 }
 
 message GetOrCreateRuntimeEnvReply {
@@ -52,11 +48,7 @@
   string source_process = 2;
   bytes worker_id = 3;
   bytes job_id = 4;
-<<<<<<< HEAD
-  string allocated_instances_serialized_json = 5;
-=======
   string serialized_allocated_instances = 5;
->>>>>>> a2b42373
 }
 
 message DeleteRuntimeEnvIfPossibleReply {
