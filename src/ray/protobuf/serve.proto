// Copyright 2017 The Ray Authors.
//
// Licensed under the Apache License, Version 2.0 (the "License");
// you may not use this file except in compliance with the License.
// You may obtain a copy of the License at
//
//  http://www.apache.org/licenses/LICENSE-2.0
//
// Unless required by applicable law or agreed to in writing, software
// distributed under the License is distributed on an "AS IS" BASIS,
// WITHOUT WARRANTIES OR CONDITIONS OF ANY KIND, either express or implied.
// See the License for the specific language governing permissions and
// limitations under the License.

syntax = "proto3";
option cc_enable_arenas = true;

package ray.serve;

option java_package = "io.ray.serve.generated";

option java_outer_classname = "ServeProtos";

option java_multiple_files = true;

// Configuration options for Serve's replica autoscaler.
message AutoscalingConfig {
  // Minimal number of replicas, must be a non-negative integer.
  uint32 min_replicas = 1;

  // Maximal number of replicas, must be a non-negative integer and greater or equals
  // to min_replicas.
  uint32 max_replicas = 2;

  // Target number of in flight requests per replicas. This is the primary configuration
  // knob for replica autoscaler. Lower the number, the more rapidly will the replicas
  // being scaled up. Must be a non-negative integer.
  double target_num_ongoing_requests_per_replica = 3;

  // The frequency of how long does each replica sending metrics to autoscaler.
  double metrics_interval_s = 4;

  // The window (in seconds) for autoscaler to calculate rolling average of metrics on.
  double look_back_period_s = 5;

  // The multiplicative "gain" factor to limit scaling decisions.
  double smoothing_factor = 6;

  // How long to wait before scaling down replicas.
  double downscale_delay_s = 7;

  // How long to wait before scaling up replicas.
  double upscale_delay_s = 8;

  // Initial number of replicas deployment should start with. Must be non-negative.
  optional uint32 initial_replicas = 9;
}

// Configuration options for a deployment, to be set by the user.
message DeploymentConfig {
  // The number of processes to start up that will handle requests to this deployment.
  // Defaults to 1.
  int32 num_replicas = 1;

  // The maximum number of queries that will be sent to a replica of this deployment
  // without receiving a response. Defaults to 100.
  int32 max_concurrent_queries = 2;

  // Arguments to pass to the reconfigure method of the deployment. The reconfigure method
  // is called if user_config is not None.
  bytes user_config = 3;

  // Duration that deployment replicas will wait until there is no more work to be done
  // before shutting down.
  double graceful_shutdown_wait_loop_s = 4;

  // Controller waits for this duration to forcefully kill the replica for shutdown.
  double graceful_shutdown_timeout_s = 5;

  // Frequency at which the controller health checks replicas.
  double health_check_period_s = 6;

  // Timeout after which a replica is marked unhealthy without a response.
  double health_check_timeout_s = 7;

  // Is the construction of deployment is cross language?
  bool is_cross_language = 8;

  // The deployment's programming language.
  DeploymentLanguage deployment_language = 9;

  // The deployment's autoscaling configuration.
  AutoscalingConfig autoscaling_config = 10;

  string version = 11;

<<<<<<< HEAD
  string ingress = 12;
=======
  repeated string user_configured_option_names = 12;
>>>>>>> a892241c
}

// Deployment language.
enum DeploymentLanguage {
  PYTHON = 0;
  JAVA = 1;
}

message RequestMetadata {
  string request_id = 1;

  string endpoint = 2;

  string call_method = 3;

  map<string, string> context = 4;

  string call_method_signature = 5;
}

message RequestWrapper {
  bytes body = 1;
  map<string, string> scope = 2;
}

message UpdatedObject {
  bytes object_snapshot = 1;
  int32 snapshot_id = 2;
}

message LongPollRequest {
  map<string, int32> keys_to_snapshot_ids = 1;
}

message LongPollResult {
  map<string, UpdatedObject> updated_objects = 1;
}

message EndpointInfo {
  string endpoint_name = 1;
  string route = 2;
  map<string, string> config = 3;
}

message EndpointSet {
  map<string, EndpointInfo> endpoints = 1;
}

// Now Actor handle can be transfered across language through ray call, but the list of
// Actor handles can't. So we use this message wrapped a Actor name list to pass actor
// list across language. When Actor handle list supports across language, this message can
// be replaced.
message ActorNameList {
  repeated string names = 1;
}

message DeploymentVersion {
  string code_version = 1;
  bytes user_config = 2;
}

message ReplicaConfig {
  string deployment_def_name = 1;
  bytes deployment_def = 2;
  bytes init_args = 3;
  bytes init_kwargs = 4;
  string ray_actor_options = 5;
}

message DeploymentInfo {
  string name = 1;
  DeploymentConfig deployment_config = 2;
  ReplicaConfig replica_config = 3;
  int64 start_time_ms = 4;
  string actor_name = 5;
  string version = 6;
  int64 end_time_ms = 7;
}

// Wrap DeploymentInfo and route. The "" route value need to be convert to None/null.
message DeploymentRoute {
  DeploymentInfo deployment_info = 1;
  string route = 2;
}

// Wrap a list for DeploymentRoute.
message DeploymentRouteList {
  repeated DeploymentRoute deployment_routes = 1;
}

enum DeploymentStatus {
  UPDATING = 0;
  HEALTHY = 1;
  UNHEALTHY = 2;
}

message DeploymentStatusInfo {
  string name = 1;
  DeploymentStatus status = 2;
  string message = 3;
}

// Wrap a list for DeploymentStatusInfo.
message DeploymentStatusInfoList {
  repeated DeploymentStatusInfo deployment_status_infos = 1;
}

enum ApplicationStatus {
  DEPLOYING = 0;
  RUNNING = 1;
  DEPLOY_FAILED = 2;
  DELETING = 3;
  NOT_STARTED = 5;
}

message ApplicationStatusInfo {
  ApplicationStatus status = 1;
  string message = 2;
  double deployment_timestamp = 3;
}

message StatusOverview {
  ApplicationStatusInfo app_status = 1;
  DeploymentStatusInfoList deployment_statuses = 2;
  string name = 3;
}

// RPC Schema
message PredictRequest {
  map<string, bytes> input = 2;
}

message PredictResponse {
  bytes prediction = 1;
}

service PredictAPIsService {
  rpc Predict(PredictRequest) returns (PredictResponse);
}<|MERGE_RESOLUTION|>--- conflicted
+++ resolved
@@ -93,12 +93,10 @@
   AutoscalingConfig autoscaling_config = 10;
 
   string version = 11;
-
-<<<<<<< HEAD
-  string ingress = 12;
-=======
+  
   repeated string user_configured_option_names = 12;
->>>>>>> a892241c
+
+  string ingress = 13;
 }
 
 // Deployment language.
