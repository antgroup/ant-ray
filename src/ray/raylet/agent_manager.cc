// Copyright 2017 The Ray Authors.
//
// Licensed under the Apache License, Version 2.0 (the "License");
// you may not use this file except in compliance with the License.
// You may obtain a copy of the License at
//
//  http://www.apache.org/licenses/LICENSE-2.0
//
// Unless required by applicable law or agreed to in writing, software
// distributed under the License is distributed on an "AS IS" BASIS,
// WITHOUT WARRANTIES OR CONDITIONS OF ANY KIND, either express or implied.
// See the License for the specific language governing permissions and
// limitations under the License.

#include "ray/raylet/agent_manager.h"

#include <thread>

#include "ray/common/ray_config.h"
#include "ray/util/event.h"
#include "ray/util/event_label.h"
#include "ray/util/logging.h"
#include "ray/util/process.h"
#include "ray/util/util.h"

namespace ray {
namespace raylet {

void AgentManager::HandleRegisterAgent(const rpc::RegisterAgentRequest &request,
                                       rpc::RegisterAgentReply *reply,
                                       rpc::SendReplyCallback send_reply_callback) {
  agent_ip_address_ = request.agent_ip_address();
  agent_port_ = request.agent_port();
  agent_pid_ = request.agent_pid();
  // TODO(SongGuyang): We should remove this after we find better port resolution.
  // Note: `agent_port_` should be 0 if the grpc port of agent is in conflict.
  if (agent_port_ != 0) {
    runtime_env_agent_client_ =
        runtime_env_agent_client_factory_(agent_ip_address_, agent_port_);
    RAY_LOG(INFO) << "HandleRegisterAgent, ip: " << agent_ip_address_
                  << ", port: " << agent_port_ << ", pid: " << agent_pid_;
  } else {
    RAY_LOG(WARNING) << "The GRPC port of the Ray agent is invalid (0), ip: "
                     << agent_ip_address_ << ", pid: " << agent_pid_
                     << ". The agent client in the raylet has been disabled.";
    disable_agent_client_ = true;
  }
  reply->set_status(rpc::AGENT_RPC_STATUS_OK);
  send_reply_callback(ray::Status::OK(), nullptr, nullptr);
}

void AgentManager::StartAgent() {
  if (options_.agent_commands.empty()) {
    should_start_agent_ = false;
    RAY_LOG(INFO) << "Not starting agent, the agent command is empty.";
    return;
  }

  if (RAY_LOG_ENABLED(DEBUG)) {
    std::stringstream stream;
    stream << "Starting agent process with command:";
    for (const auto &arg : options_.agent_commands) {
      stream << " " << arg;
    }
    RAY_LOG(DEBUG) << stream.str();
  }

  // Launch the process to create the agent.
  std::error_code ec;
  std::vector<const char *> argv;
  for (const std::string &arg : options_.agent_commands) {
    argv.push_back(arg.c_str());
  }
  argv.push_back(NULL);
  // Set node id to agent.
  ProcessEnvironment env;
  env.insert({"RAY_NODE_ID", options_.node_id.Hex()});
  env.insert({"RAY_RAYLET_PID", std::to_string(getpid())});
  Process child(argv.data(), nullptr, ec, false, env);
  if (!child.IsValid() || ec) {
    // The worker failed to start. This is a fatal error.
    RAY_LOG(FATAL) << "Failed to start agent with return value " << ec << ": "
                   << ec.message();
  }

  std::thread monitor_thread([this, child]() mutable {
    SetThreadName("agent.monitor");
    RAY_LOG(INFO) << "Monitor agent process with pid " << child.GetId()
                  << ", register timeout "
                  << RayConfig::instance().agent_register_timeout_ms() << "ms.";
    auto timer = delay_executor_(
        [this, child]() mutable {
          if (agent_pid_ != child.GetId()) {
            RAY_LOG(WARNING) << "Agent process with pid " << child.GetId()
                             << " has not registered. ip " << agent_ip_address_
                             << ", pid " << agent_pid_;
            child.Kill();
          }
        },
        RayConfig::instance().agent_register_timeout_ms());

    int exit_code = child.Wait();
    timer->cancel();
    RAY_LOG(WARNING) << "Agent process with pid " << child.GetId()
                     << " exit, return value " << exit_code << ". ip "
                     << agent_ip_address_ << ". pid " << agent_pid_;
    RAY_LOG(ERROR)
        << "The raylet exited immediately because the Ray agent failed. "
           "The raylet fate shares with the agent. This can happen because the "
           "Ray agent was unexpectedly killed or failed. See "
           "`dashboard_agent.log` for the root cause.";
    QuickExit();
  });
  monitor_thread.detach();
}

void AgentManager::GetOrCreateRuntimeEnv(
    const JobID &job_id,
    const std::string &serialized_runtime_env,
    const rpc::RuntimeEnvConfig &runtime_env_config,
    const std::string &serialized_allocated_resource_instances,
    GetOrCreateRuntimeEnvCallback callback) {
  // If the agent cannot be started, fail the request.
  if (!should_start_agent_) {
    std::stringstream str_stream;
    str_stream << "Not all required Ray dependencies for the runtime_env "
                  "feature were found. To install the required dependencies, "
               << "please run `pip install \"ray[default]\"`.";
    const auto &error_message = str_stream.str();
    RAY_LOG(ERROR) << error_message;
    // Execute the callback after the currently executing callback finishes.  Otherwise
    // the task may be erased from the dispatch queue during the queue iteration in
    // ClusterTaskManager::DispatchScheduledTasksToWorkers(), invalidating the iterator
    // and causing a segfault.
    delay_executor_(
        [callback = std::move(callback), error_message] {
          callback(/*successful=*/false,
                   /*serialized_runtime_env_context=*/"",
                   /*setup_error_message*/ error_message);
        },
        0);
    return;
  }

  // `runtime_env_agent_client_` should be `nullptr` when the agent is starting or the
  // agent has failed.
  if (runtime_env_agent_client_ == nullptr) {
    // If the grpc service of agent is invalid, fail the request.
    if (disable_agent_client_) {
      std::stringstream str_stream;
      str_stream
          << "Failed to create runtime environment " << serialized_runtime_env
          << " because the Ray agent couldn't be started due to the port conflict. See "
             "`dashboard_agent.log` for more details. To solve the problem, start Ray "
             "with a hard-coded agent port. `ray start --dashboard-agent-grpc-port "
             "[port]` and make sure the port is not used by other processes.";
      const auto &error_message = str_stream.str();
      RAY_LOG(ERROR) << error_message;
      delay_executor_(
          [callback = std::move(callback), error_message] {
            callback(/*successful=*/false,
                     /*serialized_runtime_env_context=*/"{}",
                     /*setup_error_message*/ error_message);
          },
          0);
      return;
    }

    RAY_LOG_EVERY_MS(INFO, 3 * 10 * 1000)
        << "Runtime env agent is not registered yet. Will retry "
           "GetOrCreateRuntimeEnv later: "
        << serialized_runtime_env;
    delay_executor_(
        [this,
         job_id,
         serialized_runtime_env,
         runtime_env_config,
         serialized_allocated_resource_instances,
         callback = std::move(callback)] {
<<<<<<< HEAD
          GetOrCreateRuntimeEnv(job_id,
                                serialized_runtime_env,
                                serialized_allocated_resource_instances,
                                callback);
=======
          CreateRuntimeEnv(job_id,
                           serialized_runtime_env,
                           runtime_env_config,
                           serialized_allocated_resource_instances,
                           callback);
>>>>>>> 4a83bc3d
        },
        RayConfig::instance().agent_manager_retry_interval_ms());
    return;
  }
  rpc::GetOrCreateRuntimeEnvRequest request;
  request.set_job_id(job_id.Hex());
  request.set_serialized_runtime_env(serialized_runtime_env);
  request.mutable_runtime_env_config()->CopyFrom(runtime_env_config);
  request.set_serialized_allocated_resource_instances(
      serialized_allocated_resource_instances);
  runtime_env_agent_client_->GetOrCreateRuntimeEnv(
      request,
      [serialized_runtime_env,
       runtime_env_config,
       serialized_allocated_resource_instances,
       callback = std::move(callback)](const Status &status,
                                       const rpc::GetOrCreateRuntimeEnvReply &reply) {
        if (status.ok()) {
          if (reply.status() == rpc::AGENT_RPC_STATUS_OK) {
            callback(true,
                     reply.serialized_runtime_env_context(),
                     /*setup_error_message*/ "");
          } else {
            RAY_LOG(INFO) << "Failed to create runtime env: " << serialized_runtime_env
                          << ", error message: " << reply.error_message();
            callback(false,
                     reply.serialized_runtime_env_context(),
                     /*setup_error_message*/ reply.error_message());
          }

        } else {
          RAY_LOG(INFO)
              << "Failed to create runtime env: " << serialized_runtime_env
              << ", status = " << status
              << ", maybe there are some network problems, will fail the request.";
          callback(false, "", "Failed to request agent.");
        }
      });
}

void AgentManager::DeleteRuntimeEnvIfPossible(
    const std::string &serialized_runtime_env,
    DeleteRuntimeEnvIfPossibleCallback callback) {
  if (disable_agent_client_) {
    RAY_LOG(ERROR)
        << "Failed to delete runtime environment URI because the Ray agent couldn't be "
           "started due to the port conflict. See `dashboard_agent.log` for more "
           "details. To solve the problem, start Ray with a hard-coded agent port. `ray "
           "start --dashboard-agent-grpc-port [port]` and make sure the port is not used "
           "by other processes.";
    delay_executor_([callback = std::move(callback)] { callback(false); }, 0);
    return;
  }
  // `runtime_env_agent_client_` should be `nullptr` when the agent is starting or the
  // agent has failed.
  if (runtime_env_agent_client_ == nullptr) {
    RAY_LOG(INFO) << "Runtime env agent is not registered yet. Will retry "
                     "DeleteRuntimeEnvIfPossible later.";
    delay_executor_(

        [this, serialized_runtime_env, callback = std::move(callback)] {
          DeleteRuntimeEnvIfPossible(serialized_runtime_env, callback);
        },
        RayConfig::instance().agent_manager_retry_interval_ms());
    return;
  }
  rpc::DeleteRuntimeEnvIfPossibleRequest request;
  request.set_serialized_runtime_env(serialized_runtime_env);
  request.set_source_process("raylet");
  runtime_env_agent_client_->DeleteRuntimeEnvIfPossible(
      request,
      [serialized_runtime_env, callback = std::move(callback)](
          Status status, const rpc::DeleteRuntimeEnvIfPossibleReply &reply) {
        if (status.ok()) {
          if (reply.status() == rpc::AGENT_RPC_STATUS_OK) {
            callback(true);
          } else {
            // TODO(sang): Find a better way to delivering error messages in this case.
            RAY_LOG(ERROR) << "Failed to delete runtime env for "
                           << serialized_runtime_env
                           << ", error message: " << reply.error_message();
            callback(false);
          }

        } else {
          RAY_LOG(ERROR)
              << "Failed to delete runtime env reference for " << serialized_runtime_env
              << ", status = " << status
              << ", maybe there are some network problems, will fail the request.";
          callback(false);
        }
      });
}

}  // namespace raylet
}  // namespace ray<|MERGE_RESOLUTION|>--- conflicted
+++ resolved
@@ -177,18 +177,11 @@
          runtime_env_config,
          serialized_allocated_resource_instances,
          callback = std::move(callback)] {
-<<<<<<< HEAD
           GetOrCreateRuntimeEnv(job_id,
                                 serialized_runtime_env,
+                                runtime_env_config,
                                 serialized_allocated_resource_instances,
                                 callback);
-=======
-          CreateRuntimeEnv(job_id,
-                           serialized_runtime_env,
-                           runtime_env_config,
-                           serialized_allocated_resource_instances,
-                           callback);
->>>>>>> 4a83bc3d
         },
         RayConfig::instance().agent_manager_retry_interval_ms());
     return;
