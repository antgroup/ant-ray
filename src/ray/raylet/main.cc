#include <iostream>

#include "common/state/ray_config.h"
#include "ray/raylet/raylet.h"
#include "ray/status.h"

#ifndef RAYLET_TEST

/// A helper function that parse the worker command string into a vector of arguments.
static std::vector<std::string> parse_worker_command(std::string worker_command) {
  std::istringstream iss(worker_command);
  std::vector<std::string> result(std::istream_iterator<std::string>{iss},
                                  std::istream_iterator<std::string>());
  return result;
}

int main(int argc, char *argv[]) {
<<<<<<< HEAD
  RayLog::StartRayLog(argv[0], ray::RayLogLevel::INFO);
=======
  InitShutdownRAII ray_log_shutdown_raii(ray::RayLog::StartRayLog,
                                         ray::RayLog::ShutDownRayLog, argv[0], RAY_INFO,
                                         /*log_dir=*/"");
  ray::RayLog::InstallFailureSignalHandler();
>>>>>>> c71bbbc3
  RAY_CHECK(argc == 11);

  const std::string raylet_socket_name = std::string(argv[1]);
  const std::string store_socket_name = std::string(argv[2]);
  const std::string node_ip_address = std::string(argv[3]);
  const std::string redis_address = std::string(argv[4]);
  int redis_port = std::stoi(argv[5]);
  int num_initial_workers = std::stoi(argv[6]);
  int maximum_startup_concurrency = std::stoi(argv[7]);
  const std::string static_resource_list = std::string(argv[8]);
  const std::string python_worker_command = std::string(argv[9]);
  const std::string java_worker_command = std::string(argv[10]);

  // Configuration for the node manager.
  ray::raylet::NodeManagerConfig node_manager_config;
  std::unordered_map<std::string, double> static_resource_conf;
  // Parse the resource list.
  std::istringstream resource_string(static_resource_list);
  std::string resource_name;
  std::string resource_quantity;

  while (std::getline(resource_string, resource_name, ',')) {
    RAY_CHECK(std::getline(resource_string, resource_quantity, ','));
    // TODO(rkn): The line below could throw an exception. What should we do about this?
    static_resource_conf[resource_name] = std::stod(resource_quantity);
  }
  node_manager_config.resource_config =
      ray::raylet::ResourceSet(std::move(static_resource_conf));
  RAY_LOG(DEBUG) << "Starting raylet with static resource configuration: "
                 << node_manager_config.resource_config.ToString();
  node_manager_config.num_initial_workers = num_initial_workers;
  node_manager_config.num_workers_per_process =
      RayConfig::instance().num_workers_per_process();
  node_manager_config.maximum_startup_concurrency = maximum_startup_concurrency;

  if (!python_worker_command.empty()) {
    node_manager_config.worker_commands.emplace(
        make_pair(Language::PYTHON, parse_worker_command(python_worker_command)));
  }
  if (!java_worker_command.empty()) {
    node_manager_config.worker_commands.emplace(
        make_pair(Language::JAVA, parse_worker_command(java_worker_command)));
  }
  if (python_worker_command.empty() && java_worker_command.empty()) {
    RAY_CHECK(0)
        << "Either Python worker command or Java worker command should be provided.";
  }

  node_manager_config.heartbeat_period_ms =
      RayConfig::instance().heartbeat_timeout_milliseconds();
  node_manager_config.max_lineage_size = RayConfig::instance().max_lineage_size();
  node_manager_config.store_socket_name = store_socket_name;

  // Configuration for the object manager.
  ray::ObjectManagerConfig object_manager_config;
  object_manager_config.store_socket_name = store_socket_name;
  object_manager_config.pull_timeout_ms =
      RayConfig::instance().object_manager_pull_timeout_ms();
  object_manager_config.push_timeout_ms =
      RayConfig::instance().object_manager_push_timeout_ms();

  int num_cpus = static_cast<int>(static_resource_conf["CPU"]);
  object_manager_config.max_sends = std::max(1, num_cpus / 4);
  object_manager_config.max_receives = std::max(1, num_cpus / 4);
  object_manager_config.object_chunk_size =
      RayConfig::instance().object_manager_default_chunk_size();

  RAY_LOG(DEBUG) << "Starting object manager with configuration: \n"
                 << "max_sends = " << object_manager_config.max_sends << "\n"
                 << "max_receives = " << object_manager_config.max_receives << "\n"
                 << "object_chunk_size = " << object_manager_config.object_chunk_size;

  //  initialize mock gcs & object directory
  auto gcs_client = std::make_shared<ray::gcs::AsyncGcsClient>(redis_address, redis_port);
  RAY_LOG(DEBUG) << "Initializing GCS client "
                 << gcs_client->client_table().GetLocalClientId();

  // Initialize the node manager.
  boost::asio::io_service main_service;

  ray::raylet::Raylet server(main_service, raylet_socket_name, node_ip_address,
                             redis_address, redis_port, node_manager_config,
                             object_manager_config, gcs_client);

  // Destroy the Raylet on a SIGTERM. The pointer to main_service is
  // guaranteed to be valid since this function will run the event loop
  // instead of returning immediately.
  // We should stop the service and remove the local socket file.
  auto handler = [&main_service, &raylet_socket_name](
      const boost::system::error_code &error, int signal_number) {
    main_service.stop();
    remove(raylet_socket_name.c_str());
  };
  boost::asio::signal_set signals(main_service, SIGTERM);
  signals.async_wait(handler);

  main_service.run();
}
#endif<|MERGE_RESOLUTION|>--- conflicted
+++ resolved
@@ -15,14 +15,11 @@
 }
 
 int main(int argc, char *argv[]) {
-<<<<<<< HEAD
-  RayLog::StartRayLog(argv[0], ray::RayLogLevel::INFO);
-=======
   InitShutdownRAII ray_log_shutdown_raii(ray::RayLog::StartRayLog,
-                                         ray::RayLog::ShutDownRayLog, argv[0], RAY_INFO,
+                                         ray::RayLog::ShutDownRayLog, argv[0],
+                                         ray::RayLogLevel::INFO,
                                          /*log_dir=*/"");
   ray::RayLog::InstallFailureSignalHandler();
->>>>>>> c71bbbc3
   RAY_CHECK(argc == 11);
 
   const std::string raylet_socket_name = std::string(argv[1]);
