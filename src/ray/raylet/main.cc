// Copyright 2017 The Ray Authors.
//
// Licensed under the Apache License, Version 2.0 (the "License");
// you may not use this file except in compliance with the License.
// You may obtain a copy of the License at
//
//  http://www.apache.org/licenses/LICENSE-2.0
//
// Unless required by applicable law or agreed to in writing, software
// distributed under the License is distributed on an "AS IS" BASIS,
// WITHOUT WARRANTIES OR CONDITIONS OF ANY KIND, either express or implied.
// See the License for the specific language governing permissions and
// limitations under the License.

#include <iostream>

#include "gflags/gflags.h"
#include "ray/common/id.h"
#include "ray/common/ray_config.h"
#include "ray/common/status.h"
#include "ray/common/task/task_common.h"
#include "ray/gcs/gcs_client/service_based_gcs_client.h"
#include "ray/raylet/raylet.h"
#include "ray/stats/stats.h"

DEFINE_string(raylet_socket_name, "", "The socket name of raylet.");
DEFINE_string(store_socket_name, "", "The socket name of object store.");
DEFINE_int32(object_manager_port, -1, "The port of object manager.");
DEFINE_int32(node_manager_port, -1, "The port of node manager.");
DEFINE_int32(metrics_agent_port, -1, "The port of metrics agent.");
DEFINE_string(node_ip_address, "", "The ip address of this node.");
DEFINE_string(redis_address, "", "The ip address of redis server.");
DEFINE_int32(redis_port, -1, "The port of redis server.");
DEFINE_int32(min_worker_port, 0,
             "The lowest port that workers' gRPC servers will bind on.");
DEFINE_int32(max_worker_port, 0,
             "The highest port that workers' gRPC servers will bind on.");
DEFINE_int32(maximum_startup_concurrency, 1, "Maximum startup concurrency");
DEFINE_string(static_resource_list, "", "The static resource list of this node.");
DEFINE_string(config_list, "", "The raylet config list of this node.");
DEFINE_string(python_worker_command, "", "Python worker command.");
DEFINE_string(java_worker_command, "", "Java worker command.");
DEFINE_string(redis_password, "", "The password of redis.");
DEFINE_string(temp_dir, "", "Temporary directory.");
DEFINE_string(session_dir, "", "The path of this ray session directory.");
DEFINE_bool(head_node, false, "Whether this is the head node of the cluster.");
// store options
DEFINE_int64(object_store_memory, -1, "The initial memory of the object store.");
DEFINE_string(plasma_directory, "", "The shared memory directory of the object store.");
DEFINE_bool(huge_pages, false, "Whether enable huge pages");

#ifndef RAYLET_TEST

int main(int argc, char *argv[]) {
  InitShutdownRAII ray_log_shutdown_raii(ray::RayLog::StartRayLog,
                                         ray::RayLog::ShutDownRayLog, argv[0],
                                         ray::RayLogLevel::INFO,
                                         /*log_dir=*/"");
  ray::RayLog::InstallFailureSignalHandler();

  gflags::ParseCommandLineFlags(&argc, &argv, true);
  const std::string raylet_socket_name = FLAGS_raylet_socket_name;
  const std::string store_socket_name = FLAGS_store_socket_name;
  const int object_manager_port = static_cast<int>(FLAGS_object_manager_port);
  const int node_manager_port = static_cast<int>(FLAGS_node_manager_port);
  const int metrics_agent_port = static_cast<int>(FLAGS_metrics_agent_port);
  const std::string node_ip_address = FLAGS_node_ip_address;
  const std::string redis_address = FLAGS_redis_address;
  const int redis_port = static_cast<int>(FLAGS_redis_port);
  const int min_worker_port = static_cast<int>(FLAGS_min_worker_port);
  const int max_worker_port = static_cast<int>(FLAGS_max_worker_port);
  const int maximum_startup_concurrency =
      static_cast<int>(FLAGS_maximum_startup_concurrency);
  const std::string static_resource_list = FLAGS_static_resource_list;
  const std::string config_list = FLAGS_config_list;
  const std::string python_worker_command = FLAGS_python_worker_command;
  const std::string java_worker_command = FLAGS_java_worker_command;
  const std::string redis_password = FLAGS_redis_password;
  const std::string temp_dir = FLAGS_temp_dir;
  const std::string session_dir = FLAGS_session_dir;
  const bool head_node = FLAGS_head_node;
  const int64_t object_store_memory = FLAGS_object_store_memory;
  const std::string plasma_directory = FLAGS_plasma_directory;
  const bool huge_pages = FLAGS_huge_pages;
  gflags::ShutDownCommandLineFlags();

  // Configuration for the node manager.
  ray::raylet::NodeManagerConfig node_manager_config;
  std::unordered_map<std::string, double> static_resource_conf;
  std::unordered_map<std::string, std::string> raylet_config;

  // IO Service for node manager.
  boost::asio::io_service main_service;

  // Ensure that the IO service keeps running. Without this, the service will exit as soon
  // as there is no more work to be processed.
  boost::asio::io_service::work main_work(main_service);

  // Initialize gcs client
  ray::gcs::GcsClientOptions client_options(redis_address, redis_port, redis_password);
  std::shared_ptr<ray::gcs::GcsClient> gcs_client;

  gcs_client = std::make_shared<ray::gcs::ServiceBasedGcsClient>(client_options);

  RAY_CHECK_OK(gcs_client->Connect(main_service));

  // The internal_config is only set on the head node--other nodes get it from GCS.
  if (head_node) {
    // Parse the configuration list.
    std::istringstream config_string(config_list);
    std::string config_name;
    std::string config_value;

<<<<<<< HEAD
  node_manager_config.raylet_config = raylet_config;
  node_manager_config.resource_config = ray::ResourceSet(std::move(static_resource_conf));
  RAY_LOG(DEBUG) << "Starting raylet with static resource configuration: "
                 << node_manager_config.resource_config.ToString();
  node_manager_config.node_manager_address = node_ip_address;
  node_manager_config.node_manager_port = node_manager_port;
  node_manager_config.maximum_startup_concurrency = maximum_startup_concurrency;
  node_manager_config.min_worker_port = min_worker_port;
  node_manager_config.max_worker_port = max_worker_port;

  if (!python_worker_command.empty()) {
    node_manager_config.worker_commands.emplace(
        make_pair(ray::Language::PYTHON, ParseCommandLine(python_worker_command)));
  }
  if (!java_worker_command.empty()) {
    node_manager_config.worker_commands.emplace(
        make_pair(ray::Language::JAVA, ParseCommandLine(java_worker_command)));
  }
  if (python_worker_command.empty() && java_worker_command.empty()) {
    RAY_CHECK(0)
        << "Either Python worker command or Java worker command should be provided.";
  }

  node_manager_config.heartbeat_period_ms =
      RayConfig::instance().raylet_heartbeat_timeout_milliseconds();
  node_manager_config.debug_dump_period_ms =
      RayConfig::instance().debug_dump_period_milliseconds();
  node_manager_config.free_objects_period_ms =
      RayConfig::instance().free_objects_period_milliseconds();
  node_manager_config.fair_queueing_enabled =
      RayConfig::instance().fair_queueing_enabled();
  node_manager_config.object_pinning_enabled =
      RayConfig::instance().object_pinning_enabled();
  node_manager_config.max_lineage_size = RayConfig::instance().max_lineage_size();
  node_manager_config.store_socket_name = store_socket_name;
  node_manager_config.temp_dir = temp_dir;
  node_manager_config.session_dir = session_dir;

  // Configuration for the object manager.
  ray::ObjectManagerConfig object_manager_config;
  object_manager_config.object_manager_port = object_manager_port;
  object_manager_config.store_socket_name = store_socket_name;
  object_manager_config.pull_timeout_ms =
      RayConfig::instance().object_manager_pull_timeout_ms();
  object_manager_config.push_timeout_ms =
      RayConfig::instance().object_manager_push_timeout_ms();
  object_manager_config.object_store_memory = object_store_memory;
  object_manager_config.plasma_directory = plasma_directory;
  object_manager_config.huge_pages = huge_pages;

  int num_cpus = static_cast<int>(static_resource_conf["CPU"]);
  object_manager_config.rpc_service_threads_number =
      std::min(std::max(2, num_cpus / 4), 8);
  object_manager_config.object_chunk_size =
      RayConfig::instance().object_manager_default_chunk_size();

  RAY_LOG(DEBUG) << "Starting object manager with configuration: \n"
                 << "rpc_service_threads_number = "
                 << object_manager_config.rpc_service_threads_number
                 << ", object_chunk_size = " << object_manager_config.object_chunk_size;

  node_manager_config.adaptive_num_initial_workers = static_cast<uint32_t>(num_cpus);
  // Initialize the node manager.
  boost::asio::io_service main_service;
=======
    while (std::getline(config_string, config_name, ',')) {
      RAY_CHECK(std::getline(config_string, config_value, ','));
      // TODO(rkn): The line below could throw an exception. What should we do about this?
      raylet_config[config_name] = config_value;
    }
    RAY_CHECK_OK(gcs_client->Nodes().AsyncSetInternalConfig(raylet_config));
  }

  std::unique_ptr<ray::raylet::Raylet> server(nullptr);
>>>>>>> 005ea1e1

  RAY_CHECK_OK(gcs_client->Nodes().AsyncGetInternalConfig(
      [&](::ray::Status status,
          const boost::optional<std::unordered_map<std::string, std::string>>
              stored_raylet_config) {
        // NOTE: We update the raylet_config map from above. This avoids a race
        // condition between AsyncSetInternalConfig and AsyncGetInternalConfig on the
        // head node. There is an unlikely race condition where a second node calls
        // AsyncGetInternalConfig before the head finishes AsyncSetInternalConfig.
        RAY_CHECK_OK(status);
        if (stored_raylet_config.has_value()) {
          for (auto pair : stored_raylet_config.get()) {
            raylet_config[pair.first] = pair.second;
          }
        }

        RayConfig::instance().initialize(raylet_config);

        // Parse the resource list.
        std::istringstream resource_string(static_resource_list);
        std::string resource_name;
        std::string resource_quantity;

        while (std::getline(resource_string, resource_name, ',')) {
          RAY_CHECK(std::getline(resource_string, resource_quantity, ','));
          // TODO(rkn): The line below could throw an exception. What should we do
          // about this?
          static_resource_conf[resource_name] = std::stod(resource_quantity);
        }

        node_manager_config.raylet_config = raylet_config;
        node_manager_config.resource_config =
            ray::ResourceSet(std::move(static_resource_conf));
        RAY_LOG(DEBUG) << "Starting raylet with static resource configuration: "
                       << node_manager_config.resource_config.ToString();
        node_manager_config.node_manager_address = node_ip_address;
        node_manager_config.node_manager_port = node_manager_port;
        node_manager_config.num_initial_workers = num_initial_workers;
        node_manager_config.maximum_startup_concurrency = maximum_startup_concurrency;
        node_manager_config.min_worker_port = min_worker_port;
        node_manager_config.max_worker_port = max_worker_port;

        if (!python_worker_command.empty()) {
          node_manager_config.worker_commands.emplace(
              make_pair(ray::Language::PYTHON, ParseCommandLine(python_worker_command)));
        }
        if (!java_worker_command.empty()) {
          node_manager_config.worker_commands.emplace(
              make_pair(ray::Language::JAVA, ParseCommandLine(java_worker_command)));
        }
        if (python_worker_command.empty() && java_worker_command.empty()) {
          RAY_CHECK(0) << "Either Python worker command or Java worker command should be "
                          "provided.";
        }

        node_manager_config.heartbeat_period_ms =
            RayConfig::instance().raylet_heartbeat_timeout_milliseconds();
        node_manager_config.debug_dump_period_ms =
            RayConfig::instance().debug_dump_period_milliseconds();
        node_manager_config.free_objects_period_ms =
            RayConfig::instance().free_objects_period_milliseconds();
        node_manager_config.fair_queueing_enabled =
            RayConfig::instance().fair_queueing_enabled();
        node_manager_config.object_pinning_enabled =
            RayConfig::instance().object_pinning_enabled();
        node_manager_config.max_lineage_size = RayConfig::instance().max_lineage_size();
        node_manager_config.store_socket_name = store_socket_name;
        node_manager_config.temp_dir = temp_dir;
        node_manager_config.session_dir = session_dir;

        // Configuration for the object manager.
        ray::ObjectManagerConfig object_manager_config;
        object_manager_config.object_manager_port = object_manager_port;
        object_manager_config.store_socket_name = store_socket_name;
        object_manager_config.pull_timeout_ms =
            RayConfig::instance().object_manager_pull_timeout_ms();
        object_manager_config.push_timeout_ms =
            RayConfig::instance().object_manager_push_timeout_ms();
        object_manager_config.object_store_memory = object_store_memory;
        object_manager_config.plasma_directory = plasma_directory;
        object_manager_config.huge_pages = huge_pages;

        int num_cpus = static_cast<int>(static_resource_conf["CPU"]);
        object_manager_config.rpc_service_threads_number =
            std::min(std::max(2, num_cpus / 4), 8);
        object_manager_config.object_chunk_size =
            RayConfig::instance().object_manager_default_chunk_size();

        RAY_LOG(DEBUG) << "Starting object manager with configuration: \n"
                       << "rpc_service_threads_number = "
                       << object_manager_config.rpc_service_threads_number
                       << ", object_chunk_size = "
                       << object_manager_config.object_chunk_size;

        // Initialize the node manager.
        server.reset(new ray::raylet::Raylet(
            main_service, raylet_socket_name, node_ip_address, redis_address, redis_port,
            redis_password, node_manager_config, object_manager_config, gcs_client));

        server->Start();
      }));

  // Initialize stats.
  const ray::stats::TagsType global_tags = {
      {ray::stats::JobNameKey, "raylet"},
      {ray::stats::VersionKey, "0.9.0.dev0"},
      {ray::stats::NodeAddressKey, node_ip_address}};
  ray::stats::Init(global_tags, metrics_agent_port, main_service);

  // Destroy the Raylet on a SIGTERM. The pointer to main_service is
  // guaranteed to be valid since this function will run the event loop
  // instead of returning immediately.
  // We should stop the service and remove the local socket file.
  auto handler = [&main_service, &raylet_socket_name, &server, &gcs_client](
                     const boost::system::error_code &error, int signal_number) {
    RAY_LOG(INFO) << "Raylet received SIGTERM, shutting down...";
    server->Stop();
    gcs_client->Disconnect();
    main_service.stop();
    remove(raylet_socket_name.c_str());
  };
  boost::asio::signal_set signals(main_service);
#ifdef _WIN32
  signals.add(SIGBREAK);
#else
  signals.add(SIGTERM);
#endif
  signals.async_wait(handler);

  main_service.run();
}
#endif<|MERGE_RESOLUTION|>--- conflicted
+++ resolved
@@ -111,72 +111,6 @@
     std::string config_name;
     std::string config_value;
 
-<<<<<<< HEAD
-  node_manager_config.raylet_config = raylet_config;
-  node_manager_config.resource_config = ray::ResourceSet(std::move(static_resource_conf));
-  RAY_LOG(DEBUG) << "Starting raylet with static resource configuration: "
-                 << node_manager_config.resource_config.ToString();
-  node_manager_config.node_manager_address = node_ip_address;
-  node_manager_config.node_manager_port = node_manager_port;
-  node_manager_config.maximum_startup_concurrency = maximum_startup_concurrency;
-  node_manager_config.min_worker_port = min_worker_port;
-  node_manager_config.max_worker_port = max_worker_port;
-
-  if (!python_worker_command.empty()) {
-    node_manager_config.worker_commands.emplace(
-        make_pair(ray::Language::PYTHON, ParseCommandLine(python_worker_command)));
-  }
-  if (!java_worker_command.empty()) {
-    node_manager_config.worker_commands.emplace(
-        make_pair(ray::Language::JAVA, ParseCommandLine(java_worker_command)));
-  }
-  if (python_worker_command.empty() && java_worker_command.empty()) {
-    RAY_CHECK(0)
-        << "Either Python worker command or Java worker command should be provided.";
-  }
-
-  node_manager_config.heartbeat_period_ms =
-      RayConfig::instance().raylet_heartbeat_timeout_milliseconds();
-  node_manager_config.debug_dump_period_ms =
-      RayConfig::instance().debug_dump_period_milliseconds();
-  node_manager_config.free_objects_period_ms =
-      RayConfig::instance().free_objects_period_milliseconds();
-  node_manager_config.fair_queueing_enabled =
-      RayConfig::instance().fair_queueing_enabled();
-  node_manager_config.object_pinning_enabled =
-      RayConfig::instance().object_pinning_enabled();
-  node_manager_config.max_lineage_size = RayConfig::instance().max_lineage_size();
-  node_manager_config.store_socket_name = store_socket_name;
-  node_manager_config.temp_dir = temp_dir;
-  node_manager_config.session_dir = session_dir;
-
-  // Configuration for the object manager.
-  ray::ObjectManagerConfig object_manager_config;
-  object_manager_config.object_manager_port = object_manager_port;
-  object_manager_config.store_socket_name = store_socket_name;
-  object_manager_config.pull_timeout_ms =
-      RayConfig::instance().object_manager_pull_timeout_ms();
-  object_manager_config.push_timeout_ms =
-      RayConfig::instance().object_manager_push_timeout_ms();
-  object_manager_config.object_store_memory = object_store_memory;
-  object_manager_config.plasma_directory = plasma_directory;
-  object_manager_config.huge_pages = huge_pages;
-
-  int num_cpus = static_cast<int>(static_resource_conf["CPU"]);
-  object_manager_config.rpc_service_threads_number =
-      std::min(std::max(2, num_cpus / 4), 8);
-  object_manager_config.object_chunk_size =
-      RayConfig::instance().object_manager_default_chunk_size();
-
-  RAY_LOG(DEBUG) << "Starting object manager with configuration: \n"
-                 << "rpc_service_threads_number = "
-                 << object_manager_config.rpc_service_threads_number
-                 << ", object_chunk_size = " << object_manager_config.object_chunk_size;
-
-  node_manager_config.adaptive_num_initial_workers = static_cast<uint32_t>(num_cpus);
-  // Initialize the node manager.
-  boost::asio::io_service main_service;
-=======
     while (std::getline(config_string, config_name, ',')) {
       RAY_CHECK(std::getline(config_string, config_value, ','));
       // TODO(rkn): The line below could throw an exception. What should we do about this?
@@ -186,7 +120,6 @@
   }
 
   std::unique_ptr<ray::raylet::Raylet> server(nullptr);
->>>>>>> 005ea1e1
 
   RAY_CHECK_OK(gcs_client->Nodes().AsyncGetInternalConfig(
       [&](::ray::Status status,
@@ -224,7 +157,6 @@
                        << node_manager_config.resource_config.ToString();
         node_manager_config.node_manager_address = node_ip_address;
         node_manager_config.node_manager_port = node_manager_port;
-        node_manager_config.num_initial_workers = num_initial_workers;
         node_manager_config.maximum_startup_concurrency = maximum_startup_concurrency;
         node_manager_config.min_worker_port = min_worker_port;
         node_manager_config.max_worker_port = max_worker_port;
@@ -281,6 +213,7 @@
                        << ", object_chunk_size = "
                        << object_manager_config.object_chunk_size;
 
+        node_manager_config.adaptive_num_initial_workers = static_cast<uint32_t>(num_cpus);
         // Initialize the node manager.
         server.reset(new ray::raylet::Raylet(
             main_service, raylet_socket_name, node_ip_address, redis_address, redis_port,
