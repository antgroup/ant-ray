// Copyright 2017 The Ray Authors.
//
// Licensed under the Apache License, Version 2.0 (the "License");
// you may not use this file except in compliance with the License.
// You may obtain a copy of the License at
//
//  http://www.apache.org/licenses/LICENSE-2.0
//
// Unless required by applicable law or agreed to in writing, software
// distributed under the License is distributed on an "AS IS" BASIS,
// WITHOUT WARRANTIES OR CONDITIONS OF ANY KIND, either express or implied.
// See the License for the specific language governing permissions and
// limitations under the License.

#include "ray/raylet/node_manager.h"

#include <cctype>
#include <csignal>
#include <fstream>
#include <memory>

#include "boost/filesystem.hpp"
#include "boost/system/error_code.hpp"
#include "ray/common/asio/asio_util.h"
#include "ray/common/asio/instrumented_io_context.h"
#include "ray/common/buffer.h"
#include "ray/common/common_protocol.h"
#include "ray/common/constants.h"
#include "ray/common/status.h"
#include "ray/gcs/pb_util.h"
#include "ray/raylet/format/node_manager_generated.h"
#include "ray/stats/metric_defs.h"
#include "ray/stats/stats.h"
#include "ray/util/event.h"
#include "ray/util/event_label.h"
#include "ray/util/sample.h"
#include "ray/util/util.h"

namespace {

#define RAY_CHECK_ENUM(x, y) \
  static_assert(static_cast<int>(x) == static_cast<int>(y), "protocol mismatch")

struct ActorStats {
  int live_actors = 0;
  int dead_actors = 0;
  int restarting_actors = 0;
};

inline ray::rpc::ObjectReference FlatbufferToSingleObjectReference(
    const flatbuffers::String &object_id, const ray::protocol::Address &address) {
  ray::rpc::ObjectReference ref;
  ref.set_object_id(object_id.str());
  ref.mutable_owner_address()->set_raylet_id(address.raylet_id()->str());
  ref.mutable_owner_address()->set_ip_address(address.ip_address()->str());
  ref.mutable_owner_address()->set_port(address.port());
  ref.mutable_owner_address()->set_worker_id(address.worker_id()->str());
  return ref;
}

std::vector<ray::rpc::ObjectReference> FlatbufferToObjectReference(
    const flatbuffers::Vector<flatbuffers::Offset<flatbuffers::String>> &object_ids,
    const flatbuffers::Vector<flatbuffers::Offset<ray::protocol::Address>>
        &owner_addresses) {
  RAY_CHECK(object_ids.size() == owner_addresses.size());
  std::vector<ray::rpc::ObjectReference> refs;
  for (int64_t i = 0; i < object_ids.size(); i++) {
    ray::rpc::ObjectReference ref;
    ref.set_object_id(object_ids.Get(i)->str());
    const auto &addr = owner_addresses.Get(i);
    ref.mutable_owner_address()->set_raylet_id(addr->raylet_id()->str());
    ref.mutable_owner_address()->set_ip_address(addr->ip_address()->str());
    ref.mutable_owner_address()->set_port(addr->port());
    ref.mutable_owner_address()->set_worker_id(addr->worker_id()->str());
    refs.emplace_back(std::move(ref));
  }
  return refs;
}

}  // namespace

namespace ray {

namespace raylet {

// A helper function to print the leased workers.
std::string LeasedWorkersSring(
    const absl::flat_hash_map<WorkerID, std::shared_ptr<WorkerInterface>>
        &leased_workers) {
  std::stringstream buffer;
  buffer << "  @leased_workers: (";
  for (const auto &pair : leased_workers) {
    auto &worker = pair.second;
    buffer << worker->WorkerId() << ", ";
  }
  buffer << ")";
  return buffer.str();
}

// A helper function to print the workers in worker_pool_.
std::string WorkerPoolString(
    const std::vector<std::shared_ptr<WorkerInterface>> &worker_pool) {
  std::stringstream buffer;
  buffer << "   @worker_pool: (";
  for (const auto &worker : worker_pool) {
    buffer << worker->WorkerId() << ", ";
  }
  buffer << ")";
  return buffer.str();
}

// Helper function to print the worker's owner worker and and node owner.
std::string WorkerOwnerString(std::shared_ptr<WorkerInterface> &worker) {
  std::stringstream buffer;
  const auto owner_worker_id =
      WorkerID::FromBinary(worker->GetOwnerAddress().worker_id());
  const auto owner_node_id = NodeID::FromBinary(worker->GetOwnerAddress().raylet_id());
  buffer << "leased_worker Lease " << worker->WorkerId() << " owned by "
         << owner_worker_id << " / " << owner_node_id;
  return buffer.str();
}

HeartbeatSender::HeartbeatSender(NodeID self_node_id,
                                 std::shared_ptr<gcs::GcsClient> gcs_client)
    : self_node_id_(self_node_id), gcs_client_(gcs_client) {
  // Init heartbeat thread and run its io service.
  heartbeat_thread_.reset(new std::thread([this] {
    SetThreadName("heartbeat");
    /// The asio work to keep io_service_ alive.
    boost::asio::io_service::work io_service_work_(heartbeat_io_service_);
    heartbeat_io_service_.run();
  }));
  heartbeat_runner_.reset(new PeriodicalRunner(heartbeat_io_service_));

  // Start sending heartbeats to the GCS.
  last_heartbeat_at_ms_ = current_time_ms();
  heartbeat_runner_->RunFnPeriodically(
      [this] { Heartbeat(); },
      RayConfig::instance().raylet_heartbeat_period_milliseconds(),
      "NodeManager.deadline_timer.heartbeat");
}

HeartbeatSender::~HeartbeatSender() {
  heartbeat_io_service_.stop();
  if (heartbeat_thread_->joinable()) {
    heartbeat_thread_->join();
  }
  heartbeat_runner_.reset();
  heartbeat_thread_.reset();
}

void HeartbeatSender::Heartbeat() {
  uint64_t now_ms = current_time_ms();
  uint64_t interval = now_ms - last_heartbeat_at_ms_;
  if (interval > RayConfig::instance().num_heartbeats_warning() *
                     RayConfig::instance().raylet_heartbeat_period_milliseconds()) {
    RAY_LOG(WARNING)
        << "Last heartbeat was sent " << interval
        << " ms ago. There might be resource pressure on this node. If heartbeat keeps "
           "lagging, this node can be marked as dead mistakenly.";
  }
  last_heartbeat_at_ms_ = now_ms;
  stats::HeartbeatReportMs.Record(interval);

  auto heartbeat_data = std::make_shared<HeartbeatTableData>();
  heartbeat_data->set_node_id(self_node_id_.Binary());
  RAY_CHECK_OK(
      gcs_client_->Nodes().AsyncReportHeartbeat(heartbeat_data, [](Status status) {
        if (status.IsDisconnected()) {
          RAY_LOG(FATAL) << "This node has beem marked as dead.";
        }
      }));
}

NodeManager::NodeManager(instrumented_io_context &io_service,
                         const NodeID &self_node_id,
                         const NodeManagerConfig &config,
                         const ObjectManagerConfig &object_manager_config,
                         std::shared_ptr<gcs::GcsClient> gcs_client)
    : self_node_id_(self_node_id),
      io_service_(io_service),
      gcs_client_(gcs_client),
      worker_pool_(
          io_service,
          self_node_id_,
          config.node_manager_address,
          config.num_workers_soft_limit,
          config.num_initial_python_workers_for_first_job,
          config.maximum_startup_concurrency,
          config.min_worker_port,
          config.max_worker_port,
          config.worker_ports,
          gcs_client_,
          config.worker_commands,
          config.native_library_path,
          /*starting_worker_timeout_callback=*/
          [this] { cluster_task_manager_->ScheduleAndDispatchTasks(); },
          config.ray_debugger_external,
          /*get_time=*/[]() { return absl::GetCurrentTimeNanos() / 1e6; }),
      client_call_manager_(io_service),
      worker_rpc_pool_(client_call_manager_),
      core_worker_subscriber_(std::make_unique<pubsub::Subscriber>(
          self_node_id_,
          /*channels=*/
          std::vector<rpc::ChannelType>{
              rpc::ChannelType::WORKER_OBJECT_EVICTION,
              rpc::ChannelType::WORKER_REF_REMOVED_CHANNEL,
              rpc::ChannelType::WORKER_OBJECT_LOCATIONS_CHANNEL},
          RayConfig::instance().max_command_batch_size(),
          /*get_client=*/
          [this](const rpc::Address &address) {
            return worker_rpc_pool_.GetOrConnect(address);
          },
          &io_service_)),
      object_directory_(std::make_unique<OwnershipBasedObjectDirectory>(
          io_service_,
          gcs_client_,
          core_worker_subscriber_.get(),
          /*owner_client_pool=*/&worker_rpc_pool_,
          /*max_object_report_batch_size=*/
          RayConfig::instance().max_object_report_batch_size(),
          [this](const ObjectID &obj_id, const ErrorType &error_type) {
            rpc::ObjectReference ref;
            ref.set_object_id(obj_id.Binary());
            MarkObjectsAsFailed(error_type, {ref}, JobID::Nil());
          })),
      object_manager_(
          io_service,
          self_node_id,
          object_manager_config,
          object_directory_.get(),
          [this](const ObjectID &object_id,
                 const std::string &object_url,
                 std::function<void(const ray::Status &)> callback) {
            GetLocalObjectManager().AsyncRestoreSpilledObject(
                object_id, object_url, callback);
          },
          /*get_spilled_object_url=*/
          [this](const ObjectID &object_id) {
            return GetLocalObjectManager().GetLocalSpilledObjectURL(object_id);
          },
          /*spill_objects_callback=*/
          [this]() {
            // This callback is called from the plasma store thread.
            // NOTE: It means the local object manager should be thread-safe.
            io_service_.post(
                [this]() { GetLocalObjectManager().SpillObjectUptoMaxThroughput(); },
                "NodeManager.SpillObjects");
            return GetLocalObjectManager().IsSpillingInProgress();
          },
          /*object_store_full_callback=*/
          [this]() {
            // Post on the node manager's event loop since this
            // callback is called from the plasma store thread.
            // This will help keep node manager lock-less.
            io_service_.post([this]() { TriggerGlobalGC(); }, "NodeManager.GlobalGC");
          },
          /*add_object_callback=*/
          [this](const ObjectInfo &object_info) { HandleObjectLocal(object_info); },
          /*delete_object_callback=*/
          [this](const ObjectID &object_id) { HandleObjectMissing(object_id); },
          /*pin_object=*/
          [this](const ObjectID &object_id) {
            std::vector<ObjectID> object_ids = {object_id};
            std::vector<std::unique_ptr<RayObject>> results;
            std::unique_ptr<RayObject> result;
            if (GetObjectsFromPlasma(object_ids, &results) && results.size() > 0) {
              result = std::move(results[0]);
            }
            return result;
          },
          /*fail_pull_request=*/
          [this](const ObjectID &object_id) {
            rpc::ObjectReference ref;
            ref.set_object_id(object_id.Binary());
            MarkObjectsAsFailed(
                rpc::ErrorType::OBJECT_FETCH_TIMED_OUT, {ref}, JobID::Nil());
          }),
      periodical_runner_(io_service),
      report_resources_period_ms_(config.report_resources_period_ms),
      temp_dir_(config.temp_dir),
      initial_config_(config),
      dependency_manager_(object_manager_),
      wait_manager_(/*is_object_local*/
                    [this](const ObjectID &object_id) {
                      return dependency_manager_.CheckObjectLocal(object_id);
                    },
                    /*delay_executor*/
                    [this](std::function<void()> fn, int64_t delay_ms) {
                      RAY_UNUSED(execute_after(io_service_, fn, delay_ms));
                    }),
      node_manager_server_("NodeManager",
                           config.node_manager_port,
                           config.node_manager_address == "127.0.0.1"),
      node_manager_service_(io_service, *this),
      agent_manager_service_handler_(
          new DefaultAgentManagerServiceHandler(agent_manager_)),
      agent_manager_service_(io_service, *agent_manager_service_handler_),
      local_object_manager_(
          self_node_id_,
          config.node_manager_address,
          config.node_manager_port,
          RayConfig::instance().free_objects_batch_size(),
          RayConfig::instance().free_objects_period_milliseconds(),
          worker_pool_,
          worker_rpc_pool_,
          /*max_io_workers*/ config.max_io_workers,
          /*min_spilling_size*/ config.min_spilling_size,
          /*is_external_storage_type_fs*/
          RayConfig::instance().is_external_storage_type_fs(),
          /*max_fused_object_count*/ RayConfig::instance().max_fused_object_count(),
          /*on_objects_freed*/
          [this](const std::vector<ObjectID> &object_ids) {
            object_manager_.FreeObjects(object_ids,
                                        /*local_only=*/false);
          },
          /*is_plasma_object_spillable*/
          [this](const ObjectID &object_id) {
            return object_manager_.IsPlasmaObjectSpillable(object_id);
          },
          /*core_worker_subscriber_=*/core_worker_subscriber_.get()),
      high_plasma_storage_usage_(RayConfig::instance().high_plasma_storage_usage()),
      local_gc_run_time_ns_(absl::GetCurrentTimeNanos()),
      local_gc_throttler_(RayConfig::instance().local_gc_min_interval_s() * 1e9),
      global_gc_throttler_(RayConfig::instance().global_gc_min_interval_s() * 1e9),
      local_gc_interval_ns_(RayConfig::instance().local_gc_interval_s() * 1e9),
      record_metrics_period_ms_(config.record_metrics_period_ms),
      next_resource_seq_no_(0) {
  RAY_LOG(INFO) << "Initializing NodeManager with ID " << self_node_id_;
  RAY_CHECK(RayConfig::instance().raylet_heartbeat_period_milliseconds() > 0);
  SchedulingResources local_resources(config.resource_config);
  cluster_resource_scheduler_ =
      std::shared_ptr<ClusterResourceScheduler>(new ClusterResourceScheduler(
          scheduling::NodeID(self_node_id_.Binary()),
          local_resources.GetTotalResources().GetResourceMap(),
          *gcs_client_,
          [this]() {
            if (RayConfig::instance().scheduler_report_pinned_bytes_only()) {
              return local_object_manager_.GetPinnedBytes();
            } else {
              return object_manager_.GetUsedMemory();
            }
          },
          [this]() { return object_manager_.PullManagerHasPullsQueued(); }));

  auto get_node_info_func = [this](const NodeID &node_id) {
    return gcs_client_->Nodes().Get(node_id);
  };
  auto announce_infeasible_task = [this](const RayTask &task) {
    PublishInfeasibleTaskError(task);
  };
  RAY_CHECK(RayConfig::instance().max_task_args_memory_fraction() > 0 &&
            RayConfig::instance().max_task_args_memory_fraction() <= 1)
      << "max_task_args_memory_fraction must be a nonzero fraction.";
  int64_t max_task_args_memory = object_manager_.GetMemoryCapacity() *
                                 RayConfig::instance().max_task_args_memory_fraction();
  if (max_task_args_memory <= 0) {
    RAY_LOG(WARNING)
        << "Max task args should be a fraction of the object store capacity, but object "
           "store capacity is zero or negative. Allowing task args to use 100% of the "
           "local object store. This can cause ObjectStoreFullErrors if the tasks' "
           "return values are greater than the remaining capacity.";
    max_task_args_memory = 0;
  }
  auto is_owner_alive = [this](const WorkerID &owner_worker_id,
                               const NodeID &owner_node_id) {
    return !(failed_workers_cache_.count(owner_worker_id) > 0 ||
             failed_nodes_cache_.count(owner_node_id) > 0);
  };
  local_task_manager_ = std::make_shared<LocalTaskManager>(
      self_node_id_,
      std::dynamic_pointer_cast<ClusterResourceScheduler>(cluster_resource_scheduler_),
      dependency_manager_,
      is_owner_alive,
      get_node_info_func,
      worker_pool_,
      leased_workers_,
      [this](const std::vector<ObjectID> &object_ids,
             std::vector<std::unique_ptr<RayObject>> *results) {
        return GetObjectsFromPlasma(object_ids, results);
      },
      max_task_args_memory);
  cluster_task_manager_ = std::make_shared<ClusterTaskManager>(
      self_node_id_,
      std::dynamic_pointer_cast<ClusterResourceScheduler>(cluster_resource_scheduler_),
      get_node_info_func,
      announce_infeasible_task,
      local_task_manager_);
  placement_group_resource_manager_ = std::make_shared<NewPlacementGroupResourceManager>(
      std::dynamic_pointer_cast<ClusterResourceScheduler>(cluster_resource_scheduler_));

  periodical_runner_.RunFnPeriodically(
      [this]() { cluster_task_manager_->ScheduleAndDispatchTasks(); },
      RayConfig::instance().worker_cap_initial_backoff_delay_ms());

  RAY_CHECK_OK(store_client_.Connect(config.store_socket_name.c_str()));
  // Run the node manger rpc server.
  node_manager_server_.RegisterService(node_manager_service_);
  node_manager_server_.RegisterService(agent_manager_service_);
  node_manager_server_.Run();

  worker_pool_.SetNodeManagerPort(GetServerPort());

  auto agent_command_line = ParseCommandLine(config.agent_command);
  for (auto &arg : agent_command_line) {
    auto node_manager_port_position = arg.find(kNodeManagerPortPlaceholder);
    if (node_manager_port_position != std::string::npos) {
      arg.replace(node_manager_port_position,
                  strlen(kNodeManagerPortPlaceholder),
                  std::to_string(GetServerPort()));
    }
  }

  auto options = AgentManager::Options({self_node_id, agent_command_line});
  agent_manager_ = std::make_shared<AgentManager>(
      std::move(options),
      /*delay_executor=*/
      [this](std::function<void()> task, uint32_t delay_ms) {
        return execute_after(io_service_, task, delay_ms);
      },
      /*runtime_env_agent_factory=*/
      [this](const std::string &ip_address, int port) {
        RAY_CHECK(!ip_address.empty())
            << "ip_address: " << ip_address << " port: " << port;
        return std::shared_ptr<rpc::RuntimeEnvAgentClientInterface>(
            new rpc::RuntimeEnvAgentClient(ip_address, port, client_call_manager_));
      });
  worker_pool_.SetAgentManager(agent_manager_);
}

ray::Status NodeManager::RegisterGcs() {
  // Start sending heartbeat here to ensure it happening after raylet being registered.
  heartbeat_sender_.reset(new HeartbeatSender(self_node_id_, gcs_client_));
  auto on_node_change = [this](const NodeID &node_id, const GcsNodeInfo &data) {
    if (data.state() == GcsNodeInfo::ALIVE) {
      NodeAdded(data);
    } else {
      RAY_CHECK(data.state() == GcsNodeInfo::DEAD);
      NodeRemoved(node_id);
    }
  };

  // If the node resource message is received first and then the node message is received,
  // ForwardTask will throw exception, because it can't get node info.
  auto on_done = [this](Status status) {
    RAY_CHECK_OK(status);
    // Subscribe to resource changes.
    const auto &resources_changed =
        [this](const rpc::NodeResourceChange &resource_notification) {
          auto id = NodeID::FromBinary(resource_notification.node_id());
          if (id == self_node_id_) {
            return;
          }
          if (resource_notification.updated_resources_size() != 0) {
            ResourceSet resource_set(
                MapFromProtobuf(resource_notification.updated_resources()));
            ResourceCreateUpdated(id, resource_set);
          }

          if (resource_notification.deleted_resources_size() != 0) {
            ResourceDeleted(
                id, VectorFromProtobuf(resource_notification.deleted_resources()));
          }
        };
    RAY_CHECK_OK(gcs_client_->NodeResources().AsyncSubscribeToResources(
        /*subscribe_callback=*/resources_changed,
        /*done_callback=*/nullptr));
  };
  // Register a callback to monitor new nodes and a callback to monitor removed nodes.
  RAY_RETURN_NOT_OK(
      gcs_client_->Nodes().AsyncSubscribeToNodeChange(on_node_change, on_done));

  // Subscribe to resource usage batches from the monitor.
  const auto &resource_usage_batch_added =
      [this](const ResourceUsageBatchData &resource_usage_batch) {
        ResourceUsageBatchReceived(resource_usage_batch);
      };
  RAY_RETURN_NOT_OK(gcs_client_->NodeResources().AsyncSubscribeBatchedResourceUsage(
      resource_usage_batch_added, /*done*/ nullptr));

  // Subscribe to all unexpected failure notifications from the local and
  // remote raylets. Note that this does not include workers that failed due to
  // node failure. These workers can be identified by comparing the raylet_id
  // in their rpc::Address to the ID of a failed raylet.
  const auto &worker_failure_handler =
      [this](const rpc::WorkerDeltaData &worker_failure_data) {
        HandleUnexpectedWorkerFailure(worker_failure_data);
      };
  RAY_CHECK_OK(gcs_client_->Workers().AsyncSubscribeToWorkerFailures(
      worker_failure_handler, /*done_callback=*/nullptr));

  // Subscribe to job updates.
  const auto job_subscribe_handler = [this](const JobID &job_id,
                                            const JobTableData &job_data) {
    // HandleJobStarted is idempotent so it's ok to call it again when the job
    // finishes. We always need to call `HandleJobStarted` even when a job has
    // finished, because we may have missed the started event (for example,
    // because the node wasn't up when the job started). JobStarted +
    // JobFinished events both need to be processed because we need to persist
    // the job config of dead jobs in order for detached actors to function
    // properly.
    HandleJobStarted(job_id, job_data);
    if (job_data.is_dead()) {
      HandleJobFinished(job_id, job_data);
    }
  };
  RAY_RETURN_NOT_OK(
      gcs_client_->Jobs().AsyncSubscribeAll(job_subscribe_handler, nullptr));

  periodical_runner_.RunFnPeriodically(
      [this] {
        DumpDebugState();
        WarnResourceDeadlock();
      },
      RayConfig::instance().debug_dump_period_milliseconds(),
      "NodeManager.deadline_timer.debug_state_dump");
  uint64_t now_ms = current_time_ms();
  last_metrics_recorded_at_ms_ = now_ms;
  periodical_runner_.RunFnPeriodically([this] { RecordMetrics(); },
                                       record_metrics_period_ms_,
                                       "NodeManager.deadline_timer.record_metrics");
  if (RayConfig::instance().free_objects_period_milliseconds() > 0) {
    periodical_runner_.RunFnPeriodically(
        [this] { local_object_manager_.FlushFreeObjects(); },
        RayConfig::instance().free_objects_period_milliseconds(),
        "NodeManager.deadline_timer.flush_free_objects");
  }
  last_resource_report_at_ms_ = now_ms;
  /// If periodic asio stats print is enabled, it will print it.
  const auto event_stats_print_interval_ms =
      RayConfig::instance().event_stats_print_interval_ms();
  if (event_stats_print_interval_ms != -1 && RayConfig::instance().event_stats()) {
    periodical_runner_.RunFnPeriodically(
        [this] {
          std::stringstream debug_msg;
          debug_msg << "Event stats:\n\n"
                    << io_service_.stats().StatsString() << "\n\n"
                    << DebugString() << "\n\n";
          RAY_LOG(INFO) << AppendToEachLine(debug_msg.str(), "[state-dump] ");
        },
        event_stats_print_interval_ms,
        "NodeManager.deadline_timer.print_event_loop_stats");
  }

  return ray::Status::OK();
}

void NodeManager::KillWorker(std::shared_ptr<WorkerInterface> worker) {
#ifdef _WIN32
// TODO(mehrdadn): implement graceful process termination mechanism
#else
  // If we're just cleaning up a single worker, allow it some time to clean
  // up its state before force killing. The client socket will be closed
  // and the worker struct will be freed after the timeout.
  kill(worker->GetProcess().GetId(), SIGTERM);
#endif

  auto retry_timer = std::make_shared<boost::asio::deadline_timer>(io_service_);
  auto retry_duration = boost::posix_time::milliseconds(
      RayConfig::instance().kill_worker_timeout_milliseconds());
  retry_timer->expires_from_now(retry_duration);
  retry_timer->async_wait([retry_timer, worker](const boost::system::error_code &error) {
    RAY_LOG(DEBUG) << "Send SIGKILL to worker, pid=" << worker->GetProcess().GetId();
    // Force kill worker
    worker->GetProcess().Kill();
  });
}

void NodeManager::DestroyWorker(std::shared_ptr<WorkerInterface> worker,
                                rpc::WorkerExitType disconnect_type) {
  // We should disconnect the client first. Otherwise, we'll remove bundle resources
  // before actual resources are returned. Subsequent disconnect request that comes
  // due to worker dead will be ignored.
  DisconnectClient(worker->Connection(), disconnect_type);
  worker->MarkDead();
  KillWorker(worker);
}

void NodeManager::HandleJobStarted(const JobID &job_id, const JobTableData &job_data) {
  RAY_LOG(INFO) << "New job has started. Job id " << job_id << " Driver pid "
                << job_data.driver_pid() << " is dead: " << job_data.is_dead()
                << " driver address: " << job_data.driver_ip_address();
  worker_pool_.HandleJobStarted(job_id, job_data.config());
  // Tasks of this job may already arrived but failed to pop a worker because the job
  // config is not local yet. So we trigger dispatching again here to try to
  // reschedule these tasks.
  cluster_task_manager_->ScheduleAndDispatchTasks();
}

void NodeManager::HandleJobFinished(const JobID &job_id, const JobTableData &job_data) {
  RAY_LOG(DEBUG) << "HandleJobFinished " << job_id;
  RAY_CHECK(job_data.is_dead());
  worker_pool_.HandleJobFinished(job_id);
}

void NodeManager::FillNormalTaskResourceUsage(rpc::ResourcesData &resources_data) {
  auto last_heartbeat_resources = gcs_client_->NodeResources().GetLastResourceUsage();
  ResourceSet normal_task_resources = local_task_manager_->CalcNormalTaskResources();
  if (!last_heartbeat_resources->GetNormalTaskResources().IsEqual(
          normal_task_resources)) {
    RAY_LOG(DEBUG) << "normal_task_resources = " << normal_task_resources.ToString();
    resources_data.set_resources_normal_task_changed(true);
    auto &normal_task_map = *(resources_data.mutable_resources_normal_task());
    normal_task_map = {normal_task_resources.GetResourceMap().begin(),
                       normal_task_resources.GetResourceMap().end()};
    resources_data.set_resources_normal_task_timestamp(absl::GetCurrentTimeNanos());
    last_heartbeat_resources->SetNormalTaskResources(normal_task_resources);
  }
}

void NodeManager::FillResourceReport(rpc::ResourcesData &resources_data) {
  resources_data.set_node_id(self_node_id_.Binary());
  resources_data.set_node_manager_address(initial_config_.node_manager_address);
  // Update local cache from gcs remote cache, this is needed when gcs restart.
  // We should always keep the cache view consistent.
  cluster_resource_scheduler_->GetLocalResourceManager().ResetLastReportResourceUsage(
      *(gcs_client_->NodeResources().GetLastResourceUsage()));
  cluster_resource_scheduler_->GetLocalResourceManager().FillResourceUsage(
      resources_data);
  cluster_task_manager_->FillResourceUsage(
      resources_data, gcs_client_->NodeResources().GetLastResourceUsage());
  if (RayConfig::instance().gcs_actor_scheduling_enabled()) {
    FillNormalTaskResourceUsage(resources_data);
  }
  // If plasma store is under high pressure, we should try to schedule a global gc.
  bool plasma_high_pressure =
      object_manager_.GetUsedMemoryPercentage() > high_plasma_storage_usage_;
  if (plasma_high_pressure && global_gc_throttler_.AbleToRun()) {
    TriggerGlobalGC();
  }

  // Set the global gc bit on the outgoing heartbeat message.
  if (should_global_gc_) {
    resources_data.set_should_global_gc(true);
    should_global_gc_ = false;
    global_gc_throttler_.RunNow();
  }

  // Trigger local GC if needed. This throttles the frequency of local GC calls
  // to at most once per heartbeat interval.
  if ((should_local_gc_ ||
       (absl::GetCurrentTimeNanos() - local_gc_run_time_ns_ > local_gc_interval_ns_)) &&
      local_gc_throttler_.AbleToRun()) {
    DoLocalGC();
    should_local_gc_ = false;
  }
}

void NodeManager::DoLocalGC() {
  auto all_workers = worker_pool_.GetAllRegisteredWorkers();
  for (const auto &driver : worker_pool_.GetAllRegisteredDrivers()) {
    all_workers.push_back(driver);
  }
  RAY_LOG(INFO) << "Sending Python GC request to " << all_workers.size()
                << " local workers to clean up Python cyclic references.";
  for (const auto &worker : all_workers) {
    rpc::LocalGCRequest request;
    worker->rpc_client()->LocalGC(
        request, [](const ray::Status &status, const rpc::LocalGCReply &r) {
          if (!status.ok()) {
            RAY_LOG(DEBUG) << "Failed to send local GC request: " << status.ToString();
          }
        });
  }
  local_gc_run_time_ns_ = absl::GetCurrentTimeNanos();
}

void NodeManager::HandleRequestObjectSpillage(
    const rpc::RequestObjectSpillageRequest &request,
    rpc::RequestObjectSpillageReply *reply,
    rpc::SendReplyCallback send_reply_callback) {
  const auto &object_id = ObjectID::FromBinary(request.object_id());
  RAY_LOG(DEBUG) << "Received RequestObjectSpillage for object " << object_id;
  local_object_manager_.SpillObjects(
      {object_id}, [object_id, reply, send_reply_callback](const ray::Status &status) {
        if (status.ok()) {
          RAY_LOG(DEBUG) << "Object " << object_id
                         << " has been spilled, replying to owner";
          reply->set_success(true);
          // TODO(Clark): Add spilled URLs and spilled node ID to owner RPC reply here
          // if OBOD is enabled, instead of relying on automatic raylet spilling path to
          // send an extra RPC to the owner.
        }
        send_reply_callback(Status::OK(), nullptr, nullptr);
      });
}

void NodeManager::HandleReleaseUnusedBundles(
    const rpc::ReleaseUnusedBundlesRequest &request,
    rpc::ReleaseUnusedBundlesReply *reply,
    rpc::SendReplyCallback send_reply_callback) {
  RAY_LOG(DEBUG) << "Releasing unused bundles.";
  std::unordered_set<BundleID, pair_hash> in_use_bundles;
  for (int index = 0; index < request.bundles_in_use_size(); ++index) {
    const auto &bundle_id = request.bundles_in_use(index).bundle_id();
    in_use_bundles.emplace(
        std::make_pair(PlacementGroupID::FromBinary(bundle_id.placement_group_id()),
                       bundle_id.bundle_index()));
  }

  // Kill all workers that are currently associated with the unused bundles.
  // NOTE: We can't traverse directly with `leased_workers_`, because `DestroyWorker` will
  // delete the element of `leased_workers_`. So we need to filter out
  // `workers_associated_with_unused_bundles` separately.
  std::vector<std::shared_ptr<WorkerInterface>> workers_associated_with_unused_bundles;
  for (const auto &worker_it : leased_workers_) {
    auto &worker = worker_it.second;
    const auto &bundle_id = worker->GetBundleId();
    // We need to filter out the workers used by placement group.
    if (!bundle_id.first.IsNil() && 0 == in_use_bundles.count(bundle_id)) {
      workers_associated_with_unused_bundles.emplace_back(worker);
    }
  }

  for (const auto &worker : workers_associated_with_unused_bundles) {
    RAY_LOG(DEBUG)
        << "Destroying worker since its bundle was unused. Placement group id: "
        << worker->GetBundleId().first
        << ", bundle index: " << worker->GetBundleId().second
        << ", task id: " << worker->GetAssignedTaskId()
        << ", actor id: " << worker->GetActorId()
        << ", worker id: " << worker->WorkerId();
    DestroyWorker(worker, rpc::WorkerExitType::UNUSED_RESOURCE_RELEASED);
  }

  // Return unused bundle resources.
  placement_group_resource_manager_->ReturnUnusedBundle(in_use_bundles);

  send_reply_callback(Status::OK(), nullptr, nullptr);
}

// This warns users that there could be the resource deadlock. It works this way;
// - If there's no available workers for scheduling
// - But if there are still pending tasks waiting for resource acquisition
// It means the cluster might not have enough resources to be in progress.
// Note that this can print the false negative messages
// e.g., there are many actors taking up resources for a long time.
void NodeManager::WarnResourceDeadlock() {
  ray::RayTask exemplar;
  bool any_pending = false;
  int pending_actor_creations = 0;
  int pending_tasks = 0;
  std::string available_resources;

  // Check if any progress is being made on this raylet.
  for (const auto &worker : worker_pool_.GetAllRegisteredWorkers()) {
    if (worker->IsAvailableForScheduling()) {
      // Progress is being made in a task, don't warn.
      resource_deadlock_warned_ = 0;
      return;
    }
  }

  // Check if any tasks are blocked on resource acquisition.
  if (!cluster_task_manager_->AnyPendingTasksForResourceAcquisition(
          &exemplar, &any_pending, &pending_actor_creations, &pending_tasks)) {
    // No pending tasks, no need to warn.
    resource_deadlock_warned_ = 0;
    return;
  }

  // Push an warning to the driver that a task is blocked trying to acquire resources.
  // To avoid spurious triggers, only take action starting with the second time.
  // case resource_deadlock_warned_:  0 => first time, don't do anything yet
  // case resource_deadlock_warned_:  1 => second time, print a warning
  // case resource_deadlock_warned_: >1 => global gc but don't print any warnings
  if (any_pending && resource_deadlock_warned_++ > 0) {
    // Actor references may be caught in cycles, preventing them from being deleted.
    // Trigger global GC to hopefully free up resource slots.
    TriggerGlobalGC();

    // Suppress duplicates warning messages.
    if (resource_deadlock_warned_ > 2) {
      return;
    }

    std::ostringstream error_message;
    error_message
        << "The actor or task with ID " << exemplar.GetTaskSpecification().TaskId()
        << " cannot be scheduled right now. You can ignore this message if this "
        << "Ray cluster is expected to auto-scale or if you specified a "
        << "runtime_env for this actor or task, which may take time to install.  "
        << "Otherwise, this is likely due to all cluster resources being claimed "
        << "by actors. To resolve the issue, consider creating fewer actors or "
        << "increasing the resources available to this Ray cluster.\n"
        << "Required resources for this actor or task: "
        << exemplar.GetTaskSpecification().GetRequiredPlacementResources().ToString()
        << "\n"
        << "Available resources on this node: "
        << cluster_resource_scheduler_->GetClusterResourceManager()
               .GetNodeResourceViewString(scheduling::NodeID(self_node_id_.Binary()))
        << " In total there are " << pending_tasks << " pending tasks and "
        << pending_actor_creations << " pending actors on this node.";

    std::string error_message_str = error_message.str();
    RAY_LOG(WARNING) << error_message_str;
    RAY_LOG_EVERY_MS(WARNING, 10 * 1000) << cluster_task_manager_->DebugStr();
    if (RayConfig::instance().legacy_scheduler_warnings()) {
      auto error_data_ptr =
          gcs::CreateErrorTableData("resource_deadlock",
                                    error_message_str,
                                    current_time_ms(),
                                    exemplar.GetTaskSpecification().JobId());
      RAY_CHECK_OK(gcs_client_->Errors().AsyncReportJobError(error_data_ptr, nullptr));
    }
  }
  // Try scheduling tasks. Without this, if there's no more tasks coming in, deadlocked
  // tasks are never be scheduled.
  cluster_task_manager_->ScheduleAndDispatchTasks();
}

void NodeManager::NodeAdded(const GcsNodeInfo &node_info) {
  const NodeID node_id = NodeID::FromBinary(node_info.node_id());

  RAY_LOG(DEBUG) << "[NodeAdded] Received callback from node id " << node_id;
  if (node_id == self_node_id_) {
    return;
  }

  // Store address of the new node manager for rpc requests.
  remote_node_manager_addresses_[node_id] =
      std::make_pair(node_info.node_manager_address(), node_info.node_manager_port());

  // Fetch resource info for the remote node and update cluster resource map.
  RAY_CHECK_OK(gcs_client_->NodeResources().AsyncGetResources(
      node_id,
      [this, node_id](
          Status status,
          const boost::optional<gcs::NodeResourceInfoAccessor::ResourceMap> &data) {
        if (data) {
          ResourceSet resource_set;
          for (auto &resource_entry : *data) {
            resource_set.AddOrUpdateResource(resource_entry.first,
                                             resource_entry.second->resource_capacity());
          }
          ResourceCreateUpdated(node_id, resource_set);
        }
      }));
}

void NodeManager::NodeRemoved(const NodeID &node_id) {
  // TODO(swang): If we receive a notification for our own death, clean up and
  // exit immediately.
  RAY_LOG(DEBUG) << "[NodeRemoved] Received callback from node id " << node_id;

  if (node_id == self_node_id_) {
    if (!is_node_drained_) {
      RAY_LOG(FATAL)
          << "[Timeout] Exiting because this node manager has mistakenly been marked as "
             "dead by the "
          << "GCS: GCS didn't receive heartbeats from this node for "
          << RayConfig::instance().num_heartbeats_timeout() *
                 RayConfig::instance().raylet_heartbeat_period_milliseconds()
          << " ms. This is likely because the machine or raylet has become overloaded.";
    } else {
      // No-op since this node already starts to be drained, and GCS already knows about
      // it.
      RAY_LOG(INFO) << "Node is marked as dead by GCS because the node is drained.";
      return;
    }
  }

  // Below, when we remove node_id from all of these data structures, we could
  // check that it is actually removed, or log a warning otherwise, but that may
  // not be necessary.

  // Remove the node from the resource map.
  if (!cluster_resource_scheduler_->GetClusterResourceManager().RemoveNode(
          scheduling::NodeID(node_id.Binary()))) {
    RAY_LOG(DEBUG) << "Received NodeRemoved callback for an unknown node: " << node_id
                   << ".";
    return;
  }

  // Remove the node manager address.
  const auto node_entry = remote_node_manager_addresses_.find(node_id);
  if (node_entry != remote_node_manager_addresses_.end()) {
    remote_node_manager_addresses_.erase(node_entry);
  }

  // Notify the object directory that the node has been removed so that it
  // can remove it from any cached locations.
  object_directory_->HandleNodeRemoved(node_id);

  // Clean up workers that were owned by processes that were on the failed
  // node.
  rpc::WorkerDeltaData data;
  data.set_raylet_id(node_id.Binary());
  HandleUnexpectedWorkerFailure(data);
}

void NodeManager::HandleUnexpectedWorkerFailure(const rpc::WorkerDeltaData &data) {
  const WorkerID worker_id = WorkerID::FromBinary(data.worker_id());
  const NodeID node_id = NodeID::FromBinary(data.raylet_id());
  if (!worker_id.IsNil()) {
    RAY_LOG(DEBUG) << "Worker " << worker_id << " failed";
    failed_workers_cache_.insert(worker_id);
  } else {
    RAY_CHECK(!node_id.IsNil());
    failed_nodes_cache_.insert(node_id);
  }

  // TODO(swang): Also clean up any lease requests owned by the failed worker
  // from the task queues. This is only necessary for lease requests that are
  // infeasible, since requests that are fulfilled will get canceled during
  // dispatch.
  for (const auto &pair : leased_workers_) {
    auto &worker = pair.second;
    const auto owner_worker_id =
        WorkerID::FromBinary(worker->GetOwnerAddress().worker_id());
    const auto owner_node_id = NodeID::FromBinary(worker->GetOwnerAddress().raylet_id());
    RAY_LOG(DEBUG) << "Lease " << worker->WorkerId() << " owned by " << owner_worker_id;
    RAY_CHECK(!owner_worker_id.IsNil() && !owner_node_id.IsNil());
    if (!worker->IsDetachedActor()) {
      // TODO (Alex): Cancel all pending child tasks of the tasks whose owners have failed
      // because the owner could've submitted lease requests before failing.
      if (!worker_id.IsNil()) {
        // If the failed worker was a leased worker's owner, then kill the leased worker.
        if (owner_worker_id == worker_id) {
          RAY_LOG(INFO) << "Owner process " << owner_worker_id
                        << " died, killing leased worker " << worker->WorkerId();
          KillWorker(worker);
        }
      } else if (owner_node_id == node_id) {
        // If the leased worker's owner was on the failed node, then kill the leased
        // worker.
        RAY_LOG(INFO) << "Owner node " << owner_node_id << " died, killing leased worker "
                      << worker->WorkerId();
        KillWorker(worker);
      }
    }
  }
}

void NodeManager::ResourceCreateUpdated(const NodeID &node_id,
                                        const ResourceSet &createUpdatedResources) {
  RAY_LOG(DEBUG) << "[ResourceCreateUpdated] received callback from node id " << node_id
                 << " with created or updated resources: "
                 << createUpdatedResources.ToString() << ". Updating resource map."
                 << " skip=" << (node_id == self_node_id_);

  // Skip updating local node since local node always has the latest information.
  // Updating local node could result in a inconsistence view in cluster resource
  // scheduler which could make task hang.
  if (node_id == self_node_id_) {
    cluster_task_manager_->ScheduleAndDispatchTasks();
    return;
  }

  // Update local_available_resources_ and SchedulingResources
  for (const auto &resource_pair : createUpdatedResources.GetResourceMap()) {
    const std::string &resource_label = resource_pair.first;
    const double &new_resource_capacity = resource_pair.second;
    cluster_resource_scheduler_->GetClusterResourceManager().UpdateResourceCapacity(
        scheduling::NodeID(node_id.Binary()),
        scheduling::ResourceID(resource_label),
        new_resource_capacity);
  }
  RAY_LOG(DEBUG) << "[ResourceCreateUpdated] Updated cluster_resource_map.";
  cluster_task_manager_->ScheduleAndDispatchTasks();
}

void NodeManager::ResourceDeleted(const NodeID &node_id,
                                  const std::vector<std::string> &resource_names) {
  if (RAY_LOG_ENABLED(DEBUG)) {
    std::ostringstream oss;
    for (auto &resource_name : resource_names) {
      oss << resource_name << ", ";
    }
    RAY_LOG(DEBUG) << "[ResourceDeleted] received callback from node id " << node_id
                   << " with deleted resources: " << oss.str()
                   << ". Updating resource map. skip=" << (node_id == self_node_id_);
  }

  // Skip updating local node since local node always has the latest information.
  // Updating local node could result in a inconsistence view in cluster resource
  // scheduler which could make task hang.
  if (node_id == self_node_id_) {
    return;
  }

  // Update local_available_resources_ and SchedulingResources
  for (const auto &resource_label : resource_names) {
    cluster_resource_scheduler_->GetClusterResourceManager().DeleteResource(
        scheduling::NodeID(node_id.Binary()), scheduling::ResourceID(resource_label));
  }
  return;
}

void NodeManager::UpdateResourceUsage(const NodeID &node_id,
                                      const rpc::ResourcesData &resource_data) {
  if (!cluster_resource_scheduler_->GetClusterResourceManager().UpdateNode(
          scheduling::NodeID(node_id.Binary()), resource_data)) {
    RAY_LOG(INFO)
        << "[UpdateResourceUsage]: received resource usage from unknown node id "
        << node_id;
    return;
  }

  // Trigger local GC at the next heartbeat interval.
  if (resource_data.should_global_gc()) {
    should_local_gc_ = true;
  }

  // If light resource usage report enabled, we update remote resources only when related
  // resources map in heartbeat is not empty.
  cluster_task_manager_->ScheduleAndDispatchTasks();
}

void NodeManager::ResourceUsageBatchReceived(
    const ResourceUsageBatchData &resource_usage_batch) {
  // Update load information provided by each message.
  for (const auto &resource_usage : resource_usage_batch.batch()) {
    const NodeID &node_id = NodeID::FromBinary(resource_usage.node_id());
    if (node_id == self_node_id_) {
      // Skip messages from self.
      continue;
    }
    UpdateResourceUsage(node_id, resource_usage);
  }
}

void NodeManager::ProcessNewClient(ClientConnection &client) {
  // The new client is a worker, so begin listening for messages.
  client.ProcessMessages();
}

void NodeManager::ProcessClientMessage(const std::shared_ptr<ClientConnection> &client,
                                       int64_t message_type,
                                       const uint8_t *message_data) {
  auto registered_worker = worker_pool_.GetRegisteredWorker(client);
  auto message_type_value = static_cast<protocol::MessageType>(message_type);
  RAY_LOG(DEBUG) << "[Worker] Message "
                 << protocol::EnumNameMessageType(message_type_value) << "("
                 << message_type << ") from worker with PID "
                 << (registered_worker
                         ? std::to_string(registered_worker->GetProcess().GetId())
                         : "nil");

  if (registered_worker && registered_worker->IsDead()) {
    // For a worker that is marked as dead (because the job has died already),
    // all the messages are ignored except DisconnectClient.
    if (message_type_value != protocol::MessageType::DisconnectClient) {
      // Listen for more messages.
      client->ProcessMessages();
      return;
    }
  }

  switch (message_type_value) {
  case protocol::MessageType::RegisterClientRequest: {
    ProcessRegisterClientRequestMessage(client, message_data);
  } break;
  case protocol::MessageType::AnnounceWorkerPort: {
    ProcessAnnounceWorkerPortMessage(client, message_data);
  } break;
  case protocol::MessageType::TaskDone: {
    HandleWorkerAvailable(client);
  } break;
  case protocol::MessageType::DisconnectClient: {
    ProcessDisconnectClientMessage(client, message_data);
    // We don't need to receive future messages from this client,
    // because it's already disconnected.
    return;
  } break;
  case protocol::MessageType::FetchOrReconstruct: {
    ProcessFetchOrReconstructMessage(client, message_data);
  } break;
  case protocol::MessageType::NotifyDirectCallTaskBlocked: {
    ProcessDirectCallTaskBlocked(client, message_data);
  } break;
  case protocol::MessageType::NotifyDirectCallTaskUnblocked: {
    std::shared_ptr<WorkerInterface> worker = worker_pool_.GetRegisteredWorker(client);
    HandleDirectCallTaskUnblocked(worker);
  } break;
  case protocol::MessageType::NotifyUnblocked: {
    // TODO(ekl) this is still used from core worker even in direct call mode to
    // finish up get requests.
    auto message = flatbuffers::GetRoot<protocol::NotifyUnblocked>(message_data);
    AsyncResolveObjectsFinish(client,
                              from_flatbuf<TaskID>(*message->task_id()),
                              /*was_blocked*/ true);
  } break;
  case protocol::MessageType::WaitRequest: {
    ProcessWaitRequestMessage(client, message_data);
  } break;
  case protocol::MessageType::WaitForDirectActorCallArgsRequest: {
    ProcessWaitForDirectActorCallArgsRequestMessage(client, message_data);
  } break;
  case protocol::MessageType::PushErrorRequest: {
    ProcessPushErrorRequestMessage(message_data);
  } break;
  case protocol::MessageType::FreeObjectsInObjectStoreRequest: {
    auto message = flatbuffers::GetRoot<protocol::FreeObjectsRequest>(message_data);
    std::vector<ObjectID> object_ids = from_flatbuf<ObjectID>(*message->object_ids());
    // Clean up objects from the object store.
    object_manager_.FreeObjects(object_ids, message->local_only());
  } break;
  case protocol::MessageType::SubscribePlasmaReady: {
    ProcessSubscribePlasmaReady(client, message_data);
  } break;
  default:
    RAY_LOG(FATAL) << "Received unexpected message type " << message_type;
  }

  // Listen for more messages.
  client->ProcessMessages();
}

void NodeManager::ProcessRegisterClientRequestMessage(
    const std::shared_ptr<ClientConnection> &client, const uint8_t *message_data) {
  client->Register();

  auto message = flatbuffers::GetRoot<protocol::RegisterClientRequest>(message_data);
  Language language = static_cast<Language>(message->language());
  const JobID job_id = from_flatbuf<JobID>(*message->job_id());
  const int runtime_env_hash = static_cast<int>(message->runtime_env_hash());
  WorkerID worker_id = from_flatbuf<WorkerID>(*message->worker_id());
  pid_t pid = message->worker_pid();
  StartupToken worker_startup_token = message->startup_token();
  std::string worker_ip_address = string_from_flatbuf(*message->ip_address());
  // TODO(suquark): Use `WorkerType` in `common.proto` without type converting.
  rpc::WorkerType worker_type = static_cast<rpc::WorkerType>(message->worker_type());
  if (((worker_type != rpc::WorkerType::SPILL_WORKER &&
        worker_type != rpc::WorkerType::RESTORE_WORKER)) ||
      worker_type == rpc::WorkerType::DRIVER) {
    RAY_CHECK(!job_id.IsNil());
  } else {
    RAY_CHECK(job_id.IsNil());
  }
  auto worker = std::dynamic_pointer_cast<WorkerInterface>(
      std::make_shared<Worker>(job_id,
                               runtime_env_hash,
                               worker_id,
                               language,
                               worker_type,
                               worker_ip_address,
                               client,
                               client_call_manager_,
                               worker_startup_token));

  auto send_reply_callback = [this, client, job_id](Status status, int assigned_port) {
    flatbuffers::FlatBufferBuilder fbb;
    std::string serialized_job_config;
    auto job_config = worker_pool_.GetJobConfig(job_id);
    if (job_config != boost::none) {
      serialized_job_config = (*job_config).SerializeAsString();
    }
    auto reply =
        ray::protocol::CreateRegisterClientReply(fbb,
                                                 status.ok(),
                                                 fbb.CreateString(status.ToString()),
                                                 to_flatbuf(fbb, self_node_id_),
                                                 assigned_port,
                                                 fbb.CreateString(serialized_job_config));
    fbb.Finish(reply);
    client->WriteMessageAsync(
        static_cast<int64_t>(protocol::MessageType::RegisterClientReply),
        fbb.GetSize(),
        fbb.GetBufferPointer(),
        [this, client](const ray::Status &status) {
          if (!status.ok()) {
            DisconnectClient(client);
          }
        });
  };
  if (worker_type == rpc::WorkerType::WORKER ||
      worker_type == rpc::WorkerType::SPILL_WORKER ||
      worker_type == rpc::WorkerType::RESTORE_WORKER) {
    // Register the new worker.
    auto status = worker_pool_.RegisterWorker(
        worker, pid, worker_startup_token, send_reply_callback);
    if (!status.ok()) {
      // If the worker failed to register to Raylet, trigger task dispatching here to
      // allow new worker processes to be started (if capped by
      // maximum_startup_concurrency).
      cluster_task_manager_->ScheduleAndDispatchTasks();
    }
  } else {
    // Register the new driver.
    RAY_CHECK(pid >= 0);
    worker->SetProcess(Process::FromPid(pid));
    // Compute a dummy driver task id from a given driver.
    const TaskID driver_task_id = TaskID::ComputeDriverTaskId(worker_id);
    worker->AssignTaskId(driver_task_id);
    rpc::JobConfig job_config;
    job_config.ParseFromString(message->serialized_job_config()->str());

    // Send the reply callback only after registration fully completes at the GCS.
    auto cb = [this,
               worker_ip_address,
               pid,
               job_id,
               job_config,
               send_reply_callback = std::move(send_reply_callback)](const Status &status,
                                                                     int assigned_port) {
      if (status.ok()) {
        auto job_data_ptr = gcs::CreateJobTableData(
            job_id, /*is_dead*/ false, worker_ip_address, pid, job_config);
        RAY_CHECK_OK(gcs_client_->Jobs().AsyncAdd(
            job_data_ptr,
            [send_reply_callback = std::move(send_reply_callback), assigned_port](
                Status status) { send_reply_callback(status, assigned_port); }));
      }
    };
    RAY_UNUSED(worker_pool_.RegisterDriver(worker, job_config, std::move(cb)));
  }
}

void NodeManager::ProcessAnnounceWorkerPortMessage(
    const std::shared_ptr<ClientConnection> &client, const uint8_t *message_data) {
  bool is_worker = true;
  std::shared_ptr<WorkerInterface> worker = worker_pool_.GetRegisteredWorker(client);
  if (worker == nullptr) {
    is_worker = false;
    worker = worker_pool_.GetRegisteredDriver(client);
  }
  RAY_CHECK(worker != nullptr) << "No worker exists for CoreWorker with client: "
                               << client->DebugString();

  auto message = flatbuffers::GetRoot<protocol::AnnounceWorkerPort>(message_data);
  int port = message->port();
  worker->Connect(port);
  if (is_worker) {
    worker_pool_.OnWorkerStarted(worker);
    HandleWorkerAvailable(worker->Connection());
  }
}

void NodeManager::HandleWorkerAvailable(const std::shared_ptr<ClientConnection> &client) {
  std::shared_ptr<WorkerInterface> worker = worker_pool_.GetRegisteredWorker(client);
  HandleWorkerAvailable(worker);
}

void NodeManager::HandleWorkerAvailable(const std::shared_ptr<WorkerInterface> &worker) {
  RAY_CHECK(worker);

  if (worker->GetWorkerType() == rpc::WorkerType::SPILL_WORKER) {
    // Return the worker to the idle pool.
    worker_pool_.PushSpillWorker(worker);
    return;
  }

  if (worker->GetWorkerType() == rpc::WorkerType::RESTORE_WORKER) {
    // Return the worker to the idle pool.
    worker_pool_.PushRestoreWorker(worker);
    return;
  }

  bool worker_idle = true;

  // If the worker was assigned a task, mark it as finished.
  if (!worker->GetAssignedTaskId().IsNil()) {
    worker_idle = FinishAssignedTask(worker);
  }

  if (worker_idle) {
    // Return the worker to the idle pool.
    worker_pool_.PushWorker(worker);
  }

  cluster_task_manager_->ScheduleAndDispatchTasks();
}

void NodeManager::DisconnectClient(const std::shared_ptr<ClientConnection> &client,
                                   rpc::WorkerExitType disconnect_type,
                                   const rpc::RayException *creation_task_exception) {
  RAY_LOG(INFO) << "NodeManager::DisconnectClient, disconnect_type=" << disconnect_type
                << ", has creation task exception = "
                << (creation_task_exception != nullptr);
  std::shared_ptr<WorkerInterface> worker = worker_pool_.GetRegisteredWorker(client);
  bool is_worker = false, is_driver = false;
  if (worker) {
    // The client is a worker.
    is_worker = true;
  } else {
    worker = worker_pool_.GetRegisteredDriver(client);
    if (worker) {
      // The client is a driver.
      is_driver = true;
    } else {
      RAY_LOG(INFO) << "Ignoring client disconnect because the client has already "
                    << "been disconnected.";
      return;
    }
  }
  RAY_CHECK(!(is_worker && is_driver));
  // Clean up any open ray.get or ray.wait calls that the worker made.
  dependency_manager_.CancelGetRequest(worker->WorkerId());
  dependency_manager_.CancelWaitRequest(worker->WorkerId());

  // Erase any lease metadata.
  leased_workers_.erase(worker->WorkerId());

  if (creation_task_exception != nullptr) {
    RAY_LOG(INFO) << "Formatted creation task exception: "
                  << creation_task_exception->formatted_exception_string()
                  << ", worker_id: " << worker->WorkerId();
  }
  // Publish the worker failure.
  auto worker_failure_data_ptr = gcs::CreateWorkerFailureData(self_node_id_,
                                                              worker->WorkerId(),
                                                              worker->IpAddress(),
                                                              worker->Port(),
                                                              time(nullptr),
                                                              disconnect_type,
                                                              creation_task_exception);
  RAY_CHECK_OK(
      gcs_client_->Workers().AsyncReportWorkerFailure(worker_failure_data_ptr, nullptr));

  if (is_worker) {
    const ActorID &actor_id = worker->GetActorId();
    const TaskID &task_id = worker->GetAssignedTaskId();
    // If the worker was running a task or actor, clean up the task and push an
    // error to the driver, unless the worker is already dead.
    if ((!task_id.IsNil() || !actor_id.IsNil()) && !worker->IsDead()) {
      // If the worker was an actor, it'll be cleaned by GCS.
      if (actor_id.IsNil()) {
        // Return the resources that were being used by this worker.
        RayTask task;
        local_task_manager_->TaskFinished(worker, &task);
      }

      if (disconnect_type == rpc::WorkerExitType::SYSTEM_ERROR_EXIT) {
        // Push the error to driver.
        const JobID &job_id = worker->GetAssignedJobId();
        // TODO(rkn): Define this constant somewhere else.
        std::string type = "worker_died";
        std::ostringstream error_message;
        error_message << "A worker died or was killed while executing a task by an "
                         "unexpected system "
                         "error. To troubleshoot the problem, check the logs for the "
                         "dead worker. RayTask ID: "
                      << task_id << " Worker ID: " << worker->WorkerId()
                      << " Node ID: " << self_node_id_
                      << " Worker IP address: " << worker->IpAddress()
                      << " Worker port: " << worker->Port()
                      << " Worker PID: " << worker->GetProcess().GetId();
        std::string error_message_str = error_message.str();
        RAY_EVENT(ERROR, EL_RAY_WORKER_FAILURE)
                .WithField("worker_id", worker->WorkerId().Hex())
                .WithField("node_id", self_node_id_.Hex())
                .WithField("job_id", worker->GetAssignedJobId().Hex())
            << error_message_str;
        auto error_data_ptr =
            gcs::CreateErrorTableData(type, error_message_str, current_time_ms(), job_id);
        RAY_CHECK_OK(gcs_client_->Errors().AsyncReportJobError(error_data_ptr, nullptr));
      }
    }

    // Remove the dead client from the pool and stop listening for messages.
    worker_pool_.DisconnectWorker(worker, disconnect_type);

    // Return the resources that were being used by this worker.
    local_task_manager_->ReleaseWorkerResources(worker);

    local_task_manager_->ClearWorkerBacklog(worker->WorkerId());

    // Since some resources may have been released, we can try to dispatch more tasks.
    cluster_task_manager_->ScheduleAndDispatchTasks();
  } else if (is_driver) {
    // The client is a driver.
    const auto job_id = worker->GetAssignedJobId();
    RAY_CHECK(!job_id.IsNil());
    RAY_CHECK_OK(gcs_client_->Jobs().AsyncMarkFinished(job_id, nullptr));
    worker_pool_.DisconnectDriver(worker);

    RAY_LOG(INFO) << "Driver (pid=" << worker->GetProcess().GetId()
                  << ") is disconnected. "
                  << "job_id: " << worker->GetAssignedJobId();
    if (disconnect_type == rpc::WorkerExitType::SYSTEM_ERROR_EXIT) {
      RAY_EVENT(ERROR, EL_RAY_DRIVER_FAILURE)
              .WithField("node_id", self_node_id_.Hex())
              .WithField("job_id", worker->GetAssignedJobId().Hex())
          << "Driver " << worker->WorkerId() << " died. Address: " << worker->IpAddress()
          << ":" << worker->Port() << ", Pid: " << worker->GetProcess().GetId()
          << ", JobId: " << worker->GetAssignedJobId();
    }
  }

  client->Close();

  // TODO(rkn): Tell the object manager that this client has disconnected so
  // that it can clean up the wait requests for this client. Currently I think
  // these can be leaked.
}

void NodeManager::ProcessDisconnectClientMessage(
    const std::shared_ptr<ClientConnection> &client, const uint8_t *message_data) {
  auto message = flatbuffers::GetRoot<protocol::DisconnectClient>(message_data);
  auto disconnect_type = static_cast<rpc::WorkerExitType>(message->disconnect_type());
  const flatbuffers::Vector<uint8_t> *exception_pb =
      message->creation_task_exception_pb();

  std::unique_ptr<rpc::RayException> creation_task_exception = nullptr;
  if (exception_pb != nullptr) {
    creation_task_exception = std::make_unique<rpc::RayException>();
    creation_task_exception->ParseFromString(std::string(
        reinterpret_cast<const char *>(exception_pb->data()), exception_pb->size()));
  }
  DisconnectClient(client, disconnect_type, creation_task_exception.get());
}

void NodeManager::ProcessFetchOrReconstructMessage(
    const std::shared_ptr<ClientConnection> &client, const uint8_t *message_data) {
  auto message = flatbuffers::GetRoot<protocol::FetchOrReconstruct>(message_data);
  const auto refs =
      FlatbufferToObjectReference(*message->object_ids(), *message->owner_addresses());
  // TODO(ekl) we should be able to remove the fetch only flag along with the legacy
  // non-direct call support.
  if (message->fetch_only()) {
    std::shared_ptr<WorkerInterface> worker = worker_pool_.GetRegisteredWorker(client);
    if (!worker) {
      worker = worker_pool_.GetRegisteredDriver(client);
    }
    // Fetch requests can get re-ordered after the worker finishes, so make sure to
    // check the worker is still assigned a task to avoid leaks.
    if (worker && !worker->GetAssignedTaskId().IsNil()) {
      // This will start a fetch for the objects that gets canceled once the
      // objects are local, or if the worker dies.
      dependency_manager_.StartOrUpdateGetRequest(worker->WorkerId(), refs);
    }
  } else {
    // The values are needed. Add all requested objects to the list to
    // subscribe to in the task dependency manager. These objects will be
    // pulled from remote node managers. If an object's owner dies, an error
    // will be stored as the object's value.
    const TaskID task_id = from_flatbuf<TaskID>(*message->task_id());
    AsyncResolveObjects(client,
                        refs,
                        task_id,
                        /*ray_get=*/true,
                        /*mark_worker_blocked*/ message->mark_worker_blocked());
  }
}

void NodeManager::ProcessDirectCallTaskBlocked(
    const std::shared_ptr<ClientConnection> &client, const uint8_t *message_data) {
  auto message =
      flatbuffers::GetRoot<protocol::NotifyDirectCallTaskBlocked>(message_data);
  bool release_resources = message->release_resources();
  std::shared_ptr<WorkerInterface> worker = worker_pool_.GetRegisteredWorker(client);
  HandleDirectCallTaskBlocked(worker, release_resources);
}

void NodeManager::ProcessWaitRequestMessage(
    const std::shared_ptr<ClientConnection> &client, const uint8_t *message_data) {
  // Read the data.
  auto message = flatbuffers::GetRoot<protocol::WaitRequest>(message_data);
  std::vector<ObjectID> object_ids = from_flatbuf<ObjectID>(*message->object_ids());
  const auto refs =
      FlatbufferToObjectReference(*message->object_ids(), *message->owner_addresses());

  bool resolve_objects = false;
  for (auto const &object_id : object_ids) {
    if (!dependency_manager_.CheckObjectLocal(object_id)) {
      // At least one object requires resolution.
      resolve_objects = true;
    }
  }

  const TaskID &current_task_id = from_flatbuf<TaskID>(*message->task_id());
  bool was_blocked = message->mark_worker_blocked();
  if (resolve_objects) {
    // Resolve any missing objects. This is a no-op for any objects that are
    // already local. Missing objects will be pulled from remote node managers.
    // If an object's owner dies, an error will be stored as the object's
    // value.
    AsyncResolveObjects(client,
                        refs,
                        current_task_id,
                        /*ray_get=*/false,
                        /*mark_worker_blocked*/ was_blocked);
  }
  uint64_t num_required_objects = static_cast<uint64_t>(message->num_ready_objects());
  wait_manager_.Wait(
      object_ids,
      message->timeout(),
      num_required_objects,
      [this, resolve_objects, was_blocked, client, current_task_id](
          std::vector<ObjectID> ready, std::vector<ObjectID> remaining) {
        // Write the data.
        flatbuffers::FlatBufferBuilder fbb;
        flatbuffers::Offset<protocol::WaitReply> wait_reply = protocol::CreateWaitReply(
            fbb, to_flatbuf(fbb, ready), to_flatbuf(fbb, remaining));
        fbb.Finish(wait_reply);

        auto status =
            client->WriteMessage(static_cast<int64_t>(protocol::MessageType::WaitReply),
                                 fbb.GetSize(),
                                 fbb.GetBufferPointer());
        if (status.ok()) {
          // The client is unblocked now because the wait call has returned.
          if (resolve_objects) {
            AsyncResolveObjectsFinish(client, current_task_id, was_blocked);
          }
        } else {
          // We failed to write to the client, so disconnect the client.
          DisconnectClient(client);
        }
      });
}

void NodeManager::ProcessWaitForDirectActorCallArgsRequestMessage(
    const std::shared_ptr<ClientConnection> &client, const uint8_t *message_data) {
  // Read the data.
  auto message =
      flatbuffers::GetRoot<protocol::WaitForDirectActorCallArgsRequest>(message_data);
  std::vector<ObjectID> object_ids = from_flatbuf<ObjectID>(*message->object_ids());
  int64_t tag = message->tag();
  // Resolve any missing objects. This will pull the objects from remote node
  // managers or store an error if the objects have failed.
  const auto refs =
      FlatbufferToObjectReference(*message->object_ids(), *message->owner_addresses());
  AsyncResolveObjects(client,
                      refs,
                      TaskID::Nil(),
                      /*ray_get=*/false,
                      /*mark_worker_blocked*/ false);
  wait_manager_.Wait(
      object_ids,
      -1,
      object_ids.size(),
      [this, client, tag](std::vector<ObjectID> ready, std::vector<ObjectID> remaining) {
        RAY_CHECK(remaining.empty());
        std::shared_ptr<WorkerInterface> worker =
            worker_pool_.GetRegisteredWorker(client);
        if (!worker) {
          RAY_LOG(ERROR) << "Lost worker for wait request " << client;
        } else {
          worker->DirectActorCallArgWaitComplete(tag);
        }
      });
}

void NodeManager::ProcessPushErrorRequestMessage(const uint8_t *message_data) {
  auto message = flatbuffers::GetRoot<protocol::PushErrorRequest>(message_data);

  auto const &type = string_from_flatbuf(*message->type());
  auto const &error_message = string_from_flatbuf(*message->error_message());
  double timestamp = message->timestamp();
  JobID job_id = from_flatbuf<JobID>(*message->job_id());
  auto error_data_ptr = gcs::CreateErrorTableData(type, error_message, timestamp, job_id);
  RAY_CHECK_OK(gcs_client_->Errors().AsyncReportJobError(error_data_ptr, nullptr));
}

void NodeManager::HandleUpdateResourceUsage(
    const rpc::UpdateResourceUsageRequest &request,
    rpc::UpdateResourceUsageReply *reply,
    rpc::SendReplyCallback send_reply_callback) {
  rpc::ResourceUsageBroadcastData resource_usage_batch;
  resource_usage_batch.ParseFromString(request.serialized_resource_usage_batch());
  // When next_resource_seq_no_ == 0 it means it just started.
  // TODO: Fetch a snapshot from gcs for lightweight resource broadcasting
  if (next_resource_seq_no_ != 0 &&
      resource_usage_batch.seq_no() != next_resource_seq_no_) {
    // TODO (Alex): Ideally we would be really robust, and potentially eagerly
    // pull a full resource "snapshot" from gcs to make sure our state doesn't
    // diverge from GCS.
    RAY_LOG(WARNING)
        << "Raylet may have missed a resource broadcast. This either means that GCS has "
           "restarted, the network is heavily congested and is dropping, reordering, or "
           "duplicating packets. Expected seq#: "
        << next_resource_seq_no_ << ", but got: " << resource_usage_batch.seq_no() << ".";
    if (resource_usage_batch.seq_no() < next_resource_seq_no_) {
      RAY_LOG(WARNING) << "Discard the the resource update since local version is newer";
      return;
    }
  }
  next_resource_seq_no_ = resource_usage_batch.seq_no() + 1;

  for (const auto &resource_change_or_data : resource_usage_batch.batch()) {
    if (resource_change_or_data.has_data()) {
      const auto &resource_usage = resource_change_or_data.data();
      auto node_id = NodeID::FromBinary(resource_usage.node_id());
      // Skip messages from self.
      if (node_id != self_node_id_) {
        UpdateResourceUsage(node_id, resource_usage);
      }
    } else if (resource_change_or_data.has_change()) {
      const auto &resource_notification = resource_change_or_data.change();
      auto node_id = NodeID::FromBinary(resource_notification.node_id());
      if (resource_notification.updated_resources_size() != 0) {
        ResourceSet resource_set(
            MapFromProtobuf(resource_notification.updated_resources()));
        ResourceCreateUpdated(node_id, resource_set);
      }

      if (resource_notification.deleted_resources_size() != 0) {
        ResourceDeleted(node_id,
                        VectorFromProtobuf(resource_notification.deleted_resources()));
      }
    }
  }
  send_reply_callback(Status::OK(), nullptr, nullptr);
}

void NodeManager::HandleRequestResourceReport(
    const rpc::RequestResourceReportRequest &request,
    rpc::RequestResourceReportReply *reply,
    rpc::SendReplyCallback send_reply_callback) {
  auto resources_data = reply->mutable_resources();
  FillResourceReport(*resources_data);
  resources_data->set_cluster_full_of_actors_detected(resource_deadlock_warned_ >= 1);

  send_reply_callback(Status::OK(), nullptr, nullptr);
}

void NodeManager::HandleReportWorkerBacklog(
    const rpc::ReportWorkerBacklogRequest &request,
    rpc::ReportWorkerBacklogReply *reply,
    rpc::SendReplyCallback send_reply_callback) {
  const WorkerID worker_id = WorkerID::FromBinary(request.worker_id());
  local_task_manager_->ClearWorkerBacklog(worker_id);
  std::unordered_set<SchedulingClass> seen;
  for (const auto &backlog_report : request.backlog_reports()) {
    const TaskSpecification resource_spec(backlog_report.resource_spec());
    const SchedulingClass scheduling_class = resource_spec.GetSchedulingClass();
    RAY_CHECK(seen.find(scheduling_class) == seen.end());
    local_task_manager_->SetWorkerBacklog(
        scheduling_class, worker_id, backlog_report.backlog_size());
  }
  send_reply_callback(Status::OK(), nullptr, nullptr);
}

void NodeManager::HandleRequestWorkerLease(const rpc::RequestWorkerLeaseRequest &request,
                                           rpc::RequestWorkerLeaseReply *reply,
                                           rpc::SendReplyCallback send_reply_callback) {
  rpc::Task task_message;
  task_message.mutable_task_spec()->CopyFrom(request.resource_spec());
  RayTask task(task_message);
  const bool is_actor_creation_task = task.GetTaskSpecification().IsActorCreationTask();
  ActorID actor_id = ActorID::Nil();
  metrics_num_task_scheduled_ += 1;

  if (is_actor_creation_task) {
    actor_id = task.GetTaskSpecification().ActorCreationId();
  }

  if (RayConfig::instance().enable_worker_prestart()) {
    auto task_spec = task.GetTaskSpecification();
    // We floor the available CPUs to the nearest integer to avoid starting too
    // many workers when there is less than 1 CPU left. Otherwise, we could end
    // up repeatedly starting the worker, then killing it because it idles for
    // too long. The downside is that we will be slower to schedule tasks that
    // could use a fraction of a CPU.
    int64_t available_cpus = static_cast<int64_t>(
        cluster_resource_scheduler_->GetLocalResourceManager().GetLocalAvailableCpus());
    worker_pool_.PrestartWorkers(task_spec, request.backlog_size(), available_cpus);
  }

<<<<<<< HEAD
  auto send_reply_callback_wrapper = [this, is_actor_creation_task, actor_id, reply,
                                      send_reply_callback](
                                         Status status, std::function<void()> success,
                                         std::function<void()> failure) {
    if (reply->rejected() && is_actor_creation_task) {
      auto resources_data = reply->mutable_resources_data();
      resources_data->set_node_id(self_node_id_.Binary());
      // If resources are not enough due to normal tasks' preemption
      // for GCS based actor scheduling, return
      // with normal task resource usages so GCS can fast update
      // its resource view of this raylet.
      if (RayConfig::instance().gcs_actor_scheduling_enabled()) {
        ResourceSet normal_task_resources =
            local_task_manager_->CalcNormalTaskResources();
        RAY_LOG(DEBUG) << "Reject leasing as the raylet has no enough resources."
                       << " actor_id = " << actor_id
                       << ", normal_task_resources = " << normal_task_resources.ToString()
                       << ", local_resoruce_view = "
                       << cluster_resource_scheduler_->GetClusterResourceManager()
                              .GetNodeResourceViewString(
                                  scheduling::NodeID(self_node_id_.Binary()));
        resources_data->set_resources_normal_task_changed(true);
        auto &normal_task_map = *(resources_data->mutable_resources_normal_task());
        normal_task_map = {normal_task_resources.GetResourceMap().begin(),
                           normal_task_resources.GetResourceMap().end()};
        resources_data->set_resources_normal_task_timestamp(absl::GetCurrentTimeNanos());
      }
    }
    send_reply_callback(status, success, failure);
  };
  if (request.grant_or_reject() && local_task_manager_) {
    local_task_manager_->QueueAndScheduleTask(task, request.grant_or_reject(),
                                              request.is_selected_based_on_locality(),
                                              reply, send_reply_callback_wrapper);
    return;
  }
=======
  auto send_reply_callback_wrapper =
      [this, is_actor_creation_task, actor_id, reply, send_reply_callback](
          Status status, std::function<void()> success, std::function<void()> failure) {
        // If resources are not enough due to normal tasks' preemption
        // for GCS based actor scheduling, return a rejection
        // with normal task resource usages so GCS can update
        // its resource view of this raylet.
        if (reply->rejected() && is_actor_creation_task) {
          ResourceSet normal_task_resources =
              local_task_manager_->CalcNormalTaskResources();
          RAY_LOG(DEBUG) << "Reject leasing as the raylet has no enough resources."
                         << " actor_id = " << actor_id << ", normal_task_resources = "
                         << normal_task_resources.ToString() << ", local_resoruce_view = "
                         << cluster_resource_scheduler_->GetClusterResourceManager()
                                .GetNodeResourceViewString(
                                    scheduling::NodeID(self_node_id_.Binary()));
          auto resources_data = reply->mutable_resources_data();
          resources_data->set_node_id(self_node_id_.Binary());
          resources_data->set_resources_normal_task_changed(true);
          auto &normal_task_map = *(resources_data->mutable_resources_normal_task());
          normal_task_map = {normal_task_resources.GetResourceMap().begin(),
                             normal_task_resources.GetResourceMap().end()};
          resources_data->set_resources_normal_task_timestamp(
              absl::GetCurrentTimeNanos());
        }

        send_reply_callback(status, success, failure);
      };
>>>>>>> 81b17669

  cluster_task_manager_->QueueAndScheduleTask(task,
                                              request.grant_or_reject(),
                                              request.is_selected_based_on_locality(),
                                              reply,
                                              send_reply_callback_wrapper);
}

void NodeManager::HandlePrepareBundleResources(
    const rpc::PrepareBundleResourcesRequest &request,
    rpc::PrepareBundleResourcesReply *reply,
    rpc::SendReplyCallback send_reply_callback) {
  std::vector<std::shared_ptr<const BundleSpecification>> bundle_specs;
  for (int index = 0; index < request.bundle_specs_size(); index++) {
    bundle_specs.emplace_back(
        std::make_shared<BundleSpecification>(request.bundle_specs(index)));
  }
  RAY_LOG(DEBUG) << "Request to prepare resources for bundles: "
                 << GetDebugStringForBundles(bundle_specs);
  auto prepared = placement_group_resource_manager_->PrepareBundles(bundle_specs);
  reply->set_success(prepared);
  send_reply_callback(Status::OK(), nullptr, nullptr);
}

void NodeManager::HandleCommitBundleResources(
    const rpc::CommitBundleResourcesRequest &request,
    rpc::CommitBundleResourcesReply *reply,
    rpc::SendReplyCallback send_reply_callback) {
  std::vector<std::shared_ptr<const BundleSpecification>> bundle_specs;
  for (int index = 0; index < request.bundle_specs_size(); index++) {
    bundle_specs.emplace_back(
        std::make_shared<BundleSpecification>(request.bundle_specs(index)));
  }
  RAY_LOG(DEBUG) << "Request to commit resources for bundles: "
                 << GetDebugStringForBundles(bundle_specs);
  placement_group_resource_manager_->CommitBundles(bundle_specs);
  send_reply_callback(Status::OK(), nullptr, nullptr);

  cluster_task_manager_->ScheduleAndDispatchTasks();
}

void NodeManager::HandleCancelResourceReserve(
    const rpc::CancelResourceReserveRequest &request,
    rpc::CancelResourceReserveReply *reply,
    rpc::SendReplyCallback send_reply_callback) {
  auto bundle_spec = BundleSpecification(request.bundle_spec());
  RAY_LOG(DEBUG) << "Request to cancel reserved resource is received, "
                 << bundle_spec.DebugString();

  // Kill all workers that are currently associated with the placement group.
  // NOTE: We can't traverse directly with `leased_workers_`, because `DestroyWorker` will
  // delete the element of `leased_workers_`. So we need to filter out
  // `workers_associated_with_pg` separately.
  std::vector<std::shared_ptr<WorkerInterface>> workers_associated_with_pg;
  for (const auto &worker_it : leased_workers_) {
    auto &worker = worker_it.second;
    if (worker->GetBundleId().first == bundle_spec.PlacementGroupId()) {
      workers_associated_with_pg.emplace_back(worker);
    }
  }
  for (const auto &worker : workers_associated_with_pg) {
    RAY_LOG(DEBUG)
        << "Destroying worker since its placement group was removed. Placement group id: "
        << worker->GetBundleId().first
        << ", bundle index: " << bundle_spec.BundleId().second
        << ", task id: " << worker->GetAssignedTaskId()
        << ", actor id: " << worker->GetActorId()
        << ", worker id: " << worker->WorkerId();
    DestroyWorker(worker, rpc::WorkerExitType::PLACEMENT_GROUP_REMOVED);
  }

  // Return bundle resources.
  placement_group_resource_manager_->ReturnBundle(bundle_spec);
  cluster_task_manager_->ScheduleAndDispatchTasks();
  send_reply_callback(Status::OK(), nullptr, nullptr);
}

void NodeManager::HandleReturnWorker(const rpc::ReturnWorkerRequest &request,
                                     rpc::ReturnWorkerReply *reply,
                                     rpc::SendReplyCallback send_reply_callback) {
  // Read the resource spec submitted by the client.
  auto worker_id = WorkerID::FromBinary(request.worker_id());
  std::shared_ptr<WorkerInterface> worker = leased_workers_[worker_id];

  Status status;
  leased_workers_.erase(worker_id);

  if (worker) {
    if (request.disconnect_worker()) {
      // The worker should be destroyed.
      DisconnectClient(worker->Connection());
    } else {
      if (worker->IsBlocked()) {
        // Handle the edge case where the worker was returned before we got the
        // unblock RPC by unblocking it immediately (unblock is idempotent).
        HandleDirectCallTaskUnblocked(worker);
      }
      local_task_manager_->ReleaseWorkerResources(worker);
      // If the worker is exiting, don't add it to our pool. The worker will cleanup
      // and terminate itself.
      if (!request.worker_exiting()) {
        HandleWorkerAvailable(worker);
      }
    }
  } else {
    status = Status::Invalid("Returned worker does not exist any more");
  }
  send_reply_callback(status, nullptr, nullptr);
}

void NodeManager::HandleShutdownRaylet(const rpc::ShutdownRayletRequest &request,
                                       rpc::ShutdownRayletReply *reply,
                                       rpc::SendReplyCallback send_reply_callback) {
  RAY_LOG(INFO)
      << "Shutdown RPC has received. Shutdown will happen after the RPC is replied.";
  // Exit right away if it is not graceful.
  if (!request.graceful()) {
    std::_Exit(EXIT_SUCCESS);
  }
  if (is_node_drained_) {
    RAY_LOG(INFO) << "Node already has received the shutdown request. The shutdown "
                     "request RPC is ignored.";
    return;
  }
  auto shutdown_after_reply = []() {
    // Note that the callback is posted to the io service after the shutdown GRPC request
    // is replied. Otherwise, the RPC might not be replied to GCS before it shutsdown
    // itself. Implementation note: When raylet is shutdown by ray stop, the CLI sends a
    // sigterm. Raylet knows how to gracefully shutdown when it receives a sigterm. Here,
    // we raise a sigterm to itself so that it can re-use the same graceful shutdown code
    // path. The sigterm is handled in the entry point (raylet/main.cc)'s signal handler.
    auto signo = SIGTERM;
    RAY_LOG(INFO) << "Sending a signal to itself. shutting down. "
                  << ". Signo: " << signo;
    // raise return 0 if succeeds. If it fails to gracefully shutdown, it kills itself
    // forcefully.
    RAY_CHECK(std::raise(signo) == 0)
        << "There was a failure while sending a sigterm to itself. The process will not "
           "gracefully shutdown.";
  };
  is_node_drained_ = true;
  send_reply_callback(Status::OK(), shutdown_after_reply, shutdown_after_reply);
}

void NodeManager::HandleReleaseUnusedWorkers(
    const rpc::ReleaseUnusedWorkersRequest &request,
    rpc::ReleaseUnusedWorkersReply *reply,
    rpc::SendReplyCallback send_reply_callback) {
  std::unordered_set<WorkerID> in_use_worker_ids;
  for (int index = 0; index < request.worker_ids_in_use_size(); ++index) {
    auto worker_id = WorkerID::FromBinary(request.worker_ids_in_use(index));
    in_use_worker_ids.emplace(worker_id);
  }

  std::vector<WorkerID> unused_worker_ids;
  for (auto &iter : leased_workers_) {
    // We need to exclude workers used by common tasks.
    // Because they are not used by GCS.
    if (!iter.second->GetActorId().IsNil() && !in_use_worker_ids.count(iter.first)) {
      unused_worker_ids.emplace_back(iter.first);
    }
  }

  for (auto &iter : unused_worker_ids) {
    leased_workers_.erase(iter);
  }

  send_reply_callback(Status::OK(), nullptr, nullptr);
}

void NodeManager::HandleCancelWorkerLease(const rpc::CancelWorkerLeaseRequest &request,
                                          rpc::CancelWorkerLeaseReply *reply,
                                          rpc::SendReplyCallback send_reply_callback) {
  const TaskID task_id = TaskID::FromBinary(request.task_id());
  bool canceled = cluster_task_manager_->CancelTask(task_id);
  // The task cancellation failed if we did not have the task queued, since
  // this means that we may not have received the task request yet. It is
  // successful if we did have the task queued, since we have now replied to
  // the client that requested the lease.
  reply->set_success(canceled);
  send_reply_callback(Status::OK(), nullptr, nullptr);
}

void NodeManager::MarkObjectsAsFailed(
    const ErrorType &error_type,
    const std::vector<rpc::ObjectReference> objects_to_fail,
    const JobID &job_id) {
  // TODO(swang): Ideally we should return the error directly to the client
  // that needs this object instead of storing the object in plasma, which is
  // not guaranteed to succeed. This avoids hanging the client if plasma is not
  // reachable.
  const std::string meta = std::to_string(static_cast<int>(error_type));
  for (const auto &ref : objects_to_fail) {
    ObjectID object_id = ObjectID::FromBinary(ref.object_id());
    RAY_LOG(DEBUG) << "Mark the object id " << object_id << " as failed due to "
                   << error_type;
    std::shared_ptr<Buffer> data;
    Status status;
    status = store_client_.TryCreateImmediately(
        object_id,
        ref.owner_address(),
        0,
        reinterpret_cast<const uint8_t *>(meta.c_str()),
        meta.length(),
        &data,
        plasma::flatbuf::ObjectSource::ErrorStoredByRaylet);
    if (status.ok()) {
      status = store_client_.Seal(object_id);
    }
    if (!status.ok() && !status.IsObjectExists()) {
      RAY_LOG(DEBUG) << "Marking plasma object failed " << object_id;
      // If we failed to save the error code, log a warning and push an error message
      // to the driver.
      std::ostringstream stream;
      stream << "A plasma error (" << status.ToString() << ") occurred while saving"
             << " error code to object " << object_id << ". Anyone who's getting this"
             << " object may hang forever.";
      std::string error_message = stream.str();
      RAY_LOG(ERROR) << error_message;
      auto error_data_ptr =
          gcs::CreateErrorTableData("task", error_message, current_time_ms(), job_id);
      RAY_CHECK_OK(gcs_client_->Errors().AsyncReportJobError(error_data_ptr, nullptr));
    }
  }
}

void NodeManager::HandleDirectCallTaskBlocked(
    const std::shared_ptr<WorkerInterface> &worker, bool release_resources) {
  if (!worker || worker->IsBlocked() || worker->GetAssignedTaskId().IsNil() ||
      !release_resources) {
    return;  // The worker may have died or is no longer processing the task.
  }
  local_task_manager_->ReleaseCpuResourcesFromUnblockedWorker(worker);
  cluster_task_manager_->ScheduleAndDispatchTasks();
}

void NodeManager::HandleDirectCallTaskUnblocked(
    const std::shared_ptr<WorkerInterface> &worker) {
  if (!worker || worker->GetAssignedTaskId().IsNil()) {
    return;  // The worker may have died or is no longer processing the task.
  }

  // First, always release task dependencies. This ensures we don't leak resources even
  // if we don't need to unblock the worker below.
  dependency_manager_.CancelGetRequest(worker->WorkerId());

  if (worker->IsBlocked()) {
    local_task_manager_->ReturnCpuResourcesToBlockedWorker(worker);
    cluster_task_manager_->ScheduleAndDispatchTasks();
  }
}

void NodeManager::AsyncResolveObjects(
    const std::shared_ptr<ClientConnection> &client,
    const std::vector<rpc::ObjectReference> &required_object_refs,
    const TaskID &current_task_id,
    bool ray_get,
    bool mark_worker_blocked) {
  std::shared_ptr<WorkerInterface> worker = worker_pool_.GetRegisteredWorker(client);
  if (!worker) {
    // The client is a driver. Drivers do not hold resources, so we simply mark
    // the task as blocked.
    worker = worker_pool_.GetRegisteredDriver(client);
  }

  RAY_CHECK(worker);
  // Subscribe to the objects required by the task. These objects will be
  // fetched and/or restarted as necessary, until the objects become local
  // or are unsubscribed.
  if (ray_get) {
    dependency_manager_.StartOrUpdateGetRequest(worker->WorkerId(), required_object_refs);
  } else {
    dependency_manager_.StartOrUpdateWaitRequest(worker->WorkerId(),
                                                 required_object_refs);
  }
}

void NodeManager::AsyncResolveObjectsFinish(
    const std::shared_ptr<ClientConnection> &client,
    const TaskID &current_task_id,
    bool was_blocked) {
  std::shared_ptr<WorkerInterface> worker = worker_pool_.GetRegisteredWorker(client);
  if (!worker) {
    // The client is a driver. Drivers do not hold resources, so we simply
    // mark the driver as unblocked.
    worker = worker_pool_.GetRegisteredDriver(client);
  }

  RAY_CHECK(worker);
  // Unsubscribe from any `ray.get` objects that the task was blocked on.  Any
  // fetch or reconstruction operations to make the objects local are canceled.
  // `ray.wait` calls will stay active until the objects become local, or the
  // task/actor that called `ray.wait` exits.
  dependency_manager_.CancelGetRequest(worker->WorkerId());
  // Mark the task as unblocked.
  if (was_blocked) {
    worker->RemoveBlockedTaskId(current_task_id);
  }
}

bool NodeManager::FinishAssignedTask(const std::shared_ptr<WorkerInterface> &worker_ptr) {
  // TODO (Alex): We should standardize to pass
  // std::shared_ptr<WorkerInterface> instead of refs.
  auto &worker = *worker_ptr;
  TaskID task_id = worker.GetAssignedTaskId();
  RAY_LOG(DEBUG) << "Finished task " << task_id;

  RayTask task;
  local_task_manager_->TaskFinished(worker_ptr, &task);

  const auto &spec = task.GetTaskSpecification();  //
  if ((spec.IsActorCreationTask())) {
    // If this was an actor or actor creation task, handle the actor's new
    // state.
    FinishAssignedActorCreationTask(worker, task);
  } else {
    // If this was a non-actor task, then cancel any ray.wait calls that were
    // made during the task execution.
    dependency_manager_.CancelWaitRequest(worker.WorkerId());
  }

  // Notify the task dependency manager that this task has finished execution.
  dependency_manager_.CancelGetRequest(worker.WorkerId());

  if (!spec.IsActorCreationTask()) {
    // Unset the worker's assigned task. We keep the assigned task ID for
    // direct actor creation calls because this ID is used later if the actor
    // requires objects from plasma.
    worker.AssignTaskId(TaskID::Nil());
    worker.SetOwnerAddress(rpc::Address());
  }
  // Direct actors will be assigned tasks via the core worker and therefore are
  // not idle.
  return !spec.IsActorCreationTask();
}

void NodeManager::FinishAssignedActorCreationTask(WorkerInterface &worker,
                                                  const RayTask &task) {
  RAY_LOG(DEBUG) << "Finishing assigned actor creation task";
  const TaskSpecification task_spec = task.GetTaskSpecification();
  ActorID actor_id = task_spec.ActorCreationId();

  // This was an actor creation task. Convert the worker to an actor.
  worker.AssignActorId(actor_id);

  if (task_spec.IsDetachedActor()) {
    worker.MarkDetachedActor();
    auto job_id = task.GetTaskSpecification().JobId();
    auto job_config = worker_pool_.GetJobConfig(job_id);
    RAY_CHECK(job_config);
  }
}

void NodeManager::HandleObjectLocal(const ObjectInfo &object_info) {
  const ObjectID &object_id = object_info.object_id;
  // Notify the task dependency manager that this object is local.
  const auto ready_task_ids = dependency_manager_.HandleObjectLocal(object_id);
  RAY_LOG(DEBUG) << "Object local " << object_id << ", "
                 << " on " << self_node_id_ << ", " << ready_task_ids.size()
                 << " tasks ready";
  local_task_manager_->TasksUnblocked(ready_task_ids);

  // Notify the wait manager that this object is local.
  wait_manager_.HandleObjectLocal(object_id);

  auto waiting_workers = absl::flat_hash_set<std::shared_ptr<WorkerInterface>>();
  {
    absl::MutexLock guard(&plasma_object_notification_lock_);
    auto waiting = this->async_plasma_objects_notification_.extract(object_id);
    if (!waiting.empty()) {
      waiting_workers.swap(waiting.mapped());
    }
  }
  rpc::PlasmaObjectReadyRequest request;
  request.set_object_id(object_id.Binary());

  for (auto worker : waiting_workers) {
    worker->rpc_client()->PlasmaObjectReady(
        request, [](Status status, const rpc::PlasmaObjectReadyReply &reply) {
          if (!status.ok()) {
            RAY_LOG(INFO) << "Problem with telling worker that plasma object is ready"
                          << status.ToString();
          }
        });
  }
}

bool NodeManager::IsActorCreationTask(const TaskID &task_id) {
  auto actor_id = task_id.ActorId();
  if (!actor_id.IsNil() && task_id == TaskID::ForActorCreationTask(actor_id)) {
    // This task ID corresponds to an actor creation task.
    return true;
  }

  return false;
}

void NodeManager::HandleObjectMissing(const ObjectID &object_id) {
  // Notify the task dependency manager that this object is no longer local.
  const auto waiting_task_ids = dependency_manager_.HandleObjectMissing(object_id);
  std::stringstream result;
  result << "Object missing " << object_id << ", "
         << " on " << self_node_id_ << ", " << waiting_task_ids.size()
         << " tasks waiting";
  if (waiting_task_ids.size() > 0) {
    result << ", tasks: ";
    for (const auto &task_id : waiting_task_ids) {
      result << task_id << "  ";
    }
  }
  RAY_LOG(DEBUG) << result.str();
}

void NodeManager::ProcessSubscribePlasmaReady(
    const std::shared_ptr<ClientConnection> &client, const uint8_t *message_data) {
  std::shared_ptr<WorkerInterface> associated_worker =
      worker_pool_.GetRegisteredWorker(client);
  if (associated_worker == nullptr) {
    associated_worker = worker_pool_.GetRegisteredDriver(client);
  }
  RAY_CHECK(associated_worker != nullptr)
      << "No worker exists for CoreWorker with client: " << client->DebugString();

  auto message = flatbuffers::GetRoot<protocol::SubscribePlasmaReady>(message_data);
  ObjectID id = from_flatbuf<ObjectID>(*message->object_id());

  if (dependency_manager_.CheckObjectLocal(id)) {
    // Object is already local, so we directly fire the callback to tell the core worker
    // that the plasma object is ready.
    rpc::PlasmaObjectReadyRequest request;
    request.set_object_id(id.Binary());

    RAY_LOG(DEBUG) << "Object " << id << " is already local, firing callback directly.";
    associated_worker->rpc_client()->PlasmaObjectReady(
        request, [](Status status, const rpc::PlasmaObjectReadyReply &reply) {
          if (!status.ok()) {
            RAY_LOG(INFO) << "Problem with telling worker that plasma object is ready"
                          << status.ToString();
          }
        });
  } else {
    // The object is not local, so we are subscribing to pull and wait for the objects.
    std::vector<rpc::ObjectReference> refs = {FlatbufferToSingleObjectReference(
        *message->object_id(), *message->owner_address())};

    // NOTE(simon): This call will issue a pull request to remote workers and make sure
    // the object will be local.
    // 1. We currently do not allow user to cancel this call. The object will be pulled
    //    even if the `await object_ref` is cancelled.
    // 2. We currently do not handle edge cases with object eviction where the object
    //    is local at this time but when the core worker was notified, the object is
    //    is evicted. The core worker should be able to handle evicted object in this
    //    case.
    dependency_manager_.StartOrUpdateWaitRequest(associated_worker->WorkerId(), refs);

    // Add this worker to the listeners for the object ID.
    {
      absl::MutexLock guard(&plasma_object_notification_lock_);
      async_plasma_objects_notification_[id].insert(associated_worker);
    }
  }
}

void NodeManager::DumpDebugState() const {
  std::fstream fs;
  fs.open(initial_config_.log_dir + "/debug_state.txt",
          std::fstream::out | std::fstream::trunc);
  fs << DebugString();
  fs.close();
}

const NodeManagerConfig &NodeManager::GetInitialConfig() const { return initial_config_; }

std::string NodeManager::DebugString() const {
  std::stringstream result;
  uint64_t now_ms = current_time_ms();
  result << "NodeManager:";
  result << "\nInitialConfigResources: " << initial_config_.resource_config.ToString();
  if (cluster_task_manager_ != nullptr) {
    result << "\nClusterTaskManager:\n";
    result << cluster_task_manager_->DebugStr();
  }
  result << "\nClusterResources:";
  result << "\n" << local_object_manager_.DebugString();
  result << "\n" << object_manager_.DebugString();
  result << "\n" << gcs_client_->DebugString();
  result << "\n" << worker_pool_.DebugString();
  result << "\n" << dependency_manager_.DebugString();
  result << "\n" << wait_manager_.DebugString();
  result << "\n" << core_worker_subscriber_->DebugString();
  {
    absl::MutexLock guard(&plasma_object_notification_lock_);
    result << "\nnum async plasma notifications: "
           << async_plasma_objects_notification_.size();
  }

  result << "\nRemote node managers: ";
  for (const auto &entry : remote_node_manager_addresses_) {
    result << "\n" << entry.first;
  }

  // Event stats.
  result << "\nEvent stats:" << io_service_.stats().StatsString();

  result << "\nDebugString() time ms: " << (current_time_ms() - now_ms);
  return result.str();
}

// Summarizes a Census view and tag values into a compact string, e.g.,
// "Tag1:Value1,Tag2:Value2,Tag3:Value3".
std::string compact_tag_string(const opencensus::stats::ViewDescriptor &view,
                               const std::vector<std::string> &values) {
  std::stringstream result;
  const auto &keys = view.columns();
  for (size_t i = 0; i < values.size(); i++) {
    result << keys[i].name() << ":" << values[i];
    if (i < values.size() - 1) {
      result << ",";
    }
  }
  return result.str();
}

bool NodeManager::GetObjectsFromPlasma(const std::vector<ObjectID> &object_ids,
                                       std::vector<std::unique_ptr<RayObject>> *results) {
  // Pin the objects in plasma by getting them and holding a reference to
  // the returned buffer.
  // NOTE: the caller must ensure that the objects already exist in plasma before
  // sending a PinObjectIDs request.
  std::vector<plasma::ObjectBuffer> plasma_results;
  // TODO(swang): This `Get` has a timeout of 0, so the plasma store will not
  // block when serving the request. However, if the plasma store is under
  // heavy load, then this request can still block the NodeManager event loop
  // since we must wait for the plasma store's reply. We should consider using
  // an `AsyncGet` instead.
  if (!store_client_
           .Get(object_ids, /*timeout_ms=*/0, &plasma_results, /*is_from_worker=*/false)
           .ok()) {
    return false;
  }

  for (const auto &plasma_result : plasma_results) {
    if (plasma_result.data == nullptr) {
      results->push_back(nullptr);
    } else {
      results->emplace_back(std::unique_ptr<RayObject>(
          new RayObject(plasma_result.data, plasma_result.metadata, {})));
    }
  }
  return true;
}

void NodeManager::HandlePinObjectIDs(const rpc::PinObjectIDsRequest &request,
                                     rpc::PinObjectIDsReply *reply,
                                     rpc::SendReplyCallback send_reply_callback) {
  std::vector<ObjectID> object_ids;
  object_ids.reserve(request.object_ids_size());
  const auto &owner_address = request.owner_address();
  for (const auto &object_id_binary : request.object_ids()) {
    object_ids.push_back(ObjectID::FromBinary(object_id_binary));
  }
  std::vector<std::unique_ptr<RayObject>> results;
  if (!GetObjectsFromPlasma(object_ids, &results)) {
    RAY_LOG(WARNING)
        << "Failed to get objects that should have been in the object store. These "
           "objects may have been evicted while there are still references in scope.";
    // TODO(suquark): Maybe "Status::ObjectNotFound" is more accurate here.
    send_reply_callback(Status::Invalid("Failed to get objects."), nullptr, nullptr);
    return;
  }
  // Wait for the object to be freed by the owner, which keeps the ref count.
  local_object_manager_.PinObjectsAndWaitForFree(
      object_ids, std::move(results), owner_address);
  send_reply_callback(Status::OK(), nullptr, nullptr);
}

void NodeManager::HandleGetSystemConfig(const rpc::GetSystemConfigRequest &request,
                                        rpc::GetSystemConfigReply *reply,
                                        rpc::SendReplyCallback send_reply_callback) {
  reply->set_system_config(initial_config_.raylet_config);
  send_reply_callback(Status::OK(), nullptr, nullptr);
}

void NodeManager::HandleGetGcsServerAddress(
    const rpc::GetGcsServerAddressRequest &request,
    rpc::GetGcsServerAddressReply *reply,
    rpc::SendReplyCallback send_reply_callback) {
  auto address = gcs_client_->GetGcsServerAddress();
  reply->set_ip(address.first);
  reply->set_port(address.second);
  send_reply_callback(Status::OK(), nullptr, nullptr);
}

void NodeManager::HandleGetNodeStats(const rpc::GetNodeStatsRequest &node_stats_request,
                                     rpc::GetNodeStatsReply *reply,
                                     rpc::SendReplyCallback send_reply_callback) {
  cluster_task_manager_->FillPendingActorInfo(reply);
  // Report object spilling stats.
  local_object_manager_.FillObjectSpillingStats(reply);
  // Report object store stats.
  object_manager_.FillObjectStoreStats(reply);
  // Ensure we never report an empty set of metrics.
  if (!recorded_metrics_) {
    RecordMetrics();
  }
  for (const auto &view : opencensus::stats::StatsExporter::GetViewData()) {
    auto view_data = reply->add_view_data();
    view_data->set_view_name(view.first.name());
    if (view.second.type() == opencensus::stats::ViewData::Type::kInt64) {
      for (const auto &measure : view.second.int_data()) {
        auto measure_data = view_data->add_measures();
        measure_data->set_tags(compact_tag_string(view.first, measure.first));
        measure_data->set_int_value(measure.second);
      }
    } else if (view.second.type() == opencensus::stats::ViewData::Type::kDouble) {
      for (const auto &measure : view.second.double_data()) {
        auto measure_data = view_data->add_measures();
        measure_data->set_tags(compact_tag_string(view.first, measure.first));
        measure_data->set_double_value(measure.second);
      }
    } else {
      RAY_CHECK(view.second.type() == opencensus::stats::ViewData::Type::kDistribution);
      for (const auto &measure : view.second.distribution_data()) {
        auto measure_data = view_data->add_measures();
        measure_data->set_tags(compact_tag_string(view.first, measure.first));
        measure_data->set_distribution_min(measure.second.min());
        measure_data->set_distribution_mean(measure.second.mean());
        measure_data->set_distribution_max(measure.second.max());
        measure_data->set_distribution_count(measure.second.count());
        for (const auto &bound : measure.second.bucket_boundaries().lower_boundaries()) {
          measure_data->add_distribution_bucket_boundaries(bound);
        }
        for (const auto &count : measure.second.bucket_counts()) {
          measure_data->add_distribution_bucket_counts(count);
        }
      }
    }
  }
  // As a result of the HandleGetNodeStats, we are collecting information from all
  // workers on this node. This is done by calling GetCoreWorkerStats on each worker. In
  // order to send up-to-date information back, we wait until all workers have replied,
  // and return the information from HandleNodesStatsRequest. The caller of
  // HandleGetNodeStats should set a timeout so that the rpc finishes even if not all
  // workers have replied.
  auto all_workers = worker_pool_.GetAllRegisteredWorkers(/* filter_dead_worker */ true);
  absl::flat_hash_set<WorkerID> driver_ids;
  for (auto driver :
       worker_pool_.GetAllRegisteredDrivers(/* filter_dead_driver */ true)) {
    all_workers.push_back(driver);
    driver_ids.insert(driver->WorkerId());
  }
  if (all_workers.empty()) {
    send_reply_callback(Status::OK(), nullptr, nullptr);
    return;
  }
  for (const auto &worker : all_workers) {
    if (worker->IsDead()) {
      continue;
    }
    rpc::GetCoreWorkerStatsRequest request;
    request.set_intended_worker_id(worker->WorkerId().Binary());
    request.set_include_memory_info(node_stats_request.include_memory_info());
    worker->rpc_client()->GetCoreWorkerStats(
        request,
        [reply, worker, all_workers, driver_ids, send_reply_callback](
            const ray::Status &status, const rpc::GetCoreWorkerStatsReply &r) {
          reply->add_core_workers_stats()->MergeFrom(r.core_worker_stats());
          reply->set_num_workers(reply->num_workers() + 1);
          if (reply->num_workers() == all_workers.size()) {
            send_reply_callback(Status::OK(), nullptr, nullptr);
          }
        });
  }
}

rpc::ObjectStoreStats AccumulateStoreStats(
    std::vector<rpc::GetNodeStatsReply> node_stats) {
  rpc::ObjectStoreStats store_stats;
  for (const auto &reply : node_stats) {
    auto cur_store = reply.store_stats();
    // Use max aggregation for time, since the nodes are spilling concurrently.
    store_stats.set_spill_time_total_s(
        std::max(store_stats.spill_time_total_s(), cur_store.spill_time_total_s()));
    store_stats.set_restore_time_total_s(
        std::max(store_stats.restore_time_total_s(), cur_store.restore_time_total_s()));
    // Use sum aggregation for the rest of the metrics.
    store_stats.set_spilled_bytes_total(store_stats.spilled_bytes_total() +
                                        cur_store.spilled_bytes_total());
    store_stats.set_spilled_objects_total(store_stats.spilled_objects_total() +
                                          cur_store.spilled_objects_total());
    store_stats.set_restored_bytes_total(store_stats.restored_bytes_total() +
                                         cur_store.restored_bytes_total());
    store_stats.set_restored_objects_total(store_stats.restored_objects_total() +
                                           cur_store.restored_objects_total());
    store_stats.set_object_store_bytes_used(store_stats.object_store_bytes_used() +
                                            cur_store.object_store_bytes_used());
    store_stats.set_object_store_bytes_avail(store_stats.object_store_bytes_avail() +
                                             cur_store.object_store_bytes_avail());
    store_stats.set_object_store_bytes_primary_copy(
        store_stats.object_store_bytes_primary_copy() +
        cur_store.object_store_bytes_primary_copy());
    store_stats.set_object_store_bytes_fallback(
        store_stats.object_store_bytes_fallback() +
        cur_store.object_store_bytes_fallback());
    store_stats.set_num_local_objects(store_stats.num_local_objects() +
                                      cur_store.num_local_objects());
    store_stats.set_consumed_bytes(store_stats.consumed_bytes() +
                                   cur_store.consumed_bytes());
    if (cur_store.object_pulls_queued()) {
      store_stats.set_object_pulls_queued(true);
    }
  }
  return store_stats;
}

std::string FormatMemoryInfo(std::vector<rpc::GetNodeStatsReply> node_stats) {
  // First pass to compute object sizes.
  absl::flat_hash_map<ObjectID, int64_t> object_sizes;
  for (const auto &reply : node_stats) {
    for (const auto &core_worker_stats : reply.core_workers_stats()) {
      for (const auto &object_ref : core_worker_stats.object_refs()) {
        auto obj_id = ObjectID::FromBinary(object_ref.object_id());
        if (object_ref.object_size() > 0) {
          object_sizes[obj_id] = object_ref.object_size();
        }
      }
    }
  }

  std::ostringstream builder;
  builder
      << "----------------------------------------------------------------------------"
         "-----------------------------------------\n";
  builder
      << " Object ID                                                Reference Type    "
         "   Object Size  "
         " Reference Creation Site\n";
  builder
      << "============================================================================"
         "=========================================\n";

  // Second pass builds the summary string for each node.
  for (const auto &reply : node_stats) {
    for (const auto &core_worker_stats : reply.core_workers_stats()) {
      bool pid_printed = false;
      for (const auto &object_ref : core_worker_stats.object_refs()) {
        auto obj_id = ObjectID::FromBinary(object_ref.object_id());
        if (!object_ref.pinned_in_memory() && object_ref.local_ref_count() == 0 &&
            object_ref.submitted_task_ref_count() == 0 &&
            object_ref.contained_in_owned_size() == 0) {
          continue;
        }
        if (obj_id.IsNil()) {
          continue;
        }
        if (!pid_printed) {
          if (core_worker_stats.worker_type() == rpc::WorkerType::DRIVER) {
            builder << "; driver pid=" << core_worker_stats.pid() << "\n";
          } else {
            builder << "; worker pid=" << core_worker_stats.pid() << "\n";
          }
          pid_printed = true;
        }
        builder << obj_id.Hex() << "  ";
        // TODO(ekl) we could convey more information about the reference status.
        if (object_ref.pinned_in_memory()) {
          builder << "PINNED_IN_MEMORY     ";
        } else if (object_ref.submitted_task_ref_count() > 0) {
          builder << "USED_BY_PENDING_TASK ";
        } else if (object_ref.local_ref_count() > 0) {
          builder << "LOCAL_REFERENCE      ";
        } else if (object_ref.contained_in_owned_size() > 0) {
          builder << "CAPTURED_IN_OBJECT   ";
        } else {
          builder << "UNKNOWN_STATUS       ";
        }
        builder << std::right << std::setfill(' ') << std::setw(11);
        if (object_sizes.contains(obj_id)) {
          builder << object_sizes[obj_id];
        } else {
          builder << "          ?";
        }
        builder << "   " << object_ref.call_site();
        builder << "\n";
      }
    }
  }
  builder
      << "----------------------------------------------------------------------------"
         "-----------------------------------------\n";

  return builder.str();
}

void NodeManager::HandleFormatGlobalMemoryInfo(
    const rpc::FormatGlobalMemoryInfoRequest &request,
    rpc::FormatGlobalMemoryInfoReply *reply,
    rpc::SendReplyCallback send_reply_callback) {
  auto replies = std::make_shared<std::vector<rpc::GetNodeStatsReply>>();
  auto local_request = std::make_shared<rpc::GetNodeStatsRequest>();
  auto local_reply = std::make_shared<rpc::GetNodeStatsReply>();
  bool include_memory_info = request.include_memory_info();
  local_request->set_include_memory_info(include_memory_info);

  unsigned int num_nodes = remote_node_manager_addresses_.size() + 1;
  rpc::GetNodeStatsRequest stats_req;
  stats_req.set_include_memory_info(include_memory_info);

  auto store_reply =
      [replies, reply, num_nodes, send_reply_callback, include_memory_info](
          const rpc::GetNodeStatsReply &local_reply) {
        replies->push_back(local_reply);
        if (replies->size() >= num_nodes) {
          if (include_memory_info) {
            reply->set_memory_summary(FormatMemoryInfo(*replies));
          }
          reply->mutable_store_stats()->CopyFrom(AccumulateStoreStats(*replies));
          send_reply_callback(Status::OK(), nullptr, nullptr);
        }
      };

  // Fetch from remote nodes.
  for (const auto &entry : remote_node_manager_addresses_) {
    auto client = std::make_unique<rpc::NodeManagerClient>(
        entry.second.first, entry.second.second, client_call_manager_);
    client->GetNodeStats(stats_req,
                         [replies, store_reply](const ray::Status &status,
                                                const rpc::GetNodeStatsReply &r) {
                           if (!status.ok()) {
                             RAY_LOG(ERROR) << "Failed to get remote node stats: "
                                            << status.ToString();
                           }
                           store_reply(r);
                         });
  }

  // Fetch from the local node.
  HandleGetNodeStats(stats_req,
                     local_reply.get(),
                     [local_reply, store_reply](Status status,
                                                std::function<void()> success,
                                                std::function<void()> failure) mutable {
                       store_reply(*local_reply);
                     });
}

void NodeManager::HandleGlobalGC(const rpc::GlobalGCRequest &request,
                                 rpc::GlobalGCReply *reply,
                                 rpc::SendReplyCallback send_reply_callback) {
  TriggerGlobalGC();
}

void NodeManager::TriggerGlobalGC() {
  should_global_gc_ = true;
  // We won't see our own request, so trigger local GC in the next heartbeat.
  should_local_gc_ = true;
}

void NodeManager::Stop() {
  object_manager_.Stop();
  if (heartbeat_sender_) {
    heartbeat_sender_.reset();
  }
}

void NodeManager::RecordMetrics() {
  recorded_metrics_ = true;
  if (stats::StatsConfig::instance().IsStatsDisabled()) {
    return;
  }

  cluster_task_manager_->RecordMetrics();
  object_manager_.RecordMetrics();
  local_object_manager_.RecordMetrics();

  uint64_t current_time = current_time_ms();
  uint64_t duration_ms = current_time - last_metrics_recorded_at_ms_;
  last_metrics_recorded_at_ms_ = current_time;
  object_directory_->RecordMetrics(duration_ms);
}

void NodeManager::PublishInfeasibleTaskError(const RayTask &task) const {
  bool suppress_warning = false;

  if (!task.GetTaskSpecification().PlacementGroupBundleId().first.IsNil()) {
    // If the task is part of a placement group, do nothing. If necessary, the infeasible
    // warning should come from the placement group scheduling, not the task scheduling.
    suppress_warning = true;
  }

  // Push a warning to the task's driver that this task is currently infeasible.
  if (!suppress_warning) {
    // TODO(rkn): Define this constant somewhere else.
    std::string type = "infeasible_task";
    std::ostringstream error_message;
    error_message
        << "The actor or task with ID " << task.GetTaskSpecification().TaskId()
        << " cannot be scheduled right now. It requires "
        << task.GetTaskSpecification().GetRequiredPlacementResources().ToString()
        << " for placement, however the cluster currently cannot provide the requested "
           "resources. The required resources may be added as autoscaling takes place "
           "or placement groups are scheduled. Otherwise, consider reducing the "
           "resource requirements of the task.";
    std::string error_message_str = error_message.str();
    RAY_LOG(WARNING) << error_message_str;
    if (RayConfig::instance().legacy_scheduler_warnings()) {
      auto error_data_ptr =
          gcs::CreateErrorTableData(type,
                                    error_message_str,
                                    current_time_ms(),
                                    task.GetTaskSpecification().JobId());
      RAY_CHECK_OK(gcs_client_->Errors().AsyncReportJobError(error_data_ptr, nullptr));
    }
  }
}

}  // namespace raylet

}  // namespace ray<|MERGE_RESOLUTION|>--- conflicted
+++ resolved
@@ -1649,7 +1649,6 @@
     worker_pool_.PrestartWorkers(task_spec, request.backlog_size(), available_cpus);
   }
 
-<<<<<<< HEAD
   auto send_reply_callback_wrapper = [this, is_actor_creation_task, actor_id, reply,
                                       send_reply_callback](
                                          Status status, std::function<void()> success,
@@ -1680,43 +1679,13 @@
     }
     send_reply_callback(status, success, failure);
   };
+  
   if (request.grant_or_reject() && local_task_manager_) {
     local_task_manager_->QueueAndScheduleTask(task, request.grant_or_reject(),
                                               request.is_selected_based_on_locality(),
                                               reply, send_reply_callback_wrapper);
     return;
   }
-=======
-  auto send_reply_callback_wrapper =
-      [this, is_actor_creation_task, actor_id, reply, send_reply_callback](
-          Status status, std::function<void()> success, std::function<void()> failure) {
-        // If resources are not enough due to normal tasks' preemption
-        // for GCS based actor scheduling, return a rejection
-        // with normal task resource usages so GCS can update
-        // its resource view of this raylet.
-        if (reply->rejected() && is_actor_creation_task) {
-          ResourceSet normal_task_resources =
-              local_task_manager_->CalcNormalTaskResources();
-          RAY_LOG(DEBUG) << "Reject leasing as the raylet has no enough resources."
-                         << " actor_id = " << actor_id << ", normal_task_resources = "
-                         << normal_task_resources.ToString() << ", local_resoruce_view = "
-                         << cluster_resource_scheduler_->GetClusterResourceManager()
-                                .GetNodeResourceViewString(
-                                    scheduling::NodeID(self_node_id_.Binary()));
-          auto resources_data = reply->mutable_resources_data();
-          resources_data->set_node_id(self_node_id_.Binary());
-          resources_data->set_resources_normal_task_changed(true);
-          auto &normal_task_map = *(resources_data->mutable_resources_normal_task());
-          normal_task_map = {normal_task_resources.GetResourceMap().begin(),
-                             normal_task_resources.GetResourceMap().end()};
-          resources_data->set_resources_normal_task_timestamp(
-              absl::GetCurrentTimeNanos());
-        }
-
-        send_reply_callback(status, success, failure);
-      };
->>>>>>> 81b17669
-
   cluster_task_manager_->QueueAndScheduleTask(task,
                                               request.grant_or_reject(),
                                               request.is_selected_based_on_locality(),
