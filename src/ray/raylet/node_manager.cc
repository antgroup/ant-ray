--- conflicted
+++ resolved
@@ -239,90 +239,6 @@
       acceptor_(std::move(acceptor)),
       socket_(std::move(socket)) {
   RAY_LOG(INFO).WithField(kLogKeyNodeID, self_node_id_) << "Initializing NodeManager";
-<<<<<<< HEAD
-  cluster_resource_scheduler_ = std::make_shared<ClusterResourceScheduler>(
-      io_service,
-      scheduling::NodeID(self_node_id_.Binary()),
-      config.resource_config.GetResourceMap(),
-      /*is_node_available_fn*/
-      [this](scheduling::NodeID node_id) {
-        return gcs_client_->Nodes().Get(NodeID::FromBinary(node_id.Binary())) != nullptr;
-      },
-      /*get_used_object_store_memory*/
-      [this]() {
-        if (RayConfig::instance().scheduler_report_pinned_bytes_only()) {
-          // Get the current bytes used by local primary object copies.  This
-          // is used to help node scale down decisions. A node can only be
-          // safely drained when this function reports zero.
-          int64_t bytes_used = local_object_manager_.GetPrimaryBytes();
-          // Report nonzero if we have objects spilled to the local filesystem.
-          if (bytes_used == 0 && local_object_manager_.HasLocallySpilledObjects()) {
-            bytes_used = 1;
-          }
-          return bytes_used;
-        }
-        return object_manager_->GetUsedMemory();
-      },
-      /*get_pull_manager_at_capacity*/
-      [this]() { return object_manager_->PullManagerHasPullsQueued(); },
-      shutdown_raylet_gracefully,
-      /*labels*/
-      config.labels,
-      /*is_node_schedulable_fn=*/
-      [this](scheduling::NodeID node_id, const SchedulingContext *context) {
-        if (virtual_cluster_manager_ == nullptr) {
-          return true;
-        }
-        if (context->virtual_cluster_id.empty()) {
-          return true;
-        }
-        auto node_instance_id = NodeID::FromBinary(node_id.Binary());
-        return virtual_cluster_manager_->ContainsNodeInstance(context->virtual_cluster_id,
-                                                              node_instance_id);
-      });
-
-  auto get_node_info_func = [this](const NodeID &node_id) {
-    return gcs_client_->Nodes().Get(node_id);
-  };
-  auto announce_infeasible_task = [this](const RayTask &task) {
-    PublishInfeasibleTaskError(task);
-  };
-  RAY_CHECK(RayConfig::instance().max_task_args_memory_fraction() > 0 &&
-            RayConfig::instance().max_task_args_memory_fraction() <= 1)
-      << "max_task_args_memory_fraction must be a nonzero fraction.";
-  auto max_task_args_memory =
-      static_cast<int64_t>(static_cast<float>(object_manager_->GetMemoryCapacity()) *
-                           RayConfig::instance().max_task_args_memory_fraction());
-  if (max_task_args_memory <= 0) {
-    RAY_LOG(WARNING)
-        << "Max task args should be a fraction of the object store capacity, but object "
-           "store capacity is zero or negative. Allowing task args to use 100% of the "
-           "local object store. This can cause ObjectStoreFullErrors if the tasks' "
-           "return values are greater than the remaining capacity.";
-    max_task_args_memory = 0;
-  }
-  local_task_manager_ = std::make_unique<LocalTaskManager>(
-      self_node_id_,
-      *std::dynamic_pointer_cast<ClusterResourceScheduler>(cluster_resource_scheduler_),
-      dependency_manager_,
-      get_node_info_func,
-      worker_pool_,
-      leased_workers_,
-      [this](const std::vector<ObjectID> &object_ids,
-             std::vector<std::unique_ptr<RayObject>> *results) {
-        return GetObjectsFromPlasma(object_ids, results);
-      },
-      max_task_args_memory);
-  cluster_task_manager_ = std::make_shared<ClusterTaskManager>(
-      self_node_id_,
-      *std::dynamic_pointer_cast<ClusterResourceScheduler>(cluster_resource_scheduler_),
-      get_node_info_func,
-      announce_infeasible_task,
-      *local_task_manager_);
-  placement_group_resource_manager_ = std::make_shared<NewPlacementGroupResourceManager>(
-      std::dynamic_pointer_cast<ClusterResourceScheduler>(cluster_resource_scheduler_));
-=======
->>>>>>> d9b0a85a
 
   periodical_runner_->RunFnPeriodically(
       [this]() { cluster_lease_manager_.ScheduleAndGrantLeases(); },
@@ -1436,19 +1352,13 @@
                                                 message->entrypoint()->str(),
                                                 *job_config);
 
-<<<<<<< HEAD
     job_data_ptr->set_virtual_cluster_id(
         string_from_flatbuf(*message->virtual_cluster_id()));
 
     RAY_CHECK_OK(
-        gcs_client_->Jobs().AsyncAdd(job_data_ptr, [this, client](Status status) {
+        gcs_client_.Jobs().AsyncAdd(job_data_ptr, [this, client](Status status) {
           SendPortAnnouncementResponse(client, std::move(status));
         }));
-=======
-    gcs_client_.Jobs().AsyncAdd(job_data_ptr, [this, client](Status status) {
-      SendPortAnnouncementResponse(client, std::move(status));
-    });
->>>>>>> d9b0a85a
   }
 }
 
