--- conflicted
+++ resolved
@@ -1085,8 +1085,6 @@
     worker->AssignTaskId(driver_task_id);
     Status status = worker_pool_.RegisterDriver(worker, job_config, send_reply_callback);
     if (status.ok()) {
-<<<<<<< HEAD
-      local_queues_.AddDriverTaskId(driver_task_id);
       std::shared_ptr<rpc::JobTableData> job_data_ptr;
       if (job_config.is_submitted_from_dashboard()) {
         job_data_ptr = job_manager_.GetJobData(job_id);
@@ -1104,11 +1102,6 @@
             job_id, /*is_dead*/ false, current_time_ms(), worker_ip_address,
             boost::asio::ip::host_name(), pid, language, self_node_id_, job_config);
       }
-=======
-      auto job_data_ptr =
-          gcs::CreateJobTableData(job_id, /*is_dead*/ false, std::time(nullptr),
-                                  worker_ip_address, pid, job_config);
->>>>>>> 07e619f4
       RAY_CHECK_OK(gcs_client_->Jobs().AsyncAdd(job_data_ptr, nullptr));
     }
   }
