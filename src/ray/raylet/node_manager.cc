// Copyright 2017 The Ray Authors.
//
// Licensed under the Apache License, Version 2.0 (the "License");
// you may not use this file except in compliance with the License.
// You may obtain a copy of the License at
//
//  http://www.apache.org/licenses/LICENSE-2.0
//
// Unless required by applicable law or agreed to in writing, software
// distributed under the License is distributed on an "AS IS" BASIS,
// WITHOUT WARRANTIES OR CONDITIONS OF ANY KIND, either express or implied.
// See the License for the specific language governing permissions and
// limitations under the License.

#include "ray/raylet/node_manager.h"

#include <cctype>
#include <csignal>
#include <fstream>
#include <memory>
#include <optional>
#include <string>
#include <utility>
#include <vector>

#include "absl/functional/bind_front.h"
#include "absl/time/clock.h"
#include "ray/common/asio/asio_util.h"
#include "ray/common/asio/instrumented_io_context.h"
#include "ray/common/buffer.h"
#include "ray/common/common_protocol.h"
#include "ray/common/constants.h"
#include "ray/common/memory_monitor.h"
#include "ray/common/scheduling/scheduling_ids.h"
#include "ray/common/status.h"
#include "ray/common/task/task_common.h"
#include "ray/gcs/pb_util.h"
#include "ray/raylet/format/node_manager_generated.h"
#include "ray/raylet/scheduling/cluster_task_manager.h"
#include "ray/raylet/worker_killing_policy.h"
#include "ray/raylet/worker_pool.h"
#include "ray/rpc/node_manager/node_manager_client.h"
#include "ray/stats/metric_defs.h"
#include "ray/util/event.h"
#include "ray/util/event_label.h"
#include "ray/util/util.h"

namespace {

#define RAY_CHECK_ENUM(x, y) \
  static_assert(static_cast<int>(x) == static_cast<int>(y), "protocol mismatch")

struct ActorStats {
  int live_actors = 0;
  int dead_actors = 0;
  int restarting_actors = 0;
};

inline ray::rpc::ObjectReference FlatbufferToSingleObjectReference(
    const flatbuffers::String &object_id, const ray::protocol::Address &address) {
  ray::rpc::ObjectReference ref;
  ref.set_object_id(object_id.str());
  ref.mutable_owner_address()->set_raylet_id(address.raylet_id()->str());
  ref.mutable_owner_address()->set_ip_address(address.ip_address()->str());
  ref.mutable_owner_address()->set_port(address.port());
  ref.mutable_owner_address()->set_worker_id(address.worker_id()->str());
  return ref;
}

std::vector<ray::rpc::ObjectReference> FlatbufferToObjectReference(
    const flatbuffers::Vector<flatbuffers::Offset<flatbuffers::String>> &object_ids,
    const flatbuffers::Vector<flatbuffers::Offset<ray::protocol::Address>>
        &owner_addresses) {
  RAY_CHECK(object_ids.size() == owner_addresses.size());
  std::vector<ray::rpc::ObjectReference> refs;
  for (int64_t i = 0; i < object_ids.size(); i++) {
    ray::rpc::ObjectReference ref;
    ref.set_object_id(object_ids.Get(i)->str());
    const auto &addr = owner_addresses.Get(i);
    ref.mutable_owner_address()->set_raylet_id(addr->raylet_id()->str());
    ref.mutable_owner_address()->set_ip_address(addr->ip_address()->str());
    ref.mutable_owner_address()->set_port(addr->port());
    ref.mutable_owner_address()->set_worker_id(addr->worker_id()->str());
    refs.emplace_back(std::move(ref));
  }
  return refs;
}

}  // namespace

namespace ray {

namespace raylet {

void NodeManagerConfig::AddDefaultLabels(const std::string &self_node_id) {
  std::vector<std::string> default_keys = {kLabelKeyNodeID};

  for (const auto &key : default_keys) {
    RAY_CHECK(!labels.contains(key))
        << "The label key name " << key << " should never be set by the user.";
  }
  labels[kLabelKeyNodeID] = self_node_id;
}

NodeManager::NodeManager(
    instrumented_io_context &io_service,
    const NodeID &self_node_id,
    const std::string &self_node_name,
    const NodeManagerConfig &config,
    const ObjectManagerConfig &object_manager_config,
    std::shared_ptr<gcs::GcsClient> gcs_client,
    std::function<void(const rpc::NodeDeathInfo &)> shutdown_raylet_gracefully)
    : self_node_id_(self_node_id),
      self_node_name_(self_node_name),
      io_service_(io_service),
      gcs_client_(gcs_client),
      shutdown_raylet_gracefully_(shutdown_raylet_gracefully),
      worker_pool_(
          io_service,
          self_node_id_,
          config.node_manager_address,
          [this, config]() {
            // Callback to determine the maximum number of idle workers to keep
            // around.
            if (config.num_workers_soft_limit >= 0) {
              return config.num_workers_soft_limit;
            }
            // If no limit is provided, use the available number of CPUs,
            // assuming that each incoming task will likely require 1 CPU.
            // We floor the available CPUs to the nearest integer to avoid starting too
            // many workers when there is less than 1 CPU left. Otherwise, we could end
            // up repeatedly starting the worker, then killing it because it idles for
            // too long. The downside is that we will be slower to schedule tasks that
            // could use a fraction of a CPU.
            return static_cast<int64_t>(
                cluster_resource_scheduler_->GetLocalResourceManager()
                    .GetLocalAvailableCpus());
          },
          config.num_prestart_python_workers,
          config.maximum_startup_concurrency,
          config.min_worker_port,
          config.max_worker_port,
          config.worker_ports,
          gcs_client_,
          config.worker_commands,
          config.native_library_path,
          /*starting_worker_timeout_callback=*/
          [this] { cluster_task_manager_->ScheduleAndDispatchTasks(); },
          config.ray_debugger_external,
          /*get_time=*/[]() { return absl::Now(); }),
      client_call_manager_(io_service),
      worker_rpc_pool_([this](const rpc::Address &addr) {
        return std::make_shared<rpc::CoreWorkerClient>(addr, client_call_manager_, []() {
          RAY_LOG(FATAL) << "Raylet doesn't call any retryable core worker grpc methods.";
        });
      }),
      core_worker_subscriber_(std::make_unique<pubsub::Subscriber>(
          self_node_id_,
          /*channels=*/
          std::vector<rpc::ChannelType>{
              rpc::ChannelType::WORKER_OBJECT_EVICTION,
              rpc::ChannelType::WORKER_REF_REMOVED_CHANNEL,
              rpc::ChannelType::WORKER_OBJECT_LOCATIONS_CHANNEL},
          RayConfig::instance().max_command_batch_size(),
          /*get_client=*/
          [this](const rpc::Address &address) {
            return worker_rpc_pool_.GetOrConnect(address);
          },
          &io_service_)),
      object_directory_(std::make_unique<OwnershipBasedObjectDirectory>(
          io_service_,
          gcs_client_,
          core_worker_subscriber_.get(),
          /*owner_client_pool=*/&worker_rpc_pool_,
          /*max_object_report_batch_size=*/
          RayConfig::instance().max_object_report_batch_size(),
          [this](const ObjectID &obj_id, const ErrorType &error_type) {
            rpc::ObjectReference ref;
            ref.set_object_id(obj_id.Binary());
            MarkObjectsAsFailed(error_type, {ref}, JobID::Nil());
          })),
      object_manager_(
          io_service,
          self_node_id,
          object_manager_config,
          object_directory_.get(),
          [this](const ObjectID &object_id,
                 int64_t object_size,
                 const std::string &object_url,
                 std::function<void(const ray::Status &)> callback) {
            GetLocalObjectManager().AsyncRestoreSpilledObject(
                object_id, object_size, object_url, callback);
          },
          /*get_spilled_object_url=*/
          [this](const ObjectID &object_id) {
            return GetLocalObjectManager().GetLocalSpilledObjectURL(object_id);
          },
          /*spill_objects_callback=*/
          [this]() {
            // This callback is called from the plasma store thread.
            // NOTE: It means the local object manager should be thread-safe.
            io_service_.post(
                [this]() { GetLocalObjectManager().SpillObjectUptoMaxThroughput(); },
                "NodeManager.SpillObjects");
            return GetLocalObjectManager().IsSpillingInProgress();
          },
          /*object_store_full_callback=*/
          [this]() {
            // Post on the node manager's event loop since this
            // callback is called from the plasma store thread.
            // This will help keep node manager lock-less.
            io_service_.post([this]() { TriggerGlobalGC(); }, "NodeManager.GlobalGC");
          },
          /*add_object_callback=*/
          [this](const ObjectInfo &object_info) { HandleObjectLocal(object_info); },
          /*delete_object_callback=*/
          [this](const ObjectID &object_id) { HandleObjectMissing(object_id); },
          /*pin_object=*/
          [this](const ObjectID &object_id) {
            std::vector<ObjectID> object_ids = {object_id};
            std::vector<std::unique_ptr<RayObject>> results;
            std::unique_ptr<RayObject> result;
            if (GetObjectsFromPlasma(object_ids, &results) && results.size() > 0) {
              result = std::move(results[0]);
            }
            return result;
          },
          /*fail_pull_request=*/
          [this](const ObjectID &object_id, rpc::ErrorType error_type) {
            rpc::ObjectReference ref;
            ref.set_object_id(object_id.Binary());
            MarkObjectsAsFailed(error_type, {ref}, JobID::Nil());
          }),
      store_client_(std::make_unique<plasma::PlasmaClient>()),
      periodical_runner_(PeriodicalRunner::Create(io_service)),
      report_resources_period_ms_(config.report_resources_period_ms),
      temp_dir_(config.temp_dir),
      initial_config_(config),
      dependency_manager_(object_manager_),
      wait_manager_(/*is_object_local*/
                    [this](const ObjectID &object_id) {
                      return dependency_manager_.CheckObjectLocal(object_id);
                    },
                    /*delay_executor*/
                    [this](std::function<void()> fn, int64_t delay_ms) {
                      RAY_UNUSED(execute_after(
                          io_service_, fn, std::chrono::milliseconds(delay_ms)));
                    }),
      node_manager_server_("NodeManager",
                           config.node_manager_port,
                           config.node_manager_address == "127.0.0.1"),
      node_manager_service_(io_service, *this),
      local_object_manager_(
          self_node_id_,
          config.node_manager_address,
          config.node_manager_port,
          io_service_,
          RayConfig::instance().free_objects_batch_size(),
          RayConfig::instance().free_objects_period_milliseconds(),
          worker_pool_,
          worker_rpc_pool_,
          /*max_io_workers*/ config.max_io_workers,
          /*min_spilling_size*/ config.min_spilling_size,
          /*is_external_storage_type_fs*/
          RayConfig::instance().is_external_storage_type_fs(),
          /*max_fused_object_count*/ RayConfig::instance().max_fused_object_count(),
          /*on_objects_freed*/
          [this](const std::vector<ObjectID> &object_ids) {
            object_manager_.FreeObjects(object_ids,
                                        /*local_only=*/false);
          },
          /*is_plasma_object_spillable*/
          [this](const ObjectID &object_id) {
            return object_manager_.IsPlasmaObjectSpillable(object_id);
          },
          /*core_worker_subscriber_=*/core_worker_subscriber_.get(),
          object_directory_.get()),
      high_plasma_storage_usage_(RayConfig::instance().high_plasma_storage_usage()),
      local_gc_run_time_ns_(absl::GetCurrentTimeNanos()),
      local_gc_throttler_(RayConfig::instance().local_gc_min_interval_s() * 1e9),
      global_gc_throttler_(RayConfig::instance().global_gc_min_interval_s() * 1e9),
      local_gc_interval_ns_(RayConfig::instance().local_gc_interval_s() * 1e9),
      record_metrics_period_ms_(config.record_metrics_period_ms),
      next_resource_seq_no_(0),
      ray_syncer_(io_service_, self_node_id_.Binary()),
      ray_syncer_service_(ray_syncer_),
      worker_killing_policy_(
          CreateWorkerKillingPolicy(RayConfig::instance().worker_killing_policy())),
      memory_monitor_(std::make_unique<MemoryMonitor>(
          io_service,
          RayConfig::instance().memory_usage_threshold(),
          RayConfig::instance().min_memory_free_bytes(),
          RayConfig::instance().memory_monitor_refresh_ms(),
          CreateMemoryUsageRefreshCallback())) {
  RAY_LOG(INFO).WithField(kLogKeyNodeID, self_node_id_) << "Initializing NodeManager";
  cluster_resource_scheduler_ = std::make_shared<ClusterResourceScheduler>(
      io_service,
      scheduling::NodeID(self_node_id_.Binary()),
      config.resource_config.GetResourceMap(),
      /*is_node_available_fn*/
      [this](scheduling::NodeID node_id) {
        return gcs_client_->Nodes().Get(NodeID::FromBinary(node_id.Binary())) != nullptr;
      },
      /*get_used_object_store_memory*/
      [this]() {
        if (RayConfig::instance().scheduler_report_pinned_bytes_only()) {
          // Get the current bytes used by local primary object copies.  This
          // is used to help node scale down decisions. A node can only be
          // safely drained when this function reports zero.
          int64_t bytes_used = local_object_manager_.GetPrimaryBytes();
          // Report nonzero if we have objects spilled to the local filesystem.
          if (bytes_used == 0 && local_object_manager_.HasLocallySpilledObjects()) {
            bytes_used = 1;
          }
          return bytes_used;
        }
        return object_manager_.GetUsedMemory();
      },
      /*get_pull_manager_at_capacity*/
      [this]() { return object_manager_.PullManagerHasPullsQueued(); },
      shutdown_raylet_gracefully,
      /*labels*/
      config.labels,
      /*is_node_schedulable_fn=*/
      [this](scheduling::NodeID node_id, const SchedulingContext *context) {
        if (virtual_cluster_manager_ == nullptr) {
          return true;
        }
        if (context->virtual_cluster_id.empty()) {
          return true;
        }
        auto node_instance_id = NodeID::FromBinary(node_id.Binary());
        return virtual_cluster_manager_->ContainsNodeInstance(context->virtual_cluster_id,
                                                              node_instance_id);
      });

  auto get_node_info_func = [this](const NodeID &node_id) {
    return gcs_client_->Nodes().Get(node_id);
  };
  auto announce_infeasible_task = [this](const RayTask &task) {
    PublishInfeasibleTaskError(task);
  };
  RAY_CHECK(RayConfig::instance().max_task_args_memory_fraction() > 0 &&
            RayConfig::instance().max_task_args_memory_fraction() <= 1)
      << "max_task_args_memory_fraction must be a nonzero fraction.";
  auto max_task_args_memory =
      static_cast<int64_t>(static_cast<float>(object_manager_.GetMemoryCapacity()) *
                           RayConfig::instance().max_task_args_memory_fraction());
  if (max_task_args_memory <= 0) {
    RAY_LOG(WARNING)
        << "Max task args should be a fraction of the object store capacity, but object "
           "store capacity is zero or negative. Allowing task args to use 100% of the "
           "local object store. This can cause ObjectStoreFullErrors if the tasks' "
           "return values are greater than the remaining capacity.";
    max_task_args_memory = 0;
  }
  local_task_manager_ = std::make_unique<LocalTaskManager>(
      self_node_id_,
      *std::dynamic_pointer_cast<ClusterResourceScheduler>(cluster_resource_scheduler_),
      dependency_manager_,
      [this](const WorkerID &owner_worker_id, const NodeID &owner_node_id) {
        return !this->IsWorkerDead(owner_worker_id, owner_node_id);
      },
      get_node_info_func,
      worker_pool_,
      leased_workers_,
      [this](const std::vector<ObjectID> &object_ids,
             std::vector<std::unique_ptr<RayObject>> *results) {
        return GetObjectsFromPlasma(object_ids, results);
      },
      max_task_args_memory);
  cluster_task_manager_ = std::make_shared<ClusterTaskManager>(
      self_node_id_,
      *std::dynamic_pointer_cast<ClusterResourceScheduler>(cluster_resource_scheduler_),
      get_node_info_func,
      announce_infeasible_task,
      *local_task_manager_);
  placement_group_resource_manager_ = std::make_shared<NewPlacementGroupResourceManager>(
      std::dynamic_pointer_cast<ClusterResourceScheduler>(cluster_resource_scheduler_));

  periodical_runner_->RunFnPeriodically(
      [this]() { cluster_task_manager_->ScheduleAndDispatchTasks(); },
      RayConfig::instance().worker_cap_initial_backoff_delay_ms(),
      "NodeManager.ScheduleAndDispatchTasks");

  RAY_CHECK_OK(store_client_->Connect(config.store_socket_name));
  // Run the node manger rpc server.
  node_manager_server_.RegisterService(node_manager_service_, false);
  node_manager_server_.RegisterService(ray_syncer_service_);
  node_manager_server_.Run();
  // GCS will check the health of the service named with the node id.
  // Fail to setup this will lead to the health check failure.
  node_manager_server_.GetServer().GetHealthCheckService()->SetServingStatus(
      self_node_id_.Hex(), true);
  worker_pool_.SetNodeManagerPort(GetServerPort());

  dashboard_agent_manager_ = CreateDashboardAgentManager(self_node_id, config);
  runtime_env_agent_manager_ = CreateRuntimeEnvAgentManager(self_node_id, config);

  auto runtime_env_agent_client = RuntimeEnvAgentClient::Create(
      io_service_,
      config.node_manager_address,
      config.runtime_env_agent_port, /*delay_executor=*/
      [this](std::function<void()> task, uint32_t delay_ms) {
        return execute_after(
            io_service_, std::move(task), std::chrono::milliseconds(delay_ms));
      },
      shutdown_raylet_gracefully_);

  worker_pool_.SetRuntimeEnvAgentClient(std::move(runtime_env_agent_client));
  worker_pool_.Start();
  periodical_runner_->RunFnPeriodically([this]() { GCTaskFailureReason(); },
                                        RayConfig::instance().task_failure_entry_ttl_ms(),
                                        "NodeManager.GCTaskFailureReason");

  mutable_object_provider_ = std::make_unique<core::experimental::MutableObjectProvider>(
<<<<<<< HEAD
      *store_client_, absl::bind_front(&NodeManager::CreateRayletClient, this));

  virtual_cluster_manager_ = std::make_shared<VirtualClusterManager>();
=======
      *store_client_, absl::bind_front(&NodeManager::CreateRayletClient, this), nullptr);
>>>>>>> 3db80626
}

std::shared_ptr<raylet::RayletClient> NodeManager::CreateRayletClient(
    const NodeID &node_id, rpc::ClientCallManager &client_call_manager) {
  const rpc::GcsNodeInfo *node_info = gcs_client_->Nodes().Get(node_id);
  RAY_CHECK(node_info) << "No GCS info for node " << node_id;
  std::shared_ptr<ray::rpc::NodeManagerWorkerClient> grpc_client =
      rpc::NodeManagerWorkerClient::make(node_info->node_manager_address(),
                                         node_info->node_manager_port(),
                                         client_call_manager);
  return std::make_shared<raylet::RayletClient>(std::move(grpc_client));
};

bool NodeManager::IsWorkerDead(const WorkerID &worker_id, const NodeID &node_id) const {
  return failed_workers_cache_.count(worker_id) > 0 ||
         failed_nodes_cache_.count(node_id) > 0;
}

ray::Status NodeManager::RegisterGcs() {
  auto on_node_change = [this](const NodeID &node_id, const GcsNodeInfo &data) {
    if (data.state() == GcsNodeInfo::ALIVE) {
      NodeAdded(data);
    } else {
      RAY_CHECK(data.state() == GcsNodeInfo::DEAD);
      NodeRemoved(node_id);
    }
  };

  // If the node resource message is received first and then the node message is received,
  // ForwardTask will throw exception, because it can't get node info.
  auto on_node_change_subscribe_done = [this](Status status) {
    RAY_CHECK_OK(status);

    // Register resource manager and scheduler
    ray_syncer_.Register(
        /* message_type */ syncer::MessageType::RESOURCE_VIEW,
        /* reporter */ &cluster_resource_scheduler_->GetLocalResourceManager(),
        /* receiver */ this,
        /* pull_from_reporter_interval_ms */
        RayConfig::instance().raylet_report_resources_period_milliseconds());

    // Register a commands channel.
    // It's only used for GC right now.
    ray_syncer_.Register(
        /* message_type */ syncer::MessageType::COMMANDS,
        /* reporter */ this,
        /* receiver */ this,
        /* pull_from_reporter_interval_ms */ 0);

    auto gcs_channel = gcs_client_->GetGcsRpcClient().GetChannel();
    ray_syncer_.Connect(kGCSNodeID.Binary(), gcs_channel);
    periodical_runner_->RunFnPeriodically(
        [this] {
          auto triggered_by_global_gc = TryLocalGC();
          // If plasma store is under high pressure, we should try to schedule a global
          // gc.
          if (triggered_by_global_gc) {
            ray_syncer_.OnDemandBroadcasting(syncer::MessageType::COMMANDS);
          }
        },
        RayConfig::instance().raylet_check_gc_period_milliseconds(),
        "NodeManager.CheckGC");
  };
  // Register a callback to monitor new nodes and a callback to monitor removed nodes.
  RAY_RETURN_NOT_OK(gcs_client_->Nodes().AsyncSubscribeToNodeChange(
      on_node_change, on_node_change_subscribe_done));

  // Subscribe to all unexpected failure notifications from the local and
  // remote raylets. Note that this does not include workers that failed due to
  // node failure. These workers can be identified by comparing the raylet_id
  // in their rpc::Address to the ID of a failed raylet.
  const auto &worker_failure_handler =
      [this](const rpc::WorkerDeltaData &worker_failure_data) {
        HandleUnexpectedWorkerFailure(worker_failure_data);
      };
  RAY_CHECK_OK(gcs_client_->Workers().AsyncSubscribeToWorkerFailures(
      worker_failure_handler, nullptr));

  // Subscribe to job updates.
  const auto job_subscribe_handler = [this](const JobID &job_id,
                                            const JobTableData &job_data) {
    // HandleJobStarted is idempotent so it's ok to call it again when the job
    // finishes. We always need to call `HandleJobStarted` even when a job has
    // finished, because we may have missed the started event (for example,
    // because the node wasn't up when the job started). JobStarted +
    // JobFinished events both need to be processed because we need to persist
    // the job config of dead jobs in order for detached actors to function
    // properly.
    HandleJobStarted(job_id, job_data);
    if (job_data.is_dead()) {
      HandleJobFinished(job_id, job_data);
    }
  };
  RAY_RETURN_NOT_OK(
      gcs_client_->Jobs().AsyncSubscribeAll(job_subscribe_handler, nullptr));

  // Subscribe to all virtual clusrter update notification.
  const auto virtual_cluster_update_notification_handler =
      [this](const VirtualClusterID &virtual_cluster_id,
             rpc::VirtualClusterTableData &&virtual_cluster_data) {
        virtual_cluster_manager_->UpdateVirtualCluster(std::move(virtual_cluster_data));
      };
  RAY_RETURN_NOT_OK(gcs_client_->VirtualCluster().AsyncSubscribeAll(
      virtual_cluster_update_notification_handler, [](const ray::Status &status) {
        RAY_CHECK_OK(status);
        RAY_LOG(INFO) << "Finished subscribing all virtual cluster infos.";
      }));

  periodical_runner_->RunFnPeriodically(
      [this] {
        DumpDebugState();
        WarnResourceDeadlock();
      },
      RayConfig::instance().debug_dump_period_milliseconds(),
      "NodeManager.deadline_timer.debug_state_dump");
  uint64_t now_ms = current_time_ms();
  last_metrics_recorded_at_ms_ = now_ms;
  periodical_runner_->RunFnPeriodically([this] { RecordMetrics(); },
                                        record_metrics_period_ms_,
                                        "NodeManager.deadline_timer.record_metrics");
  if (RayConfig::instance().free_objects_period_milliseconds() > 0) {
    periodical_runner_->RunFnPeriodically(
        [this] { local_object_manager_.FlushFreeObjects(); },
        RayConfig::instance().free_objects_period_milliseconds(),
        "NodeManager.deadline_timer.flush_free_objects");
    periodical_runner_->RunFnPeriodically(
        [this] { SpillIfOverPrimaryObjectsThreshold(); },
        RayConfig::instance().free_objects_period_milliseconds(),
        "NodeManager.deadline_timer.spill_objects_when_over_threshold");
  }
  /// If periodic asio stats print is enabled, it will print it.
  const auto event_stats_print_interval_ms =
      RayConfig::instance().event_stats_print_interval_ms();
  if (event_stats_print_interval_ms != -1 && RayConfig::instance().event_stats()) {
    periodical_runner_->RunFnPeriodically(
        [this] {
          std::stringstream debug_msg;
          debug_msg << DebugString() << "\n\n";
          RAY_LOG(INFO) << AppendToEachLine(debug_msg.str(), "[state-dump] ");
          ReportWorkerOOMKillStats();
        },
        event_stats_print_interval_ms,
        "NodeManager.deadline_timer.print_event_loop_stats");
  }
  // Raylet periodically check whether it's alive in GCS.
  // For failure cases, GCS might think this raylet dead, but this
  // raylet still think it's alive. This could happen when the cluster setup is wrong,
  // for example, there is data loss in the DB.
  periodical_runner_->RunFnPeriodically(
      [this] {
        // Flag to see whether a request is running.
        static bool checking = false;
        if (checking) {
          return;
        }
        checking = true;
        RAY_CHECK_OK(gcs_client_->Nodes().AsyncCheckSelfAlive(
            // capture checking ptr here because vs17 fail to compile
            [this, checking_ptr = &checking](auto status, auto alive) mutable {
              if ((status.ok() && !alive)) {
                // GCS think this raylet is dead. Fail the node
                RAY_LOG(FATAL)
                    << "GCS consider this node to be dead. This may happen when "
                    << "GCS is not backed by a DB and restarted or there is data loss "
                    << "in the DB.";
              } else if (status.IsAuthError()) {
                RAY_LOG(FATAL)
                    << "GCS returned an authentication error. This may happen when "
                    << "GCS is not backed by a DB and restarted or there is data loss "
                    << "in the DB. Local cluster ID: " << gcs_client_->GetClusterId();
              }
              *checking_ptr = false;
            },
            /* timeout_ms = */ 30000));
      },
      RayConfig::instance().raylet_liveness_self_check_interval_ms(),
      "NodeManager.GcsCheckAlive");
  return ray::Status::OK();
}

void NodeManager::KillWorker(std::shared_ptr<WorkerInterface> worker, bool force) {
  if (force) {
    worker->GetProcess().Kill();
    return;
  }
#ifdef _WIN32
// TODO(mehrdadn): implement graceful process termination mechanism
#else
  // If we're just cleaning up a single worker, allow it some time to clean
  // up its state before force killing. The client socket will be closed
  // and the worker struct will be freed after the timeout.
  kill(worker->GetProcess().GetId(), SIGTERM);
#endif

  auto retry_timer = std::make_shared<boost::asio::deadline_timer>(io_service_);
  auto retry_duration = boost::posix_time::milliseconds(
      RayConfig::instance().kill_worker_timeout_milliseconds());
  retry_timer->expires_from_now(retry_duration);
  retry_timer->async_wait([retry_timer, worker](const boost::system::error_code &error) {
    RAY_LOG(DEBUG) << "Send SIGKILL to worker, pid=" << worker->GetProcess().GetId();
    // Force kill worker
    worker->GetProcess().Kill();
  });
}

void NodeManager::DestroyWorker(std::shared_ptr<WorkerInterface> worker,
                                rpc::WorkerExitType disconnect_type,
                                const std::string &disconnect_detail,
                                bool force) {
  // We should disconnect the client first. Otherwise, we'll remove bundle resources
  // before actual resources are returned. Subsequent disconnect request that comes
  // due to worker dead will be ignored.
  DisconnectClient(worker->Connection(), disconnect_type, disconnect_detail);
  worker->MarkDead();
  KillWorker(worker, force);
  if (disconnect_type == rpc::WorkerExitType::SYSTEM_ERROR) {
    number_workers_killed_++;
  } else if (disconnect_type == rpc::WorkerExitType::NODE_OUT_OF_MEMORY) {
    number_workers_killed_by_oom_++;
  }
}

void NodeManager::HandleJobStarted(const JobID &job_id, const JobTableData &job_data) {
  RAY_LOG(DEBUG).WithField(job_id)
      << "HandleJobStarted Driver pid " << job_data.driver_pid()
      << " is dead: " << job_data.is_dead()
      << " driver address: " << job_data.driver_address().ip_address();
  worker_pool_.HandleJobStarted(job_id, job_data.config());
  // Tasks of this job may already arrived but failed to pop a worker because the job
  // config is not local yet. So we trigger dispatching again here to try to
  // reschedule these tasks.
  cluster_task_manager_->ScheduleAndDispatchTasks();
}

void NodeManager::HandleJobFinished(const JobID &job_id, const JobTableData &job_data) {
  RAY_LOG(DEBUG).WithField(job_id) << "HandleJobFinished";
  RAY_CHECK(job_data.is_dead());
  // Force kill all the worker processes belonging to the finished job
  // so that no worker processes is leaked.
  for (const auto &pair : leased_workers_) {
    auto &worker = pair.second;
    RAY_CHECK(!worker->GetAssignedJobId().IsNil());
    if (worker->GetRootDetachedActorId().IsNil() &&
        (worker->GetAssignedJobId() == job_id)) {
      // Don't kill worker processes belonging to the detached actor
      // since those are expected to outlive the job.
      RAY_LOG(INFO).WithField(worker->WorkerId())
          << "The leased worker "
          << " is killed because the job " << job_id << " finished.";
      rpc::ExitRequest request;
      request.set_force_exit(true);
      worker->rpc_client()->Exit(
          request, [this, worker](const ray::Status &status, const rpc::ExitReply &r) {
            if (!status.ok()) {
              RAY_LOG(WARNING).WithField(worker->WorkerId())
                  << "Failed to send exit request to worker "
                  << ": " << status.ToString() << ". Killing it using SIGKILL instead.";
              // Just kill-9 as a last resort.
              KillWorker(worker, /* force */ true);
            }
          });
    }
  }
  worker_pool_.HandleJobFinished(job_id);
}

void NodeManager::DoLocalGC(bool triggered_by_global_gc) {
  auto all_workers = worker_pool_.GetAllRegisteredWorkers();
  for (const auto &driver : worker_pool_.GetAllRegisteredDrivers()) {
    all_workers.push_back(driver);
  }
  RAY_LOG(INFO) << "Sending Python GC request to " << all_workers.size()
                << " local workers to clean up Python cyclic references.";
  for (const auto &worker : all_workers) {
    rpc::LocalGCRequest request;
    request.set_triggered_by_global_gc(triggered_by_global_gc);
    worker->rpc_client()->LocalGC(
        request, [](const ray::Status &status, const rpc::LocalGCReply &r) {
          if (!status.ok()) {
            RAY_LOG(DEBUG) << "Failed to send local GC request: " << status.ToString();
          }
        });
  }
  local_gc_run_time_ns_ = absl::GetCurrentTimeNanos();
}

void NodeManager::HandleReleaseUnusedBundles(rpc::ReleaseUnusedBundlesRequest request,
                                             rpc::ReleaseUnusedBundlesReply *reply,
                                             rpc::SendReplyCallback send_reply_callback) {
  RAY_LOG(DEBUG) << "Releasing unused bundles.";
  std::unordered_set<BundleID, pair_hash> in_use_bundles;
  for (int index = 0; index < request.bundles_in_use_size(); ++index) {
    const auto &bundle_id = request.bundles_in_use(index).bundle_id();
    in_use_bundles.emplace(PlacementGroupID::FromBinary(bundle_id.placement_group_id()),
                           bundle_id.bundle_index());
    // Add -1 one to the in_use_bundles. It's ok to add it more than one times since it's
    // a set.
    in_use_bundles.emplace(PlacementGroupID::FromBinary(bundle_id.placement_group_id()),
                           -1);
  }

  // Cancel lease requests that are waiting for workers
  // to free the acquired pg bundle resources
  // so that pg bundle can be returned.
  local_task_manager_->CancelTasks(
      [&](const std::shared_ptr<internal::Work> &work) {
        const auto bundle_id = work->task.GetTaskSpecification().PlacementGroupBundleId();
        return !bundle_id.first.IsNil() && (0 == in_use_bundles.count(bundle_id)) &&
               (work->GetState() == internal::WorkStatus::WAITING_FOR_WORKER);
      },
      rpc::RequestWorkerLeaseReply::SCHEDULING_CANCELLED_INTENDED,
      "The lease request is cancelled because it uses placement group bundles that are "
      "not "
      "registered to GCS. It can happen upon GCS restart.");

  // Kill all workers that are currently associated with the unused bundles.
  // NOTE: We can't traverse directly with `leased_workers_`, because `DestroyWorker` will
  // delete the element of `leased_workers_`. So we need to filter out
  // `workers_associated_with_unused_bundles` separately.
  std::vector<std::shared_ptr<WorkerInterface>> workers_associated_with_unused_bundles;
  for (const auto &worker_it : leased_workers_) {
    auto &worker = worker_it.second;
    const auto &bundle_id = worker->GetBundleId();
    // We need to filter out the workers used by placement group.
    if (!bundle_id.first.IsNil() && 0 == in_use_bundles.count(bundle_id)) {
      workers_associated_with_unused_bundles.emplace_back(worker);
    }
  }

  for (const auto &worker : workers_associated_with_unused_bundles) {
    RAY_LOG(DEBUG)
            .WithField(worker->GetBundleId().first)
            .WithField(worker->GetAssignedTaskId())
            .WithField(worker->GetActorId())
            .WithField(worker->WorkerId())
        << "Destroying worker since its bundle was unused, bundle index: "
        << worker->GetBundleId().second;
    DestroyWorker(worker,
                  rpc::WorkerExitType::INTENDED_SYSTEM_EXIT,
                  "Worker exits because it uses placement group bundles that are not "
                  "registered to GCS. It can happen upon GCS restart.");
  }

  // Return unused bundle resources.
  placement_group_resource_manager_->ReturnUnusedBundle(in_use_bundles);

  send_reply_callback(Status::OK(), nullptr, nullptr);
}

void NodeManager::HandleGetTasksInfo(rpc::GetTasksInfoRequest request,
                                     rpc::GetTasksInfoReply *reply,
                                     rpc::SendReplyCallback send_reply_callback) {
  RAY_LOG(DEBUG) << "Received a HandleGetTasksInfo request";
  auto total = std::make_shared<int>(0);
  auto count = std::make_shared<int>(0);
  auto limit = request.has_limit() ? request.limit() : -1;
  // Each worker query will have limit as well.
  // At the end there will be limit * num_workers entries returned at max.
  QueryAllWorkerStates(
      /*on_replied*/
      [reply, total, limit, count](const ray::Status &status,
                                   const rpc::GetCoreWorkerStatsReply &r) {
        *total += r.tasks_total();
        if (status.ok()) {
          for (const auto &task_info : r.owned_task_info_entries()) {
            if (limit != -1 && *count >= limit) {
              break;
            }
            *count += 1;
            reply->add_owned_task_info_entries()->CopyFrom(task_info);
          }
          for (const auto &running_task_id : r.running_task_ids()) {
            reply->add_running_task_ids(running_task_id);
          }
        } else {
          RAY_LOG(INFO) << "Failed to query task information from a worker.";
        }
      },
      send_reply_callback,
      /*include_memory_info*/ false,
      /*include_task_info*/ true,
      /*limit*/ limit,
      /*on_all_replied*/ [total, reply]() { reply->set_total(*total); });
}

void NodeManager::HandleGetObjectsInfo(rpc::GetObjectsInfoRequest request,
                                       rpc::GetObjectsInfoReply *reply,
                                       rpc::SendReplyCallback send_reply_callback) {
  RAY_LOG(DEBUG) << "Received a HandleGetObjectsInfo request";
  auto total = std::make_shared<int>(0);
  auto count = std::make_shared<int>(0);
  auto limit = request.has_limit() ? request.limit() : -1;

  // Each worker query will have limit as well.
  // At the end there will be limit * num_workers entries returned at max.
  QueryAllWorkerStates(
      /*on_replied*/
      [reply, total, count, limit](const ray::Status &status,
                                   const rpc::GetCoreWorkerStatsReply &r) {
        *total += r.core_worker_stats().objects_total();
        if (limit != -1 && *count >= limit) {
          return;
        }
        // Currently, instead of counting object one by one, we add all object refs
        // returned. This means there can be overflow. TODO(sang): Fix it after
        // refactoring this code path.
        *count += r.core_worker_stats().object_refs_size();
        if (status.ok()) {
          reply->add_core_workers_stats()->MergeFrom(r.core_worker_stats());
        } else {
          RAY_LOG(INFO) << "Failed to query object information from a worker.";
        }
      },
      send_reply_callback,
      /*include_memory_info*/ true,
      /*include_task_info*/ false,
      /*limit*/ limit,
      /*on_all_replied*/ [total, reply]() { reply->set_total(*total); });
}

void NodeManager::HandleGetTaskFailureCause(rpc::GetTaskFailureCauseRequest request,
                                            rpc::GetTaskFailureCauseReply *reply,
                                            rpc::SendReplyCallback send_reply_callback) {
  const TaskID task_id = TaskID::FromBinary(request.task_id());
  RAY_LOG(DEBUG) << "Received a HandleGetTaskFailureCause request for task " << task_id;

  auto it = task_failure_reasons_.find(task_id);
  if (it != task_failure_reasons_.end()) {
    RAY_LOG(DEBUG) << "task " << task_id << " has failure reason "
                   << ray::gcs::RayErrorInfoToString(it->second.ray_error_info)
                   << ", fail immediately: " << !it->second.should_retry;
    reply->mutable_failure_cause()->CopyFrom(it->second.ray_error_info);
    reply->set_fail_task_immediately(!it->second.should_retry);
  } else {
    RAY_LOG(INFO) << "didn't find failure cause for task " << task_id;
  }

  send_reply_callback(Status::OK(), nullptr, nullptr);
}

void NodeManager::HandleRegisterMutableObject(
    rpc::RegisterMutableObjectRequest request,
    rpc::RegisterMutableObjectReply *reply,
    rpc::SendReplyCallback send_reply_callback) {
  ObjectID writer_object_id = ObjectID::FromBinary(request.writer_object_id());
  int64_t num_readers = request.num_readers();
  ObjectID reader_object_id = ObjectID::FromBinary(request.reader_object_id());

  mutable_object_provider_->HandleRegisterMutableObject(
      writer_object_id, num_readers, reader_object_id);
  send_reply_callback(Status::OK(), nullptr, nullptr);
}

void NodeManager::HandlePushMutableObject(rpc::PushMutableObjectRequest request,
                                          rpc::PushMutableObjectReply *reply,
                                          rpc::SendReplyCallback send_reply_callback) {
  mutable_object_provider_->HandlePushMutableObject(request, reply);
  send_reply_callback(Status::OK(), nullptr, nullptr);
}

void NodeManager::QueryAllWorkerStates(
    const std::function<void(const ray::Status &, const rpc::GetCoreWorkerStatsReply &)>
        &on_replied,
    rpc::SendReplyCallback &send_reply_callback,
    bool include_memory_info,
    bool include_task_info,
    int64_t limit,
    const std::function<void()> &on_all_replied) {
  auto all_workers = worker_pool_.GetAllRegisteredWorkers(/* filter_dead_worker */ true,
                                                          /*filter_io_workers*/ true);
  for (auto driver :
       worker_pool_.GetAllRegisteredDrivers(/* filter_dead_driver */ true)) {
    all_workers.push_back(driver);
  }

  if (all_workers.empty()) {
    send_reply_callback(Status::OK(), nullptr, nullptr);
    return;
  }

  // Sort workers for the consistent ordering.
  auto sort_func = [](std::shared_ptr<WorkerInterface> worker_a,
                      std::shared_ptr<WorkerInterface> worker_b) {
    // Prioritize drivers over workers. It is because drivers usually have data users care
    // more. Note the enum values Driver == 1, Worker == 0.
    return (worker_a->GetWorkerType() > worker_b->GetWorkerType())
           // If the worker type is the same, order it based on pid (just for consistent
           // ordering).
           || ((worker_a->GetWorkerType() == worker_b->GetWorkerType()) &&
               (worker_a->GetProcess().GetId() < worker_b->GetProcess().GetId()));
  };
  std::sort(all_workers.begin(), all_workers.end(), sort_func);

  // Query all workers.
  auto rpc_replied = std::make_shared<size_t>(0);
  auto num_workers = all_workers.size();
  bool all_dead = true;
  for (const auto &worker : all_workers) {
    if (worker->IsDead()) {
      *rpc_replied += 1;
      continue;
    }
    all_dead = false;
    rpc::GetCoreWorkerStatsRequest request;
    request.set_intended_worker_id(worker->WorkerId().Binary());
    request.set_include_memory_info(include_memory_info);
    request.set_include_task_info(include_task_info);
    request.set_limit(limit);
    // TODO(sang): Add timeout to the RPC call.
    worker->rpc_client()->GetCoreWorkerStats(
        request,
        [num_workers,
         rpc_replied,
         send_reply_callback,
         on_replied = std::move(on_replied),
         on_all_replied](const ray::Status &status,
                         const rpc::GetCoreWorkerStatsReply &r) {
          *rpc_replied += 1;
          on_replied(status, r);
          if (*rpc_replied == num_workers) {
            if (on_all_replied) {
              on_all_replied();
            }
            send_reply_callback(Status::OK(), nullptr, nullptr);
          }
        });
  }
  if (all_dead) {
    send_reply_callback(Status::OK(), nullptr, nullptr);
  }
}

// This warns users that there could be the resource deadlock. It works this way;
// - If there's no available workers for scheduling
// - But if there are still pending tasks waiting for resource acquisition
// It means the cluster might not have enough resources to be in progress.
// Note that this can print the false negative messages
// e.g., there are many actors taking up resources for a long time.
void NodeManager::WarnResourceDeadlock() {
  ray::RayTask exemplar;
  bool any_pending = false;
  int pending_actor_creations = 0;
  int pending_tasks = 0;
  std::string available_resources;

  // Check if any progress is being made on this raylet.
  for (const auto &worker : worker_pool_.GetAllRegisteredWorkers()) {
    if (worker->IsAvailableForScheduling()) {
      // Progress is being made in a task, don't warn.
      resource_deadlock_warned_ = 0;
      return;
    }
  }

  // Check if any tasks are blocked on resource acquisition.
  if (!cluster_task_manager_->AnyPendingTasksForResourceAcquisition(
          &exemplar, &any_pending, &pending_actor_creations, &pending_tasks)) {
    // No pending tasks, no need to warn.
    resource_deadlock_warned_ = 0;
    return;
  }

  // Push an warning to the driver that a task is blocked trying to acquire resources.
  // To avoid spurious triggers, only take action starting with the second time.
  // case resource_deadlock_warned_:  0 => first time, don't do anything yet
  // case resource_deadlock_warned_:  1 => second time, print a warning
  // case resource_deadlock_warned_: >1 => global gc but don't print any warnings
  if (any_pending && resource_deadlock_warned_++ > 0) {
    // Actor references may be caught in cycles, preventing them from being deleted.
    // Trigger global GC to hopefully free up resource slots.
    TriggerGlobalGC();

    // Suppress duplicates warning messages.
    if (resource_deadlock_warned_ > 2) {
      return;
    }

    std::ostringstream error_message;
    error_message
        << "The actor or task with ID " << exemplar.GetTaskSpecification().TaskId()
        << " cannot be scheduled right now. You can ignore this message if this "
        << "Ray cluster is expected to auto-scale or if you specified a "
        << "runtime_env for this actor or task, which may take time to install.  "
        << "Otherwise, this is likely due to all cluster resources being claimed "
        << "by actors. To resolve the issue, consider creating fewer actors or "
        << "increasing the resources available to this Ray cluster.\n"
        << "Required resources for this actor or task: "
        << exemplar.GetTaskSpecification().GetRequiredPlacementResources().DebugString()
        << "\n"
        << "Available resources on this node: "
        << cluster_resource_scheduler_->GetClusterResourceManager()
               .GetNodeResourceViewString(scheduling::NodeID(self_node_id_.Binary()))
        << " In total there are " << pending_tasks << " pending tasks and "
        << pending_actor_creations << " pending actors on this node.";

    std::string error_message_str = error_message.str();
    RAY_LOG(WARNING) << error_message_str;
    RAY_LOG_EVERY_MS(WARNING, 10 * 1000) << cluster_task_manager_->DebugStr();
  }
  // Try scheduling tasks. Without this, if there's no more tasks coming in, deadlocked
  // tasks are never be scheduled.
  cluster_task_manager_->ScheduleAndDispatchTasks();
}

void NodeManager::NodeAdded(const GcsNodeInfo &node_info) {
  const NodeID node_id = NodeID::FromBinary(node_info.node_id());

  RAY_LOG(DEBUG).WithField(node_id) << "[NodeAdded] Received callback from node id ";
  if (node_id == self_node_id_) {
    return;
  }

  // Store address of the new node manager for rpc requests.
  remote_node_manager_addresses_[node_id] =
      std::make_pair(node_info.node_manager_address(), node_info.node_manager_port());

  // Set node labels when node added.
  absl::flat_hash_map<std::string, std::string> labels(node_info.labels().begin(),
                                                       node_info.labels().end());
  cluster_resource_scheduler_->GetClusterResourceManager().SetNodeLabels(
      scheduling::NodeID(node_id.Binary()), labels);

  // TODO: Always use the message from ray syncer.
  ResourceRequest resources;
  for (auto &resource_entry : node_info.resources_total()) {
    resources.Set(scheduling::ResourceID(resource_entry.first),
                  FixedPoint(resource_entry.second));
  }
  if (ResourceCreateUpdated(node_id, resources)) {
    cluster_task_manager_->ScheduleAndDispatchTasks();
  }
  // Update the resource view if a new message has been sent.
  if (auto sync_msg = ray_syncer_.GetSyncMessage(node_id.Binary(),
                                                 syncer::MessageType::RESOURCE_VIEW)) {
    if (sync_msg) {
      ConsumeSyncMessage(sync_msg);
    }
  }
}

void NodeManager::NodeRemoved(const NodeID &node_id) {
  // TODO(swang): If we receive a notification for our own death, clean up and
  // exit immediately.
  RAY_LOG(DEBUG).WithField(node_id) << "[NodeRemoved] Received callback from node id ";

  if (node_id == self_node_id_) {
    if (!is_shutdown_request_received_) {
      std::ostringstream error_message;
      error_message
          << "[Timeout] Exiting because this node manager has mistakenly been marked as "
             "dead by the "
          << "GCS: GCS failed to check the health of this node for "
          << RayConfig::instance().health_check_failure_threshold() << " times."
          << " This is likely because the machine or raylet has become overloaded.";
      RAY_EVENT(FATAL, "RAYLET_MARKED_DEAD").WithField("node_id", self_node_id_.Hex())
          << error_message.str();
      RAY_LOG(FATAL) << error_message.str();
    } else {
      // No-op since this node already starts to be drained, and GCS already knows about
      // it.
      RAY_LOG(INFO).WithField(node_id)
          << "Node is marked as dead by GCS because the node is drained.";
      return;
    }
  }

  // Below, when we remove node_id from all of these data structures, we could
  // check that it is actually removed, or log a warning otherwise, but that may
  // not be necessary.
  // Remove the node from the resource map.
  if (!cluster_resource_scheduler_->GetClusterResourceManager().RemoveNode(
          scheduling::NodeID(node_id.Binary()))) {
    RAY_LOG(DEBUG).WithField(node_id)
        << "Received NodeRemoved callback for an unknown node.";
    return;
  }

  // Remove the node manager address.
  const auto node_entry = remote_node_manager_addresses_.find(node_id);
  if (node_entry != remote_node_manager_addresses_.end()) {
    remote_node_manager_addresses_.erase(node_entry);
  }

  // Notify the object directory that the node has been removed so that it
  // can remove it from any cached locations.
  object_directory_->HandleNodeRemoved(node_id);

  // Clean up workers that were owned by processes that were on the failed
  // node.
  rpc::WorkerDeltaData data;
  data.set_raylet_id(node_id.Binary());
  HandleUnexpectedWorkerFailure(data);
}

void NodeManager::HandleUnexpectedWorkerFailure(const rpc::WorkerDeltaData &data) {
  const WorkerID worker_id = WorkerID::FromBinary(data.worker_id());
  const NodeID node_id = NodeID::FromBinary(data.raylet_id());
  if (!worker_id.IsNil()) {
    RAY_LOG(DEBUG).WithField(worker_id) << "Worker failed";
    failed_workers_cache_.insert(worker_id);
  } else {
    RAY_CHECK(!node_id.IsNil());
    failed_nodes_cache_.insert(node_id);
  }

  cluster_task_manager_->CancelAllTaskOwnedBy(worker_id);

  for (const auto &pair : leased_workers_) {
    auto &worker = pair.second;
    const auto owner_worker_id =
        WorkerID::FromBinary(worker->GetOwnerAddress().worker_id());
    const auto owner_node_id = NodeID::FromBinary(worker->GetOwnerAddress().raylet_id());
    RAY_LOG(DEBUG).WithField(worker->WorkerId())
        << "Lease worker owned by " << owner_worker_id;
    RAY_CHECK(!owner_worker_id.IsNil() && !owner_node_id.IsNil());
    if (!worker->IsDetachedActor()) {
      if (!worker_id.IsNil()) {
        // If the failed worker was a leased worker's owner, then kill the leased worker.
        if (owner_worker_id == worker_id) {
          std::ostringstream stream;
          stream << "The leased worker " << worker->WorkerId()
                 << " is killed because the owner process " << owner_worker_id
                 << " died.";
          const auto &err_msg = stream.str();
          RAY_LOG(INFO) << err_msg;
          KillWorker(worker);
        }
      } else if (owner_node_id == node_id) {
        // If the leased worker's owner was on the failed node, then kill the leased
        // worker.
        std::ostringstream stream;
        stream << "The leased worker " << worker->WorkerId()
               << " is killed because the owner node " << owner_node_id << " died.";
        const auto &err_msg = stream.str();
        RAY_LOG(INFO) << err_msg;
        KillWorker(worker);
      }
    }
  }
}

bool NodeManager::ResourceCreateUpdated(const NodeID &node_id,
                                        const ResourceRequest &createUpdatedResources) {
  RAY_LOG(DEBUG).WithField(node_id)
      << "[ResourceCreateUpdated] received callback from node with created or updated "
         "resources: "
      << createUpdatedResources.DebugString()
      << ". Updating resource map. skip=" << (node_id == self_node_id_);

  // Skip updating local node since local node always has the latest information.
  // Updating local node could result in a inconsistence view in cluster resource
  // scheduler which could make task hang.
  if (node_id == self_node_id_) {
    return false;
  }

  for (const auto &resource_id : createUpdatedResources.ResourceIds()) {
    cluster_resource_scheduler_->GetClusterResourceManager().UpdateResourceCapacity(
        scheduling::NodeID(node_id.Binary()),
        resource_id,
        createUpdatedResources.Get(resource_id).Double());
  }
  RAY_LOG(DEBUG) << "[ResourceCreateUpdated] Updated cluster_resource_map.";
  return true;
}

bool NodeManager::ResourceDeleted(const NodeID &node_id,
                                  const std::vector<std::string> &resource_names) {
  if (RAY_LOG_ENABLED(DEBUG)) {
    std::ostringstream oss;
    for (auto &resource_name : resource_names) {
      oss << resource_name << ", ";
    }
    RAY_LOG(DEBUG).WithField(node_id)
        << "[ResourceDeleted] received callback from node with deleted resources: "
        << oss.str() << ". Updating resource map. skip=" << (node_id == self_node_id_);
  }

  // Skip updating local node since local node always has the latest information.
  // Updating local node could result in a inconsistence view in cluster resource
  // scheduler which could make task hang.
  if (node_id == self_node_id_) {
    return false;
  }

  std::vector<scheduling::ResourceID> resource_ids;
  for (const auto &resource_label : resource_names) {
    resource_ids.emplace_back(scheduling::ResourceID(resource_label));
  }
  cluster_resource_scheduler_->GetClusterResourceManager().DeleteResources(
      scheduling::NodeID(node_id.Binary()), resource_ids);
  return true;
}

void NodeManager::HandleNotifyGCSRestart(rpc::NotifyGCSRestartRequest request,
                                         rpc::NotifyGCSRestartReply *reply,
                                         rpc::SendReplyCallback send_reply_callback) {
  // When GCS restarts, it'll notify raylet to do some initialization work
  // (resubscribing). Raylet will also notify all workers to do this job. Workers are
  // registered to raylet first (blocking call) and then connect to GCS, so there is no
  // race condition here.
  gcs_client_->AsyncResubscribe();
  auto workers = worker_pool_.GetAllRegisteredWorkers(/* filter_dead_worker */ true);
  for (auto worker : workers) {
    worker->AsyncNotifyGCSRestart();
  }
  auto drivers = worker_pool_.GetAllRegisteredDrivers(/* filter_dead_drivers */ true);
  for (auto driver : drivers) {
    driver->AsyncNotifyGCSRestart();
  }
  send_reply_callback(Status::OK(), nullptr, nullptr);
}

bool NodeManager::UpdateResourceUsage(
    const NodeID &node_id,
    const syncer::ResourceViewSyncMessage &resource_view_sync_message) {
  if (!cluster_resource_scheduler_->GetClusterResourceManager().UpdateNode(
          scheduling::NodeID(node_id.Binary()), resource_view_sync_message)) {
    RAY_LOG(INFO).WithField(node_id)
        << "[UpdateResourceUsage]: received resource usage from unknown node.";
    return false;
  }

  return true;
}

void NodeManager::ProcessNewClient(ClientConnection &client) {
  // The new client is a worker, so begin listening for messages.
  client.ProcessMessages();
}

void NodeManager::ProcessClientMessage(const std::shared_ptr<ClientConnection> &client,
                                       int64_t message_type,
                                       const uint8_t *message_data) {
  auto registered_worker = worker_pool_.GetRegisteredWorker(client);
  auto message_type_value = static_cast<protocol::MessageType>(message_type);
  RAY_LOG(DEBUG) << "[Worker] Message "
                 << protocol::EnumNameMessageType(message_type_value) << "("
                 << message_type << ") from worker with PID "
                 << (registered_worker
                         ? std::to_string(registered_worker->GetProcess().GetId())
                         : "nil");

  if (registered_worker && registered_worker->IsDead()) {
    // For a worker that is marked as dead (because the job has died already),
    // all the messages are ignored except DisconnectClient.
    if (message_type_value != protocol::MessageType::DisconnectClient) {
      // Listen for more messages.
      client->ProcessMessages();
      return;
    }
  }

  switch (message_type_value) {
  case protocol::MessageType::RegisterClientRequest: {
    ProcessRegisterClientRequestMessage(client, message_data);
  } break;
  case protocol::MessageType::AnnounceWorkerPort: {
    ProcessAnnounceWorkerPortMessage(client, message_data);
  } break;
  case protocol::MessageType::RegisterClientWithPortRequest: {
    ProcessRegisterClientAndAnnouncePortMessage(client, message_data);
  } break;
  case protocol::MessageType::ActorCreationTaskDone: {
    if (registered_worker) {
      // Worker may send this message after it was disconnected.
      HandleWorkerAvailable(registered_worker);
    }
  } break;
  case protocol::MessageType::DisconnectClient: {
    ProcessDisconnectClientMessage(client, message_data);
    // We don't need to receive future messages from this client,
    // because it's already disconnected.
    return;
  } break;
  case protocol::MessageType::FetchOrReconstruct: {
    ProcessFetchOrReconstructMessage(client, message_data);
  } break;
  case protocol::MessageType::NotifyDirectCallTaskBlocked: {
    ProcessDirectCallTaskBlocked(client, message_data);
  } break;
  case protocol::MessageType::NotifyDirectCallTaskUnblocked: {
    std::shared_ptr<WorkerInterface> worker = worker_pool_.GetRegisteredWorker(client);
    HandleDirectCallTaskUnblocked(worker);
  } break;
  case protocol::MessageType::NotifyUnblocked: {
    // TODO(ekl) this is still used from core worker even in direct call mode to
    // finish up get requests.
    auto message = flatbuffers::GetRoot<protocol::NotifyUnblocked>(message_data);
    AsyncResolveObjectsFinish(client, from_flatbuf<TaskID>(*message->task_id()));
  } break;
  case protocol::MessageType::WaitRequest: {
    ProcessWaitRequestMessage(client, message_data);
  } break;
  case protocol::MessageType::WaitForDirectActorCallArgsRequest: {
    ProcessWaitForDirectActorCallArgsRequestMessage(client, message_data);
  } break;
  case protocol::MessageType::PushErrorRequest: {
    ProcessPushErrorRequestMessage(message_data);
  } break;
  case protocol::MessageType::FreeObjectsInObjectStoreRequest: {
    auto message = flatbuffers::GetRoot<protocol::FreeObjectsRequest>(message_data);
    std::vector<ObjectID> object_ids = from_flatbuf<ObjectID>(*message->object_ids());
    // Clean up objects from the object store.
    object_manager_.FreeObjects(object_ids, message->local_only());
  } break;
  case protocol::MessageType::SubscribePlasmaReady: {
    ProcessSubscribePlasmaReady(client, message_data);
  } break;
  default:
    RAY_LOG(FATAL) << "Received unexpected message type " << message_type;
  }

  // Listen for more messages.
  client->ProcessMessages();
}

void NodeManager::ProcessRegisterClientRequestMessage(
    const std::shared_ptr<ClientConnection> &client, const uint8_t *message_data) {
  auto *message = flatbuffers::GetRoot<protocol::RegisterClientRequest>(message_data);
  RAY_UNUSED(
      ProcessRegisterClientRequestMessageImpl(client, message, /*port=*/std::nullopt));
}

Status NodeManager::ProcessRegisterClientRequestMessageImpl(
    const std::shared_ptr<ClientConnection> &client,
    const ray::protocol::RegisterClientRequest *message,
    std::optional<int> port) {
  client->Register();

  Language language = static_cast<Language>(message->language());
  const JobID job_id = from_flatbuf<JobID>(*message->job_id());
  const int runtime_env_hash = static_cast<int>(message->runtime_env_hash());
  WorkerID worker_id = from_flatbuf<WorkerID>(*message->worker_id());
  pid_t pid = message->worker_pid();
  StartupToken worker_startup_token = message->startup_token();
  std::string worker_ip_address = string_from_flatbuf(*message->ip_address());
  // TODO(suquark): Use `WorkerType` in `common.proto` without type converting.
  rpc::WorkerType worker_type = static_cast<rpc::WorkerType>(message->worker_type());
  if (worker_type == rpc::WorkerType::DRIVER) {
    RAY_CHECK(!job_id.IsNil());
  } else if (worker_type == rpc::WorkerType::SPILL_WORKER ||
             worker_type == rpc::WorkerType::RESTORE_WORKER) {
    RAY_CHECK(job_id.IsNil());
  }

  auto worker = std::static_pointer_cast<WorkerInterface>(
      std::make_shared<Worker>(job_id,
                               runtime_env_hash,
                               worker_id,
                               language,
                               worker_type,
                               worker_ip_address,
                               client,
                               client_call_manager_,
                               worker_startup_token));

  std::function<void(Status, int)> send_reply_callback;
  if (port.has_value()) {
    worker->SetAssignedPort(*port);
  } else {
    send_reply_callback = [this, client](Status status, int assigned_port) {
      flatbuffers::FlatBufferBuilder fbb;
      auto reply =
          ray::protocol::CreateRegisterClientReply(fbb,
                                                   status.ok(),
                                                   fbb.CreateString(status.ToString()),
                                                   to_flatbuf(fbb, self_node_id_),
                                                   assigned_port);
      fbb.Finish(reply);
      client->WriteMessageAsync(
          static_cast<int64_t>(protocol::MessageType::RegisterClientReply),
          fbb.GetSize(),
          fbb.GetBufferPointer(),
          [this, client](const ray::Status &status) {
            if (!status.ok()) {
              DisconnectClient(client,
                               rpc::WorkerExitType::SYSTEM_ERROR,
                               "Worker is failed because the raylet couldn't reply the "
                               "registration request: " +
                                   status.ToString());
            }
          });
    };
  }

  if (worker_type == rpc::WorkerType::WORKER ||
      worker_type == rpc::WorkerType::SPILL_WORKER ||
      worker_type == rpc::WorkerType::RESTORE_WORKER) {
    return RegisterForNewWorker(
        worker, pid, worker_startup_token, std::move(send_reply_callback));
  }

  // Register the new driver.
  return RegisterForNewDriver(
      worker, pid, job_id, message, std::move(send_reply_callback));
}

Status NodeManager::RegisterForNewWorker(
    std::shared_ptr<WorkerInterface> worker,
    pid_t pid,
    const StartupToken &worker_startup_token,
    std::function<void(Status, int)> send_reply_callback) {
  if (send_reply_callback) {
    auto status = worker_pool_.RegisterWorker(
        worker, pid, worker_startup_token, send_reply_callback);
    if (!status.ok()) {
      // If the worker failed to register to Raylet, trigger task dispatching here to
      // allow new worker processes to be started (if capped by
      // maximum_startup_concurrency).
      cluster_task_manager_->ScheduleAndDispatchTasks();
    }
    return status;
  }

  return worker_pool_.RegisterWorker(worker, pid, worker_startup_token);
}

Status NodeManager::RegisterForNewDriver(
    std::shared_ptr<WorkerInterface> worker,
    pid_t pid,
    const JobID &job_id,
    const ray::protocol::RegisterClientRequest *message,
    std::function<void(Status, int)> send_reply_callback) {
  RAY_CHECK_GE(pid, 0);
  worker->SetProcess(Process::FromPid(pid));
  // Compute a dummy driver task id from a given driver.
  // The task id set in the worker here should be consistent with the task
  // id set in the core worker.
  const TaskID driver_task_id = TaskID::ForDriverTask(job_id);
  worker->AssignTaskId(driver_task_id);
  rpc::JobConfig job_config;
  job_config.ParseFromString(message->serialized_job_config()->str());

  if (send_reply_callback) {
    return worker_pool_.RegisterDriver(worker, job_config, send_reply_callback);
  }

  return worker_pool_.RegisterDriver(worker, job_config);
}

void NodeManager::ProcessAnnounceWorkerPortMessage(
    const std::shared_ptr<ClientConnection> &client, const uint8_t *message_data) {
  auto *message = flatbuffers::GetRoot<protocol::AnnounceWorkerPort>(message_data);
  ProcessAnnounceWorkerPortMessageImpl(client, message);
}

void NodeManager::ProcessAnnounceWorkerPortMessageImpl(
    const std::shared_ptr<ClientConnection> &client,
    const ray::protocol::AnnounceWorkerPort *message) {
  bool is_worker = true;
  std::shared_ptr<WorkerInterface> worker = worker_pool_.GetRegisteredWorker(client);
  if (worker == nullptr) {
    is_worker = false;
    worker = worker_pool_.GetRegisteredDriver(client);
  }
  RAY_CHECK(worker != nullptr) << "No worker exists for CoreWorker with client: "
                               << client->DebugString();

  int port = message->port();
  worker->Connect(port);
  if (is_worker) {
    worker_pool_.OnWorkerStarted(worker);
    HandleWorkerAvailable(worker);
  } else {
    // Driver is ready. Add the job to GCS.
    JobID job_id = worker->GetAssignedJobId();
    boost::optional<const rpc::JobConfig &> job_config =
        worker_pool_.GetJobConfig(job_id);
    RAY_CHECK(job_config.has_value());

    rpc::Address driver_address;
    // Assume raylet ID is the same as the node ID.
    driver_address.set_raylet_id(self_node_id_.Binary());
    driver_address.set_ip_address(worker->IpAddress());
    driver_address.set_port(port);
    driver_address.set_worker_id(worker->WorkerId().Binary());
    auto job_data_ptr =
        gcs::CreateJobTableData(job_id,
                                /*is_dead=*/false,
                                driver_address,
                                worker->GetProcess().GetId(),
                                string_from_flatbuf(*message->entrypoint()),
                                *job_config);

    job_data_ptr->set_virtual_cluster_id(
        string_from_flatbuf(*message->virtual_cluster_id()));

    RAY_CHECK_OK(
        gcs_client_->Jobs().AsyncAdd(job_data_ptr, [this, client](Status status) {
          SendPortAnnouncementResponse(client, std::move(status));
        }));
  }
}

void NodeManager::SendPortAnnouncementResponse(
    const std::shared_ptr<ClientConnection> &client, Status status) {
  if (!status.ok()) {
    RAY_LOG(ERROR) << "Failed to add job to GCS: " << status.ToString();
  }
  // Write the reply back.
  flatbuffers::FlatBufferBuilder fbb;
  auto message = protocol::CreateAnnounceWorkerPortReply(
      fbb, status.ok(), fbb.CreateString(status.ToString()));
  fbb.Finish(message);

  client->WriteMessageAsync(
      static_cast<int64_t>(protocol::MessageType::AnnounceWorkerPortReply),
      fbb.GetSize(),
      fbb.GetBufferPointer(),
      [this, client](const ray::Status &status) {
        if (!status.ok()) {
          DisconnectClient(
              client,
              rpc::WorkerExitType::SYSTEM_ERROR,
              "Failed to send AnnounceWorkerPortReply to client: " + status.ToString());
        }
      });
}

void NodeManager::ProcessRegisterClientAndAnnouncePortMessage(
    const std::shared_ptr<ClientConnection> &client, const uint8_t *message_data) {
  auto *message =
      flatbuffers::GetRoot<protocol::RegisterClientWithPortRequest>(message_data);
  const ray::protocol::AnnounceWorkerPort *announce_port_msg =
      message->announcement_port_request();
  auto status = ProcessRegisterClientRequestMessageImpl(
      client, message->request_client_request(), announce_port_msg->port());
  if (!status.ok()) {
    SendPortAnnouncementResponse(client, std::move(status));
    return;
  }
  RAY_UNUSED(ProcessAnnounceWorkerPortMessageImpl(client, announce_port_msg));
}

void NodeManager::HandleWorkerAvailable(const std::shared_ptr<WorkerInterface> &worker) {
  RAY_CHECK(worker);

  if (worker->GetWorkerType() == rpc::WorkerType::SPILL_WORKER) {
    // Return the worker to the idle pool.
    worker_pool_.PushSpillWorker(worker);
    return;
  }

  if (worker->GetWorkerType() == rpc::WorkerType::RESTORE_WORKER) {
    // Return the worker to the idle pool.
    worker_pool_.PushRestoreWorker(worker);
    return;
  }

  bool worker_idle = true;

  // If the worker was assigned a task, mark it as finished.
  if (!worker->GetAssignedTaskId().IsNil()) {
    worker_idle = FinishAssignedTask(worker);
  }

  if (worker_idle) {
    // Return the worker to the idle pool.
    worker_pool_.PushWorker(worker);
  }

  cluster_task_manager_->ScheduleAndDispatchTasks();
}

void NodeManager::DisconnectClient(const std::shared_ptr<ClientConnection> &client,
                                   rpc::WorkerExitType disconnect_type,
                                   const std::string &disconnect_detail,
                                   const rpc::RayException *creation_task_exception) {
  RAY_LOG(INFO) << "NodeManager::DisconnectClient, disconnect_type=" << disconnect_type
                << ", has creation task exception = " << std::boolalpha
                << bool(creation_task_exception != nullptr);
  std::shared_ptr<WorkerInterface> worker = worker_pool_.GetRegisteredWorker(client);
  bool is_worker = false, is_driver = false;
  if (worker) {
    // The client is a worker.
    is_worker = true;
  } else {
    worker = worker_pool_.GetRegisteredDriver(client);
    if (worker) {
      // The client is a driver.
      is_driver = true;
    } else {
      RAY_LOG(INFO) << "Ignoring client disconnect because the client has already "
                    << "been disconnected.";
      return;
    }
  }
  RAY_CHECK(worker != nullptr);
  RAY_CHECK(!(is_worker && is_driver));
  // Clean up any open ray.get or ray.wait calls that the worker made.
  dependency_manager_.CancelGetRequest(worker->WorkerId());
  dependency_manager_.CancelWaitRequest(worker->WorkerId());

  // Erase any lease metadata.
  ReleaseWorker(worker->WorkerId());

  if (creation_task_exception != nullptr) {
    RAY_LOG(INFO).WithField(worker->WorkerId())
        << "Formatted creation task exception: "
        << creation_task_exception->formatted_exception_string();
  }
  // Publish the worker failure.
  auto worker_failure_data_ptr =
      gcs::CreateWorkerFailureData(worker->WorkerId(),
                                   self_node_id_,
                                   initial_config_.node_manager_address,
                                   time(nullptr),
                                   disconnect_type,
                                   disconnect_detail,
                                   worker->GetProcess().GetId(),
                                   creation_task_exception);
  RAY_CHECK_OK(
      gcs_client_->Workers().AsyncReportWorkerFailure(worker_failure_data_ptr, nullptr));

  if (is_worker) {
    const ActorID &actor_id = worker->GetActorId();
    const TaskID &task_id = worker->GetAssignedTaskId();
    // If the worker was running a task or actor, clean up the task and push an
    // error to the driver, unless the worker is already dead.
    if ((!task_id.IsNil() || !actor_id.IsNil()) && !worker->IsDead()) {
      // If the worker was an actor, it'll be cleaned by GCS.
      if (actor_id.IsNil()) {
        // Return the resources that were being used by this worker.
        RayTask task;
        local_task_manager_->TaskFinished(worker, &task);
      }

      if (disconnect_type == rpc::WorkerExitType::SYSTEM_ERROR) {
        // Push the error to driver.
        const JobID &job_id = worker->GetAssignedJobId();
        // TODO(rkn): Define this constant somewhere else.
        std::string type = "worker_died";
        std::ostringstream error_message;
        error_message << "A worker died or was killed while executing a task by an "
                         "unexpected system "
                         "error. To troubleshoot the problem, check the logs for the "
                         "dead worker."
                      << " RayTask ID: " << task_id
                      << " Worker ID: " << worker->WorkerId()
                      << " Node ID: " << self_node_id_
                      << " Worker IP address: " << worker->IpAddress()
                      << " Worker port: " << worker->Port()
                      << " Worker PID: " << worker->GetProcess().GetId()
                      << " Worker exit type: "
                      << rpc::WorkerExitType_Name(disconnect_type)
                      << " Worker exit detail: " << disconnect_detail;
        std::string error_message_str = error_message.str();
        RAY_EVENT(ERROR, EL_RAY_WORKER_FAILURE)
                .WithField("worker_id", worker->WorkerId().Hex())
                .WithField("node_id", self_node_id_.Hex())
                .WithField("job_id", worker->GetAssignedJobId().Hex())
            << error_message_str;
        auto error_data_ptr = gcs::CreateErrorTableData(
            type, error_message_str, absl::FromUnixMillis(current_time_ms()), job_id);
        RAY_CHECK_OK(gcs_client_->Errors().AsyncReportJobError(error_data_ptr, nullptr));
      }
    }

    // Remove the dead client from the pool and stop listening for messages.
    worker_pool_.DisconnectWorker(worker, disconnect_type);

    // Return the resources that were being used by this worker.
    local_task_manager_->ReleaseWorkerResources(worker);

    // Since some resources may have been released, we can try to dispatch more tasks.
    cluster_task_manager_->ScheduleAndDispatchTasks();
  } else if (is_driver) {
    // The client is a driver.
    const auto job_id = worker->GetAssignedJobId();
    RAY_CHECK(!job_id.IsNil());
    RAY_CHECK_OK(gcs_client_->Jobs().AsyncMarkFinished(job_id, nullptr));
    worker_pool_.DisconnectDriver(worker);

    RAY_LOG(INFO).WithField(worker->WorkerId()).WithField(worker->GetAssignedJobId())
        << "Driver (pid=" << worker->GetProcess().GetId() << ") is disconnected.";
    if (disconnect_type == rpc::WorkerExitType::SYSTEM_ERROR) {
      RAY_EVENT(ERROR, EL_RAY_DRIVER_FAILURE)
              .WithField("node_id", self_node_id_.Hex())
              .WithField("job_id", worker->GetAssignedJobId().Hex())
          << "Driver " << worker->WorkerId() << " died. Address: " << worker->IpAddress()
          << ":" << worker->Port() << ", Pid: " << worker->GetProcess().GetId()
          << ", JobId: " << worker->GetAssignedJobId();
    }
  }

  local_task_manager_->ClearWorkerBacklog(worker->WorkerId());
  cluster_task_manager_->CancelAllTaskOwnedBy(worker->WorkerId());

  client->Close();

  // TODO(rkn): Tell the object manager that this client has disconnected so
  // that it can clean up the wait requests for this client. Currently I think
  // these can be leaked.
}

void NodeManager::ProcessDisconnectClientMessage(
    const std::shared_ptr<ClientConnection> &client, const uint8_t *message_data) {
  auto message = flatbuffers::GetRoot<protocol::DisconnectClient>(message_data);
  auto disconnect_type = static_cast<rpc::WorkerExitType>(message->disconnect_type());
  const auto &disconnect_detail = message->disconnect_detail()->str();
  const flatbuffers::Vector<uint8_t> *exception_pb =
      message->creation_task_exception_pb();

  std::unique_ptr<rpc::RayException> creation_task_exception = nullptr;
  if (exception_pb != nullptr) {
    creation_task_exception = std::make_unique<rpc::RayException>();
    creation_task_exception->ParseFromString(std::string(
        reinterpret_cast<const char *>(exception_pb->data()), exception_pb->size()));
  }
  DisconnectClient(
      client, disconnect_type, disconnect_detail, creation_task_exception.get());
}

void NodeManager::ProcessFetchOrReconstructMessage(
    const std::shared_ptr<ClientConnection> &client, const uint8_t *message_data) {
  auto message = flatbuffers::GetRoot<protocol::FetchOrReconstruct>(message_data);
  const auto refs =
      FlatbufferToObjectReference(*message->object_ids(), *message->owner_addresses());
  // TODO(ekl) we should be able to remove the fetch only flag along with the legacy
  // non-direct call support.
  if (message->fetch_only()) {
    std::shared_ptr<WorkerInterface> worker = worker_pool_.GetRegisteredWorker(client);
    if (!worker) {
      worker = worker_pool_.GetRegisteredDriver(client);
    }
    // Fetch requests can get re-ordered after the worker finishes, so make sure to
    // check the worker is still assigned a task to avoid leaks.
    if (worker && !worker->GetAssignedTaskId().IsNil()) {
      // This will start a fetch for the objects that gets canceled once the
      // objects are local, or if the worker dies.
      dependency_manager_.StartOrUpdateGetRequest(worker->WorkerId(), refs);
    }
  } else {
    // The values are needed. Add all requested objects to the list to
    // subscribe to in the task dependency manager. These objects will be
    // pulled from remote node managers. If an object's owner dies, an error
    // will be stored as the object's value.
    const TaskID task_id = from_flatbuf<TaskID>(*message->task_id());
    AsyncResolveObjects(client,
                        refs,
                        task_id,
                        /*ray_get=*/true);
  }
}

void NodeManager::ProcessDirectCallTaskBlocked(
    const std::shared_ptr<ClientConnection> &client, const uint8_t *message_data) {
  auto message =
      flatbuffers::GetRoot<protocol::NotifyDirectCallTaskBlocked>(message_data);
  RAY_CHECK(message->release_resources());
  std::shared_ptr<WorkerInterface> worker = worker_pool_.GetRegisteredWorker(client);
  HandleDirectCallTaskBlocked(worker, true);
}

void NodeManager::ProcessWaitRequestMessage(
    const std::shared_ptr<ClientConnection> &client, const uint8_t *message_data) {
  // Read the data.
  auto message = flatbuffers::GetRoot<protocol::WaitRequest>(message_data);
  std::vector<ObjectID> object_ids = from_flatbuf<ObjectID>(*message->object_ids());
  const auto refs =
      FlatbufferToObjectReference(*message->object_ids(), *message->owner_addresses());

  bool resolve_objects = false;
  for (auto const &object_id : object_ids) {
    if (!dependency_manager_.CheckObjectLocal(object_id)) {
      // At least one object requires resolution.
      resolve_objects = true;
    }
  }

  const TaskID &current_task_id = from_flatbuf<TaskID>(*message->task_id());
  if (resolve_objects) {
    // Resolve any missing objects. This is a no-op for any objects that are
    // already local. Missing objects will be pulled from remote node managers.
    // If an object's owner dies, an error will be stored as the object's
    // value.
    AsyncResolveObjects(client,
                        refs,
                        current_task_id,
                        /*ray_get=*/false);
  }
  uint64_t num_required_objects = static_cast<uint64_t>(message->num_ready_objects());
  wait_manager_.Wait(
      object_ids,
      message->timeout(),
      num_required_objects,
      [this, resolve_objects, client, current_task_id](std::vector<ObjectID> ready,
                                                       std::vector<ObjectID> remaining) {
        // Write the data.
        flatbuffers::FlatBufferBuilder fbb;
        flatbuffers::Offset<protocol::WaitReply> wait_reply = protocol::CreateWaitReply(
            fbb, to_flatbuf(fbb, ready), to_flatbuf(fbb, remaining));
        fbb.Finish(wait_reply);

        auto status =
            client->WriteMessage(static_cast<int64_t>(protocol::MessageType::WaitReply),
                                 fbb.GetSize(),
                                 fbb.GetBufferPointer());
        if (status.ok()) {
          // The client is unblocked now because the wait call has returned.
          if (resolve_objects) {
            AsyncResolveObjectsFinish(client, current_task_id);
          }
        } else {
          // We failed to write to the client, so disconnect the client.
          std::ostringstream stream;
          stream << "Failed to write WaitReply to the client. Status " << status
                 << ", message: " << status.message();
          DisconnectClient(client, rpc::WorkerExitType::SYSTEM_ERROR, stream.str());
        }
      });
}

void NodeManager::ProcessWaitForDirectActorCallArgsRequestMessage(
    const std::shared_ptr<ClientConnection> &client, const uint8_t *message_data) {
  // Read the data.
  auto message =
      flatbuffers::GetRoot<protocol::WaitForDirectActorCallArgsRequest>(message_data);
  std::vector<ObjectID> object_ids = from_flatbuf<ObjectID>(*message->object_ids());
  int64_t tag = message->tag();
  // Resolve any missing objects. This will pull the objects from remote node
  // managers or store an error if the objects have failed.
  const auto refs =
      FlatbufferToObjectReference(*message->object_ids(), *message->owner_addresses());
  AsyncResolveObjects(client,
                      refs,
                      TaskID::Nil(),
                      /*ray_get=*/false);
  // De-duplicate the object IDs.
  absl::flat_hash_set<ObjectID> object_id_set(object_ids.begin(), object_ids.end());
  object_ids.assign(object_id_set.begin(), object_id_set.end());
  wait_manager_.Wait(
      object_ids,
      -1,
      object_ids.size(),
      [this, client, tag](std::vector<ObjectID> ready, std::vector<ObjectID> remaining) {
        RAY_CHECK(remaining.empty());
        std::shared_ptr<WorkerInterface> worker =
            worker_pool_.GetRegisteredWorker(client);
        if (!worker) {
          RAY_LOG(ERROR) << "Lost worker for wait request " << client;
        } else {
          worker->DirectActorCallArgWaitComplete(tag);
        }
      });
}

void NodeManager::ProcessPushErrorRequestMessage(const uint8_t *message_data) {
  auto message = flatbuffers::GetRoot<protocol::PushErrorRequest>(message_data);

  auto const &type = string_from_flatbuf(*message->type());
  auto const &error_message = string_from_flatbuf(*message->error_message());
  // TODO(hjiang): Figure out what's the unit for `PushErrorRequest`.
  double timestamp = message->timestamp();
  JobID job_id = from_flatbuf<JobID>(*message->job_id());
  auto error_data_ptr = gcs::CreateErrorTableData(
      type, error_message, absl::FromUnixMillis(timestamp), job_id);
  RAY_CHECK_OK(gcs_client_->Errors().AsyncReportJobError(error_data_ptr, nullptr));
}

void NodeManager::HandleGetResourceLoad(rpc::GetResourceLoadRequest request,
                                        rpc::GetResourceLoadReply *reply,
                                        rpc::SendReplyCallback send_reply_callback) {
  auto resources_data = reply->mutable_resources();
  resources_data->set_node_id(self_node_id_.Binary());
  resources_data->set_node_manager_address(initial_config_.node_manager_address);
  cluster_task_manager_->FillResourceUsage(*resources_data);
  send_reply_callback(Status::OK(), nullptr, nullptr);
}

void NodeManager::HandleReportWorkerBacklog(rpc::ReportWorkerBacklogRequest request,
                                            rpc::ReportWorkerBacklogReply *reply,
                                            rpc::SendReplyCallback send_reply_callback) {
  const WorkerID worker_id = WorkerID::FromBinary(request.worker_id());
  local_task_manager_->ClearWorkerBacklog(worker_id);
  std::unordered_set<SchedulingClass> seen;
  for (const auto &backlog_report : request.backlog_reports()) {
    const TaskSpecification resource_spec(backlog_report.resource_spec());
    const SchedulingClass scheduling_class = resource_spec.GetSchedulingClass();
    RAY_CHECK(seen.find(scheduling_class) == seen.end());
    local_task_manager_->SetWorkerBacklog(
        scheduling_class, worker_id, backlog_report.backlog_size());
  }
  send_reply_callback(Status::OK(), nullptr, nullptr);
}

void NodeManager::HandleRequestWorkerLease(rpc::RequestWorkerLeaseRequest request,
                                           rpc::RequestWorkerLeaseReply *reply,
                                           rpc::SendReplyCallback send_reply_callback) {
  rpc::Task task_message;
  task_message.mutable_task_spec()->CopyFrom(request.resource_spec());
  RayTask task(std::move(task_message));

  const auto caller_worker =
      WorkerID::FromBinary(task.GetTaskSpecification().CallerAddress().worker_id());
  const auto caller_node =
      NodeID::FromBinary(task.GetTaskSpecification().CallerAddress().raylet_id());
  if (!task.GetTaskSpecification().IsDetachedActor() &&
      IsWorkerDead(caller_worker, caller_node)) {
    RAY_LOG(INFO).WithField(caller_worker).WithField(caller_node)
        << "Caller of RequestWorkerLease is dead. Skip leasing.";
    reply->set_canceled(true);
    reply->set_failure_type(rpc::RequestWorkerLeaseReply::SCHEDULING_CANCELLED_INTENDED);
    reply->set_scheduling_failure_message(
        "Cancelled leasing because the caller worker is dead.");
    send_reply_callback(Status::OK(), nullptr, nullptr);
    return;
  };

  const bool is_actor_creation_task = task.GetTaskSpecification().IsActorCreationTask();
  ActorID actor_id = ActorID::Nil();
  metrics_num_task_scheduled_ += 1;

  if (is_actor_creation_task) {
    actor_id = task.GetTaskSpecification().ActorCreationId();
  }

  auto task_spec = task.GetTaskSpecification();
  worker_pool_.PrestartWorkers(task_spec, request.backlog_size());

  auto send_reply_callback_wrapper =
      [this, is_actor_creation_task, actor_id, reply, send_reply_callback](
          Status status, std::function<void()> success, std::function<void()> failure) {
        if (reply->rejected() && is_actor_creation_task) {
          auto resources_data = reply->mutable_resources_data();
          resources_data->set_node_id(self_node_id_.Binary());
          // If resources are not enough due to normal tasks' preemption
          // for GCS based actor scheduling, return
          // with normal task resource usages so GCS can fast update
          // its resource view of this raylet.
          if (RayConfig::instance().gcs_actor_scheduling_enabled()) {
            auto normal_task_resources = local_task_manager_->CalcNormalTaskResources();
            RAY_LOG(DEBUG).WithField(actor_id)
                << "Reject leasing as the raylet has no enough resources. "
                   "normal_task_resources = "
                << normal_task_resources.DebugString() << ", local_resoruce_view = "
                << cluster_resource_scheduler_->GetClusterResourceManager()
                       .GetNodeResourceViewString(
                           scheduling::NodeID(self_node_id_.Binary()));
            resources_data->set_resources_normal_task_changed(true);
            auto resource_map = normal_task_resources.GetResourceMap();
            resources_data->mutable_resources_normal_task()->insert(resource_map.begin(),
                                                                    resource_map.end());
            resources_data->set_resources_normal_task_timestamp(
                absl::GetCurrentTimeNanos());
          }
        }
        send_reply_callback(status, success, failure);
      };

  cluster_task_manager_->QueueAndScheduleTask(task,
                                              request.grant_or_reject(),
                                              request.is_selected_based_on_locality(),
                                              reply,
                                              send_reply_callback_wrapper);
}

void NodeManager::HandlePrestartWorkers(rpc::PrestartWorkersRequest request,
                                        rpc::PrestartWorkersReply *reply,
                                        rpc::SendReplyCallback send_reply_callback) {
  auto pop_worker_request = std::make_shared<PopWorkerRequest>(
      request.language(),
      rpc::WorkerType::WORKER,
      request.has_job_id() ? JobID::FromBinary(request.job_id()) : JobID::Nil(),
      /*root_detached_actor_id=*/ActorID::Nil(),
      /*gpu=*/std::nullopt,
      /*actor_worker=*/std::nullopt,
      request.runtime_env_info(),
      /*runtime_env_hash=*/
      CalculateRuntimeEnvHash(request.runtime_env_info().serialized_runtime_env()),
      /*options=*/std::vector<std::string>{},
      absl::Seconds(request.keep_alive_duration_secs()),
      /*callback=*/
      [request](const std::shared_ptr<WorkerInterface> &worker,
                PopWorkerStatus status,
                const std::string &runtime_env_setup_error_message) {
        // This callback does not use the worker.
        RAY_LOG(DEBUG).WithField(worker->WorkerId())
            << "Prestart worker started! token " << worker->GetStartupToken()
            << ", status " << status << ", runtime_env_setup_error_message "
            << runtime_env_setup_error_message;
        return false;
      });

  for (uint64_t i = 0; i < request.num_workers(); i++) {
    worker_pool_.StartNewWorker(pop_worker_request);
  }
  send_reply_callback(Status::OK(), nullptr, nullptr);
}

void NodeManager::HandlePrepareBundleResources(
    rpc::PrepareBundleResourcesRequest request,
    rpc::PrepareBundleResourcesReply *reply,
    rpc::SendReplyCallback send_reply_callback) {
  std::vector<std::shared_ptr<const BundleSpecification>> bundle_specs;
  for (int index = 0; index < request.bundle_specs_size(); index++) {
    bundle_specs.emplace_back(
        std::make_shared<BundleSpecification>(request.bundle_specs(index)));
  }
  RAY_LOG(DEBUG) << "Request to prepare resources for bundles: "
                 << GetDebugStringForBundles(bundle_specs);
  auto prepared = placement_group_resource_manager_->PrepareBundles(bundle_specs);
  reply->set_success(prepared);
  send_reply_callback(Status::OK(), nullptr, nullptr);
}

void NodeManager::HandleCommitBundleResources(
    rpc::CommitBundleResourcesRequest request,
    rpc::CommitBundleResourcesReply *reply,
    rpc::SendReplyCallback send_reply_callback) {
  std::vector<std::shared_ptr<const BundleSpecification>> bundle_specs;
  for (int index = 0; index < request.bundle_specs_size(); index++) {
    bundle_specs.emplace_back(
        std::make_shared<BundleSpecification>(request.bundle_specs(index)));
  }
  RAY_LOG(DEBUG) << "Request to commit resources for bundles: "
                 << GetDebugStringForBundles(bundle_specs);
  placement_group_resource_manager_->CommitBundles(bundle_specs);
  send_reply_callback(Status::OK(), nullptr, nullptr);

  cluster_task_manager_->ScheduleAndDispatchTasks();
}

void NodeManager::HandleCancelResourceReserve(
    rpc::CancelResourceReserveRequest request,
    rpc::CancelResourceReserveReply *reply,
    rpc::SendReplyCallback send_reply_callback) {
  auto bundle_spec = BundleSpecification(request.bundle_spec());
  RAY_LOG(DEBUG) << "Request to cancel reserved resource is received, "
                 << bundle_spec.DebugString();

  // Cancel lease requests that are waiting for workers
  // to free the acquired pg bundle resources
  // so that pg bundle can be returned.
  local_task_manager_->CancelTasks(
      [&](const std::shared_ptr<internal::Work> &work) {
        const auto bundle_id = work->task.GetTaskSpecification().PlacementGroupBundleId();
        return (bundle_id.first == bundle_spec.PlacementGroupId()) &&
               (work->GetState() == internal::WorkStatus::WAITING_FOR_WORKER);
      },
      rpc::RequestWorkerLeaseReply::SCHEDULING_CANCELLED_PLACEMENT_GROUP_REMOVED,
      absl::StrCat("Required placement group ",
                   bundle_spec.PlacementGroupId().Hex(),
                   " is removed."));

  // Kill all workers that are currently associated with the placement group.
  // NOTE: We can't traverse directly with `leased_workers_`, because `DestroyWorker` will
  // delete the element of `leased_workers_`. So we need to filter out
  // `workers_associated_with_pg` separately.
  std::vector<std::shared_ptr<WorkerInterface>> workers_associated_with_pg;
  for (const auto &worker_it : leased_workers_) {
    auto &worker = worker_it.second;
    if (worker->GetBundleId().first == bundle_spec.PlacementGroupId()) {
      workers_associated_with_pg.emplace_back(worker);
    }
  }
  for (const auto &worker : workers_associated_with_pg) {
    std::ostringstream stream;
    stream
        << "Destroying worker since its placement group was removed. Placement group id: "
        << worker->GetBundleId().first
        << ", bundle index: " << bundle_spec.BundleId().second
        << ", task id: " << worker->GetAssignedTaskId()
        << ", actor id: " << worker->GetActorId()
        << ", worker id: " << worker->WorkerId();
    const auto &message = stream.str();
    RAY_LOG(DEBUG) << message;
    DestroyWorker(worker, rpc::WorkerExitType::INTENDED_SYSTEM_EXIT, message);
  }

  RAY_CHECK_OK(placement_group_resource_manager_->ReturnBundle(bundle_spec));
  cluster_task_manager_->ScheduleAndDispatchTasks();
  send_reply_callback(Status::OK(), nullptr, nullptr);
}

void NodeManager::HandleReturnWorker(rpc::ReturnWorkerRequest request,
                                     rpc::ReturnWorkerReply *reply,
                                     rpc::SendReplyCallback send_reply_callback) {
  // Read the resource spec submitted by the client.
  auto worker_id = WorkerID::FromBinary(request.worker_id());
  std::shared_ptr<WorkerInterface> worker = leased_workers_[worker_id];

  Status status;
  ReleaseWorker(worker_id);

  if (worker) {
    if (request.disconnect_worker()) {
      // The worker should be destroyed.
      DisconnectClient(
          worker->Connection(),
          rpc::WorkerExitType::SYSTEM_ERROR,
          absl::StrCat("The leased worker has unrecoverable failure. Worker is requested "
                       "to be destroyed when it is returned. ",
                       request.disconnect_worker_error_detail()));
    } else {
      if (worker->IsBlocked()) {
        // Handle the edge case where the worker was returned before we got the
        // unblock RPC by unblocking it immediately (unblock is idempotent).
        HandleDirectCallTaskUnblocked(worker);
      }
      local_task_manager_->ReleaseWorkerResources(worker);
      // If the worker is exiting, don't add it to our pool. The worker will cleanup
      // and terminate itself.
      if (!request.worker_exiting()) {
        HandleWorkerAvailable(worker);
      }
    }
  } else {
    status = Status::Invalid("Returned worker does not exist any more");
  }
  send_reply_callback(status, nullptr, nullptr);
}

void NodeManager::HandleIsLocalWorkerDead(rpc::IsLocalWorkerDeadRequest request,
                                          rpc::IsLocalWorkerDeadReply *reply,
                                          rpc::SendReplyCallback send_reply_callback) {
  reply->set_is_dead(worker_pool_.GetRegisteredWorker(
                         WorkerID::FromBinary(request.worker_id())) == nullptr);
  send_reply_callback(Status::OK(), /*success=*/nullptr, /*failure=*/nullptr);
}

void NodeManager::HandleDrainRaylet(rpc::DrainRayletRequest request,
                                    rpc::DrainRayletReply *reply,
                                    rpc::SendReplyCallback send_reply_callback) {
  RAY_LOG(INFO) << "Drain raylet RPC has received. Deadline is "
                << request.deadline_timestamp_ms() << ". Drain reason: "
                << rpc::autoscaler::DrainNodeReason_Name(request.reason())
                << ". Drain reason message: " << request.reason_message();

  if (request.reason() ==
      rpc::autoscaler::DrainNodeReason::DRAIN_NODE_REASON_IDLE_TERMINATION) {
    const bool is_idle =
        cluster_resource_scheduler_->GetLocalResourceManager().IsLocalNodeIdle();
    if (is_idle) {
      cluster_resource_scheduler_->GetLocalResourceManager().SetLocalNodeDraining(
          request);
      reply->set_is_accepted(true);
    } else {
      reply->set_is_accepted(false);
      reply->set_rejection_reason_message(
          "The node to be idle terminated is no longer idle.");
    }
  } else {
    // Non-rejectable draining request.
    RAY_CHECK_EQ(request.reason(),
                 rpc::autoscaler::DrainNodeReason::DRAIN_NODE_REASON_PREEMPTION);
    cluster_resource_scheduler_->GetLocalResourceManager().SetLocalNodeDraining(request);
    reply->set_is_accepted(true);
  }

  send_reply_callback(Status::OK(), nullptr, nullptr);
}

void NodeManager::HandleShutdownRaylet(rpc::ShutdownRayletRequest request,
                                       rpc::ShutdownRayletReply *reply,
                                       rpc::SendReplyCallback send_reply_callback) {
  RAY_LOG(INFO)
      << "Shutdown RPC has received. Shutdown will happen after the RPC is replied.";
  // Exit right away if it is not graceful.
  if (!request.graceful()) {
    std::_Exit(EXIT_SUCCESS);
  }
  if (is_shutdown_request_received_) {
    RAY_LOG(INFO) << "Node already has received the shutdown request. The shutdown "
                     "request RPC is ignored.";
    return;
  }
  auto shutdown_after_reply = [&]() {
    rpc::DrainServerCallExecutor();
    // Note that the callback is posted to the io service after the shutdown GRPC request
    // is replied. Otherwise, the RPC might not be replied to GCS before it shutsdown
    // itself.
    rpc::NodeDeathInfo node_death_info;
    node_death_info.set_reason(rpc::NodeDeathInfo::EXPECTED_TERMINATION);
    node_death_info.set_reason_message("Terminated by autoscaler.");
    shutdown_raylet_gracefully_(node_death_info);
  };
  is_shutdown_request_received_ = true;
  send_reply_callback(Status::OK(), shutdown_after_reply, shutdown_after_reply);
}

void NodeManager::HandleReleaseUnusedActorWorkers(
    rpc::ReleaseUnusedActorWorkersRequest request,
    rpc::ReleaseUnusedActorWorkersReply *reply,
    rpc::SendReplyCallback send_reply_callback) {
  std::unordered_set<WorkerID> in_use_worker_ids;
  for (int index = 0; index < request.worker_ids_in_use_size(); ++index) {
    auto worker_id = WorkerID::FromBinary(request.worker_ids_in_use(index));
    in_use_worker_ids.emplace(worker_id);
  }

  std::vector<std::shared_ptr<WorkerInterface>> unused_actor_workers;
  for (auto &iter : leased_workers_) {
    // We only kill *actor* workers.
    if (!iter.second->GetActorId().IsNil() && !in_use_worker_ids.count(iter.first)) {
      unused_actor_workers.push_back(iter.second);
    }
  }

  for (auto &worker : unused_actor_workers) {
    RAY_LOG(DEBUG).WithField(worker->WorkerId())
        << "GCS requested to release unused actor worker.";
    DestroyWorker(worker,
                  rpc::WorkerExitType::INTENDED_SYSTEM_EXIT,
                  "Worker is no longer needed by the GCS.");
  }

  send_reply_callback(Status::OK(), nullptr, nullptr);
}

void NodeManager::HandleCancelWorkerLease(rpc::CancelWorkerLeaseRequest request,
                                          rpc::CancelWorkerLeaseReply *reply,
                                          rpc::SendReplyCallback send_reply_callback) {
  const TaskID task_id = TaskID::FromBinary(request.task_id());
  bool canceled = cluster_task_manager_->CancelTask(task_id);
  // The task cancellation failed if we did not have the task queued, since
  // this means that we may not have received the task request yet. It is
  // successful if we did have the task queued, since we have now replied to
  // the client that requested the lease.
  reply->set_success(canceled);
  send_reply_callback(Status::OK(), nullptr, nullptr);
}

void NodeManager::MarkObjectsAsFailed(
    const ErrorType &error_type,
    const std::vector<rpc::ObjectReference> &objects_to_fail,
    const JobID &job_id) {
  // TODO(swang): Ideally we should return the error directly to the client
  // that needs this object instead of storing the object in plasma, which is
  // not guaranteed to succeed. This avoids hanging the client if plasma is not
  // reachable.
  const std::string meta = std::to_string(static_cast<int>(error_type));
  for (const auto &ref : objects_to_fail) {
    ObjectID object_id = ObjectID::FromBinary(ref.object_id());
    RAY_LOG(DEBUG).WithField(object_id)
        << "Mark the object as failed due to " << error_type;
    std::shared_ptr<Buffer> data;
    Status status;
    status = store_client_->TryCreateImmediately(
        object_id,
        ref.owner_address(),
        0,
        reinterpret_cast<const uint8_t *>(meta.c_str()),
        meta.length(),
        &data,
        plasma::flatbuf::ObjectSource::ErrorStoredByRaylet);
    if (status.ok()) {
      status = store_client_->Seal(object_id);
    }
    if (!status.ok() && !status.IsObjectExists()) {
      RAY_LOG(DEBUG).WithField(object_id) << "Marking plasma object failed.";
      // If we failed to save the error code, log a warning and push an error message
      // to the driver.
      std::ostringstream stream;
      stream << "A plasma error (" << status.ToString() << ") occurred while saving"
             << " error code to object " << object_id << ". Anyone who's getting this"
             << " object may hang forever.";
      std::string error_message = stream.str();
      RAY_LOG(ERROR) << error_message;
      auto error_data_ptr = gcs::CreateErrorTableData(
          "task", error_message, absl::FromUnixMillis(current_time_ms()), job_id);
      RAY_CHECK_OK(gcs_client_->Errors().AsyncReportJobError(error_data_ptr, nullptr));
    }
  }
}

void NodeManager::HandleDirectCallTaskBlocked(
    const std::shared_ptr<WorkerInterface> &worker, bool release_resources) {
  if (!worker || worker->IsBlocked() || worker->GetAssignedTaskId().IsNil() ||
      !release_resources) {
    return;  // The worker may have died or is no longer processing the task.
  }
  local_task_manager_->ReleaseCpuResourcesFromBlockedWorker(worker);
  cluster_task_manager_->ScheduleAndDispatchTasks();
}

void NodeManager::HandleDirectCallTaskUnblocked(
    const std::shared_ptr<WorkerInterface> &worker) {
  if (!worker || worker->GetAssignedTaskId().IsNil()) {
    return;  // The worker may have died or is no longer processing the task.
  }

  // First, always release task dependencies. This ensures we don't leak resources even
  // if we don't need to unblock the worker below.
  dependency_manager_.CancelGetRequest(worker->WorkerId());

  if (worker->IsBlocked()) {
    local_task_manager_->ReturnCpuResourcesToUnblockedWorker(worker);
    cluster_task_manager_->ScheduleAndDispatchTasks();
  }
}

void NodeManager::AsyncResolveObjects(
    const std::shared_ptr<ClientConnection> &client,
    const std::vector<rpc::ObjectReference> &required_object_refs,
    const TaskID &current_task_id,
    bool ray_get) {
  std::shared_ptr<WorkerInterface> worker = worker_pool_.GetRegisteredWorker(client);
  if (!worker) {
    // The client is a driver. Drivers do not hold resources, so we simply mark
    // the task as blocked.
    worker = worker_pool_.GetRegisteredDriver(client);
  }

  RAY_CHECK(worker);
  // Subscribe to the objects required by the task. These objects will be
  // fetched and/or restarted as necessary, until the objects become local
  // or are unsubscribed.
  if (ray_get) {
    dependency_manager_.StartOrUpdateGetRequest(worker->WorkerId(), required_object_refs);
  } else {
    dependency_manager_.StartOrUpdateWaitRequest(worker->WorkerId(),
                                                 required_object_refs);
  }
}

void NodeManager::AsyncResolveObjectsFinish(
    const std::shared_ptr<ClientConnection> &client, const TaskID &current_task_id) {
  std::shared_ptr<WorkerInterface> worker = worker_pool_.GetRegisteredWorker(client);
  if (!worker) {
    // The client is a driver. Drivers do not hold resources, so we simply
    // mark the driver as unblocked.
    worker = worker_pool_.GetRegisteredDriver(client);
  }

  RAY_CHECK(worker);
  // Unsubscribe from any `ray.get` objects that the task was blocked on.  Any
  // fetch or reconstruction operations to make the objects local are canceled.
  // `ray.wait` calls will stay active until the objects become local, or the
  // task/actor that called `ray.wait` exits.
  dependency_manager_.CancelGetRequest(worker->WorkerId());
}

bool NodeManager::FinishAssignedTask(const std::shared_ptr<WorkerInterface> &worker_ptr) {
  // TODO (Alex): We should standardize to pass
  // std::shared_ptr<WorkerInterface> instead of refs.
  auto &worker = *worker_ptr;
  TaskID task_id = worker.GetAssignedTaskId();
  RAY_LOG(DEBUG).WithField(task_id) << "Finished task ";

  RayTask task;
  local_task_manager_->TaskFinished(worker_ptr, &task);

  const auto &spec = task.GetTaskSpecification();  //
  if ((spec.IsActorCreationTask())) {
    // If this was an actor or actor creation task, handle the actor's new
    // state.
    FinishAssignedActorCreationTask(worker, task);
  } else {
    // If this was a non-actor task, then cancel any ray.wait calls that were
    // made during the task execution.
    dependency_manager_.CancelWaitRequest(worker.WorkerId());
  }

  // Notify the task dependency manager that this task has finished execution.
  dependency_manager_.CancelGetRequest(worker.WorkerId());

  if (!spec.IsActorCreationTask()) {
    // Unset the worker's assigned task. We keep the assigned task ID for
    // direct actor creation calls because this ID is used later if the actor
    // requires objects from plasma.
    worker.AssignTaskId(TaskID::Nil());
    worker.SetOwnerAddress(rpc::Address());
  }
  // Direct actors will be assigned tasks via the core worker and therefore are
  // not idle.
  return !spec.IsActorCreationTask();
}

void NodeManager::FinishAssignedActorCreationTask(WorkerInterface &worker,
                                                  const RayTask &task) {
  RAY_LOG(DEBUG) << "Finishing assigned actor creation task";
  const TaskSpecification task_spec = task.GetTaskSpecification();
  ActorID actor_id = task_spec.ActorCreationId();

  // This was an actor creation task. Convert the worker to an actor.
  worker.AssignActorId(actor_id);

  if (task_spec.IsDetachedActor()) {
    worker.MarkDetachedActor();
    auto job_id = task.GetTaskSpecification().JobId();
    auto job_config = worker_pool_.GetJobConfig(job_id);
    RAY_CHECK(job_config);
  }
}

void NodeManager::SpillIfOverPrimaryObjectsThreshold() {
  // Trigger object spilling if current usage is above the specified threshold.
  const float allocated_percentage =
      static_cast<float>(local_object_manager_.GetPrimaryBytes()) /
      object_manager_.GetMemoryCapacity();
  if (allocated_percentage >= RayConfig::instance().object_spilling_threshold()) {
    RAY_LOG(INFO) << "Triggering object spilling because current usage "
                  << allocated_percentage * 100 << "% is above threshold "
                  << RayConfig::instance().object_spilling_threshold() * 100 << "%.";
    local_object_manager_.SpillObjectUptoMaxThroughput();
  }
}

void NodeManager::HandleObjectLocal(const ObjectInfo &object_info) {
  const ObjectID &object_id = object_info.object_id;
  // Notify the task dependency manager that this object is local.
  const auto ready_task_ids = dependency_manager_.HandleObjectLocal(object_id);
  RAY_LOG(DEBUG).WithField(object_id).WithField(self_node_id_)
      << "Object local on node, " << ready_task_ids.size() << " tasks ready";
  local_task_manager_->TasksUnblocked(ready_task_ids);

  // Notify the wait manager that this object is local.
  wait_manager_.HandleObjectLocal(object_id);

  auto waiting_workers = absl::flat_hash_set<std::shared_ptr<WorkerInterface>>();
  {
    absl::MutexLock guard(&plasma_object_notification_lock_);
    auto waiting = this->async_plasma_objects_notification_.extract(object_id);
    if (!waiting.empty()) {
      waiting_workers.swap(waiting.mapped());
    }
  }
  rpc::PlasmaObjectReadyRequest request;
  request.set_object_id(object_id.Binary());

  for (auto worker : waiting_workers) {
    worker->rpc_client()->PlasmaObjectReady(
        request, [](Status status, const rpc::PlasmaObjectReadyReply &reply) {
          if (!status.ok()) {
            RAY_LOG(INFO) << "Problem with telling worker that plasma object is ready"
                          << status.ToString();
          }
        });
  }

  // An object was created so we may be over the spill
  // threshold now.
  SpillIfOverPrimaryObjectsThreshold();
}

bool NodeManager::IsActorCreationTask(const TaskID &task_id) {
  auto actor_id = task_id.ActorId();
  if (!actor_id.IsNil() && task_id == TaskID::ForActorCreationTask(actor_id)) {
    // This task ID corresponds to an actor creation task.
    return true;
  }

  return false;
}

void NodeManager::HandleObjectMissing(const ObjectID &object_id) {
  // Notify the task dependency manager that this object is no longer local.
  const auto waiting_task_ids = dependency_manager_.HandleObjectMissing(object_id);
  std::stringstream result;
  result << "Object missing " << object_id << ", "
         << " on " << self_node_id_ << ", " << waiting_task_ids.size()
         << " tasks waiting";
  if (waiting_task_ids.size() > 0) {
    result << ", tasks: ";
    for (const auto &task_id : waiting_task_ids) {
      result << task_id << "  ";
    }
  }
  RAY_LOG(DEBUG) << result.str();
}

void NodeManager::ProcessSubscribePlasmaReady(
    const std::shared_ptr<ClientConnection> &client, const uint8_t *message_data) {
  std::shared_ptr<WorkerInterface> associated_worker =
      worker_pool_.GetRegisteredWorker(client);
  if (associated_worker == nullptr) {
    associated_worker = worker_pool_.GetRegisteredDriver(client);
  }
  RAY_CHECK(associated_worker != nullptr)
      << "No worker exists for CoreWorker with client: " << client->DebugString();

  auto message = flatbuffers::GetRoot<protocol::SubscribePlasmaReady>(message_data);
  auto id = from_flatbuf<ObjectID>(*message->object_id());

  if (dependency_manager_.CheckObjectLocal(id)) {
    // Object is already local, so we directly fire the callback to tell the core worker
    // that the plasma object is ready.
    rpc::PlasmaObjectReadyRequest request;
    request.set_object_id(id.Binary());

    RAY_LOG(DEBUG).WithField(id) << "Object is already local, firing callback directly.";
    associated_worker->rpc_client()->PlasmaObjectReady(
        request, [](Status status, const rpc::PlasmaObjectReadyReply &reply) {
          if (!status.ok()) {
            RAY_LOG(INFO) << "Problem with telling worker that plasma object is ready"
                          << status.ToString();
          }
        });
  } else {
    // The object is not local, so we are subscribing to pull and wait for the objects.
    std::vector<rpc::ObjectReference> refs = {FlatbufferToSingleObjectReference(
        *message->object_id(), *message->owner_address())};

    // NOTE(simon): This call will issue a pull request to remote workers and make sure
    // the object will be local.
    // 1. We currently do not allow user to cancel this call. The object will be pulled
    //    even if the `await object_ref` is cancelled.
    // 2. We currently do not handle edge cases with object eviction where the object
    //    is local at this time but when the core worker was notified, the object is
    //    is evicted. The core worker should be able to handle evicted object in this
    //    case.
    dependency_manager_.StartOrUpdateWaitRequest(associated_worker->WorkerId(), refs);

    // Add this worker to the listeners for the object ID.
    {
      absl::MutexLock guard(&plasma_object_notification_lock_);
      async_plasma_objects_notification_[id].insert(associated_worker);
    }
  }
}

void NodeManager::DumpDebugState() const {
  std::fstream fs;
  fs.open(initial_config_.log_dir + "/debug_state.txt",
          std::fstream::out | std::fstream::trunc);
  fs << DebugString();
  fs.close();
}

const NodeManagerConfig &NodeManager::GetInitialConfig() const { return initial_config_; }

std::string NodeManager::DebugString() const {
  std::stringstream result;
  uint64_t now_ms = current_time_ms();
  result << "NodeManager:";
  result << "\nNode ID: " << self_node_id_;
  result << "\nNode name: " << self_node_name_;
  result << "\nInitialConfigResources: " << initial_config_.resource_config.DebugString();
  if (cluster_task_manager_ != nullptr) {
    result << "\nClusterTaskManager:\n";
    result << cluster_task_manager_->DebugStr();
  }
  result << "\nClusterResources:";
  result << "\n" << local_object_manager_.DebugString();
  result << "\n" << object_manager_.DebugString();
  result << "\n" << gcs_client_->DebugString();
  result << "\n" << worker_pool_.DebugString();
  result << "\n" << dependency_manager_.DebugString();
  result << "\n" << wait_manager_.DebugString();
  result << "\n" << core_worker_subscriber_->DebugString();
  {
    absl::MutexLock guard(&plasma_object_notification_lock_);
    result << "\nnum async plasma notifications: "
           << async_plasma_objects_notification_.size();
  }

  result << "\nRemote node managers: ";
  for (const auto &entry : remote_node_manager_addresses_) {
    result << "\n" << entry.first;
  }

  // Event stats.
  result << "\nEvent stats:" << io_service_.stats().StatsString();

  result << "\nDebugString() time ms: " << (current_time_ms() - now_ms);
  return result.str();
}

bool NodeManager::GetObjectsFromPlasma(const std::vector<ObjectID> &object_ids,
                                       std::vector<std::unique_ptr<RayObject>> *results) {
  // Pin the objects in plasma by getting them and holding a reference to
  // the returned buffer.
  // NOTE: the caller must ensure that the objects already exist in plasma before
  // sending a PinObjectIDs request.
  std::vector<plasma::ObjectBuffer> plasma_results;
  // TODO(swang): This `Get` has a timeout of 0, so the plasma store will not
  // block when serving the request. However, if the plasma store is under
  // heavy load, then this request can still block the NodeManager event loop
  // since we must wait for the plasma store's reply. We should consider using
  // an `AsyncGet` instead.
  if (!store_client_
           ->Get(object_ids, /*timeout_ms=*/0, &plasma_results, /*is_from_worker=*/false)
           .ok()) {
    return false;
  }

  for (const auto &plasma_result : plasma_results) {
    if (plasma_result.data == nullptr) {
      results->push_back(nullptr);
    } else {
      results->emplace_back(std::unique_ptr<RayObject>(
          new RayObject(plasma_result.data, plasma_result.metadata, {})));
    }
  }
  return true;
}

void NodeManager::HandlePinObjectIDs(rpc::PinObjectIDsRequest request,
                                     rpc::PinObjectIDsReply *reply,
                                     rpc::SendReplyCallback send_reply_callback) {
  std::vector<ObjectID> object_ids;
  object_ids.reserve(request.object_ids_size());
  for (const auto &object_id_binary : request.object_ids()) {
    object_ids.push_back(ObjectID::FromBinary(object_id_binary));
  }
  std::vector<std::unique_ptr<RayObject>> results;
  if (!GetObjectsFromPlasma(object_ids, &results)) {
    for (size_t i = 0; i < object_ids.size(); ++i) {
      reply->add_successes(false);
    }
  } else {
    RAY_CHECK_EQ(object_ids.size(), results.size());
    auto object_id_it = object_ids.begin();
    auto result_it = results.begin();
    while (object_id_it != object_ids.end()) {
      if (*result_it == nullptr) {
        RAY_LOG(DEBUG).WithField(*object_id_it)
            << "Failed to get object in the object store. This should only happen when "
               "the owner tries to pin a "
            << "secondary copy and it's evicted in the meantime";
        object_id_it = object_ids.erase(object_id_it);
        result_it = results.erase(result_it);
        reply->add_successes(false);
      } else {
        ++object_id_it;
        ++result_it;
        reply->add_successes(true);
      }
    }
    // Wait for the object to be freed by the owner, which keeps the ref count.
    ObjectID generator_id = request.has_generator_id()
                                ? ObjectID::FromBinary(request.generator_id())
                                : ObjectID::Nil();
    local_object_manager_.PinObjectsAndWaitForFree(
        object_ids, std::move(results), request.owner_address(), generator_id);
  }
  RAY_CHECK_EQ(request.object_ids_size(), reply->successes_size());
  send_reply_callback(Status::OK(), nullptr, nullptr);
}

void NodeManager::HandleGetSystemConfig(rpc::GetSystemConfigRequest request,
                                        rpc::GetSystemConfigReply *reply,
                                        rpc::SendReplyCallback send_reply_callback) {
  reply->set_system_config(initial_config_.raylet_config);
  send_reply_callback(Status::OK(), nullptr, nullptr);
}

void NodeManager::HandleGetNodeStats(rpc::GetNodeStatsRequest node_stats_request,
                                     rpc::GetNodeStatsReply *reply,
                                     rpc::SendReplyCallback send_reply_callback) {
  // Report object spilling stats.
  local_object_manager_.FillObjectStoreStats(reply);
  // Report object store stats.
  object_manager_.FillObjectStoreStats(reply);
  // As a result of the HandleGetNodeStats, we are collecting information from all
  // workers on this node. This is done by calling GetCoreWorkerStats on each worker. In
  // order to send up-to-date information back, we wait until all workers have replied,
  // and return the information from HandleNodesStatsRequest. The caller of
  // HandleGetNodeStats should set a timeout so that the rpc finishes even if not all
  // workers have replied.
  auto all_workers = worker_pool_.GetAllRegisteredWorkers(/* filter_dead_worker */ true);
  absl::flat_hash_set<WorkerID> driver_ids;
  for (auto driver :
       worker_pool_.GetAllRegisteredDrivers(/* filter_dead_driver */ true)) {
    all_workers.push_back(driver);
    driver_ids.insert(driver->WorkerId());
  }
  if (all_workers.empty()) {
    send_reply_callback(Status::OK(), nullptr, nullptr);
    return;
  }
  for (const auto &worker : all_workers) {
    if (worker->IsDead()) {
      continue;
    }
    rpc::GetCoreWorkerStatsRequest request;
    request.set_intended_worker_id(worker->WorkerId().Binary());
    request.set_include_memory_info(node_stats_request.include_memory_info());
    worker->rpc_client()->GetCoreWorkerStats(
        request,
        [reply, worker, all_workers, driver_ids, send_reply_callback](
            const ray::Status &status, const rpc::GetCoreWorkerStatsReply &r) {
          reply->add_core_workers_stats()->MergeFrom(r.core_worker_stats());
          reply->set_num_workers(reply->num_workers() + 1);
          if (reply->num_workers() == all_workers.size()) {
            send_reply_callback(Status::OK(), nullptr, nullptr);
          }
        });
  }
}

rpc::ObjectStoreStats AccumulateStoreStats(
    std::vector<rpc::GetNodeStatsReply> node_stats) {
  rpc::ObjectStoreStats store_stats;
  for (const auto &reply : node_stats) {
    auto cur_store = reply.store_stats();
    // Use max aggregation for time, since the nodes are spilling concurrently.
    store_stats.set_spill_time_total_s(
        std::max(store_stats.spill_time_total_s(), cur_store.spill_time_total_s()));
    store_stats.set_restore_time_total_s(
        std::max(store_stats.restore_time_total_s(), cur_store.restore_time_total_s()));
    // Use sum aggregation for the rest of the metrics.
    store_stats.set_spilled_bytes_total(store_stats.spilled_bytes_total() +
                                        cur_store.spilled_bytes_total());
    store_stats.set_spilled_objects_total(store_stats.spilled_objects_total() +
                                          cur_store.spilled_objects_total());
    store_stats.set_restored_bytes_total(store_stats.restored_bytes_total() +
                                         cur_store.restored_bytes_total());
    store_stats.set_restored_objects_total(store_stats.restored_objects_total() +
                                           cur_store.restored_objects_total());
    store_stats.set_object_store_bytes_used(store_stats.object_store_bytes_used() +
                                            cur_store.object_store_bytes_used());
    store_stats.set_object_store_bytes_avail(store_stats.object_store_bytes_avail() +
                                             cur_store.object_store_bytes_avail());
    store_stats.set_object_store_bytes_primary_copy(
        store_stats.object_store_bytes_primary_copy() +
        cur_store.object_store_bytes_primary_copy());
    store_stats.set_object_store_bytes_fallback(
        store_stats.object_store_bytes_fallback() +
        cur_store.object_store_bytes_fallback());
    store_stats.set_num_local_objects(store_stats.num_local_objects() +
                                      cur_store.num_local_objects());
    store_stats.set_consumed_bytes(store_stats.consumed_bytes() +
                                   cur_store.consumed_bytes());
    if (cur_store.object_pulls_queued()) {
      store_stats.set_object_pulls_queued(true);
    }
    store_stats.set_cumulative_created_objects(store_stats.cumulative_created_objects() +
                                               cur_store.cumulative_created_objects());
    store_stats.set_cumulative_created_bytes(store_stats.cumulative_created_bytes() +
                                             cur_store.cumulative_created_bytes());
  }
  return store_stats;
}

std::string FormatMemoryInfo(std::vector<rpc::GetNodeStatsReply> node_stats) {
  // First pass to compute object sizes.
  absl::flat_hash_map<ObjectID, int64_t> object_sizes;
  for (const auto &reply : node_stats) {
    for (const auto &core_worker_stats : reply.core_workers_stats()) {
      for (const auto &object_ref : core_worker_stats.object_refs()) {
        auto obj_id = ObjectID::FromBinary(object_ref.object_id());
        if (object_ref.object_size() > 0) {
          object_sizes[obj_id] = object_ref.object_size();
        }
      }
    }
  }

  std::ostringstream builder;
  builder
      << "----------------------------------------------------------------------------"
         "-----------------------------------------\n";
  builder
      << " Object ID                                                Reference Type    "
         "   Object Size  "
         " Reference Creation Site\n";
  builder
      << "============================================================================"
         "=========================================\n";

  // Second pass builds the summary string for each node.
  for (const auto &reply : node_stats) {
    for (const auto &core_worker_stats : reply.core_workers_stats()) {
      bool pid_printed = false;
      for (const auto &object_ref : core_worker_stats.object_refs()) {
        auto obj_id = ObjectID::FromBinary(object_ref.object_id());
        if (!object_ref.pinned_in_memory() && object_ref.local_ref_count() == 0 &&
            object_ref.submitted_task_ref_count() == 0 &&
            object_ref.contained_in_owned_size() == 0) {
          continue;
        }
        if (obj_id.IsNil()) {
          continue;
        }
        if (!pid_printed) {
          if (core_worker_stats.worker_type() == rpc::WorkerType::DRIVER) {
            builder << "; driver pid=" << core_worker_stats.pid() << "\n";
          } else {
            builder << "; worker pid=" << core_worker_stats.pid() << "\n";
          }
          pid_printed = true;
        }
        builder << obj_id.Hex() << "  ";
        // TODO(ekl) we could convey more information about the reference status.
        if (object_ref.pinned_in_memory()) {
          builder << "PINNED_IN_MEMORY     ";
        } else if (object_ref.submitted_task_ref_count() > 0) {
          builder << "USED_BY_PENDING_TASK ";
        } else if (object_ref.local_ref_count() > 0) {
          builder << "LOCAL_REFERENCE      ";
        } else if (object_ref.contained_in_owned_size() > 0) {
          builder << "CAPTURED_IN_OBJECT   ";
        } else {
          builder << "UNKNOWN_STATUS       ";
        }
        builder << std::right << std::setfill(' ') << std::setw(11);
        if (object_sizes.contains(obj_id)) {
          builder << object_sizes[obj_id];
        } else {
          builder << "          ?";
        }
        builder << "   " << object_ref.call_site();
        builder << "\n";
      }
    }
  }
  builder
      << "----------------------------------------------------------------------------"
         "-----------------------------------------\n";

  return builder.str();
}

void NodeManager::HandleFormatGlobalMemoryInfo(
    rpc::FormatGlobalMemoryInfoRequest request,
    rpc::FormatGlobalMemoryInfoReply *reply,
    rpc::SendReplyCallback send_reply_callback) {
  auto replies = std::make_shared<std::vector<rpc::GetNodeStatsReply>>();
  auto local_request = std::make_shared<rpc::GetNodeStatsRequest>();
  auto local_reply = std::make_shared<rpc::GetNodeStatsReply>();
  bool include_memory_info = request.include_memory_info();
  local_request->set_include_memory_info(include_memory_info);

  unsigned int num_nodes = remote_node_manager_addresses_.size() + 1;
  rpc::GetNodeStatsRequest stats_req;
  stats_req.set_include_memory_info(include_memory_info);

  auto store_reply =
      [replies, reply, num_nodes, send_reply_callback, include_memory_info](
          const rpc::GetNodeStatsReply &local_reply) {
        replies->push_back(local_reply);
        if (replies->size() >= num_nodes) {
          if (include_memory_info) {
            reply->set_memory_summary(FormatMemoryInfo(*replies));
          }
          reply->mutable_store_stats()->CopyFrom(AccumulateStoreStats(*replies));
          send_reply_callback(Status::OK(), nullptr, nullptr);
        }
      };

  // Fetch from remote nodes.
  for (const auto &entry : remote_node_manager_addresses_) {
    auto client = std::make_unique<rpc::NodeManagerClient>(
        entry.second.first, entry.second.second, client_call_manager_);
    client->GetNodeStats(stats_req,
                         [replies, store_reply](const ray::Status &status,
                                                const rpc::GetNodeStatsReply &r) {
                           if (!status.ok()) {
                             RAY_LOG(ERROR) << "Failed to get remote node stats: "
                                            << status.ToString();
                           }
                           store_reply(r);
                         });
  }

  // Fetch from the local node.
  HandleGetNodeStats(stats_req,
                     local_reply.get(),
                     [local_reply, store_reply](Status status,
                                                std::function<void()> success,
                                                std::function<void()> failure) mutable {
                       store_reply(*local_reply);
                     });
}

void NodeManager::HandleGlobalGC(rpc::GlobalGCRequest request,
                                 rpc::GlobalGCReply *reply,
                                 rpc::SendReplyCallback send_reply_callback) {
  TriggerGlobalGC();
}

bool NodeManager::TryLocalGC() {
  // If plasma store is under high pressure, we should try to schedule a global gc.
  bool plasma_high_pressure =
      object_manager_.GetUsedMemoryPercentage() > high_plasma_storage_usage_;
  if (plasma_high_pressure && global_gc_throttler_.AbleToRun()) {
    TriggerGlobalGC();
  }

  // Set the global gc bit on the outgoing heartbeat message.
  bool triggered_by_global_gc = false;
  if (should_global_gc_) {
    triggered_by_global_gc = true;
    should_global_gc_ = false;
    global_gc_throttler_.RunNow();
  }

  // Trigger local GC if needed. This throttles the frequency of local GC calls
  // to at most once per heartbeat interval.
  if ((should_local_gc_ ||
       (absl::GetCurrentTimeNanos() - local_gc_run_time_ns_ > local_gc_interval_ns_)) &&
      local_gc_throttler_.AbleToRun()) {
    DoLocalGC(triggered_by_global_gc);
    should_local_gc_ = false;
  }
  return triggered_by_global_gc;
}

void NodeManager::TriggerGlobalGC() {
  should_global_gc_ = true;
  // We won't see our own request, so trigger local GC in the next heartbeat.
  should_local_gc_ = true;
}

void NodeManager::Stop() {
  // This never fails.
  RAY_CHECK_OK(store_client_->Disconnect());
  object_manager_.Stop();
  dashboard_agent_manager_.reset();
  runtime_env_agent_manager_.reset();
}

void NodeManager::RecordMetrics() {
  recorded_metrics_ = true;
  if (stats::StatsConfig::instance().IsStatsDisabled()) {
    return;
  }

  cluster_task_manager_->RecordMetrics();
  object_manager_.RecordMetrics();
  local_object_manager_.RecordMetrics();

  uint64_t current_time = current_time_ms();
  uint64_t duration_ms = current_time - last_metrics_recorded_at_ms_;
  last_metrics_recorded_at_ms_ = current_time;
  object_directory_->RecordMetrics(duration_ms);
  dependency_manager_.RecordMetrics();
}

void NodeManager::ConsumeSyncMessage(
    std::shared_ptr<const syncer::RaySyncMessage> message) {
  if (message->message_type() == syncer::MessageType::RESOURCE_VIEW) {
    syncer::ResourceViewSyncMessage resource_view_sync_message;
    resource_view_sync_message.ParseFromString(message->sync_message());
    NodeID node_id = NodeID::FromBinary(message->node_id());
    if (UpdateResourceUsage(node_id, resource_view_sync_message)) {
      cluster_task_manager_->ScheduleAndDispatchTasks();
    }
  } else if (message->message_type() == syncer::MessageType::COMMANDS) {
    syncer::CommandsSyncMessage commands_sync_message;
    commands_sync_message.ParseFromString(message->sync_message());
    if (commands_sync_message.should_global_gc()) {
      should_local_gc_ = true;
    }
  }
}

std::optional<syncer::RaySyncMessage> NodeManager::CreateSyncMessage(
    int64_t after_version, syncer::MessageType message_type) const {
  RAY_CHECK_EQ(message_type, syncer::MessageType::COMMANDS);

  syncer::CommandsSyncMessage commands_sync_message;
  commands_sync_message.set_should_global_gc(true);
  commands_sync_message.set_cluster_full_of_actors_detected(resource_deadlock_warned_ >=
                                                            1);
  syncer::RaySyncMessage msg;
  msg.set_version(absl::GetCurrentTimeNanos());
  msg.set_node_id(self_node_id_.Binary());
  msg.set_message_type(syncer::MessageType::COMMANDS);
  std::string serialized_msg;
  RAY_CHECK(commands_sync_message.SerializeToString(&serialized_msg));
  msg.set_sync_message(std::move(serialized_msg));
  return std::make_optional(std::move(msg));
}

void NodeManager::PublishInfeasibleTaskError(const RayTask &task) const {
  bool suppress_warning = false;

  if (!task.GetTaskSpecification().PlacementGroupBundleId().first.IsNil()) {
    // If the task is part of a placement group, do nothing. If necessary, the infeasible
    // warning should come from the placement group scheduling, not the task scheduling.
    suppress_warning = true;
  }

  // Push a warning to the task's driver that this task is currently infeasible.
  if (!suppress_warning) {
    std::ostringstream error_message;
    error_message
        << "The actor or task with ID " << task.GetTaskSpecification().TaskId()
        << " cannot be scheduled right now. It requires "
        << task.GetTaskSpecification().GetRequiredPlacementResources().DebugString()
        << " for placement, however the cluster currently cannot provide the requested "
           "resources. The required resources may be added as autoscaling takes place "
           "or placement groups are scheduled. Otherwise, consider reducing the "
           "resource requirements of the task.";
    std::string error_message_str = error_message.str();
    RAY_LOG(WARNING) << error_message_str;
  }
}

// Picks the worker with the latest submitted task and kills the process
// if the memory usage is above the threshold. Allows one in-flight
// process kill at a time as killing a process could sometimes take
// seconds.
// TODO(clarng): potentially kill more aggressively by measuring the
// memory usage of each process and kill enough processes to put it
// below the memory threshold.
MemoryUsageRefreshCallback NodeManager::CreateMemoryUsageRefreshCallback() {
  return [this](bool is_usage_above_threshold,
                MemorySnapshot system_memory,
                float usage_threshold) {
    if (high_memory_eviction_target_ != nullptr) {
      if (!high_memory_eviction_target_->GetProcess().IsAlive()) {
        RAY_LOG(INFO)
                .WithField(high_memory_eviction_target_->WorkerId())
                .WithField(high_memory_eviction_target_->GetAssignedTaskId())
            << "Worker evicted and process killed to reclaim memory. "
            << "worker pid: " << high_memory_eviction_target_->GetProcess().GetId();
        high_memory_eviction_target_ = nullptr;
      }
    }
    if (is_usage_above_threshold) {
      if (high_memory_eviction_target_ != nullptr) {
        RAY_LOG_EVERY_MS(INFO, 1000)
                .WithField(high_memory_eviction_target_->GetAssignedTaskId())
                .WithField(high_memory_eviction_target_->WorkerId())
            << "Memory usage above threshold. "
            << "Still waiting for worker eviction to free up memory. "
            << "worker pid: " << high_memory_eviction_target_->GetProcess().GetId();
      } else {
        system_memory.process_used_bytes = MemoryMonitor::GetProcessMemoryUsage();
        auto workers = worker_pool_.GetAllRegisteredWorkers();
        if (workers.empty()) {
          RAY_LOG_EVERY_MS(WARNING, 5000)
              << "Memory usage above threshold but no workers are available for killing."
              << "This could be due to worker memory leak and"
              << "idle worker are occupying most of the memory.";
          return;
        }
        auto worker_to_kill_and_should_retry =
            worker_killing_policy_->SelectWorkerToKill(workers, system_memory);
        auto worker_to_kill = worker_to_kill_and_should_retry.first;
        bool should_retry = worker_to_kill_and_should_retry.second;
        if (worker_to_kill == nullptr) {
          RAY_LOG_EVERY_MS(WARNING, 5000) << "Worker killer did not select a worker to "
                                             "kill even though memory usage is high.";
        } else {
          high_memory_eviction_target_ = worker_to_kill;

          /// TODO: (clarng) expose these strings in the frontend python error as well.
          std::string oom_kill_details = this->CreateOomKillMessageDetails(
              worker_to_kill, this->self_node_id_, system_memory, usage_threshold);
          std::string oom_kill_suggestions =
              this->CreateOomKillMessageSuggestions(worker_to_kill, should_retry);

          RAY_LOG(INFO)
              << "Killing worker with task "
              << worker_to_kill->GetAssignedTask().GetTaskSpecification().DebugString()
              << "\n\n"
              << oom_kill_details << "\n\n"
              << oom_kill_suggestions;

          std::stringstream worker_exit_message_ss;
          worker_exit_message_ss
              << "Task was killed due to the node running low on memory.\n"
              << oom_kill_details << "\n"
              << oom_kill_suggestions;
          std::string worker_exit_message = worker_exit_message_ss.str();

          // Rerpot the event to the dashboard.
          RAY_EVENT_EVERY_MS(ERROR, "Out of Memory", 10 * 1000) << worker_exit_message;

          // Mark the task as failure and raise an exception from a caller.
          rpc::RayErrorInfo task_failure_reason;
          task_failure_reason.set_error_message(worker_exit_message);
          task_failure_reason.set_error_type(rpc::ErrorType::OUT_OF_MEMORY);
          SetTaskFailureReason(worker_to_kill->GetAssignedTaskId(),
                               std::move(task_failure_reason),
                               should_retry);

          /// since we print the process memory in the message. Destroy should be called
          /// as soon as possible to free up memory.
          DestroyWorker(high_memory_eviction_target_,
                        rpc::WorkerExitType::NODE_OUT_OF_MEMORY,
                        worker_exit_message,
                        true /* force */);

          if (worker_to_kill->GetWorkerType() == rpc::WorkerType::DRIVER) {
            // TODO(sang): Add the job entrypoint to the name.
            ray::stats::STATS_memory_manager_worker_eviction_total.Record(
                1, {{"Type", "MemoryManager.DriverEviction.Total"}, {"Name", ""}});
          } else if (worker_to_kill->GetActorId().IsNil()) {
            const auto &ray_task = worker_to_kill->GetAssignedTask();
            ray::stats::STATS_memory_manager_worker_eviction_total.Record(
                1,
                {{"Type", "MemoryManager.TaskEviction.Total"},
                 {"Name", ray_task.GetTaskSpecification().GetName()}});
          } else {
            const auto &ray_task = worker_to_kill->GetAssignedTask();
            ray::stats::STATS_memory_manager_worker_eviction_total.Record(
                1,
                {{"Type", "MemoryManager.ActorEviction.Total"},
                 {"Name", ray_task.GetTaskSpecification().GetName()}});
          }
        }
      }
    }
  };
}

const std::string NodeManager::CreateOomKillMessageDetails(
    const std::shared_ptr<WorkerInterface> &worker,
    const NodeID &node_id,
    const MemorySnapshot &system_memory,
    float usage_threshold) const {
  float usage_fraction =
      static_cast<float>(system_memory.used_bytes) / system_memory.total_bytes;
  std::string used_bytes_gb =
      FormatFloat(static_cast<float>(system_memory.used_bytes) / 1024 / 1024 / 1024, 2);
  std::string total_bytes_gb =
      FormatFloat(static_cast<float>(system_memory.total_bytes) / 1024 / 1024 / 1024, 2);
  std::stringstream oom_kill_details_ss;

  auto pid = worker->GetProcess().GetId();
  int64_t used_bytes = 0;
  const auto pid_entry = system_memory.process_used_bytes.find(pid);
  if (pid_entry != system_memory.process_used_bytes.end()) {
    used_bytes = pid_entry->second;
  } else {
    return "";
    RAY_LOG_EVERY_MS(INFO, 60000)
        << "Can't find memory usage for PID, reporting zero. PID: " << pid;
  }
  std::string process_used_bytes_gb =
      FormatFloat(static_cast<float>(used_bytes) / 1024 / 1024 / 1024, 2);

  oom_kill_details_ss
      << "Memory on the node (IP: " << worker->IpAddress() << ", ID: " << node_id
      << ") where the task (" << worker->GetTaskOrActorIdAsDebugString()
      << ", name=" << worker->GetAssignedTask().GetTaskSpecification().GetName()
      << ", pid=" << worker->GetProcess().GetId()
      << ", memory used=" << process_used_bytes_gb << "GB) was running was "
      << used_bytes_gb << "GB / " << total_bytes_gb << "GB (" << usage_fraction
      << "), which exceeds the memory usage threshold of " << usage_threshold
      << ". Ray killed this worker (ID: " << worker->WorkerId()
      << ") because it was the most recently scheduled task; to see more "
         "information about memory usage on this node, use `ray logs raylet.out "
         "-ip "
      << worker->IpAddress() << "`. To see the logs of the worker, use `ray logs worker-"
      << worker->WorkerId() << "*out -ip " << worker->IpAddress()
      << ". Top 10 memory users:\n"
      << MemoryMonitor::TopNMemoryDebugString(10, system_memory);
  return oom_kill_details_ss.str();
}

const std::string NodeManager::CreateOomKillMessageSuggestions(
    const std::shared_ptr<WorkerInterface> &worker, bool should_retry) const {
  std::stringstream not_retriable_recommendation_ss;
  if (worker && !worker->GetAssignedTask().GetTaskSpecification().IsRetriable()) {
    not_retriable_recommendation_ss << "Set ";
    if (worker->GetAssignedTask().GetTaskSpecification().IsNormalTask()) {
      not_retriable_recommendation_ss << "max_retries";
    } else {
      not_retriable_recommendation_ss << "max_restarts and max_task_retries";
    }
    not_retriable_recommendation_ss
        << " to enable retry when the task crashes due to OOM. ";
  }
  std::stringstream deadlock_recommendation;
  if (!should_retry) {
    deadlock_recommendation
        << "The node has insufficient memory to execute this workload. ";
  }
  std::stringstream oom_kill_suggestions_ss;
  oom_kill_suggestions_ss
      << "Refer to the documentation on how to address the out of memory issue: "
         "https://docs.ray.io/en/latest/ray-core/scheduling/ray-oom-prevention.html. "
         "Consider provisioning more memory on this node or reducing task "
         "parallelism by requesting more CPUs per task. "
      << not_retriable_recommendation_ss.str()
      << "To adjust the kill "
         "threshold, set the environment variable "
         "`RAY_memory_usage_threshold` when starting Ray. To disable "
         "worker killing, set the environment variable "
         "`RAY_memory_monitor_refresh_ms` to zero.";
  return oom_kill_suggestions_ss.str();
}

void NodeManager::SetTaskFailureReason(const TaskID &task_id,
                                       const rpc::RayErrorInfo &failure_reason,
                                       bool should_retry) {
  RAY_LOG(DEBUG).WithField(task_id) << "set failure reason for task ";
  ray::TaskFailureEntry entry(failure_reason, should_retry);
  auto result = task_failure_reasons_.emplace(task_id, std::move(entry));
  if (!result.second) {
    RAY_LOG(WARNING).WithField(task_id)
        << "Trying to insert failure reason more than once for the same "
           "task, the previous failure will be removed.";
  }
}

void NodeManager::GCTaskFailureReason() {
  for (const auto &entry : task_failure_reasons_) {
    auto duration = static_cast<uint64_t>(
        std::chrono::duration_cast<std::chrono::milliseconds>(
            std::chrono::steady_clock::now() - entry.second.creation_time)
            .count());
    if (duration > RayConfig::instance().task_failure_entry_ttl_ms()) {
      RAY_LOG(INFO).WithField(entry.first)
          << "Removing task failure reason since it expired";
      task_failure_reasons_.erase(entry.first);
    }
  }
}

void NodeManager::ReportWorkerOOMKillStats() {
  if (number_workers_killed_by_oom_ > 0) {
    RAY_LOG(ERROR) << number_workers_killed_by_oom_
                   << " Workers (tasks / actors) killed due to memory pressure (OOM), "
                   << number_workers_killed_
                   << " Workers crashed due to other reasons at node (ID: "
                   << self_node_id_ << ", IP: " << initial_config_.node_manager_address
                   << ") over the last time period. "
                   << "To see more information about the Workers killed on this node, "
                   << "use `ray logs raylet.out -ip "
                   << initial_config_.node_manager_address << "`\n\n"
                   << CreateOomKillMessageSuggestions({});
  }
  number_workers_killed_by_oom_ = 0;
  number_workers_killed_ = 0;
}

std::unique_ptr<AgentManager> NodeManager::CreateDashboardAgentManager(
    const NodeID &self_node_id, const NodeManagerConfig &config) {
  auto agent_command_line = ParseCommandLine(config.dashboard_agent_command);

  if (agent_command_line.empty()) {
    return nullptr;
  }

  for (auto &arg : agent_command_line) {
    auto node_manager_port_position = arg.find(kNodeManagerPortPlaceholder);
    if (node_manager_port_position != std::string::npos) {
      arg.replace(node_manager_port_position,
                  strlen(kNodeManagerPortPlaceholder),
                  std::to_string(GetServerPort()));
    }
  }
  // Disable metrics report if needed.
  if (!RayConfig::instance().enable_metrics_collection()) {
    agent_command_line.push_back("--disable-metrics-collection");
  }

  // Create a non-zero random agent_id to pass to the child process.
  // We cannot use pid an id because os.getpid() from the python process is not
  // reliable when using a launcher.
  // See https://github.com/ray-project/ray/issues/24361 and Python issue
  // https://github.com/python/cpython/issues/83086
  int agent_id = 0;
  while (agent_id == 0) {
    agent_id = rand();
  };
  std::string agent_id_str = std::to_string(agent_id);
  agent_command_line.push_back("--agent-id");
  agent_command_line.push_back(agent_id_str);

  std::string agent_name = "dashboard_agent/" + agent_id_str;
  // TODO(ryw): after thorough testing, we can disable the fate_shares flag and let a
  // dashboard agent crash no longer lead to a raylet crash.
  auto options = AgentManager::Options({self_node_id,
                                        agent_name,
                                        agent_command_line,
                                        /*fate_shares=*/true});
  return std::make_unique<AgentManager>(
      std::move(options),
      /*delay_executor=*/
      [this](std::function<void()> task, uint32_t delay_ms) {
        return execute_after(io_service_, task, std::chrono::milliseconds(delay_ms));
      },
      shutdown_raylet_gracefully_);
}

std::unique_ptr<AgentManager> NodeManager::CreateRuntimeEnvAgentManager(
    const NodeID &self_node_id, const NodeManagerConfig &config) {
  auto agent_command_line = ParseCommandLine(config.runtime_env_agent_command);

  if (agent_command_line.empty()) {
    return nullptr;
  }

  for (auto &arg : agent_command_line) {
    auto node_manager_port_position = arg.find(kNodeManagerPortPlaceholder);
    if (node_manager_port_position != std::string::npos) {
      arg.replace(node_manager_port_position,
                  strlen(kNodeManagerPortPlaceholder),
                  std::to_string(GetServerPort()));
    }
  }

  std::string agent_name = "runtime_env_agent";

  auto options = AgentManager::Options({self_node_id,
                                        agent_name,
                                        agent_command_line,
                                        /*fate_shares=*/true});
  return std::make_unique<AgentManager>(
      std::move(options),
      /*delay_executor=*/
      [this](std::function<void()> task, uint32_t delay_ms) {
        return execute_after(io_service_, task, std::chrono::milliseconds(delay_ms));
      },
      shutdown_raylet_gracefully_);
}

}  // namespace raylet

}  // namespace ray<|MERGE_RESOLUTION|>--- conflicted
+++ resolved
@@ -414,13 +414,9 @@
                                         "NodeManager.GCTaskFailureReason");
 
   mutable_object_provider_ = std::make_unique<core::experimental::MutableObjectProvider>(
-<<<<<<< HEAD
-      *store_client_, absl::bind_front(&NodeManager::CreateRayletClient, this));
+      *store_client_, absl::bind_front(&NodeManager::CreateRayletClient, this), nullptr);
 
   virtual_cluster_manager_ = std::make_shared<VirtualClusterManager>();
-=======
-      *store_client_, absl::bind_front(&NodeManager::CreateRayletClient, this), nullptr);
->>>>>>> 3db80626
 }
 
 std::shared_ptr<raylet::RayletClient> NodeManager::CreateRayletClient(
