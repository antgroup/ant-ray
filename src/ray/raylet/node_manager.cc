--- conflicted
+++ resolved
@@ -2601,11 +2601,7 @@
                                 ? ObjectID::FromBinary(request.generator_id())
                                 : ObjectID::Nil();
     local_object_manager_.PinObjectsAndWaitForFree(
-<<<<<<< HEAD
-        object_ids, global_owner_ids, std::move(results), owner_address);
-=======
-        object_ids, std::move(results), request.owner_address(), generator_id);
->>>>>>> 566a8077
+        object_ids, global_owner_ids, std::move(results), request.owner_address(), generator_id);
   }
   RAY_CHECK_EQ(request.object_ids_size(), reply->successes_size());
   send_reply_callback(Status::OK(), nullptr, nullptr);
@@ -3003,49 +2999,6 @@
   }
 }
 
-<<<<<<< HEAD
-void NodeManager::SubscribeGlobalOwnerAddress(const ActorID &actor_id,
-                                              const rpc::Address &init_address) {
-  auto it = global_owner_address_.find(actor_id);
-  if (it != global_owner_address_.end()) return;
-  global_owner_address_[actor_id] = absl::optional<rpc::Address>(init_address);
-
-  RAY_CHECK_OK(gcs_client_->Actors().AsyncSubscribe(
-      actor_id,
-      [this](const ActorID &actor_id, const rpc::ActorTableData &actor_data) {
-        RAY_LOG(DEBUG) << "Actor(" << actor_id << ") state: " << actor_data.state()
-                       << ", address: " << actor_data.address().ip_address() << ":"
-                       << actor_data.address().port();
-        if (actor_data.state() == rpc::ActorTableData::ALIVE) {
-          global_owner_address_[actor_id] =
-              absl::optional<rpc::Address>(actor_data.address());
-
-          auto it = objects_need_to_report_.find(actor_id);
-          if (it == objects_need_to_report_.end()) return;
-          for (auto [object_id, object_info] : it->second) {
-            RAY_CHECK(object_info.global_owner_id == actor_id)
-                << "object_info.global_owner_id = " << object_info.global_owner_id
-                << ", actor_id: " << actor_id;
-
-            object_info.owner_raylet_id =
-                NodeID::FromBinary(actor_data.address().raylet_id());
-            object_info.owner_ip_address = actor_data.address().ip_address();
-            object_info.owner_port = actor_data.address().port();
-            object_info.owner_worker_id =
-                WorkerID::FromBinary(actor_data.address().worker_id());
-
-            RAY_LOG(DEBUG) << "try to report object add " << object_id;
-            object_directory_->ReportObjectAdded(object_id, self_node_id_, object_info);
-          }
-        } else {
-          global_owner_address_[actor_id] = absl::optional<rpc::Address>();
-        }
-      },
-      [](Status status) {
-        // TO_BE_SOLVED(buniu): handler subscribe failed.
-        RAY_CHECK(status.ok()) << "CoreWorker Subscribe failed!";
-      }));
-=======
 // Picks the worker with the latest submitted task and kills the process
 // if the memory usage is above the threshold. Allows one in-flight
 // process kill at a time as killing a process could sometimes take
@@ -3233,7 +3186,48 @@
   }
   number_workers_killed_by_oom_ = 0;
   number_workers_killed_ = 0;
->>>>>>> 566a8077
+
+void NodeManager::SubscribeGlobalOwnerAddress(const ActorID &actor_id,
+                                              const rpc::Address &init_address) {
+  auto it = global_owner_address_.find(actor_id);
+  if (it != global_owner_address_.end()) return;
+  global_owner_address_[actor_id] = absl::optional<rpc::Address>(init_address);
+
+  RAY_CHECK_OK(gcs_client_->Actors().AsyncSubscribe(
+      actor_id,
+      [this](const ActorID &actor_id, const rpc::ActorTableData &actor_data) {
+        RAY_LOG(DEBUG) << "Actor(" << actor_id << ") state: " << actor_data.state()
+                       << ", address: " << actor_data.address().ip_address() << ":"
+                       << actor_data.address().port();
+        if (actor_data.state() == rpc::ActorTableData::ALIVE) {
+          global_owner_address_[actor_id] =
+              absl::optional<rpc::Address>(actor_data.address());
+
+          auto it = objects_need_to_report_.find(actor_id);
+          if (it == objects_need_to_report_.end()) return;
+          for (auto [object_id, object_info] : it->second) {
+            RAY_CHECK(object_info.global_owner_id == actor_id)
+                << "object_info.global_owner_id = " << object_info.global_owner_id
+                << ", actor_id: " << actor_id;
+
+            object_info.owner_raylet_id =
+                NodeID::FromBinary(actor_data.address().raylet_id());
+            object_info.owner_ip_address = actor_data.address().ip_address();
+            object_info.owner_port = actor_data.address().port();
+            object_info.owner_worker_id =
+                WorkerID::FromBinary(actor_data.address().worker_id());
+
+            RAY_LOG(DEBUG) << "try to report object add " << object_id;
+            object_directory_->ReportObjectAdded(object_id, self_node_id_, object_info);
+          }
+        } else {
+          global_owner_address_[actor_id] = absl::optional<rpc::Address>();
+        }
+      },
+      [](Status status) {
+        // TO_BE_SOLVED(buniu): handler subscribe failed.
+        RAY_CHECK(status.ok()) << "CoreWorker Subscribe failed!";
+      }));
 }
 
 }  // namespace raylet
