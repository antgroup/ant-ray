--- conflicted
+++ resolved
@@ -766,6 +766,7 @@
   // Client id in register client is treated as worker id.
   const WorkerID worker_id = WorkerID::FromBinary(request.worker_id());
   auto worker = std::make_shared<Worker>(worker_id, request.worker_pid(),
+                                         request.port(),
                                          static_cast<Language>(request.language()));
 
   RAY_LOG(INFO) << "Register client request, worker id: " << worker_id
@@ -786,35 +787,6 @@
   done_callback(Status::OK());
 }
 
-/// Handle a `SubmitTask` request.
-void NodeManager::HandleSubmitTaskRequest(const rpc::SubmitTaskRequest &request,
-                                          rpc::SubmitTaskReply *reply,
-                                          rpc::RequestDoneCallback done_callback) {
-  RAY_LOG(INFO) << "Handle submit task request.";
-
-  TaskExecutionSpecification task_execution_spec(
-      rpc::IdVectorFromProtobuf<ObjectID>(request.execution_dependencies()));
-  TaskSpecification task_spec(request.task_spec());
-  Task task(task_execution_spec, task_spec);
-  // Submit the task to the raylet. Since the task was submitted
-  // locally, there is no uncommitted lineage.
-  SubmitTask(task, Lineage());
-
-  done_callback(Status::OK());
-}
-
-/// Handle a `DisconnectClient` request.
-void NodeManager::HandleDisconnectClientRequest(
-    const rpc::DisconnectClientRequest &request, rpc::DisconnectClientReply *reply,
-    rpc::RequestDoneCallback done_callback) {
-  RAY_LOG(INFO) << "Handle disconnect client request.";
-  const WorkerID worker_id = WorkerID::FromBinary(request.worker_id());
-  bool intentional_disconnect = request.intentional();
-
-  ProcessDisconnectClientMessage(worker_id, intentional_disconnect);
-  done_callback(Status::OK());
-}
-
 /// Handle a `GetTask` request.
 void NodeManager::HandleGetTaskRequest(const rpc::GetTaskRequest &request,
                                        rpc::GetTaskReply *reply,
@@ -839,6 +811,35 @@
 
   // Call task dispatch to assign work to the new worker.
   DispatchTasks(local_queues_.GetReadyTasksWithResources());
+}
+
+/// Handle a `DisconnectClient` request.
+void NodeManager::HandleDisconnectClientRequest(
+    const rpc::DisconnectClientRequest &request, rpc::DisconnectClientReply *reply,
+    rpc::RequestDoneCallback done_callback) {
+  RAY_LOG(INFO) << "Handle disconnect client request.";
+  const WorkerID worker_id = WorkerID::FromBinary(request.worker_id());
+  bool intentional_disconnect = request.intentional();
+
+  ProcessDisconnectClientMessage(worker_id, intentional_disconnect);
+  done_callback(Status::OK());
+}
+
+/// Handle a `SubmitTask` request.
+void NodeManager::HandleSubmitTaskRequest(const rpc::SubmitTaskRequest &request,
+                                          rpc::SubmitTaskReply *reply,
+                                          rpc::RequestDoneCallback done_callback) {
+  RAY_LOG(INFO) << "Handle submit task request.";
+
+  TaskExecutionSpecification task_execution_spec(
+      rpc::IdVectorFromProtobuf<ObjectID>(request.execution_dependencies()));
+  TaskSpecification task_spec(request.task_spec());
+  Task task(task_execution_spec, task_spec);
+  // Submit the task to the raylet. Since the task was submitted
+  // locally, there is no uncommitted lineage.
+  SubmitTask(task, Lineage());
+
+  done_callback(Status::OK());
 }
 
 /// Handle a `HandleFetchOrReconstruct` request.
@@ -874,6 +875,191 @@
   done_callback(Status::OK());
 }
 
+/// Handle a `Wait` request.
+void NodeManager::HandleWaitRequest(const rpc::WaitRequest &request,
+                                    rpc::WaitReply *reply,
+                                    rpc::RequestDoneCallback done_callback) {
+  RAY_LOG(INFO) << "Handle wait request.";
+  // Read the data.
+  std::vector<ObjectID> object_ids =
+      rpc::IdVectorFromProtobuf<ObjectID>(request.object_ids());
+  int64_t wait_ms = request.timeout();
+  uint64_t num_required_objects = request.num_ready_objects();
+  bool wait_local = request.wait_local();
+
+  std::vector<ObjectID> required_object_ids;
+  for (auto const &object_id : object_ids) {
+    if (!task_dependency_manager_.CheckObjectLocal(object_id)) {
+      // Add any missing objects to the list to subscribe to in the task
+      // dependency manager. These objects will be pulled from remote node
+      // managers and reconstructed if necessary.
+      required_object_ids.push_back(object_id);
+    }
+  }
+
+  const TaskID &current_task_id = TaskID::FromBinary(request.task_id());
+  const WorkerID &worker_id = WorkerID::FromBinary(request.worker_id());
+  bool client_blocked = !required_object_ids.empty();
+  if (client_blocked) {
+    HandleTaskBlocked(worker_id, required_object_ids, current_task_id);
+  }
+
+  ray::Status status = object_manager_.Wait(
+      object_ids, wait_ms, num_required_objects, wait_local,
+      [this, client_blocked, worker_id, current_task_id, reply, done_callback](
+          std::vector<ObjectID> found, std::vector<ObjectID> remaining) {
+        rpc::IdVectorToProtobuf<ObjectID, rpc::WaitReply>(found, *reply,
+                                                          &rpc::WaitReply::add_found);
+        rpc::IdVectorToProtobuf<ObjectID, rpc::WaitReply>(remaining, *reply,
+                                                          &rpc::WaitReply::add_remaining);
+
+        // Send reply to finish this wait request. Dead worker message would be handled in
+        // heartbeat.
+        done_callback(Status::OK());
+        if (client_blocked) {
+          HandleTaskUnblocked(worker_id, current_task_id);
+        }
+      });
+  RAY_CHECK_OK(status);
+}
+
+/// Handle a `PushError` request.
+void NodeManager::HandlePushErrorRequest(const rpc::PushErrorRequest &request,
+                                         rpc::PushErrorReply *reply,
+                                         rpc::RequestDoneCallback done_callback) {
+  RAY_LOG(INFO) << "Handle push error request.";
+  JobID job_id = JobID::FromBinary(request.job_id());
+  const auto &type = request.type();
+  const auto &error_message = request.error_message();
+  double timestamp = request.timestamp();
+  RAY_CHECK_OK(gcs_client_->error_table().PushErrorToDriver(job_id, type, error_message,
+                                                            timestamp));
+  done_callback(Status::OK());
+}
+
+/// Handle a `PrepareActorCheckpoint` request.
+void NodeManager::HandlePrepareActorCheckpointRequest(
+    const rpc::PrepareActorCheckpointRequest &request,
+    rpc::PrepareActorCheckpointReply *reply, rpc::RequestDoneCallback done_callback) {
+  ActorID actor_id = ActorID::FromBinary(request.actor_id());
+  RAY_LOG(DEBUG) << "Preparing checkpoint for actor " << actor_id;
+  const auto &actor_entry = actor_registry_.find(actor_id);
+  RAY_CHECK(actor_entry != actor_registry_.end());
+
+  WorkerID worker_id = WorkerID::FromBinary(request.worker_id());
+  std::shared_ptr<Worker> worker = worker_pool_.GetRegisteredWorker(worker_id);
+  RAY_CHECK(worker && worker->GetActorId() == actor_id);
+
+  // Find the task that is running on this actor.
+  const auto task_id = worker->GetAssignedTaskId();
+  const Task &task = local_queues_.GetTaskOfState(task_id, TaskState::RUNNING);
+  // Generate checkpoint id and data.
+  ActorCheckpointID checkpoint_id = ActorCheckpointID::FromRandom();
+  auto checkpoint_data =
+      actor_entry->second.GenerateCheckpointData(actor_entry->first, task);
+
+  // Write checkpoint data to GCS.
+  RAY_CHECK_OK(gcs_client_->actor_checkpoint_table().Add(
+      JobID::Nil(), checkpoint_id, checkpoint_data,
+      [worker, actor_id, reply, done_callback, this](
+          ray::gcs::AsyncGcsClient *client, const ActorCheckpointID &checkpoint_id,
+          const ActorCheckpointData &data) {
+        RAY_LOG(DEBUG) << "Checkpoint " << checkpoint_id << " saved for actor "
+                       << worker->GetActorId();
+        // Save this actor-to-checkpoint mapping, and remove old checkpoints
+        // associated with this actor.
+        RAY_CHECK_OK(gcs_client_->actor_checkpoint_id_table().AddCheckpointId(
+            JobID::Nil(), actor_id, checkpoint_id));
+        // Send reply to worker.
+        reply->set_checkpoint_id(actor_id.Binary());
+        done_callback(Status::OK());
+      }));
+}
+
+/// Handle a `NotifyActorResumedFromCheckpoint` request.
+void NodeManager::HandleNotifyActorResumedFromCheckpointRequest(
+    const rpc::NotifyActorResumedFromCheckpointRequest &request,
+    rpc::NotifyActorResumedFromCheckpointReply *reply,
+    rpc::RequestDoneCallback done_callback) {
+  ActorID actor_id = ActorID::FromBinary(request.actor_id());
+  ActorCheckpointID checkpoint_id =
+      ActorCheckpointID::FromBinary(request.checkpoint_id());
+  RAY_LOG(DEBUG) << "Actor " << actor_id << " was resumed from checkpoint "
+                 << checkpoint_id;
+  checkpoint_id_to_restore_.emplace(actor_id, checkpoint_id);
+  done_callback(Status::OK());
+}
+
+void NodeManager::HandleForwardTask(const rpc::ForwardTaskRequest &request,
+                                    rpc::ForwardTaskReply *reply,
+                                    rpc::RequestDoneCallback done_callback) {
+  RAY_LOG(INFO) << "Handle forward task request.";
+  // Get the forwarded task and its uncommitted lineage from the request.
+  TaskID task_id = TaskID::FromBinary(request.task_id());
+  Lineage uncommitted_lineage;
+  for (int i = 0; i < request.uncommitted_tasks_size(); i++) {
+    const std::string &task_message = request.uncommitted_tasks(i);
+    const Task task(*flatbuffers::GetRoot<protocol::Task>(
+        reinterpret_cast<const uint8_t *>(task_message.data())));
+    RAY_CHECK(uncommitted_lineage.SetEntry(std::move(task), GcsStatus::UNCOMMITTED));
+  }
+  const Task &task = uncommitted_lineage.GetEntry(task_id)->TaskData();
+  RAY_LOG(DEBUG) << "Received forwarded task " << task.GetTaskSpecification().TaskId()
+                 << " on node " << gcs_client_->client_table().GetLocalClientId()
+                 << " spillback=" << task.GetTaskExecutionSpec().NumForwards();
+  SubmitTask(task, uncommitted_lineage, /* forwarded = */ true);
+  done_callback(Status::OK());
+}
+
+/// Handle a `SetResource` request.
+void NodeManager::HandleSetResourceRequest(const rpc::SetResourceRequest &request,
+                                           rpc::SetResourceReply *reply,
+                                           rpc::RequestDoneCallback done_callback) {
+  auto const &resource_name = request.resource_name();
+  double const capacity = request.capacity();
+  bool is_deletion = capacity <= 0;
+
+  ClientID client_id = ClientID::FromBinary(request.client_id());
+
+  // If the python arg was null, set client_id to the local client
+  if (client_id.IsNil()) {
+    client_id = gcs_client_->client_table().GetLocalClientId();
+  }
+
+  if (is_deletion &&
+      cluster_resource_map_[client_id].GetTotalResources().GetResourceMap().count(
+          resource_name) == 0) {
+    // Resource does not exist in the cluster resource map, thus nothing to
+    // delete. Return..
+    RAY_LOG(INFO) << "[ProcessDeleteResourceRequest] Trying to delete resource "
+                  << resource_name << ", but it does not exist. Doing nothing..";
+    return;
+  }
+
+  // Add the new resource to a skeleton ClientTableData object
+  ClientTableData data;
+  gcs_client_->client_table().GetClient(client_id, data);
+  // Replace the resource vectors with the resource deltas from the message.
+  // RES_CREATEUPDATE and RES_DELETE entries in the ClientTable track changes
+  // (deltas) in the resources
+  data.add_resources_total_label(resource_name);
+  data.add_resources_total_capacity(capacity);
+  // Set the correct flag for entry_type
+  if (is_deletion) {
+    data.set_entry_type(ClientTableData::RES_DELETE);
+  } else {
+    data.set_entry_type(ClientTableData::RES_CREATEUPDATE);
+  }
+
+  // Submit to the client table. This calls the ResourceCreateUpdated callback,
+  // which updates cluster_resource_map_.
+  auto data_shared_ptr = std::make_shared<ClientTableData>(data);
+  auto client_table = gcs_client_->client_table();
+  RAY_CHECK_OK(gcs_client_->client_table().Append(
+      JobID::Nil(), client_table.client_log_key_, data_shared_ptr, nullptr));
+  done_callback(Status::OK());
+}
+
 /// Handle a `HandleNotifyUnblocked` request.
 void NodeManager::HandleNotifyUnblockedRequest(const rpc::NotifyUnblockedRequest &request,
                                                rpc::NotifyUnblockedReply *reply,
@@ -939,69 +1125,6 @@
   done_callback(Status::OK());
 }
 
-/// Handle a `Wait` request.
-void NodeManager::HandleWaitRequest(const rpc::WaitRequest &request,
-                                    rpc::WaitReply *reply,
-                                    rpc::RequestDoneCallback done_callback) {
-  RAY_LOG(INFO) << "Handle wait request.";
-  // Read the data.
-  std::vector<ObjectID> object_ids =
-      rpc::IdVectorFromProtobuf<ObjectID>(request.object_ids());
-  int64_t wait_ms = request.timeout();
-  uint64_t num_required_objects = request.num_ready_objects();
-  bool wait_local = request.wait_local();
-
-  std::vector<ObjectID> required_object_ids;
-  for (auto const &object_id : object_ids) {
-    if (!task_dependency_manager_.CheckObjectLocal(object_id)) {
-      // Add any missing objects to the list to subscribe to in the task
-      // dependency manager. These objects will be pulled from remote node
-      // managers and reconstructed if necessary.
-      required_object_ids.push_back(object_id);
-    }
-  }
-
-  const TaskID &current_task_id = TaskID::FromBinary(request.task_id());
-  const WorkerID &worker_id = WorkerID::FromBinary(request.worker_id());
-  bool client_blocked = !required_object_ids.empty();
-  if (client_blocked) {
-    HandleTaskBlocked(worker_id, required_object_ids, current_task_id);
-  }
-
-  ray::Status status = object_manager_.Wait(
-      object_ids, wait_ms, num_required_objects, wait_local,
-      [this, client_blocked, worker_id, current_task_id, reply, done_callback](
-          std::vector<ObjectID> found, std::vector<ObjectID> remaining) {
-        rpc::IdVectorToProtobuf<ObjectID, rpc::WaitReply>(found, *reply,
-                                                          &rpc::WaitReply::add_found);
-        rpc::IdVectorToProtobuf<ObjectID, rpc::WaitReply>(remaining, *reply,
-                                                          &rpc::WaitReply::add_remaining);
-
-        // Send reply to finish this wait request. Dead worker message would be handled in
-        // heartbeat.
-        done_callback(Status::OK());
-        if (client_blocked) {
-          HandleTaskUnblocked(worker_id, current_task_id);
-        }
-      });
-  RAY_CHECK_OK(status);
-}
-
-<<<<<<< HEAD
-/// Handle a `PushError` request.
-void NodeManager::HandlePushErrorRequest(const rpc::PushErrorRequest &request,
-                                         rpc::PushErrorReply *reply,
-                                         rpc::RequestDoneCallback done_callback) {
-  RAY_LOG(INFO) << "Handle push error request.";
-  JobID job_id = JobID::FromBinary(request.job_id());
-  const auto &type = request.type();
-  const auto &error_message = request.error_message();
-  double timestamp = request.timestamp();
-  RAY_CHECK_OK(gcs_client_->error_table().PushErrorToDriver(job_id, type, error_message,
-                                                            timestamp));
-  done_callback(Status::OK());
-}
-
 /// Handle a `PushProfileEvents` request.
 void NodeManager::HandlePushProfileEventsRequest(
     const rpc::PushProfileEventsRequest &request, rpc::PushProfileEventsReply *reply,
@@ -1031,108 +1154,6 @@
   done_callback(Status::OK());
 }
 
-/// Handle a `PrepareActorCheckpoint` request.
-void NodeManager::HandlePrepareActorCheckpointRequest(
-    const rpc::PrepareActorCheckpointRequest &request,
-    rpc::PrepareActorCheckpointReply *reply, rpc::RequestDoneCallback done_callback) {
-  ActorID actor_id = ActorID::FromBinary(request.actor_id());
-  RAY_LOG(DEBUG) << "Preparing checkpoint for actor " << actor_id;
-  const auto &actor_entry = actor_registry_.find(actor_id);
-  RAY_CHECK(actor_entry != actor_registry_.end());
-
-  WorkerID worker_id = WorkerID::FromBinary(request.worker_id());
-  std::shared_ptr<Worker> worker = worker_pool_.GetRegisteredWorker(worker_id);
-  RAY_CHECK(worker && worker->GetActorId() == actor_id);
-
-  // Find the task that is running on this actor.
-  const auto task_id = worker->GetAssignedTaskId();
-  const Task &task = local_queues_.GetTaskOfState(task_id, TaskState::RUNNING);
-  // Generate checkpoint id and data.
-  ActorCheckpointID checkpoint_id = ActorCheckpointID::FromRandom();
-  auto checkpoint_data =
-      actor_entry->second.GenerateCheckpointData(actor_entry->first, task);
-
-  // Write checkpoint data to GCS.
-  RAY_CHECK_OK(gcs_client_->actor_checkpoint_table().Add(
-      JobID::Nil(), checkpoint_id, checkpoint_data,
-      [worker, actor_id, reply, done_callback, this](
-          ray::gcs::AsyncGcsClient *client, const ActorCheckpointID &checkpoint_id,
-          const ActorCheckpointData &data) {
-        RAY_LOG(DEBUG) << "Checkpoint " << checkpoint_id << " saved for actor "
-                       << worker->GetActorId();
-        // Save this actor-to-checkpoint mapping, and remove old checkpoints
-        // associated with this actor.
-        RAY_CHECK_OK(gcs_client_->actor_checkpoint_id_table().AddCheckpointId(
-            JobID::Nil(), actor_id, checkpoint_id));
-        // Send reply to worker.
-        reply->set_checkpoint_id(actor_id.Binary());
-        done_callback(Status::OK());
-      }));
-}
-
-/// Handle a `NotifyActorResumedFromCheckpoint` request.
-void NodeManager::HandleNotifyActorResumedFromCheckpointRequest(
-    const rpc::NotifyActorResumedFromCheckpointRequest &request,
-    rpc::NotifyActorResumedFromCheckpointReply *reply,
-    rpc::RequestDoneCallback done_callback) {
-  ActorID actor_id = ActorID::FromBinary(request.actor_id());
-  ActorCheckpointID checkpoint_id =
-      ActorCheckpointID::FromBinary(request.checkpoint_id());
-  RAY_LOG(DEBUG) << "Actor " << actor_id << " was resumed from checkpoint "
-                 << checkpoint_id;
-  checkpoint_id_to_restore_.emplace(actor_id, checkpoint_id);
-  done_callback(Status::OK());
-}
-
-/// Handle a `SetResource` request.
-void NodeManager::HandleSetResourceRequest(const rpc::SetResourceRequest &request,
-                                           rpc::SetResourceReply *reply,
-                                           rpc::RequestDoneCallback done_callback) {
-  auto const &resource_name = request.resource_name();
-  double const capacity = request.capacity();
-  bool is_deletion = capacity <= 0;
-
-  ClientID client_id = ClientID::FromBinary(request.client_id());
-
-  // If the python arg was null, set client_id to the local client
-  if (client_id.IsNil()) {
-    client_id = gcs_client_->client_table().GetLocalClientId();
-  }
-
-  if (is_deletion &&
-      cluster_resource_map_[client_id].GetTotalResources().GetResourceMap().count(
-          resource_name) == 0) {
-    // Resource does not exist in the cluster resource map, thus nothing to
-    // delete. Return..
-    RAY_LOG(INFO) << "[ProcessDeleteResourceRequest] Trying to delete resource "
-                  << resource_name << ", but it does not exist. Doing nothing..";
-    return;
-  }
-
-  // Add the new resource to a skeleton ClientTableData object
-  ClientTableData data;
-  gcs_client_->client_table().GetClient(client_id, data);
-  // Replace the resource vectors with the resource deltas from the message.
-  // RES_CREATEUPDATE and RES_DELETE entries in the ClientTable track changes
-  // (deltas) in the resources
-  data.add_resources_total_label(resource_name);
-  data.add_resources_total_capacity(capacity);
-  // Set the correct flag for entry_type
-  if (is_deletion) {
-    data.set_entry_type(ClientTableData::RES_DELETE);
-  } else {
-    data.set_entry_type(ClientTableData::RES_CREATEUPDATE);
-  }
-
-  // Submit to the client table. This calls the ResourceCreateUpdated callback,
-  // which updates cluster_resource_map_.
-  auto data_shared_ptr = std::make_shared<ClientTableData>(data);
-  auto client_table = gcs_client_->client_table();
-  RAY_CHECK_OK(gcs_client_->client_table().Append(
-      JobID::Nil(), client_table.client_log_key_, data_shared_ptr, nullptr));
-  done_callback(Status::OK());
-}
-
 /// Handle a `Heartbeat` request.
 void NodeManager::HandleHeartbeatRequest(const rpc::HeartbeatRequest &request,
                                          rpc::HeartbeatReply *reply,
@@ -1146,32 +1167,6 @@
     worker = worker_pool_.GetRegisteredWorker(worker_id);
   } else {
     worker = worker_pool_.GetRegisteredDriver(worker_id);
-=======
-void NodeManager::ProcessRegisterClientRequestMessage(
-    const std::shared_ptr<LocalClientConnection> &client, const uint8_t *message_data) {
-  auto message = flatbuffers::GetRoot<protocol::RegisterClientRequest>(message_data);
-  client->SetClientID(from_flatbuf<ClientID>(*message->worker_id()));
-  auto worker = std::make_shared<Worker>(message->worker_pid(), message->language(),
-                                         message->port(), client);
-  if (message->is_worker()) {
-    // Register the new worker.
-    worker_pool_.RegisterWorker(std::move(worker));
-    DispatchTasks(local_queues_.GetReadyTasksWithResources());
-  } else {
-    // Register the new driver.
-    const WorkerID driver_id = from_flatbuf<WorkerID>(*message->worker_id());
-    const JobID job_id = from_flatbuf<JobID>(*message->job_id());
-    // Compute a dummy driver task id from a given driver.
-    const TaskID driver_task_id = TaskID::ComputeDriverTaskId(driver_id);
-    worker->AssignTaskId(driver_task_id);
-    worker->AssignJobId(job_id);
-    worker_pool_.RegisterDriver(std::move(worker));
-    local_queues_.AddDriverTaskId(driver_task_id);
-    RAY_CHECK_OK(gcs_client_->job_table().AppendJobData(
-        JobID(driver_id),
-        /*is_dead=*/false, std::time(nullptr), initial_config_.node_manager_address,
-        message->worker_pid()));
->>>>>>> 27423396
   }
   worker->ClearHeartbeat();
   done_callback(Status::OK());
@@ -1326,14 +1321,10 @@
     DispatchTasks(local_queues_.GetReadyTasksWithResources());
   } else if (is_driver) {
     // The client is a driver.
-<<<<<<< HEAD
-    RAY_CHECK_OK(gcs_client_->job_table().AppendJobData(JobID(worker_id), true));
-=======
     RAY_CHECK_OK(gcs_client_->job_table().AppendJobData(
         JobID(client->GetClientId()),
         /*is_dead=*/true, std::time(nullptr), initial_config_.node_manager_address,
         worker->Pid()));
->>>>>>> 27423396
     auto job_id = worker->GetAssignedTaskId();
     RAY_CHECK(!job_id.IsNil());
     local_queues_.RemoveDriverTaskId(job_id);
@@ -1346,27 +1337,6 @@
   // TODO(rkn): Tell the object manager that this client has disconnected so
   // that it can clean up the wait requests for this client. Currently I think
   // these can be leaked.
-}
-
-void NodeManager::HandleForwardTask(const rpc::ForwardTaskRequest &request,
-                                    rpc::ForwardTaskReply *reply,
-                                    rpc::RequestDoneCallback done_callback) {
-  RAY_LOG(INFO) << "Handle forward task request.";
-  // Get the forwarded task and its uncommitted lineage from the request.
-  TaskID task_id = TaskID::FromBinary(request.task_id());
-  Lineage uncommitted_lineage;
-  for (int i = 0; i < request.uncommitted_tasks_size(); i++) {
-    const std::string &task_message = request.uncommitted_tasks(i);
-    const Task task(*flatbuffers::GetRoot<protocol::Task>(
-        reinterpret_cast<const uint8_t *>(task_message.data())));
-    RAY_CHECK(uncommitted_lineage.SetEntry(std::move(task), GcsStatus::UNCOMMITTED));
-  }
-  const Task &task = uncommitted_lineage.GetEntry(task_id)->TaskData();
-  RAY_LOG(DEBUG) << "Received forwarded task " << task.GetTaskSpecification().TaskId()
-                 << " on node " << gcs_client_->client_table().GetLocalClientId()
-                 << " spillback=" << task.GetTaskExecutionSpec().NumForwards();
-  SubmitTask(task, uncommitted_lineage, /* forwarded = */ true);
-  done_callback(Status::OK());
 }
 
 void NodeManager::ScheduleTasks(
