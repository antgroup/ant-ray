--- conflicted
+++ resolved
@@ -48,11 +48,7 @@
 #include "ray/raylet/runtime_env_agent_client.h"
 #include "ray/raylet/scheduling/cluster_lease_manager_interface.h"
 #include "ray/raylet/scheduling/cluster_resource_scheduler.h"
-<<<<<<< HEAD
-#include "ray/raylet/scheduling/cluster_task_manager_interface.h"
 #include "ray/raylet/virtual_cluster_manager.h"
-=======
->>>>>>> d9b0a85a
 #include "ray/raylet/wait_manager.h"
 #include "ray/raylet/worker_killing_policy.h"
 #include "ray/raylet/worker_pool.h"
@@ -915,24 +911,22 @@
   /// Monitors and reports node memory usage and whether it is above threshold.
   std::unique_ptr<MemoryMonitor> memory_monitor_;
 
-<<<<<<< HEAD
+  /// Used to move the dashboard and runtime_env agents into the system cgroup.
+  AddProcessToCgroupHook add_process_to_system_cgroup_hook_;
+
+  // Controls the lifecycle of the CgroupManager.
+  std::unique_ptr<CgroupManagerInterface> cgroup_manager_;
+
+  std::atomic_bool &shutting_down_;
+
+  /// An acceptor for new clients.
+  boost::asio::basic_socket_acceptor<local_stream_protocol> acceptor_;
+
+  /// The socket to listen on for new clients.
+  local_stream_socket socket_;
+
   /// The virtual cluster manager.
   std::shared_ptr<VirtualClusterManager> virtual_cluster_manager_;
-=======
-  /// Used to move the dashboard and runtime_env agents into the system cgroup.
-  AddProcessToCgroupHook add_process_to_system_cgroup_hook_;
-
-  // Controls the lifecycle of the CgroupManager.
-  std::unique_ptr<CgroupManagerInterface> cgroup_manager_;
-
-  std::atomic_bool &shutting_down_;
-
-  /// An acceptor for new clients.
-  boost::asio::basic_socket_acceptor<local_stream_protocol> acceptor_;
-
-  /// The socket to listen on for new clients.
-  local_stream_socket socket_;
->>>>>>> d9b0a85a
 };
 
 }  // namespace ray::raylet