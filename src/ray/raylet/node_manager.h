// Copyright 2017 The Ray Authors.
//
// Licensed under the Apache License, Version 2.0 (the "License");
// you may not use this file except in compliance with the License.
// You may obtain a copy of the License at
//
//  http://www.apache.org/licenses/LICENSE-2.0
//
// Unless required by applicable law or agreed to in writing, software
// distributed under the License is distributed on an "AS IS" BASIS,
// WITHOUT WARRANTIES OR CONDITIONS OF ANY KIND, either express or implied.
// See the License for the specific language governing permissions and
// limitations under the License.

#pragma once

// clang-format off
#include "ray/rpc/grpc_client.h"
#include "ray/rpc/node_manager/node_manager_server.h"
#include "ray/rpc/node_manager/node_manager_client.h"
#include "ray/common/id.h"
#include "ray/common/memory_monitor.h"
#include "ray/common/task/task.h"
#include "ray/common/ray_object.h"
#include "ray/common/ray_syncer/ray_syncer.h"
#include "ray/common/client_connection.h"
#include "ray/common/task/task_common.h"
#include "ray/common/task/task_util.h"
#include "ray/common/task/scheduling_resources.h"
#include "ray/pubsub/subscriber.h"
#include "ray/object_manager/object_manager.h"
#include "ray/raylet/agent_manager.h"
#include "ray/raylet_client/raylet_client.h"
#include "ray/raylet/local_object_manager.h"
#include "ray/raylet/scheduling/scheduling_ids.h"
#include "ray/raylet/scheduling/cluster_resource_scheduler.h"
#include "ray/raylet/scheduling/cluster_task_manager.h"
#include "ray/raylet/scheduling/cluster_task_manager_interface.h"
#include "ray/raylet/dependency_manager.h"
#include "ray/raylet/local_task_manager.h"
#include "ray/raylet/wait_manager.h"
#include "ray/raylet/worker_pool.h"
#include "ray/rpc/worker/core_worker_client_pool.h"
#include "ray/util/ordered_set.h"
#include "ray/util/throttler.h"
#include "ray/common/asio/instrumented_io_context.h"
#include "ray/common/bundle_spec.h"
#include "ray/raylet/placement_group_resource_manager.h"
// clang-format on

namespace ray {

namespace raylet {

using rpc::ErrorType;
using rpc::GcsNodeInfo;
using rpc::HeartbeatTableData;
using rpc::JobTableData;
using rpc::ResourceUsageBatchData;

struct NodeManagerConfig {
  /// The node's resource configuration.
  ResourceRequest resource_config;
  /// The IP address this node manager is running on.
  std::string node_manager_address;
  /// The port to use for listening to incoming connections. If this is 0 then
  /// the node manager will choose its own port.
  int node_manager_port;
  /// The lowest port number that workers started will bind on.
  /// If this is set to 0, workers will bind on random ports.
  int min_worker_port;
  /// The highest port number that workers started will bind on.
  /// If this is not set to 0, min_worker_port must also not be set to 0.
  int max_worker_port;
  /// An explicit list of open ports that workers started will bind
  /// on. This takes precedence over min_worker_port and max_worker_port.
  std::vector<int> worker_ports;
  /// The soft limit of the number of workers.
  int num_workers_soft_limit;
  /// Number of initial Python workers for the first job.
  int num_initial_python_workers_for_first_job;
  /// The maximum number of workers that can be started concurrently by a
  /// worker pool.
  int maximum_startup_concurrency;
  /// The commands used to start the worker process, grouped by language.
  WorkerCommandMap worker_commands;
  /// The native library path which includes the core libraries.
  std::string native_library_path;
  /// The command used to start agent.
  std::string agent_command;
  /// The time between reports resources in milliseconds.
  uint64_t report_resources_period_ms;
  /// The store socket name.
  std::string store_socket_name;
  /// The path to the ray temp dir.
  std::string temp_dir;
  /// The path of this ray log dir.
  std::string log_dir;
  /// The path of this ray session dir.
  std::string session_dir;
  /// The path of this ray resource dir.
  std::string resource_dir;
  /// If true make Ray debugger available externally.
  int ray_debugger_external;
  /// The raylet config list of this node.
  std::string raylet_config;
  // The time between record metrics in milliseconds, or 0 to disable.
  uint64_t record_metrics_period_ms;
  // The number if max io workers.
  int max_io_workers;
  // The minimum object size that can be spilled by each spill operation.
  int64_t min_spilling_size;
};

class HeartbeatSender {
 public:
  /// Create a heartbeat sender.
  ///
  /// \param self_node_id ID of this node.
  /// \param gcs_client GCS client to send heartbeat.
  HeartbeatSender(NodeID self_node_id, std::shared_ptr<gcs::GcsClient> gcs_client);

  ~HeartbeatSender();

 private:
  /// Send heartbeats to the GCS.
  void Heartbeat();

  /// ID of this node.
  NodeID self_node_id_;
  /// A client connection to the GCS.
  std::shared_ptr<gcs::GcsClient> gcs_client_;
  /// The io service used in heartbeat loop in case of it being
  /// blocked by main thread.
  instrumented_io_context heartbeat_io_service_;
  /// Heartbeat thread, using with heartbeat_io_service_.
  std::unique_ptr<std::thread> heartbeat_thread_;
  std::unique_ptr<PeriodicalRunner> heartbeat_runner_;
  /// The time that the last heartbeat was sent at. Used to make sure we are
  /// keeping up with heartbeats.
  uint64_t last_heartbeat_at_ms_;
};

class NodeManager : public rpc::NodeManagerServiceHandler,
                    public syncer::ReporterInterface,
                    public syncer::ReceiverInterface {
 public:
  /// Create a node manager.
  ///
  /// \param resource_config The initial set of node resources.
  /// \param object_manager A reference to the local object manager.
  NodeManager(instrumented_io_context &io_service,
              const NodeID &self_node_id,
              const std::string &self_node_name,
              const NodeManagerConfig &config,
              const ObjectManagerConfig &object_manager_config,
              std::shared_ptr<gcs::GcsClient> gcs_client);

  /// Process a new client connection.
  ///
  /// \param client The client to process.
  /// \return Void.
  void ProcessNewClient(ClientConnection &client);

  /// Process a message from a client. This method is responsible for
  /// explicitly listening for more messages from the client if the client is
  /// still alive.
  ///
  /// \param client The client that sent the message.
  /// \param message_type The message type (e.g., a flatbuffer enum).
  /// \param message_data A pointer to the message data.
  /// \return Void.
  void ProcessClientMessage(const std::shared_ptr<ClientConnection> &client,
                            int64_t message_type,
                            const uint8_t *message_data);

  /// Subscribe to the relevant GCS tables and set up handlers.
  ///
  /// \return Status indicating whether this was done successfully or not.
  ray::Status RegisterGcs();

  /// Get initial node manager configuration.
  const NodeManagerConfig &GetInitialConfig() const;

  /// Returns debug string for class.
  ///
  /// \return string.
  std::string DebugString() const;

  /// Record metrics.
  void RecordMetrics();

  /// Report worker OOM kill stats
  void ReportWorkerOOMKillStats();

  /// Get the port of the node manager rpc server.
  int GetServerPort() const { return node_manager_server_.GetPort(); }

  void ConsumeSyncMessage(std::shared_ptr<const syncer::RaySyncMessage> message) override;

  std::optional<syncer::RaySyncMessage> CreateSyncMessage(
      int64_t after_version, syncer::MessageType message_type) const override;

  int GetObjectManagerPort() const { return object_manager_.GetServerPort(); }

  LocalObjectManager &GetLocalObjectManager() { return local_object_manager_; }

  /// Trigger global GC across the cluster to free up references to actors or
  /// object ids.
  void TriggerGlobalGC();

  /// Mark the specified objects as failed with the given error type.
  ///
  /// \param error_type The type of the error that caused this task to fail.
  /// \param object_ids The object ids to store error messages into.
  /// \param job_id The optional job to push errors to if the writes fail.
  void MarkObjectsAsFailed(const ErrorType &error_type,
                           const std::vector<rpc::ObjectReference> object_ids,
                           const JobID &job_id);

  /// Stop this node manager.
  void Stop();

  /// Query all of local core worker states.
  ///
  /// \param on_replied A callback that's called when each of query RPC is replied.
  /// \param send_reply_callback A reply callback that will be called when all
  /// RPCs are replied.
  /// \param include_memory_info If true, it requires every object ref information
  /// from all workers.
  /// \param include_task_info If true, it requires every task metadata information
  /// from all workers.
  /// \param limit A maximum number of task/object entries to return from each core
  /// worker.
  /// \param on_all_replied A callback that's called when every worker replies.
  void QueryAllWorkerStates(
      const std::function<void(const ray::Status &status,
                               const rpc::GetCoreWorkerStatsReply &r)> &on_replied,
      rpc::SendReplyCallback &send_reply_callback,
      bool include_memory_info,
      bool include_task_info,
      int64_t limit,
      const std::function<void()> &on_all_replied);

 private:
  /// Methods for handling nodes.

  /// Handle an unexpected failure notification from GCS pubsub.
  ///
  /// \param data The data of the worker that died.
  void HandleUnexpectedWorkerFailure(const rpc::WorkerDeltaData &data);

  /// Handler for the addition of a new node.
  ///
  /// \param data Data associated with the new node.
  /// \return Void.
  void NodeAdded(const GcsNodeInfo &data);

  /// Handler for the removal of a GCS node.
  /// \param node_id Id of the removed node.
  /// \return Void.
  void NodeRemoved(const NodeID &node_id);

  /// Handler for the addition or updation of a resource in the GCS
  /// \param node_id ID of the node that created or updated resources.
  /// \param createUpdatedResources Created or updated resources.
  /// \return Whether the update is applied.
  bool ResourceCreateUpdated(const NodeID &node_id,
                             const ResourceRequest &createUpdatedResources);

  /// Handler for the deletion of a resource in the GCS
  /// \param node_id ID of the node that deleted resources.
  /// \param resource_names Names of deleted resources.
  /// \return Whether the deletion is applied.
  bool ResourceDeleted(const NodeID &node_id,
                       const std::vector<std::string> &resource_names);

  /// Evaluates the local infeasible queue to check if any tasks can be scheduled.
  /// This is called whenever there's an update to the resources on the local node.
  /// \return Void.
  void TryLocalInfeasibleTaskScheduling();

  /// Fill out the normal task resource report.
  void FillNormalTaskResourceUsage(rpc::ResourcesData &resources_data);

  /// Fill out the resource report. This can be called by either method to transport the
  /// report to GCS.
  void FillResourceReport(rpc::ResourcesData &resources_data);

  /// Write out debug state to a file.
  void DumpDebugState() const;

  /// Flush objects that are out of scope in the application. This will attempt
  /// to eagerly evict all plasma copies of the object from the cluster.
  void FlushObjectsToFree();

  /// Handler for a resource usage notification from the GCS.
  ///
  /// \param id The ID of the node manager that sent the resources data.
  /// \param data The resources data including load information.
  /// \return Whether the node resource usage is updated.
  bool UpdateResourceUsage(const NodeID &id, const rpc::ResourcesData &data);

  /// Handle a worker finishing its assigned task.
  ///
  /// \param worker The worker that finished the task.
  /// \return Whether the worker should be returned to the idle pool. This is
  /// only false for direct actor creation calls, which should never be
  /// returned to idle.
  bool FinishAssignedTask(const std::shared_ptr<WorkerInterface> &worker_ptr);

  /// Handle a worker finishing an assigned actor creation task.
  /// \param worker The worker that finished the task.
  /// \param task The actor task or actor creation task.
  /// \return Void.
  void FinishAssignedActorCreationTask(WorkerInterface &worker, const RayTask &task);

  /// Handle blocking gets of objects. This could be a task assigned to a worker,
  /// an out-of-band task (e.g., a thread created by the application), or a
  /// driver task. This can be triggered when a client starts a get call or a
  /// wait call.
  ///
  /// \param client The client that is executing the blocked task.
  /// \param required_object_refs The objects that the client is blocked waiting for.
  /// \param current_task_id The task that is blocked.
  /// \param ray_get Whether the task is blocked in a `ray.get` call.
  /// \param mark_worker_blocked Whether to mark the worker as blocked. This
  ///                            should be False for direct calls.
  /// \return Void.
  void AsyncResolveObjects(const std::shared_ptr<ClientConnection> &client,
                           const std::vector<rpc::ObjectReference> &required_object_refs,
                           const TaskID &current_task_id,
                           bool ray_get,
                           bool mark_worker_blocked);

  /// Handle end of a blocking object get. This could be a task assigned to a
  /// worker, an out-of-band task (e.g., a thread created by the application),
  /// or a driver task. This can be triggered when a client finishes a get call
  /// or a wait call. The given task must be blocked, via a previous call to
  /// AsyncResolveObjects.
  ///
  /// \param client The client that is executing the unblocked task.
  /// \param current_task_id The task that is unblocked.
  /// \param worker_was_blocked Whether we previously marked the worker as
  ///                           blocked in AsyncResolveObjects().
  /// \return Void.
  void AsyncResolveObjectsFinish(const std::shared_ptr<ClientConnection> &client,
                                 const TaskID &current_task_id,
                                 bool was_blocked);

  /// Handle a direct call task that is blocked. Note that this callback may
  /// arrive after the worker lease has been returned to the node manager.
  ///
  /// \param worker Shared ptr to the worker, or nullptr if lost.
  void HandleDirectCallTaskBlocked(const std::shared_ptr<WorkerInterface> &worker,
                                   bool release_resources);

  /// Handle a direct call task that is unblocked. Note that this callback may
  /// arrive after the worker lease has been returned to the node manager.
  /// However, it is guaranteed to arrive after DirectCallTaskBlocked.
  ///
  /// \param worker Shared ptr to the worker, or nullptr if lost.
  void HandleDirectCallTaskUnblocked(const std::shared_ptr<WorkerInterface> &worker);

  /// Kill a worker.
  ///
  /// \param worker The worker to kill.
  /// \param force true to kill immediately, false to give time for the worker to
  /// clean up and exit gracefully.
  /// \return Void.
  void KillWorker(std::shared_ptr<WorkerInterface> worker, bool force = false);

  /// Destroy a worker.
  /// We will disconnect the worker connection first and then kill the worker.
  ///
  /// \param worker The worker to destroy.
  /// \param disconnect_type The reason why this worker process is disconnected.
  /// \param disconnect_detail The detailed reason for a given exit.
  /// \param force true to destroy immediately, false to give time for the worker to
  /// clean up and exit gracefully.
  /// \return Void.
  void DestroyWorker(std::shared_ptr<WorkerInterface> worker,
                     rpc::WorkerExitType disconnect_type,
                     const std::string &disconnect_detail,
                     bool force = false);

  /// When a job finished, loop over all of the queued tasks for that job and
  /// treat them as failed.
  ///
  /// \param job_id The job that exited.
  /// \return Void.
  void CleanUpTasksForFinishedJob(const JobID &job_id);

  /// Handle an object becoming local. This updates any local accounting, but
  /// does not write to any global accounting in the GCS.
  ///
  /// \param object_info The info about the object that is locally available.
  /// \return Void.
  void HandleObjectLocal(const ObjectInfo &object_info);
  /// Handle an object that is no longer local. This updates any local
  /// accounting, but does not write to any global accounting in the GCS.
  ///
  /// \param object_id The object that has been evicted locally.
  /// \return Void.
  void HandleObjectMissing(const ObjectID &object_id);

  /// Handles the event that a job is started.
  ///
  /// \param job_id ID of the started job.
  /// \param job_data Data associated with the started job.
  /// \return Void
  void HandleJobStarted(const JobID &job_id, const JobTableData &job_data);

  /// Handles the event that a job is finished.
  ///
  /// \param job_id ID of the finished job.
  /// \param job_data Data associated with the finished job.
  /// \return Void.
  void HandleJobFinished(const JobID &job_id, const JobTableData &job_data);

  /// Process client message of NotifyDirectCallTaskBlocked
  ///
  /// \param message_data A pointer to the message data.
  /// \return Void.
  void ProcessDirectCallTaskBlocked(const std::shared_ptr<ClientConnection> &client,
                                    const uint8_t *message_data);

  /// Process client message of RegisterClientRequest
  ///
  /// \param client The client that sent the message.
  /// \param message_data A pointer to the message data.
  /// \return Void.
  void ProcessRegisterClientRequestMessage(
      const std::shared_ptr<ClientConnection> &client, const uint8_t *message_data);

  /// Process client message of AnnounceWorkerPort
  ///
  /// \param client The client that sent the message.
  /// \param message_data A pointer to the message data.
  /// \return Void.
  void ProcessAnnounceWorkerPortMessage(const std::shared_ptr<ClientConnection> &client,
                                        const uint8_t *message_data);

  /// Handle the case that a worker is available.
  ///
  /// \param client The connection for the worker.
  /// \return Void.
  void HandleWorkerAvailable(const std::shared_ptr<ClientConnection> &client);

  /// Handle the case that a worker is available.
  ///
  /// \param worker The pointer to the worker
  /// \return Void.
  void HandleWorkerAvailable(const std::shared_ptr<WorkerInterface> &worker);

  /// Handle a client that has disconnected. This can be called multiple times
  /// on the same client because this is triggered both when a client
  /// disconnects and when the node manager fails to write a message to the
  /// client.
  ///
  /// \param client The client that sent the message.
  /// \param message_data A pointer to the message data.
  /// \return Void.
  void ProcessDisconnectClientMessage(const std::shared_ptr<ClientConnection> &client,
                                      const uint8_t *message_data);

  /// Process client message of FetchOrReconstruct
  ///
  /// \param client The client that sent the message.
  /// \param message_data A pointer to the message data.
  /// \return Void.
  void ProcessFetchOrReconstructMessage(const std::shared_ptr<ClientConnection> &client,
                                        const uint8_t *message_data);

  /// Process client message of WaitRequest
  ///
  /// \param client The client that sent the message.
  /// \param message_data A pointer to the message data.
  /// \return Void.
  void ProcessWaitRequestMessage(const std::shared_ptr<ClientConnection> &client,
                                 const uint8_t *message_data);

  /// Process client message of WaitForDirectActorCallArgsRequest
  ///
  /// \param client The client that sent the message.
  /// \param message_data A pointer to the message data.
  /// \return Void.
  void ProcessWaitForDirectActorCallArgsRequestMessage(
      const std::shared_ptr<ClientConnection> &client, const uint8_t *message_data);

  /// Process client message of PushErrorRequest
  ///
  /// \param message_data A pointer to the message data.
  /// \return Void.
  void ProcessPushErrorRequestMessage(const uint8_t *message_data);

  /// Process worker subscribing to a given plasma object become available. This handler
  /// makes sure that the plasma object is local and calls core worker's PlasmaObjectReady
  /// gRPC endpoint.
  ///
  /// \param client The client that sent the message.
  /// \param message_data A pointer to the message data.
  /// \return void.
  void ProcessSubscribePlasmaReady(const std::shared_ptr<ClientConnection> &client,
                                   const uint8_t *message_data);

  void HandleUpdateResourceUsage(rpc::UpdateResourceUsageRequest request,
                                 rpc::UpdateResourceUsageReply *reply,
                                 rpc::SendReplyCallback send_reply_callback) override;

  /// Handle a `RequestResourceReport` request.
  void HandleRequestResourceReport(rpc::RequestResourceReportRequest request,
                                   rpc::RequestResourceReportReply *reply,
                                   rpc::SendReplyCallback send_reply_callback) override;

  /// Handle a `GetResourceLoad` request.
  void HandleGetResourceLoad(rpc::GetResourceLoadRequest request,
                             rpc::GetResourceLoadReply *reply,
                             rpc::SendReplyCallback send_reply_callback) override;

  /// Handle a `PrepareBundleResources` request.
  void HandlePrepareBundleResources(rpc::PrepareBundleResourcesRequest request,
                                    rpc::PrepareBundleResourcesReply *reply,
                                    rpc::SendReplyCallback send_reply_callback) override;

  /// Handle a `CommitBundleResources` request.
  void HandleCommitBundleResources(rpc::CommitBundleResourcesRequest request,
                                   rpc::CommitBundleResourcesReply *reply,
                                   rpc::SendReplyCallback send_reply_callback) override;

  /// Handle a `ResourcesReturn` request.
  void HandleCancelResourceReserve(rpc::CancelResourceReserveRequest request,
                                   rpc::CancelResourceReserveReply *reply,
                                   rpc::SendReplyCallback send_reply_callback) override;

  /// Handle a `WorkerLease` request.
  void HandleRequestWorkerLease(rpc::RequestWorkerLeaseRequest request,
                                rpc::RequestWorkerLeaseReply *reply,
                                rpc::SendReplyCallback send_reply_callback) override;

  /// Handle a `ReportWorkerBacklog` request.
  void HandleReportWorkerBacklog(rpc::ReportWorkerBacklogRequest request,
                                 rpc::ReportWorkerBacklogReply *reply,
                                 rpc::SendReplyCallback send_reply_callback) override;

  /// Handle a `ReturnWorker` request.
  void HandleReturnWorker(rpc::ReturnWorkerRequest request,
                          rpc::ReturnWorkerReply *reply,
                          rpc::SendReplyCallback send_reply_callback) override;

  /// Handle a `ReleaseUnusedWorkers` request.
  void HandleReleaseUnusedWorkers(rpc::ReleaseUnusedWorkersRequest request,
                                  rpc::ReleaseUnusedWorkersReply *reply,
                                  rpc::SendReplyCallback send_reply_callback) override;

  /// Handle a `ShutdownRaylet` request.
  void HandleShutdownRaylet(rpc::ShutdownRayletRequest request,
                            rpc::ShutdownRayletReply *reply,
                            rpc::SendReplyCallback send_reply_callback) override;

  /// Handle a `ReturnWorker` request.
  void HandleCancelWorkerLease(rpc::CancelWorkerLeaseRequest request,
                               rpc::CancelWorkerLeaseReply *reply,
                               rpc::SendReplyCallback send_reply_callback) override;

  /// Handle a `PinObjectIDs` request.
  void HandlePinObjectIDs(rpc::PinObjectIDsRequest request,
                          rpc::PinObjectIDsReply *reply,
                          rpc::SendReplyCallback send_reply_callback) override;

  /// Handle a `NodeStats` request.
  void HandleGetNodeStats(rpc::GetNodeStatsRequest request,
                          rpc::GetNodeStatsReply *reply,
                          rpc::SendReplyCallback send_reply_callback) override;

  /// Handle a `GlobalGC` request.
  void HandleGlobalGC(rpc::GlobalGCRequest request,
                      rpc::GlobalGCReply *reply,
                      rpc::SendReplyCallback send_reply_callback) override;

  /// Handle a `FormatGlobalMemoryInfo`` request.
  void HandleFormatGlobalMemoryInfo(rpc::FormatGlobalMemoryInfoRequest request,
                                    rpc::FormatGlobalMemoryInfoReply *reply,
                                    rpc::SendReplyCallback send_reply_callback) override;

  /// Handle a `RequestObjectSpillage` request.
  void HandleRequestObjectSpillage(rpc::RequestObjectSpillageRequest request,
                                   rpc::RequestObjectSpillageReply *reply,
                                   rpc::SendReplyCallback send_reply_callback) override;

  /// Handle a `ReleaseUnusedBundles` request.
  void HandleReleaseUnusedBundles(rpc::ReleaseUnusedBundlesRequest request,
                                  rpc::ReleaseUnusedBundlesReply *reply,
                                  rpc::SendReplyCallback send_reply_callback) override;

  /// Handle a `GetSystemConfig` request.
  void HandleGetSystemConfig(rpc::GetSystemConfigRequest request,
                             rpc::GetSystemConfigReply *reply,
                             rpc::SendReplyCallback send_reply_callback) override;

  /// Handle a `GetTasksInfo` request.
  void HandleGetTasksInfo(rpc::GetTasksInfoRequest request,
                          rpc::GetTasksInfoReply *reply,
                          rpc::SendReplyCallback send_reply_callback) override;

  /// Handle a `GetTaskFailureCause` request.
  void HandleGetTaskFailureCause(rpc::GetTaskFailureCauseRequest request,
                                 rpc::GetTaskFailureCauseReply *reply,
                                 rpc::SendReplyCallback send_reply_callback) override;

  /// Handle a `GetObjectsInfo` request.
  void HandleGetObjectsInfo(rpc::GetObjectsInfoRequest request,
                            rpc::GetObjectsInfoReply *reply,
                            rpc::SendReplyCallback send_reply_callback) override;

  /// Handle a `NotifyGCSRestart` request
  void HandleNotifyGCSRestart(rpc::NotifyGCSRestartRequest request,
                              rpc::NotifyGCSRestartReply *reply,
                              rpc::SendReplyCallback send_reply_callback) override;

  /// Trigger local GC on each worker of this raylet.
  void DoLocalGC(bool triggered_by_global_gc = false);

  /// Push an error to the driver if this node is full of actors and so we are
  /// unable to schedule new tasks or actors at all.
  void WarnResourceDeadlock();

  /// Dispatch tasks to available workers.
  void DispatchScheduledTasksToWorkers();

  /// Whether a task is an actor creation task.
  bool IsActorCreationTask(const TaskID &task_id);

  /// Return back all the bundle resource.
  ///
  /// \param bundle_spec: Specification of bundle whose resources will be returned.
  /// \return Whether the resource is returned successfully.
  bool ReturnBundleResources(const BundleSpecification &bundle_spec);

  /// Publish the infeasible task error to GCS so that drivers can subscribe to it and
  /// print.
  ///
  /// \param task RayTask that is infeasible
  void PublishInfeasibleTaskError(const RayTask &task) const;

  /// Get pointers to objects stored in plasma. They will be
  /// released once the returned references go out of scope.
  ///
  /// \param[in] object_ids The objects to get.
  /// \param[out] results The pointers to objects stored in
  /// plasma.
  /// \return Whether the request was successful.
  bool GetObjectsFromPlasma(const std::vector<ObjectID> &object_ids,
                            std::vector<std::unique_ptr<RayObject>> *results);

  /// Populate the relevant parts of the heartbeat table. This is intended for
  /// sending raylet <-> gcs heartbeats. In particular, this should fill in
  /// resource_load and resource_load_by_shape.
  ///
  /// \param Output parameter. `resource_load` and `resource_load_by_shape` are the only
  /// fields used.
  void FillResourceUsage(rpc::ResourcesData &data);

  /// Disconnect a client.
  ///
  /// \param client The client that sent the message.
  /// \param disconnect_type The reason to disconnect the specified client.
  /// \param disconnect_detail Disconnection information in details.
  /// \param client_error_message Extra error messages about this disconnection
  /// \return Void.
  void DisconnectClient(const std::shared_ptr<ClientConnection> &client,
                        rpc::WorkerExitType disconnect_type,
                        const std::string &disconnect_detail,
                        const rpc::RayException *creation_task_exception = nullptr);

  bool TryLocalGC();

  /// Creates the callback used in the memory monitor.
  MemoryUsageRefreshCallback CreateMemoryUsageRefreshCallback();

  /// Creates the detail message for the worker that is killed due to memory running low.
  const std::string CreateOomKillMessageDetails(
      const std::shared_ptr<WorkerInterface> &worker,
      const NodeID &node_id,
      const MemorySnapshot &system_memory,
      float usage_threshold) const;

  /// Creates the suggestion message for the worker that is killed due to memory running
  /// low.
  const std::string CreateOomKillMessageSuggestions(
      const std::shared_ptr<WorkerInterface> &worker) const;

  /// Stores the failure reason for the task. The entry will be cleaned up by a periodic
  /// function post TTL.
  void SetTaskFailureReason(const TaskID &task_id,
                            const rpc::RayErrorInfo &failure_reason);

  /// Checks the expiry time of the task failures and garbage collect them.
  void GCTaskFailureReason();

  /// ID of this node.
  NodeID self_node_id_;
  /// The user-given identifier or name of this node.
  std::string self_node_name_;
  instrumented_io_context &io_service_;
  /// A client connection to the GCS.
  std::shared_ptr<gcs::GcsClient> gcs_client_;
  /// Class to send heartbeat to GCS.
  std::unique_ptr<HeartbeatSender> heartbeat_sender_;
  /// A pool of workers.
  WorkerPool worker_pool_;
  /// The `ClientCallManager` object that is shared by all `NodeManagerClient`s
  /// as well as all `CoreWorkerClient`s.
  rpc::ClientCallManager client_call_manager_;
  /// Pool of RPC client connections to core workers.
  rpc::CoreWorkerClientPool worker_rpc_pool_;
  /// The raylet client to initiate the pubsub to core workers (owners).
  /// It is used to subscribe objects to evict.
  std::unique_ptr<pubsub::SubscriberInterface> core_worker_subscriber_;
  /// The object table. This is shared between the object manager and node
  /// manager.
  std::unique_ptr<IObjectDirectory> object_directory_;
  /// Manages client requests for object transfers and availability.
  ObjectManager object_manager_;
  /// A Plasma object store client. This is used for creating new objects in
  /// the object store (e.g., for actor tasks that can't be run because the
  /// actor died) and to pin objects that are in scope in the cluster.
  plasma::PlasmaClient store_client_;
  /// The runner to run function periodically.
  PeriodicalRunner periodical_runner_;
  /// The period used for the resources report timer.
  uint64_t report_resources_period_ms_;
  /// Incremented each time we encounter a potential resource deadlock condition.
  /// This is reset to zero when the condition is cleared.
  int resource_deadlock_warned_ = 0;
  /// Whether we have recorded any metrics yet.
  bool recorded_metrics_ = false;
  /// The path to the ray temp dir.
  std::string temp_dir_;
  /// Initial node manager configuration.
  const NodeManagerConfig initial_config_;

  /// A manager to resolve objects needed by queued tasks and workers that
  /// called `ray.get` or `ray.wait`.
  DependencyManager dependency_manager_;

  /// A manager for wait requests.
  WaitManager wait_manager_;

  std::shared_ptr<AgentManager> agent_manager_;

  /// The RPC server.
  rpc::GrpcServer node_manager_server_;

  /// The node manager RPC service.
  rpc::NodeManagerGrpcService node_manager_service_;

  /// The agent manager RPC service.
  std::unique_ptr<rpc::AgentManagerServiceHandler> agent_manager_service_handler_;
  rpc::AgentManagerGrpcService agent_manager_service_;

  /// Manages all local objects that are pinned (primary
  /// copies), freed, and/or spilled.
  LocalObjectManager local_object_manager_;

  /// Map from node ids to addresses of the remote node managers.
  absl::flat_hash_map<NodeID, std::pair<std::string, int32_t>>
      remote_node_manager_addresses_;

  /// Map of workers leased out to direct call clients.
  absl::flat_hash_map<WorkerID, std::shared_ptr<WorkerInterface>> leased_workers_;

  /// Optional extra information about why the task failed.
  absl::flat_hash_map<TaskID, ray::TaskFailureEntry> task_failure_reasons_;

  /// Whether to trigger global GC in the next resource usage report. This will broadcast
  /// a global GC message to all raylets except for this one.
  bool should_global_gc_ = false;

  /// Whether to trigger local GC in the next resource usage report. This will trigger gc
  /// on all local workers of this raylet.
  bool should_local_gc_ = false;

  /// When plasma storage usage is high, we'll run gc to reduce it.
  double high_plasma_storage_usage_ = 1.0;

  /// the timestampe local gc run
  uint64_t local_gc_run_time_ns_;

  /// Throttler for local gc
  Throttler local_gc_throttler_;

  /// Throttler for global gc
  Throttler global_gc_throttler_;

  /// Target being evicted or null if no target
  std::shared_ptr<WorkerInterface> high_memory_eviction_target_;

  /// Seconds to initialize a local gc
  const uint64_t local_gc_interval_ns_;

  /// These two classes make up the new scheduler. ClusterResourceScheduler is
  /// responsible for maintaining a view of the cluster state w.r.t resource
  /// usage. ClusterTaskManager is responsible for queuing, spilling back, and
  /// dispatching tasks.
  std::shared_ptr<ClusterResourceScheduler> cluster_resource_scheduler_;
  std::shared_ptr<LocalTaskManager> local_task_manager_;
  std::shared_ptr<ClusterTaskManagerInterface> cluster_task_manager_;

  absl::flat_hash_map<ObjectID, std::unique_ptr<RayObject>> pinned_objects_;

  // TODO(swang): Evict entries from these caches.
  /// Cache for the WorkerTable in the GCS.
  absl::flat_hash_set<WorkerID> failed_workers_cache_;
  /// Cache for the NodeTable in the GCS.
  absl::flat_hash_set<NodeID> failed_nodes_cache_;

  /// Concurrency for the following map
  mutable absl::Mutex plasma_object_notification_lock_;

  /// Keeps track of workers waiting for objects
  absl::flat_hash_map<ObjectID, absl::flat_hash_set<std::shared_ptr<WorkerInterface>>>
      async_plasma_objects_notification_ GUARDED_BY(plasma_object_notification_lock_);

  /// Fields that are used to report metrics.
  /// The period between debug state dumps.
  uint64_t record_metrics_period_ms_;

  /// Last time metrics are recorded.
  uint64_t last_metrics_recorded_at_ms_;

  /// The number of workers killed due to memory above threshold since last report.
  uint64_t number_workers_killed_by_oom_ = 0;

  /// The number of workers killed not by memory above threshold since last report.
  uint64_t number_workers_killed_ = 0;

  /// Number of tasks that are received and scheduled.
  uint64_t metrics_num_task_scheduled_;

  /// Number of tasks that are executed at this node.
  uint64_t metrics_num_task_executed_;

  /// Number of tasks that are spilled back to other nodes.
  uint64_t metrics_num_task_spilled_back_;

  /// Managers all bundle-related operations.
  std::shared_ptr<PlacementGroupResourceManager> placement_group_resource_manager_;

  /// Next resource broadcast seq no. Non-incrementing sequence numbers
  /// indicate network issues (dropped/duplicated/ooo packets, etc).
  int64_t next_resource_seq_no_;

  /// Whether or not if the node draining process has already received.
  bool is_node_drained_ = false;

  /// Ray syncer for synchronization
  syncer::RaySyncer ray_syncer_;

  /// RaySyncerService for gRPC
  syncer::RaySyncerService ray_syncer_service_;

<<<<<<< HEAD
  absl::flat_hash_map<ActorID, absl::flat_hash_map<ObjectID, ObjectInfo>>
      objects_need_to_report_;

  absl::flat_hash_map<ActorID, absl::optional<rpc::Address>> global_owner_address_;

  void SubscribeGlobalOwnerAddress(const ActorID &actor_id,
                                   const rpc::Address &init_owner_address);
=======
  /// Monitors and reports node memory usage and whether it is above threshold.
  std::unique_ptr<MemoryMonitor> memory_monitor_;
>>>>>>> 566a8077
};

}  // namespace raylet

}  // namespace ray<|MERGE_RESOLUTION|>--- conflicted
+++ resolved
@@ -860,7 +860,9 @@
   /// RaySyncerService for gRPC
   syncer::RaySyncerService ray_syncer_service_;
 
-<<<<<<< HEAD
+  /// Monitors and reports node memory usage and whether it is above threshold.
+  std::unique_ptr<MemoryMonitor> memory_monitor_;
+  
   absl::flat_hash_map<ActorID, absl::flat_hash_map<ObjectID, ObjectInfo>>
       objects_need_to_report_;
 
@@ -868,10 +870,6 @@
 
   void SubscribeGlobalOwnerAddress(const ActorID &actor_id,
                                    const rpc::Address &init_owner_address);
-=======
-  /// Monitors and reports node memory usage and whether it is above threshold.
-  std::unique_ptr<MemoryMonitor> memory_monitor_;
->>>>>>> 566a8077
 };
 
 }  // namespace raylet
