// Copyright 2017 The Ray Authors.
//
// Licensed under the Apache License, Version 2.0 (the "License");
// you may not use this file except in compliance with the License.
// You may obtain a copy of the License at
//
//  http://www.apache.org/licenses/LICENSE-2.0
//
// Unless required by applicable law or agreed to in writing, software
// distributed under the License is distributed on an "AS IS" BASIS,
// WITHOUT WARRANTIES OR CONDITIONS OF ANY KIND, either express or implied.
// See the License for the specific language governing permissions and
// limitations under the License.
#include "ray/raylet/runtime_env_agent_client.h"

#include <boost/asio/ip/tcp.hpp>
#include <boost/beast.hpp>
#include <boost/beast/http.hpp>
#include <cstdlib>
#include <functional>
#include <iostream>
#include <memory>
#include <queue>
#include <string>

#include "absl/container/flat_hash_set.h"
#include "absl/strings/str_format.h"
#include "ray/common/asio/instrumented_io_context.h"
#include "ray/common/status.h"
#include "ray/util/logging.h"
#include "src/ray/protobuf/runtime_env_agent.pb.h"

namespace beast = boost::beast;  // from <boost/beast.hpp>
namespace http = beast::http;    // from <boost/beast/http.hpp>
namespace net = boost::asio;     // from <boost/asio.hpp>
using tcp = net::ip::tcp;        // from <boost/asio/ip/tcp.hpp>

namespace ray {
namespace raylet {

namespace {

//------------------------------------------------------------------------------
// Simple class to make a async POST call.
// Will call callback exactly once with pair{non-ok, any} or pair{ok, reply body}.
//
// Hard coded behavior:
// - method is POST.
// - version is HTTP/1.1.
// - content type is "application/octet-stream".
// - connection has infinite timeout (This is because runtime env agent can
// work for a long time.)
//
// Error handling: (return means invoking the fail_callback with the error)
// - on_resolve and on_connect failures return NotFound.
// - on_write and on_read failures return Disconnected.
// - if the HTTP response is received and well-formed, but the status code is not OK,
//  return IOError.
//
// Spirit from
// https://www.boost.org/doc/libs/develop/libs/beast/example/http/client/async/http_client_async.cpp
class Session : public std::enable_shared_from_this<Session> {
 public:
  using FinishedCallback = std::function<void(std::shared_ptr<Session>)>;

  // Factory method.
  // Not exposing ctor because it's expected to always be in a shared_ptr.
  static std::shared_ptr<Session> Create(net::io_context &ioc,
                                         std::string_view host,
                                         std::string_view port,
                                         http::verb method,
                                         std::string_view target,
                                         std::string body,
                                         std::function<void(std::string)> succ_callback,
                                         std::function<void(ray::Status)> fail_callback) {
    // C++ limitations: make_shared can't be used because std::shared_ptr can't invoke
    // private ctor.
    return std::shared_ptr<Session>(new Session(ioc,
                                                host,
                                                port,
                                                method,
                                                target,
                                                std::move(body),
                                                std::move(succ_callback),
                                                std::move(fail_callback)));
  }

  // Runs the session asynchrounously. Immediately returns.
  // It's ok to release a shared_ptr to `this` because the io context will hold a
  // shared_ptr that holds a reference to `this`.
  //
  // This method should only be called once.
  void run(FinishedCallback finished_callback) {
    finished_callback_ = std::move(finished_callback);
    // Starts the state machine by looking up the domain name.
    resolver_.async_resolve(
        host_,
        port_,
        beast::bind_front_handler(&Session::on_resolve, shared_from_this()));
  }

 private:
  explicit Session(net::io_context &ioc,
                   std::string_view host,
                   std::string_view port,
                   http::verb method,
                   std::string_view target,
                   std::string body,
                   std::function<void(std::string)> succ_callback,
                   std::function<void(ray::Status)> fail_callback)
      : resolver_(ioc),
        stream_(ioc),
        host_(std::string(host)),
        port_(std::string(port)),
        method_(method),
        succ_callback_(std::move(succ_callback)),
        fail_callback_(std::move(fail_callback)) {
    stream_.expires_never();
    req_.method(method_);
    req_.target(target);
    req_.body() = std::move(body);
    req_.version(11);  // HTTP/1.1
    req_.set(http::field::host, host);
    req_.set(http::field::user_agent, BOOST_BEAST_VERSION_STRING);
    req_.set(http::field::content_type, "application/octet-stream");
    // Sets Content-Length header.
    req_.prepare_payload();
  }

  void Failed(ray::Status status) {
    fail_callback_(std::move(status));
    finished_callback_(shared_from_this());
  }

  void Succeeded(std::string body) {
    succ_callback_(std::move(body));
    finished_callback_(shared_from_this());
  }

  void on_resolve(beast::error_code ec, tcp::resolver::results_type results) {
    if (ec) {
      Failed(ray::Status::NotFound("on_resolve " + ec.message()));
      return;
    }

    stream_.expires_never();
    // Make the connection on the IP address we get from a lookup
    stream_.async_connect(
        results, beast::bind_front_handler(&Session::on_connect, shared_from_this()));
  }

  void on_connect(beast::error_code ec, tcp::resolver::results_type::endpoint_type) {
    if (ec) {
      Failed(ray::Status::NotFound(absl::StrCat("on_connect ", ec.message())));
      return;
    }

    stream_.expires_never();
    // Send the HTTP request to the remote host
    http::async_write(
        stream_, req_, beast::bind_front_handler(&Session::on_write, shared_from_this()));
  }

  void on_write(beast::error_code ec, std::size_t bytes_transferred) {
    if (ec) {
      Failed(ray::Status::Disconnected(absl::StrCat(
          "on_write ", ec.message(), ", bytes_transferred ", bytes_transferred)));
      return;
    }
    stream_.expires_never();
    // Receive the HTTP response
    http::async_read(stream_,
                     buffer_,
                     res_,
                     beast::bind_front_handler(&Session::on_read, shared_from_this()));
  }

  void on_read(beast::error_code ec, std::size_t bytes_transferred) {
    if (ec) {
      Failed(ray::Status::Disconnected(absl::StrCat(
          "on_read ", ec.message(), ", bytes_transferred ", bytes_transferred)));
      return;
    }

    if (http::to_status_class(res_.result()) == http::status_class::successful) {
      Succeeded(std::move(res_).body());
    } else {
      Failed(ray::Status::IOError(absl::StrCat("HTTP request returns non-ok status code ",
                                               res_.result_int(),
                                               ", body",
                                               std::move(res_).body())));
    }

    // Gracefully close the socket
    stream_.socket().shutdown(tcp::socket::shutdown_both, ec);
    // not_connected happens sometimes so don't bother reporting it.
    if (ec && ec != beast::errc::not_connected) {
      RAY_LOG(INFO) << "on_read error after response body received: " << ec.message();
    }
  }

  tcp::resolver resolver_;
  beast::tcp_stream stream_;
  std::string host_;
  std::string port_;
  http::verb method_;
  std::function<void(std::string)> succ_callback_;
  std::function<void(ray::Status)> fail_callback_;
  beast::flat_buffer buffer_;  // (Must persist between reads)
  http::request<http::string_body> req_;
  http::response<http::string_body> res_;
  FinishedCallback finished_callback_;
};

// A pool of sessions with a fixed max concurrency. Each session can handle 1 concurrent
// request.
// Users can post a session to this pool, but should not *run* them. The Session pool runs
// them if the concurrency is not exceeding the desired value.
//
// Once a session is done, remove it from the pool.
//
// NOT thread safe: if the methods or the fallbacks are invoked in different threads, the
// workloads may be lost or the running order may not be fair.
class SessionPool {
 public:
  explicit SessionPool(size_t max_concurrency)
      : max_concurrency_(max_concurrency), running_sessions_(), pending_sessions_() {}

  void enqueue(std::shared_ptr<Session> session) {
    if (running_sessions_.size() < max_concurrency_) {
      running_sessions_.insert(session);
      session->run(/*finished_callback=*/[this](std::shared_ptr<Session> session) {
        this->remove_session_from_running(session);
      });
    } else {
      pending_sessions_.emplace(std::move(session));
    }
  }

 private:
  // Removes 1 session from running. After that, we have 1 free session slot so we can
  // enqueue one.
  void remove_session_from_running(std::shared_ptr<Session> session) {
    running_sessions_.erase(session);
    if (!pending_sessions_.empty()) {
      auto pending = std::move(pending_sessions_.front());
      pending_sessions_.pop();
      enqueue(std::move(pending));
    }
  }

  const size_t max_concurrency_;
  absl::flat_hash_set<std::shared_ptr<Session>> running_sessions_;
  std::queue<std::shared_ptr<Session>> pending_sessions_;
};

inline constexpr std::string_view HTTP_PATH_GET_OR_CREATE_RUNTIME_ENV =
    "/get_or_create_runtime_env";
inline constexpr std::string_view HTTP_PATH_DELETE_RUNTIME_ENV_IF_POSSIBLE =
    "/delete_runtime_env_if_possible";

class HttpRuntimeEnvAgentClient : public RuntimeEnvAgentClient {
 public:
  HttpRuntimeEnvAgentClient(
      instrumented_io_context &io_context,
      const std::string &address,
      int port,
      std::function<std::shared_ptr<boost::asio::deadline_timer>(
          std::function<void()>, uint32_t delay_ms)> delay_executor,
      std::function<void(const rpc::NodeDeathInfo &)> shutdown_raylet_gracefully,
      uint32_t agent_register_timeout_ms,
      uint32_t agent_manager_retry_interval_ms,
      uint32_t session_pool_size = 10)
      : io_context_(io_context),
        session_pool_(session_pool_size),
        address_(address),
        port_str_(absl::StrFormat("%d", port)),
        delay_executor_(delay_executor),
        shutdown_raylet_gracefully_(shutdown_raylet_gracefully),
        agent_register_timeout_ms_(agent_register_timeout_ms),
        agent_manager_retry_interval_ms_(agent_manager_retry_interval_ms) {}
  ~HttpRuntimeEnvAgentClient() override = default;

  template <typename T>
  using SuccCallback = std::function<void(T)>;
  using FailCallback = std::function<void(ray::Status)>;
  template <typename T>
  using TryInvokeOnce = std::function<void(SuccCallback<T>, FailCallback)>;

  void ExitImmediately() {
    RAY_LOG(ERROR)
        << "The raylet exited immediately because the runtime env agent timed out when "
           "Raylet try to connect to it. This can happen because the runtime env agent "
           "was never started, or is listening to the wrong port. Read the log `cat "
           "/tmp/ray/session_latest/logs/runtime_env_agent.log`. You can find the log "
           "file structure here "
           "https://docs.ray.io/en/master/ray-observability/user-guides/"
           "configure-logging.html#logging-directory-structure.\n";
    rpc::NodeDeathInfo node_death_info;
    node_death_info.set_reason(rpc::NodeDeathInfo::UNEXPECTED_TERMINATION);
    node_death_info.set_reason_message("Raylet could not connect to Runtime Env Agent");
    shutdown_raylet_gracefully_(node_death_info);
    // If the process is not terminated within 10 seconds, forcefully kill itself.
    delay_executor_([]() { QuickExit(); }, /*ms*/ 10000);
  }

  /// @brief Invokes `try_invoke_once`. If it fails with a network error, retries every
  /// after `agent_manager_retry_interval_ms` up until `deadline` passed. After which,
  /// fail_callback is called with the NotFound error from `try_invoke_once`.
  ///
  /// Note that retry only happens on network errors, i.e. NotFound and Disconnected, on
  /// which cases we did not receive a well-formed HTTP response. Application errors
  /// returned by the server are not retried.
  ///
  /// If the retries took so long and exceeded deadline, Raylet exits immediately. Note
  /// the check happens after `try_invoke_once` returns. This means if you have a
  /// successful but very long connection (e.g. runtime env agent is busy downloading
  /// from s3), you are safe.
  ///
  /// @tparam T the return type on success.
  /// @param try_invoke_once
  /// @param succ_callback
  /// @param fail_callback
  /// @param deadline
  template <typename T>
  void RetryInvokeOnNotFoundWithDeadline(TryInvokeOnce<T> try_invoke_once,
                                         SuccCallback<T> succ_callback,
                                         FailCallback fail_callback,
                                         int64_t deadline_ms) {
    try_invoke_once(succ_callback, [=](ray::Status status) {
      if ((!status.IsNotFound()) && (!status.IsDisconnected())) {
        // Non retryable errors, invoke fail_callback
        fail_callback(status);
      } else if (current_time_ms() > deadline_ms) {
        RAY_LOG(ERROR) << "Runtime Env Agent timed out in " << agent_register_timeout_ms_
                       << "ms. Status: " << status << ", address: " << this->address_
                       << ", port: " << this->port_str_ << ", existing immediately...";
        ExitImmediately();
      } else {
        RAY_LOG(INFO) << "Runtime Env Agent network error: " << status
                      << ", the server may be still starting or is already failed. "
                         "Scheduling a retry in "
                      << agent_manager_retry_interval_ms_ << "ms...";
        this->delay_executor_(
            [=]() {
              RetryInvokeOnNotFoundWithDeadline(
                  try_invoke_once, succ_callback, fail_callback, deadline_ms);
            },
            agent_manager_retry_interval_ms_);
      }
    });
  }

  // Making HTTP call.
  // POST /get_or_create_runtime_env
  // Body = proto rpc::GetOrCreateRuntimeEnvRequest
  void GetOrCreateRuntimeEnv(const JobID &job_id,
                             const std::string &serialized_runtime_env,
                             const rpc::RuntimeEnvConfig &runtime_env_config,
                             GetOrCreateRuntimeEnvCallback callback,
                             const WorkerID &worker_id) override {
    RetryInvokeOnNotFoundWithDeadline<rpc::GetOrCreateRuntimeEnvReply>(
        [=](SuccCallback<rpc::GetOrCreateRuntimeEnvReply> succ_callback,
            FailCallback fail_callback) {
          return TryGetOrCreateRuntimeEnv(job_id,
                                          serialized_runtime_env,
                                          runtime_env_config,
                                          succ_callback,
                                          fail_callback,
                                          worker_id);
        },
        /*succ_callback=*/
        [=](rpc::GetOrCreateRuntimeEnvReply reply) {
          // HTTP request & protobuf parsing succeeded, but we got a non-OK from the
          // remote server.
          if (reply.status() != rpc::AGENT_RPC_STATUS_OK) {
            RAY_LOG(INFO) << "Failed to create runtime env for job " << job_id
                          << ", error message: " << reply.error_message();
            RAY_LOG(DEBUG) << "Serialized runtime env for job " << job_id << ": "
                           << serialized_runtime_env;
            callback(false,
                     reply.serialized_runtime_env_context(),
                     /*setup_error_message*/ reply.error_message());
          } else {
            RAY_LOG(INFO) << "Create runtime env for job " << job_id;
            callback(true,
                     reply.serialized_runtime_env_context(),
                     /*setup_error_message*/ "");
          }
        },
        /*fail_callback=*/
        [=](ray::Status status) {
          std::string error_message = absl::StrCat(
              "Failed to create runtime env for job ",
              job_id.Hex(),
              ", status = ",
              status.ToString(),
              ", maybe there are some network problems, will fail the request.");
          RAY_LOG(INFO) << error_message;
          RAY_LOG(DEBUG) << "Serialized runtime env for job " << job_id << ": "
                         << serialized_runtime_env;
          callback(false, "", error_message);
        },
        current_time_ms() + agent_register_timeout_ms_);
  }

  // Does the real work of calling HTTP.
  // Invokes `succ_callback` with server reply (which may be OK or application errors),
  // or invokes `fail_callback` on network error or protobuf deserialization error.
  void TryGetOrCreateRuntimeEnv(
      const JobID &job_id,
      const std::string &serialized_runtime_env,
      const rpc::RuntimeEnvConfig &runtime_env_config,
      std::function<void(rpc::GetOrCreateRuntimeEnvReply)> succ_callback,
      std::function<void(ray::Status)> fail_callback,
      const WorkerID &worker_id) {
    rpc::GetOrCreateRuntimeEnvRequest request;
    request.set_job_id(job_id.Hex());
    request.set_serialized_runtime_env(serialized_runtime_env);
    request.mutable_runtime_env_config()->CopyFrom(runtime_env_config);
    if (!worker_id.IsNil()) {
      request.set_worker_id(worker_id.Hex());
    }
    std::string payload = request.SerializeAsString();

    auto session = Session::Create(
        io_context_,
        address_,
        port_str_,
        http::verb::post,
        HTTP_PATH_GET_OR_CREATE_RUNTIME_ENV,
        std::move(payload),
        /*succ_callback=*/
        [succ_callback, fail_callback](std::string body) {
          rpc::GetOrCreateRuntimeEnvReply reply;
          if (!reply.ParseFromString(body)) {
            fail_callback(Status::IOError("protobuf parse error"));
          } else {
            succ_callback(std::move(reply));
          }
        },
        fail_callback);
    session_pool_.enqueue(std::move(session));
  }

  // Making HTTP call.
  // POST /delete_runtime_env_if_possible
  // Body = proto rpc::DeleteRuntimeEnvIfPossibleRequest
  void DeleteRuntimeEnvIfPossible(const std::string &serialized_runtime_env,
<<<<<<< HEAD
                                  const rpc::RuntimeEnvConfig &runtime_env_config,
                                  DeleteRuntimeEnvIfPossibleCallback callback,
                                  const WorkerID &worker_id,
                                  const JobID &job_id) override {
=======
                                  DeleteRuntimeEnvIfPossibleCallback callback,
                                  const WorkerID &worker_id) override {
>>>>>>> 92b85011
    RetryInvokeOnNotFoundWithDeadline<rpc::DeleteRuntimeEnvIfPossibleReply>(
        [=](SuccCallback<rpc::DeleteRuntimeEnvIfPossibleReply> succ_callback,
            FailCallback fail_callback) {
          return TryDeleteRuntimeEnvIfPossible(serialized_runtime_env,
<<<<<<< HEAD
                                               runtime_env_config,
                                               std::move(succ_callback),
                                               std::move(fail_callback),
                                               worker_id,
                                               job_id);
=======
                                               std::move(succ_callback),
                                               std::move(fail_callback),
                                               worker_id);
>>>>>>> 92b85011
        },
        /*succ_callback=*/
        [=](rpc::DeleteRuntimeEnvIfPossibleReply reply) {
          if (reply.status() != rpc::AGENT_RPC_STATUS_OK) {
            // HTTP request & protobuf parsing succeeded, but we got a non-OK from the
            // remote server.
            // TODO(sang): Find a better way to delivering error messages in this
            RAY_LOG(WARNING) << "Failed to delete runtime env"
                             << ", error message: " << reply.error_message();
            RAY_LOG(DEBUG) << "Serialized runtime env: " << serialized_runtime_env;
            callback(false);
          } else {
            callback(true);
          }
        },
        /*fail_callback=*/
        [=](ray::Status status) {
          RAY_LOG(WARNING)
              << "Failed to delete runtime env reference, status = " << status
              << ", maybe there are some network problems, will fail the request.";
          RAY_LOG(DEBUG) << "Serialized runtime env: " << serialized_runtime_env;
          callback(false);
        },
        current_time_ms() + agent_register_timeout_ms_);
  }

  // Invokes `succ_callback` with server reply (which may be OK or application errors),
  // or invokes `fail_callback` on network error or protobuf deserialization error.
  void TryDeleteRuntimeEnvIfPossible(
      const std::string &serialized_runtime_env,
      const rpc::RuntimeEnvConfig &runtime_env_config,
      std::function<void(rpc::DeleteRuntimeEnvIfPossibleReply)> succ_callback,
      std::function<void(ray::Status)> fail_callback,
<<<<<<< HEAD
      const WorkerID &worker_id,
      const JobID &job_id) {
=======
      const WorkerID &worker_id) {
>>>>>>> 92b85011
    rpc::DeleteRuntimeEnvIfPossibleRequest request;
    request.set_serialized_runtime_env(serialized_runtime_env);
    request.mutable_runtime_env_config()->CopyFrom(runtime_env_config);
    request.set_source_process("raylet");
    if (!worker_id.IsNil()) {
      request.set_worker_id(worker_id.Hex());
    }
<<<<<<< HEAD
    request.set_job_id(job_id.Hex());
=======
>>>>>>> 92b85011
    std::string payload = request.SerializeAsString();

    auto session = Session::Create(
        io_context_,
        address_,
        port_str_,
        http::verb::post,
        HTTP_PATH_DELETE_RUNTIME_ENV_IF_POSSIBLE,
        std::move(payload),
        /*succ_callback=*/
        [succ_callback, fail_callback](std::string body) {
          rpc::DeleteRuntimeEnvIfPossibleReply reply;
          if (!reply.ParseFromString(body)) {
            fail_callback(Status::IOError("protobuf parse error"));
          } else {
            succ_callback(std::move(reply));
          }
        },
        fail_callback);
    session_pool_.enqueue(std::move(session));
  }

 private:
  boost::asio::io_context &io_context_;
  SessionPool session_pool_;

  const std::string address_;
  const std::string port_str_;
  std::function<std::shared_ptr<boost::asio::deadline_timer>(std::function<void()>,
                                                             uint32_t delay_ms)>
      delay_executor_;
  std::function<void(const rpc::NodeDeathInfo &)> shutdown_raylet_gracefully_;
  const uint32_t agent_register_timeout_ms_;
  const uint32_t agent_manager_retry_interval_ms_;
};
}  // namespace

std::unique_ptr<RuntimeEnvAgentClient> RuntimeEnvAgentClient::Create(
    instrumented_io_context &io_context,
    const std::string &address,
    int port,
    std::function<std::shared_ptr<boost::asio::deadline_timer>(
        std::function<void()>, uint32_t delay_ms)> delay_executor,
    std::function<void(const rpc::NodeDeathInfo &)> shutdown_raylet_gracefully,
    uint32_t agent_register_timeout_ms,
    uint32_t agent_manager_retry_interval_ms) {
  return std::make_unique<HttpRuntimeEnvAgentClient>(io_context,
                                                     address,
                                                     port,
                                                     delay_executor,
                                                     shutdown_raylet_gracefully,
                                                     agent_register_timeout_ms,
                                                     agent_manager_retry_interval_ms);
}

}  // namespace raylet
}  // namespace ray<|MERGE_RESOLUTION|>--- conflicted
+++ resolved
@@ -447,30 +447,18 @@
   // POST /delete_runtime_env_if_possible
   // Body = proto rpc::DeleteRuntimeEnvIfPossibleRequest
   void DeleteRuntimeEnvIfPossible(const std::string &serialized_runtime_env,
-<<<<<<< HEAD
                                   const rpc::RuntimeEnvConfig &runtime_env_config,
                                   DeleteRuntimeEnvIfPossibleCallback callback,
                                   const WorkerID &worker_id,
                                   const JobID &job_id) override {
-=======
-                                  DeleteRuntimeEnvIfPossibleCallback callback,
-                                  const WorkerID &worker_id) override {
->>>>>>> 92b85011
     RetryInvokeOnNotFoundWithDeadline<rpc::DeleteRuntimeEnvIfPossibleReply>(
         [=](SuccCallback<rpc::DeleteRuntimeEnvIfPossibleReply> succ_callback,
             FailCallback fail_callback) {
           return TryDeleteRuntimeEnvIfPossible(serialized_runtime_env,
-<<<<<<< HEAD
-                                               runtime_env_config,
                                                std::move(succ_callback),
                                                std::move(fail_callback),
                                                worker_id,
                                                job_id);
-=======
-                                               std::move(succ_callback),
-                                               std::move(fail_callback),
-                                               worker_id);
->>>>>>> 92b85011
         },
         /*succ_callback=*/
         [=](rpc::DeleteRuntimeEnvIfPossibleReply reply) {
@@ -504,12 +492,8 @@
       const rpc::RuntimeEnvConfig &runtime_env_config,
       std::function<void(rpc::DeleteRuntimeEnvIfPossibleReply)> succ_callback,
       std::function<void(ray::Status)> fail_callback,
-<<<<<<< HEAD
       const WorkerID &worker_id,
       const JobID &job_id) {
-=======
-      const WorkerID &worker_id) {
->>>>>>> 92b85011
     rpc::DeleteRuntimeEnvIfPossibleRequest request;
     request.set_serialized_runtime_env(serialized_runtime_env);
     request.mutable_runtime_env_config()->CopyFrom(runtime_env_config);
@@ -517,10 +501,7 @@
     if (!worker_id.IsNil()) {
       request.set_worker_id(worker_id.Hex());
     }
-<<<<<<< HEAD
     request.set_job_id(job_id.Hex());
-=======
->>>>>>> 92b85011
     std::string payload = request.SerializeAsString();
 
     auto session = Session::Create(
