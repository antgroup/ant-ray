// Copyright 2017 The Ray Authors.
//
// Licensed under the Apache License, Version 2.0 (the "License");
// you may not use this file except in compliance with the License.
// You may obtain a copy of the License at
//
//  http://www.apache.org/licenses/LICENSE-2.0
//
// Unless required by applicable law or agreed to in writing, software
// distributed under the License is distributed on an "AS IS" BASIS,
// WITHOUT WARRANTIES OR CONDITIONS OF ANY KIND, either express or implied.
// See the License for the specific language governing permissions and
// limitations under the License.

#pragma once

#include <boost/asio/deadline_timer.hpp>
#include <csignal>
#include <string>
#include <utility>
#include <vector>

#include "ray/common/asio/instrumented_io_context.h"
#include "ray/common/id.h"
#include "ray/common/ray_config.h"
#include "src/ray/protobuf/gcs.pb.h"
#include "src/ray/protobuf/runtime_env_common.pb.h"

namespace ray {
namespace raylet {

/// Callback that's called after runtime env is created.
/// \param[in] successful Whether or not the creation was successful.
/// \param[in] serialized_runtime_env_context Serialized context.
/// \param[in] setup_error_message The error message if runtime env creation fails.
/// It must be only set when successful == false.
using GetOrCreateRuntimeEnvCallback =
    std::function<void(bool successful,
                       const std::string &serialized_runtime_env_context,
                       const std::string &setup_error_message)>;
using DeleteRuntimeEnvIfPossibleCallback = std::function<void(bool successful)>;

// Interface to talk to RuntimeEnvManager.
class RuntimeEnvAgentClient {
 public:
  // Creates a concrete Client that can make HTTP requests to address:port.
  // Retries all requests every `agent_manager_retry_interval_ms` on NotFound.
  static std::unique_ptr<RuntimeEnvAgentClient> Create(
      instrumented_io_context &io_context,
      const std::string &address,
      int port,
      // Not using typedef to avoid conflict with agent_manager.h
      std::function<std::shared_ptr<boost::asio::deadline_timer>(
          std::function<void()>, uint32_t delay_ms)> delay_executor,
      std::function<void(const rpc::NodeDeathInfo &)> shutdown_raylet_gracefully,
      uint32_t agent_register_timeout_ms =
          RayConfig::instance().agent_register_timeout_ms(),
      uint32_t agent_manager_retry_interval_ms =
          RayConfig::instance().agent_manager_retry_interval_ms());

  virtual ~RuntimeEnvAgentClient() = default;

  /// Request agent to increase the runtime env reference. This API is not idempotent. The
  /// client automatically retries on network errors.
  /// \param[in] job_id The job id which the runtime env belongs to.
  /// \param[in] serialized_runtime_env The runtime
  /// environment serialized in JSON as from `RuntimeEnv::Serialize` method.
  /// \param[in] runtime_env_config Configuration details for the runtime environment.
  /// \param[in] callback The callback function.
  /// \param[in] worker_id The worker id which the runtime env is created for.
  virtual void GetOrCreateRuntimeEnv(const JobID &job_id,
                                     const std::string &serialized_runtime_env,
                                     const rpc::RuntimeEnvConfig &runtime_env_config,
                                     GetOrCreateRuntimeEnvCallback callback,
                                     const WorkerID &worker_id) = 0;

  /// Request agent to decrease the runtime env reference. This API is not idempotent. The
  /// client automatically retries on network errors.
  /// \param[in] serialized_runtime_env The runtime environment serialized in JSON as from
  /// `RuntimeEnv::Serialize` method.
  /// \param[in] callback The callback function.
<<<<<<< HEAD
  virtual void DeleteRuntimeEnvIfPossible(const std::string &serialized_runtime_env,
                                          const rpc::RuntimeEnvConfig &runtime_env_config,
                                          DeleteRuntimeEnvIfPossibleCallback callback,
                                          const WorkerID &worker_id,
                                          const JobID &job_id) = 0;
=======
  /// \param[in] worker_id The worker id which the runtime env is created for.
  virtual void DeleteRuntimeEnvIfPossible(const std::string &serialized_runtime_env,
                                          DeleteRuntimeEnvIfPossibleCallback callback,
                                          const WorkerID &worker_id) = 0;
>>>>>>> 92b85011

  // NOTE: The service has another method `GetRuntimeEnvsInfo` but nobody in raylet uses
  // it.
};

}  // namespace raylet
}  // namespace ray<|MERGE_RESOLUTION|>--- conflicted
+++ resolved
@@ -79,18 +79,12 @@
   /// \param[in] serialized_runtime_env The runtime environment serialized in JSON as from
   /// `RuntimeEnv::Serialize` method.
   /// \param[in] callback The callback function.
-<<<<<<< HEAD
+  /// \param[in] worker_id The worker id which the runtime env is created for.
   virtual void DeleteRuntimeEnvIfPossible(const std::string &serialized_runtime_env,
                                           const rpc::RuntimeEnvConfig &runtime_env_config,
                                           DeleteRuntimeEnvIfPossibleCallback callback,
                                           const WorkerID &worker_id,
                                           const JobID &job_id) = 0;
-=======
-  /// \param[in] worker_id The worker id which the runtime env is created for.
-  virtual void DeleteRuntimeEnvIfPossible(const std::string &serialized_runtime_env,
-                                          DeleteRuntimeEnvIfPossibleCallback callback,
-                                          const WorkerID &worker_id) = 0;
->>>>>>> 92b85011
 
   // NOTE: The service has another method `GetRuntimeEnvsInfo` but nobody in raylet uses
   // it.
