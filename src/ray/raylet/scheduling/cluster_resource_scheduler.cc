// Copyright 2017 The Ray Authors.
//
// Licensed under the Apache License, Version 2.0 (the "License");
// you may not use this file except in compliance with the License.
// You may obtain a copy of the License at
//
//  http://www.apache.org/licenses/LICENSE-2.0
//
// Unless required by applicable law or agreed to in writing, software
// distributed under the License is distributed on an "AS IS" BASIS,
// WITHOUT WARRANTIES OR CONDITIONS OF ANY KIND, either express or implied.
// See the License for the specific language governing permissions and
// limitations under the License.

#include "ray/raylet/scheduling/cluster_resource_scheduler.h"

#include <boost/algorithm/string.hpp>

#include "ray/common/grpc_util.h"
#include "ray/common/ray_config.h"

namespace ray {

using namespace ::ray::raylet_scheduling_policy;

ClusterResourceScheduler::ClusterResourceScheduler()
    : local_node_id_(scheduling::NodeID::Nil()),
      is_node_available_fn_([](auto) { return true; }) {
  cluster_resource_manager_ = std::make_unique<ClusterResourceManager>();
<<<<<<< HEAD
  NodeResources local_node_resources;
  local_node_resources.predefined_resources.resize(PredefinedResources_MAX);
  Init(local_node_resources,
       /*get_used_object_store_memory=*/nullptr,
       /*get_pull_manager_at_capacity=*/nullptr);
=======
  NodeResources node_resources;
  local_resource_manager_ = std::make_unique<LocalResourceManager>(
      local_node_id_,
      node_resources,
      /*get_used_object_store_memory*/ nullptr,
      /*get_pull_manager_at_capacity*/ nullptr,
      [&](const NodeResources &local_resource_update) {
        cluster_resource_manager_->AddOrUpdateNode(local_node_id_, local_resource_update);
      });
  scheduling_policy_ =
      std::make_unique<raylet_scheduling_policy::CompositeSchedulingPolicy>(
          local_node_id_,
          cluster_resource_manager_->GetResourceView(),
          [this](auto node_id) { return this->NodeAlive(node_id); });
>>>>>>> a7e5aa8c
}

ClusterResourceScheduler::ClusterResourceScheduler(
    scheduling::NodeID local_node_id,
    const NodeResources &local_node_resources,
    std::function<bool(scheduling::NodeID)> is_node_available_fn)
    : local_node_id_(local_node_id), is_node_available_fn_(is_node_available_fn) {
  Init(local_node_resources,
       /*get_used_object_store_memory=*/nullptr,
       /*get_pull_manager_at_capacity=*/nullptr);
}

ClusterResourceScheduler::ClusterResourceScheduler(
    scheduling::NodeID local_node_id,
    const absl::flat_hash_map<std::string, double> &local_node_resources,
    std::function<bool(scheduling::NodeID)> is_node_available_fn,
    std::function<int64_t(void)> get_used_object_store_memory,
    std::function<bool(void)> get_pull_manager_at_capacity)
    : local_node_id_(local_node_id), is_node_available_fn_(is_node_available_fn) {
  NodeResources node_resources =
      ResourceMapToNodeResources(local_node_resources, local_node_resources);
  Init(node_resources, get_used_object_store_memory, get_pull_manager_at_capacity);
}

void ClusterResourceScheduler::Init(
    const NodeResources &local_node_resources,
    std::function<int64_t(void)> get_used_object_store_memory,
    std::function<bool(void)> get_pull_manager_at_capacity) {
  cluster_resource_manager_ = std::make_unique<ClusterResourceManager>();
  local_resource_manager_ = std::make_unique<LocalResourceManager>(
      local_node_id_,
      local_node_resources,
      get_used_object_store_memory,
      get_pull_manager_at_capacity,
      [&](const NodeResources &local_resource_update) {
        cluster_resource_manager_->AddOrUpdateNode(local_node_id_, local_resource_update);
      });
  if (!local_node_id_.IsNil()) {
    cluster_resource_manager_->AddOrUpdateNode(local_node_id_, local_node_resources);
  }
  scheduling_policy_ =
      std::make_unique<raylet_scheduling_policy::CompositeSchedulingPolicy>(
          local_node_id_,
          *cluster_resource_manager_,
          /*is_node_available_fn*/
          [this](auto node_id) { return this->NodeAlive(node_id); });
}

bool ClusterResourceScheduler::NodeAlive(scheduling::NodeID node_id) const {
  if (node_id == local_node_id_) {
    return true;
  }
  if (node_id.IsNil()) {
    return false;
  }
  RAY_CHECK(is_node_available_fn_ != nullptr);
  return is_node_available_fn_(node_id);
}

bool ClusterResourceScheduler::IsSchedulable(const ResourceRequest &resource_request,
                                             scheduling::NodeID node_id) const {
  // It's okay if the local node's pull manager is at capacity because we
  // will eventually spill the task back from the waiting queue if its args
  // cannot be pulled.
  return cluster_resource_manager_->HasSufficientResource(
      node_id,
      resource_request,
      /*ignore_object_store_memory_requirement*/ node_id == local_node_id_);
}

scheduling::NodeID ClusterResourceScheduler::GetBestSchedulableNode(
    const ResourceRequest &resource_request,
    const rpc::SchedulingStrategy &scheduling_strategy,
    bool actor_creation,
    bool force_spillback,
    int64_t *total_violations,
    bool *is_infeasible) {
  // The zero cpu actor is a special case that must be handled the same way by all
  // scheduling policies.
  if (actor_creation && resource_request.IsEmpty()) {
    return scheduling_policy_->Schedule(resource_request, SchedulingOptions::Random());
  }

  auto best_node_id = scheduling::NodeID::Nil();
  if (scheduling_strategy.scheduling_strategy_case() ==
      rpc::SchedulingStrategy::SchedulingStrategyCase::kSpreadSchedulingStrategy) {
    best_node_id =
        scheduling_policy_->Schedule(resource_request,
                                     SchedulingOptions::Spread(
                                         /*avoid_local_node*/ force_spillback,
                                         /*require_node_available*/ force_spillback));
  } else {
    // TODO (Alex): Setting require_available == force_spillback is a hack in order to
    // remain bug compatible with the legacy scheduling algorithms.
    best_node_id =
        scheduling_policy_->Schedule(resource_request,
                                     SchedulingOptions::Hybrid(
                                         /*avoid_local_node*/ force_spillback,
                                         /*require_node_available*/ force_spillback));
  }

  *is_infeasible = best_node_id.IsNil();
  if (!*is_infeasible) {
    // TODO (Alex): Support soft constraints if needed later.
    *total_violations = 0;
  }

  RAY_LOG(DEBUG) << "Scheduling decision. "
                 << "forcing spillback: " << force_spillback
                 << ". Best node: " << best_node_id.ToInt() << " "
                 << (best_node_id.IsNil() ? NodeID::Nil()
                                          : NodeID::FromBinary(best_node_id.Binary()))
                 << ", is infeasible: " << *is_infeasible;
  return best_node_id;
}

scheduling::NodeID ClusterResourceScheduler::GetBestSchedulableNode(
    const absl::flat_hash_map<std::string, double> &task_resources,
    const rpc::SchedulingStrategy &scheduling_strategy,
    bool requires_object_store_memory,
    bool actor_creation,
    bool force_spillback,
    int64_t *total_violations,
    bool *is_infeasible) {
  ResourceRequest resource_request =
      ResourceMapToResourceRequest(task_resources, requires_object_store_memory);
  return GetBestSchedulableNode(resource_request,
                                scheduling_strategy,
                                actor_creation,
                                force_spillback,
                                total_violations,
                                is_infeasible);
}

bool ClusterResourceScheduler::SubtractRemoteNodeAvailableResources(
    scheduling::NodeID node_id, const ResourceRequest &resource_request) {
  RAY_CHECK(node_id != local_node_id_);

  // Just double check this node can still schedule the resource request.
  if (!IsSchedulable(resource_request, node_id)) {
    return false;
  }
  return cluster_resource_manager_->SubtractNodeAvailableResources(node_id,
                                                                   resource_request);
}

std::string ClusterResourceScheduler::DebugString(void) const {
  std::stringstream buffer;
  buffer << "\nLocal id: " << local_node_id_.ToInt();
  buffer << " Local resources: " << local_resource_manager_->DebugString();
  cluster_resource_manager_->DebugString(buffer);
  return buffer.str();
}

bool ClusterResourceScheduler::AllocateRemoteTaskResources(
    scheduling::NodeID node_id,
    const absl::flat_hash_map<std::string, double> &task_resources) {
  ResourceRequest resource_request = ResourceMapToResourceRequest(
      task_resources, /*requires_object_store_memory=*/false);
  RAY_CHECK(node_id != local_node_id_);
  return SubtractRemoteNodeAvailableResources(node_id, resource_request);
}

bool ClusterResourceScheduler::IsSchedulableOnNode(
    scheduling::NodeID node_id, const absl::flat_hash_map<std::string, double> &shape) {
  auto resource_request =
      ResourceMapToResourceRequest(shape, /*requires_object_store_memory=*/false);
  return IsSchedulable(resource_request, node_id);
}

scheduling::NodeID ClusterResourceScheduler::GetBestSchedulableNode(
    const TaskSpecification &task_spec,
    bool prioritize_local_node,
    bool exclude_local_node,
    bool requires_object_store_memory,
    bool *is_infeasible) {
  // If the local node is available, we should directly return it instead of
  // going through the full hybrid policy since we don't want spillback.
  if (prioritize_local_node && !exclude_local_node &&
      IsSchedulableOnNode(local_node_id_,
                          task_spec.GetRequiredResources().GetResourceMap())) {
    *is_infeasible = false;
    return local_node_id_;
  }

  // This argument is used to set violation, which is an unsupported feature now.
  int64_t _unused;
  return GetBestSchedulableNode(
      task_spec.GetRequiredPlacementResources().GetResourceMap(),
      task_spec.GetMessage().scheduling_strategy(),
      requires_object_store_memory,
      task_spec.IsActorCreationTask(),
      exclude_local_node,
      &_unused,
      is_infeasible);
}

SchedulingResult ClusterResourceScheduler::Schedule(
    const std::vector<const ResourceRequest *> &resource_request_list,
    SchedulingOptions options,
    SchedulingContext *context /* = nullptr*/) {
  return scheduling_policy_->Schedule(resource_request_list, options, context);
}

}  // namespace ray<|MERGE_RESOLUTION|>--- conflicted
+++ resolved
@@ -27,28 +27,10 @@
     : local_node_id_(scheduling::NodeID::Nil()),
       is_node_available_fn_([](auto) { return true; }) {
   cluster_resource_manager_ = std::make_unique<ClusterResourceManager>();
-<<<<<<< HEAD
-  NodeResources local_node_resources;
-  local_node_resources.predefined_resources.resize(PredefinedResources_MAX);
-  Init(local_node_resources,
+  NodeResources node_resources;
+  Init(node_resources,
        /*get_used_object_store_memory=*/nullptr,
        /*get_pull_manager_at_capacity=*/nullptr);
-=======
-  NodeResources node_resources;
-  local_resource_manager_ = std::make_unique<LocalResourceManager>(
-      local_node_id_,
-      node_resources,
-      /*get_used_object_store_memory*/ nullptr,
-      /*get_pull_manager_at_capacity*/ nullptr,
-      [&](const NodeResources &local_resource_update) {
-        cluster_resource_manager_->AddOrUpdateNode(local_node_id_, local_resource_update);
-      });
-  scheduling_policy_ =
-      std::make_unique<raylet_scheduling_policy::CompositeSchedulingPolicy>(
-          local_node_id_,
-          cluster_resource_manager_->GetResourceView(),
-          [this](auto node_id) { return this->NodeAlive(node_id); });
->>>>>>> a7e5aa8c
 }
 
 ClusterResourceScheduler::ClusterResourceScheduler(
