--- conflicted
+++ resolved
@@ -1114,17 +1114,8 @@
       // Resource usage report tick should reset the remote node's resources.
       resource_scheduler.FillResourceUsage(data, last_resource_usage_);
       for (int j = 0; j < num_slots_available; j++) {
-<<<<<<< HEAD
-        RAY_LOG(INFO) << "WANGTAO num_slots_available "
-                      << std::to_string(num_slots_available) << " j "
-                      << std::to_string(j);
-        ASSERT_EQ(resource_scheduler.GetBestSchedulableNode(task_spec, false, false,
-                                                            false, &t, &is_infeasible),
-                  "remote");
-=======
         ASSERT_EQ(remote, resource_scheduler.GetBestSchedulableNode(
                               task_spec, false, false, true, &t, &is_infeasible));
->>>>>>> 0cd05403
         // Allocate remote resources.
         ASSERT_TRUE(resource_scheduler.AllocateRemoteTaskResources(remote, task_spec));
       }
