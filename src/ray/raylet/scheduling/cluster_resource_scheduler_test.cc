// Copyright 2017 The Ray Authors.
//
// Licensed under the Apache License, Version 2.0 (the "License");
// you may not use this file except in compliance with the License.
// You may obtain a copy of the License at
//
//  http://www.apache.org/licenses/LICENSE-2.0
//
// Unless required by applicable law or agreed to in writing, software
// distributed under the License is distributed on an "AS IS" BASIS,
// WITHOUT WARRANTIES OR CONDITIONS OF ANY KIND, either express or implied.
// See the License for the specific language governing permissions and
// limitations under the License.

// clang-format off
#include "ray/raylet/scheduling/cluster_resource_scheduler.h"

#include <string>
#include <utility>
#include <vector>
#include <memory>
#include <unordered_map>

#include "gmock/gmock.h"
#include "gtest/gtest.h"
#include "ray/common/ray_config.h"
#include "ray/common/task/task_util.h"
#include "ray/common/test_util.h"
#include "ray/common/scheduling/resource_set.h"
#include "ray/common/scheduling/scheduling_ids.h"
#include "mock/ray/gcs/gcs_client/gcs_client.h"
// clang-format on
using namespace std;  // NOLINT

#define ASSERT_RESOURCES_EQ(data, expected_available, expected_total) \
  {                                                                   \
    auto available = data->resources_available();                     \
    ASSERT_EQ(available[kCPU_ResourceLabel], expected_available);     \
    auto total = data->resources_total();                             \
    ASSERT_EQ(total[kCPU_ResourceLabel], expected_total);             \
  }

namespace ray {

namespace scheduling {

/// Helper function to set which resource IDs are condiered unit-instance resources.
/// Note, this function must have the same namespace as "ResourceID".
void SetUnitInstanceResourceIds(absl::flat_hash_set<ResourceID> ids) {
  auto &set = ResourceID::UnitInstanceResources();
  set.clear();
  for (auto id : ids) {
    set.insert(id.ToInt());
  }
}

}  // namespace scheduling

using scheduling::SetUnitInstanceResourceIds;

ResourceRequest CreateResourceRequest(
    const absl::flat_hash_map<ResourceID, double> &resource_map) {
  ResourceRequest request;
  for (auto &entry : resource_map) {
    request.Set(entry.first, entry.second);
  }
  return request;
}

ResourceRequest CreateResourceRequest(
    const std::unordered_map<std::string, double> &resource_map) {
  ResourceRequest request;
  for (auto &entry : resource_map) {
    request.Set(ResourceID(entry.first), entry.second);
  }
  return request;
}

NodeResources CreateNodeResources(
    const absl::flat_hash_map<ResourceID, double> &resource_map) {
  return NodeResources(NodeResourceSet(resource_map));
}

NodeResourceSet RandomNodeResourceSet() {
  auto ids = {ResourceID::CPU(),
              ResourceID::Memory(),
              ResourceID::GPU(),
              ResourceID("custom1"),
              ResourceID("custom2")};
  NodeResourceSet resource_set;
  for (auto &id : ids) {
    if (rand() % 3 != 0) {
      resource_set.Set(id, rand() % 10);
    }
  }
  return resource_set;
}

NodeResources RandomNodeResources() { return NodeResources(RandomNodeResourceSet()); }

class ClusterResourceSchedulerTest : public ::testing::Test {
 public:
  void SetUp() {
    // The legacy scheduling policy is easier to reason about for testing purposes. See
    // `scheduling_policy_test.cc` for comprehensive testing of the hybrid scheduling
    // policy.
    gcs_client_ = std::make_unique<gcs::MockGcsClient>();
    is_node_available_fn_ = [this](scheduling::NodeID node_id) {
      return gcs_client_->Nodes().Get(NodeID::FromBinary(node_id.Binary())) != nullptr;
    };
    node_name = NodeID::FromRandom().Binary();
    node_info.set_node_id(node_name);
    ON_CALL(*gcs_client_->mock_node_accessor, Get(::testing::_, ::testing::_))
        .WillByDefault(::testing::Return(&node_info));
  }

  void Shutdown() {}

  void initCluster(ClusterResourceScheduler &resource_scheduler, int n) {
    for (int i = 0; i < n; i++) {
      NodeResources node_resources = RandomNodeResources();
      resource_scheduler.GetClusterResourceManager().AddOrUpdateNode(
          scheduling::NodeID(i), node_resources);
    }
  }

  void AssertPredefinedNodeResources() {
    ASSERT_EQ(ray::kCPU_ResourceLabel, scheduling::ResourceID(CPU).Binary());
    ASSERT_EQ(ray::kGPU_ResourceLabel, scheduling::ResourceID(GPU).Binary());
    ASSERT_EQ(ray::kObjectStoreMemory_ResourceLabel,
              scheduling::ResourceID(OBJECT_STORE_MEM).Binary());
    ASSERT_EQ(ray::kMemory_ResourceLabel, scheduling::ResourceID(MEM).Binary());
  }
  std::unique_ptr<gcs::MockGcsClient> gcs_client_;
  std::function<bool(scheduling::NodeID)> is_node_available_fn_;
  std::string node_name;
  rpc::GcsNodeInfo node_info;
};

TEST_F(ClusterResourceSchedulerTest, SchedulingFixedPointTest) {
  {
    FixedPoint fp(1.);
    FixedPoint fp1(1.);
    FixedPoint fp2(2.);

    ASSERT_TRUE(fp1 < fp2);
    ASSERT_TRUE(fp2 > fp1);
    ASSERT_TRUE(fp1 <= fp2);
    ASSERT_TRUE(fp2 >= fp1);
    ASSERT_TRUE(fp1 != fp2);

    ASSERT_TRUE(fp1 == fp);
    ASSERT_TRUE(fp1 >= fp);
    ASSERT_TRUE(fp1 <= fp);
  }

  {
    FixedPoint fp1(1.);
    FixedPoint fp2(2.);

    ASSERT_LT(fp1, 2);
    ASSERT_TRUE(fp2 > 1.);
    ASSERT_TRUE(fp1 <= 2.);
    ASSERT_TRUE(fp2 >= 1.);
    ASSERT_TRUE(fp1 != 2.);

    ASSERT_TRUE(fp1 == 1.);
    ASSERT_TRUE(fp1 >= 1.);
    ASSERT_TRUE(fp1 <= 1.);

    ASSERT_TRUE(fp1 + fp2 == 3.);
    ASSERT_TRUE(fp2 - fp1 == 1.);

    ASSERT_TRUE((fp1 += 1.) == 2.);
    ASSERT_TRUE((fp2 -= 1.) == 1.);
  }

  {
    FixedPoint fp1(1.);

    ASSERT_TRUE(fp1.Double() == 1.);
  }

  {
    FixedPoint fp1(1.);
    auto fp2 = fp1 - 1.0;
    ASSERT_EQ(fp2, 0);

    auto fp3 = fp1 + 1.0;
    ASSERT_EQ(fp3, 2);

    auto fp4 = -fp1;
    ASSERT_TRUE(fp4 == -1.0);

    fp1 = 2.0;
    ASSERT_TRUE(fp1 == 2.0);

    FixedPoint fp5(-1.0);
    ASSERT_EQ(fp5, -1);

    FixedPoint f6(-1);
    FixedPoint f7(static_cast<int64_t>(-1));
    ASSERT_TRUE(f6 == f7);

    ASSERT_TRUE(f6 == -1.0);
  }
}

TEST_F(ClusterResourceSchedulerTest, SchedulingIdTest) {
  StringIdMap ids;
  hash<string> hasher;
  const size_t num = 10;  // should be greater than 10.

  for (size_t i = 0; i < num; i++) {
    ids.Insert(to_string(i));
  }
  ASSERT_EQ(ids.Count(), num);

  ASSERT_EQ(ids.Get(to_string(3)), static_cast<int64_t>(hasher(to_string(3))));

  ASSERT_EQ(ids.Get(to_string(100)), -1);

  // Test for handling collision.
  StringIdMap short_ids;
  uint8_t max_id = 8;
  for (size_t i = 0; i < max_id; i++) {
    int64_t id = short_ids.Insert(to_string(i), max_id);
    ASSERT_TRUE(id < max_id);
  }
  ASSERT_EQ(short_ids.Count(), max_id);
}

TEST_F(ClusterResourceSchedulerTest, SchedulingIdInsertOrDieTest) {
  StringIdMap ids;
  ids.InsertOrDie("123", 2);
  ids.InsertOrDie("1234", 3);

  ASSERT_EQ(ids.Count(), 2);
  ASSERT_EQ(ids.Get(to_string(100)), -1);
  ASSERT_EQ(ids.Get("123"), 2);
  ASSERT_EQ(ids.Get(2), std::string("123"));
  ASSERT_EQ(ids.Get("1234"), 3);
  ASSERT_EQ(ids.Get(3), std::string("1234"));
}

TEST_F(ClusterResourceSchedulerTest, SchedulingInitClusterTest) {
  int num_nodes = 10;
  instrumented_io_context io_context;
  ClusterResourceScheduler resource_scheduler(
      io_context, scheduling::NodeID(num_nodes + 1), NodeResources(), [](auto) {
        return true;
      });
  AssertPredefinedNodeResources();

  initCluster(resource_scheduler, num_nodes);

  ASSERT_EQ(resource_scheduler.GetClusterResourceManager().NumNodes(), num_nodes + 1);
}

TEST_F(ClusterResourceSchedulerTest, SchedulingDeleteClusterNodeTest) {
  int num_nodes = 4;
  int64_t remove_id = 2;
  instrumented_io_context io_context;
  ClusterResourceScheduler resource_scheduler(
      io_context, scheduling::NodeID(num_nodes + 1), NodeResources(), [](auto) {
        return true;
      });

  initCluster(resource_scheduler, num_nodes);
  resource_scheduler.GetClusterResourceManager().RemoveNode(
      scheduling::NodeID(remove_id));

  ASSERT_TRUE(num_nodes == resource_scheduler.GetClusterResourceManager().NumNodes());
}

TEST_F(ClusterResourceSchedulerTest, SchedulingModifyClusterNodeTest) {
  int num_nodes = 4;
  int64_t update_id = 2;
  instrumented_io_context io_context;
  ClusterResourceScheduler resource_scheduler(
      io_context, scheduling::NodeID(num_nodes + 1), NodeResources(), [](auto) {
        return true;
      });

  initCluster(resource_scheduler, num_nodes);

  NodeResources node_resources = RandomNodeResources();
  resource_scheduler.GetClusterResourceManager().AddOrUpdateNode(
      scheduling::NodeID(update_id), node_resources);
  ASSERT_TRUE(num_nodes + 1 == resource_scheduler.GetClusterResourceManager().NumNodes());
}

TEST_F(ClusterResourceSchedulerTest, NodeAffinitySchedulingStrategyTest) {
  absl::flat_hash_map<std::string, double> resource_total({{"CPU", 10}});
  auto local_node_id = scheduling::NodeID(NodeID::FromRandom().Binary());
  instrumented_io_context io_context;
  ClusterResourceScheduler resource_scheduler(
      io_context, local_node_id, resource_total, is_node_available_fn_, 
      nullptr, nullptr, nullptr, {},
      [](scheduling::NodeID, const SchedulingContext *) { return true; });
  AssertPredefinedNodeResources();
  auto remote_node_id = scheduling::NodeID(NodeID::FromRandom().Binary());
  resource_scheduler.GetClusterResourceManager().AddOrUpdateNode(
      remote_node_id, resource_total, resource_total);

  absl::flat_hash_map<std::string, double> resource_request({{"CPU", 1}});
  int64_t violations;
  bool is_infeasible;
  rpc::SchedulingStrategy scheduling_strategy;
  scheduling_strategy.mutable_node_affinity_scheduling_strategy()->set_node_id(
      remote_node_id.Binary());
  scheduling_strategy.mutable_node_affinity_scheduling_strategy()->set_soft(false);
  auto node_id_1 = resource_scheduler.GetBestSchedulableNode(resource_request,
                                                             LabelSelector(),
                                                             scheduling_strategy,
                                                             false,
                                                             false,
                                                             false,
                                                             std::string(),
                                                             &violations,
                                                             &is_infeasible);
  ASSERT_EQ(node_id_1, remote_node_id);

  scheduling_strategy.mutable_node_affinity_scheduling_strategy()->set_node_id(
      local_node_id.Binary());
  scheduling_strategy.mutable_node_affinity_scheduling_strategy()->set_soft(false);
  auto node_id_2 = resource_scheduler.GetBestSchedulableNode(resource_request,
                                                             LabelSelector(),
                                                             scheduling_strategy,
                                                             false,
                                                             false,
                                                             false,
                                                             std::string(),
                                                             &violations,
                                                             &is_infeasible);
  ASSERT_EQ(node_id_2, local_node_id);

  scheduling_strategy.mutable_node_affinity_scheduling_strategy()->set_node_id(
      NodeID::FromRandom().Binary());
  scheduling_strategy.mutable_node_affinity_scheduling_strategy()->set_soft(false);
  auto node_id_3 = resource_scheduler.GetBestSchedulableNode(resource_request,
                                                             LabelSelector(),
                                                             scheduling_strategy,
                                                             false,
                                                             false,
                                                             false,
                                                             std::string(),
                                                             &violations,
                                                             &is_infeasible);
  ASSERT_TRUE(node_id_3.IsNil());

  scheduling_strategy.mutable_node_affinity_scheduling_strategy()->set_node_id(
      NodeID::FromRandom().Binary());
  scheduling_strategy.mutable_node_affinity_scheduling_strategy()->set_soft(true);
  auto node_id_4 = resource_scheduler.GetBestSchedulableNode(resource_request,
                                                             LabelSelector(),
                                                             scheduling_strategy,
                                                             false,
                                                             false,
                                                             false,
                                                             std::string(),
                                                             &violations,
                                                             &is_infeasible);
  ASSERT_EQ(node_id_4, local_node_id);

  // Allocate some local resources so the local node is not idle and won't be drained
  // immediately.
  auto task_allocation = std::make_shared<TaskResourceInstances>();
  ASSERT_TRUE(resource_scheduler.GetLocalResourceManager().AllocateLocalTaskResources(
      resource_request, task_allocation));
  // Drain the local node so that it's not schedulable for new tasks.
  rpc::DrainRayletRequest drain_request;
  drain_request.set_deadline_timestamp_ms(std::numeric_limits<int64_t>::max());
  resource_scheduler.GetLocalResourceManager().SetLocalNodeDraining(drain_request);

  scheduling_strategy.mutable_node_affinity_scheduling_strategy()->set_node_id(
      local_node_id.Binary());
  scheduling_strategy.mutable_node_affinity_scheduling_strategy()->set_soft(false);
  auto node_id_5 = resource_scheduler.GetBestSchedulableNode(resource_request,
                                                             LabelSelector(),
                                                             scheduling_strategy,
                                                             false,
                                                             false,
                                                             false,
                                                             std::string(),
                                                             &violations,
                                                             &is_infeasible);
  ASSERT_TRUE(node_id_5.IsNil());

  scheduling_strategy.mutable_node_affinity_scheduling_strategy()->set_node_id(
      local_node_id.Binary());
  scheduling_strategy.mutable_node_affinity_scheduling_strategy()->set_soft(true);
  auto node_id_6 = resource_scheduler.GetBestSchedulableNode(resource_request,
                                                             LabelSelector(),
                                                             scheduling_strategy,
                                                             false,
                                                             false,
                                                             false,
                                                             std::string(),
                                                             &violations,
                                                             &is_infeasible);
  ASSERT_EQ(node_id_6, remote_node_id);
}

TEST_F(ClusterResourceSchedulerTest, SpreadSchedulingStrategyTest) {
  absl::flat_hash_map<std::string, double> resource_total({{"CPU", 10}});
  auto local_node_id = scheduling::NodeID(NodeID::FromRandom().Binary());
  instrumented_io_context io_context;
  ClusterResourceScheduler resource_scheduler(
      io_context, local_node_id, resource_total, is_node_available_fn_, 
      nullptr, nullptr, nullptr, {},
      [](scheduling::NodeID, const SchedulingContext *) { return true; });
  AssertPredefinedNodeResources();
  auto remote_node_id = scheduling::NodeID(NodeID::FromRandom().Binary());
  resource_scheduler.GetClusterResourceManager().AddOrUpdateNode(
      remote_node_id, resource_total, resource_total);

  absl::flat_hash_map<std::string, double> resource_request({{"CPU", 1}});
  int64_t violations;
  bool is_infeasible;
  rpc::SchedulingStrategy scheduling_strategy;
  scheduling_strategy.mutable_spread_scheduling_strategy();
  auto node_id_1 = resource_scheduler.GetBestSchedulableNode(resource_request,
                                                             LabelSelector(),
                                                             scheduling_strategy,
                                                             false,
                                                             false,
                                                             false,
                                                             std::string(),
                                                             &violations,
                                                             &is_infeasible);
  absl::flat_hash_map<std::string, double> resource_available({{"CPU", 9}});
  resource_scheduler.GetClusterResourceManager().AddOrUpdateNode(
      node_id_1, resource_total, resource_available);
  auto node_id_2 = resource_scheduler.GetBestSchedulableNode(resource_request,
                                                             LabelSelector(),
                                                             scheduling_strategy,
                                                             false,
                                                             false,
                                                             false,
                                                             std::string(),
                                                             &violations,
                                                             &is_infeasible);
  ASSERT_EQ((std::set<scheduling::NodeID>{node_id_1, node_id_2}),
            (std::set<scheduling::NodeID>{local_node_id, remote_node_id}));
}

TEST_F(ClusterResourceSchedulerTest, SchedulingWithPreferredNodeTest) {
  auto local_node_id = scheduling::NodeID(NodeID::FromRandom().Binary());
  instrumented_io_context io_context;
  ClusterResourceScheduler resource_scheduler(
      io_context, local_node_id, {{"CPU", 8}}, is_node_available_fn_, 
      nullptr, nullptr, nullptr, {},
      [](scheduling::NodeID, const SchedulingContext *) { return true; });
  AssertPredefinedNodeResources();
  auto remote_node_id = scheduling::NodeID(NodeID::FromRandom().Binary());
  absl::flat_hash_map<std::string, double> remote_resource_total({{"CPU", 10}});
  resource_scheduler.GetClusterResourceManager().AddOrUpdateNode(
      remote_node_id, remote_resource_total, remote_resource_total);

  absl::flat_hash_map<std::string, double> resource_request({{"CPU", 5}});
  int64_t violations;
  bool is_infeasible;
  rpc::SchedulingStrategy scheduling_strategy;
  scheduling_strategy.mutable_default_scheduling_strategy();
  // Select node with the remote node preferred.
  auto node_id_1 = resource_scheduler.GetBestSchedulableNode(resource_request,
                                                             LabelSelector(),
                                                             scheduling_strategy,
                                                             false,
                                                             false,
                                                             false,
                                                             remote_node_id.Binary(),
                                                             &violations,
                                                             &is_infeasible);
  ASSERT_EQ(node_id_1, remote_node_id);

  // If no preferred node specified, then still prefer the local one.
  auto node_id_2 = resource_scheduler.GetBestSchedulableNode(resource_request,
                                                             LabelSelector(),
                                                             scheduling_strategy,
                                                             false,
                                                             false,
                                                             false,
                                                             std::string(),
                                                             &violations,
                                                             &is_infeasible);
  ASSERT_EQ(node_id_2, local_node_id);

  // Never prefer the infeasible node.
  TaskSpecBuilder spec_builder_1;
  spec_builder_1.SetCommonTaskSpec(RandomTaskId(),
                                   "dummy_task",
                                   Language::PYTHON,
                                   FunctionDescriptorBuilder::BuildPython("", "", "", ""),
                                   RandomJobId(),
                                   rpc::JobConfig(),
                                   TaskID::Nil(),
                                   0,
                                   TaskID::Nil(),
                                   rpc::Address(),
                                   0,
                                   /*returns_dynamic=*/false,
                                   /*is_streaming_generator*/ false,
                                   /*generator_backpressure_num_objects*/ -1,
                                   {{"CPU", 9}},
                                   {},
                                   "",
                                   0,
                                   TaskID::Nil(),
                                   "",
                                   nullptr);
  spec_builder_1.SetNormalTaskSpec(0, false, "", scheduling_strategy, ActorID::Nil());
  // Remote node is feasible but has no available resource.
  resource_scheduler.GetClusterResourceManager().AddOrUpdateNode(
      remote_node_id, remote_resource_total, {{"CPU", 0}});
  auto node_id_3 = resource_scheduler.GetBestSchedulableNode(
      std::move(spec_builder_1).ConsumeAndBuild(),
      /*preferred_node_id=*/local_node_id.Binary(),
      false,
      false,
      &is_infeasible);
  ASSERT_EQ(node_id_3, remote_node_id);
  ASSERT_FALSE(is_infeasible);

  // Never prefer the draining node even if it has available resources
  // and other nodes don't.
  // Allocate some local resources so the local node is not idle and won't be drained
  // immediately.
  auto task_allocation = std::make_shared<TaskResourceInstances>();
  ASSERT_TRUE(resource_scheduler.GetLocalResourceManager().AllocateLocalTaskResources(
      resource_request, task_allocation));
  rpc::DrainRayletRequest drain_request;
  drain_request.set_deadline_timestamp_ms(std::numeric_limits<int64_t>::max());
  resource_scheduler.GetLocalResourceManager().SetLocalNodeDraining(drain_request);
  TaskSpecBuilder spec_builder_2;
  spec_builder_2.SetCommonTaskSpec(RandomTaskId(),
                                   "dummy_task",
                                   Language::PYTHON,
                                   FunctionDescriptorBuilder::BuildPython("", "", "", ""),
                                   RandomJobId(),
                                   rpc::JobConfig(),
                                   TaskID::Nil(),
                                   0,
                                   TaskID::Nil(),
                                   rpc::Address(),
                                   0,
                                   /*returns_dynamic=*/false,
                                   /*is_streaming_generator*/ false,
                                   /*generator_backpressure_num_objects*/ -1,
                                   {{"CPU", 1}},
                                   {},
                                   "",
                                   0,
                                   TaskID::Nil(),
                                   "",
                                   nullptr);
  spec_builder_2.SetNormalTaskSpec(0, false, "", scheduling_strategy, ActorID::Nil());
  auto node_id_4 = resource_scheduler.GetBestSchedulableNode(
      std::move(spec_builder_2).ConsumeAndBuild(),
      /*preferred_node_id=*/local_node_id.Binary(),
      false,
      false,
      &is_infeasible);
  ASSERT_EQ(node_id_4, remote_node_id);
}

TEST_F(ClusterResourceSchedulerTest, SchedulingUpdateAvailableResourcesTest) {
  // Create cluster resources.
  NodeResources node_resources = CreateNodeResources({{ResourceID::CPU(), 10},
                                                      {ResourceID::Memory(), 5},
                                                      {ResourceID::GPU(), 3},
                                                      {ResourceID("custom1"), 5},
                                                      {ResourceID("custom2"), 5}});
  instrumented_io_context io_context;
  ClusterResourceScheduler resource_scheduler(
      io_context, scheduling::NodeID(1), node_resources, is_node_available_fn_,true, 
    [](scheduling::NodeID, const SchedulingContext *) { return true; });
  AssertPredefinedNodeResources();

  {
    ResourceRequest resource_request =
        CreateResourceRequest({{ResourceID::CPU(), 7},
                               {ResourceID::Memory(), 5},
                               {ResourceID("custom1"), 3},
                               {ResourceID("custom2"), 5}});
    int64_t violations;
    bool is_infeasible;
    rpc::SchedulingStrategy scheduling_strategy;
    scheduling_strategy.mutable_default_scheduling_strategy();
    auto node_id = resource_scheduler.GetBestSchedulableNode(resource_request,
                                                             scheduling_strategy,
                                                             false,
                                                             false,
                                                             std::string(),
                                                             &violations,
                                                             &is_infeasible);
    ASSERT_EQ(node_id.ToInt(), 1);
    ASSERT_EQ(violations, 0);

    NodeResources nr1, nr2;
    ASSERT_TRUE(
        resource_scheduler.GetClusterResourceManager().GetNodeResources(node_id, &nr1));
    ASSERT_TRUE(
        resource_scheduler.GetClusterResourceManager().GetNodeResources(node_id, &nr1));
    auto task_allocation = std::make_shared<TaskResourceInstances>();
    ASSERT_TRUE(resource_scheduler.GetLocalResourceManager().AllocateLocalTaskResources(
        resource_request, task_allocation));
    ASSERT_TRUE(
        resource_scheduler.GetClusterResourceManager().GetNodeResources(node_id, &nr2));

    for (auto &resource_id : nr1.total.ExplicitResourceIds()) {
      auto t = nr1.available.Get(resource_id) - resource_request.Get(resource_id);
      if (t < 0) t = 0;
      ASSERT_EQ(nr2.available.Get(resource_id), t);
    }
  }
}

TEST_F(ClusterResourceSchedulerTest, SchedulingUpdateTotalResourcesTest) {
  absl::flat_hash_map<std::string, double> initial_resources = {
      {ray::kCPU_ResourceLabel, 1}, {"custom1", 1}};
  std::string name = NodeID::FromRandom().Binary();
  instrumented_io_context io_context;
  ClusterResourceScheduler resource_scheduler(io_context,
                                              scheduling::NodeID(name),
                                              initial_resources,
                                              is_node_available_fn_,
                                              nullptr,
                                              nullptr);

  resource_scheduler.GetLocalResourceManager().AddLocalResourceInstances(
      scheduling::ResourceID(ray::kCPU_ResourceLabel), {0, 1, 1});
  resource_scheduler.GetLocalResourceManager().AddLocalResourceInstances(
      scheduling::ResourceID("custom1"), {0, 1, 1});

  const auto &cpu_total = resource_scheduler.GetClusterResourceManager()
                              .GetNodeResources(scheduling::NodeID(name))
                              .total.Get(ResourceID::CPU())
                              .Double();
  ASSERT_EQ(cpu_total, 3);

  const auto &custom_total = resource_scheduler.GetClusterResourceManager()
                                 .GetNodeResources(scheduling::NodeID(name))
                                 .total.Get(ResourceID("custom1"))
                                 .Double();
  ASSERT_EQ(custom_total, 3);
}

TEST_F(ClusterResourceSchedulerTest, SchedulingAddOrUpdateNodeTest) {
  instrumented_io_context io_context;
  ClusterResourceScheduler resource_scheduler(
      io_context, scheduling::NodeID(0), NodeResources(), [](auto) { return true; });
  NodeResources nr, nr_out;
  int64_t node_id = 1;

  // Add node.
  {
    NodeResources node_resources = CreateNodeResources({{ResourceID::CPU(), 10},
                                                        {ResourceID::Memory(), 5},
                                                        {ResourceID::GPU(), 3},
                                                        {ResourceID("custom1"), 5},
                                                        {ResourceID("custom2"), 5}});
    resource_scheduler.GetClusterResourceManager().AddOrUpdateNode(
        scheduling::NodeID(node_id), node_resources);
    nr = node_resources;
  }

  // Check whether node resources were correctly added.
  if (resource_scheduler.GetClusterResourceManager().GetNodeResources(
          scheduling::NodeID(node_id), &nr_out)) {
    ASSERT_TRUE(nr == nr_out);
  } else {
    ASSERT_TRUE(false);
  }

  // Update node.
  {
    NodeResources node_resources = CreateNodeResources({{ResourceID::CPU(), 10},
                                                        {ResourceID::Memory(), 10},
                                                        {ResourceID("custom1"), 6},
                                                        {ResourceID("custom2"), 6}});
    resource_scheduler.GetClusterResourceManager().AddOrUpdateNode(
        scheduling::NodeID(node_id), node_resources);
    nr = node_resources;
  }
  if (resource_scheduler.GetClusterResourceManager().GetNodeResources(
          scheduling::NodeID(node_id), &nr_out)) {
    ASSERT_TRUE(nr == nr_out);
  } else {
    ASSERT_TRUE(false);
  }
}

TEST_F(ClusterResourceSchedulerTest, SchedulingResourceRequestTest) {
  // Create cluster resources containing local node.
  NodeResources node_resources = CreateNodeResources(
      {{ResourceID::CPU(), 5}, {ResourceID::Memory(), 5}, {ResourceID("custom1"), 10}});
  instrumented_io_context io_context;
  ClusterResourceScheduler resource_scheduler(
<<<<<<< HEAD
      io_context, scheduling::NodeID(0), node_resources, is_node_available_fn_,
      true, [](scheduling::NodeID, const SchedulingContext *) { return true; });
  auto node_id = NodeID::FromRandom();
=======
      io_context, scheduling::NodeID(0), node_resources, is_node_available_fn_);
>>>>>>> 8ea94573
  rpc::SchedulingStrategy scheduling_strategy;
  scheduling_strategy.mutable_default_scheduling_strategy();
  {
    auto node_id = NodeID::FromRandom();
    node_resources = CreateNodeResources({{ResourceID::CPU(), 10},
                                          {ResourceID::Memory(), 2},
                                          {ResourceID::GPU(), 3},
                                          {ResourceID("custom1"), 5},
                                          {ResourceID("custom2"), 5}});
    resource_scheduler.GetClusterResourceManager().AddOrUpdateNode(
        scheduling::NodeID(node_id.Binary()), node_resources);
  }
  // Predefined resources, hard constraint violation
  {
    ResourceRequest resource_request = CreateResourceRequest({{ResourceID::CPU(), 11}});
    int64_t violations;
    bool is_infeasible;
    auto node_id = resource_scheduler.GetBestSchedulableNode(resource_request,
                                                             scheduling_strategy,
                                                             false,
                                                             false,
                                                             std::string(),
                                                             &violations,
                                                             &is_infeasible);
    ASSERT_TRUE(node_id.IsNil());
  }

  // Predefined resources, no constraint violation.
  {
    ResourceRequest resource_request = CreateResourceRequest({{ResourceID::CPU(), 5}});
    int64_t violations;
    bool is_infeasible;
    auto node_id = resource_scheduler.GetBestSchedulableNode(resource_request,
                                                             scheduling_strategy,
                                                             false,
                                                             false,
                                                             std::string(),
                                                             &violations,
                                                             &is_infeasible);
    ASSERT_TRUE(!node_id.IsNil());
    ASSERT_EQ(violations, 0);
  }
  // Custom resources, hard constraint violation.
  {
    ResourceRequest resource_request = CreateResourceRequest(
        {{ResourceID::CPU(), 5}, {ResourceID::Memory(), 2}, {ResourceID("custom1"), 11}});
    int64_t violations;
    bool is_infeasible;
    auto node_id = resource_scheduler.GetBestSchedulableNode(resource_request,
                                                             scheduling_strategy,
                                                             false,
                                                             false,
                                                             std::string(),
                                                             &violations,
                                                             &is_infeasible);
    ASSERT_TRUE(node_id.IsNil());
  }
  // Custom resources, no constraint violation.
  {
    ResourceRequest resource_request = CreateResourceRequest(
        {{ResourceID::CPU(), 5}, {ResourceID::Memory(), 2}, {ResourceID("custom1"), 5}});
    int64_t violations;
    bool is_infeasible;
    auto node_id = resource_scheduler.GetBestSchedulableNode(resource_request,
                                                             scheduling_strategy,
                                                             false,
                                                             false,
                                                             std::string(),
                                                             &violations,
                                                             &is_infeasible);
    ASSERT_TRUE(!node_id.IsNil());
    ASSERT_EQ(violations, 0);
  }
  // Custom resource missing, hard constraint violation.
  {
    ResourceRequest resource_request =
        CreateResourceRequest({{ResourceID::CPU(), 5},
                               {ResourceID::Memory(), 2},
                               {ResourceID("custom100"), 5}});
    int64_t violations;
    bool is_infeasible;
    auto node_id = resource_scheduler.GetBestSchedulableNode(resource_request,
                                                             scheduling_strategy,
                                                             false,
                                                             false,
                                                             std::string(),
                                                             &violations,
                                                             &is_infeasible);
    ASSERT_TRUE(node_id.IsNil());
  }
  // Placement hints, no constraint violation.
  {
    ResourceRequest resource_request = CreateResourceRequest(
        {{ResourceID::CPU(), 5}, {ResourceID::Memory(), 2}, {ResourceID("custom1"), 5}});
    int64_t violations;
    bool is_infeasible;
    auto node_id = resource_scheduler.GetBestSchedulableNode(resource_request,
                                                             scheduling_strategy,
                                                             false,
                                                             false,
                                                             std::string(),
                                                             &violations,
                                                             &is_infeasible);
    ASSERT_TRUE(!node_id.IsNil());
    ASSERT_EQ(violations, 0);
  }
}

TEST_F(ClusterResourceSchedulerTest, GetLocalAvailableResourcesWithCpuUnitTest) {
  SetUnitInstanceResourceIds({ResourceID::CPU(), ResourceID::GPU()});
  // Create cluster resources containing local node.
  NodeResources node_resources = CreateNodeResources({{ResourceID::CPU(), 3},
                                                      {ResourceID::Memory(), 4},
                                                      {ResourceID::GPU(), 5},
                                                      {ResourceID("custom1"), 8}});
  instrumented_io_context io_context;
  ClusterResourceScheduler resource_scheduler(
      io_context, scheduling::NodeID(0), node_resources, is_node_available_fn_);

  NodeResourceInstanceSet available_cluster_resources =
      resource_scheduler.GetLocalResourceManager()
          .GetLocalResources()
          .GetAvailableResourceInstances();

  NodeResourceInstanceSet expected_cluster_resources;
  expected_cluster_resources.Set(ResourceID::CPU(), {1., 1., 1.});
  expected_cluster_resources.Set(ResourceID::Memory(), {4.});
  expected_cluster_resources.Set(ResourceID::GPU(), {1., 1., 1., 1., 1.});

  ASSERT_EQ(expected_cluster_resources == available_cluster_resources, false);

  expected_cluster_resources.Set(ResourceID("custom1"), {8.});

  ASSERT_EQ(expected_cluster_resources == available_cluster_resources, true);
}

TEST_F(ClusterResourceSchedulerTest, GetLocalAvailableResourcesTest) {
  SetUnitInstanceResourceIds({ResourceID::GPU()});
  // Create cluster resources containing local node.
  NodeResources node_resources = CreateNodeResources({{ResourceID::CPU(), 3},
                                                      {ResourceID::Memory(), 4},
                                                      {ResourceID::GPU(), 5},
                                                      {ResourceID("custom1"), 8}});
  instrumented_io_context io_context;
  ClusterResourceScheduler resource_scheduler(
      io_context, scheduling::NodeID(0), node_resources, is_node_available_fn_);

  NodeResourceInstanceSet available_cluster_resources =
      resource_scheduler.GetLocalResourceManager()
          .GetLocalResources()
          .GetAvailableResourceInstances();

  NodeResourceInstanceSet expected_cluster_resources;
  expected_cluster_resources.Set(ResourceID::CPU(), {3.});
  expected_cluster_resources.Set(ResourceID::Memory(), {4.});
  expected_cluster_resources.Set(ResourceID::GPU(), {1., 1., 1., 1., 1.});

  ASSERT_EQ(expected_cluster_resources == available_cluster_resources, false);

  expected_cluster_resources.Set(ResourceID("custom1"), {8.});

  ASSERT_EQ(expected_cluster_resources == available_cluster_resources, true);
}

TEST_F(ClusterResourceSchedulerTest, GetCPUInstancesDoubleTest) {
  TaskResourceInstances task_resources;
  task_resources.Set(ResourceID::CPU(), {1., 1., 1.});
  task_resources.Set(ResourceID::Memory(), {4.});
  task_resources.Set(ResourceID::GPU(), {1., 1., 1., 1., 1.});

  std::vector<FixedPoint> cpu_instances = task_resources.Get(ResourceID::CPU());
  std::vector<FixedPoint> expected_cpu_instances{1., 1., 1.};

  ASSERT_EQ(cpu_instances, expected_cpu_instances);
}

TEST_F(ClusterResourceSchedulerTest, TaskResourceInstancesTest) {
  // Allocate resources for a task request specifying only predefined resources.
  {
    NodeResources node_resources = CreateNodeResources(
        {{ResourceID::CPU(), 3}, {ResourceID::Memory(), 4}, {ResourceID::GPU(), 5}});
    instrumented_io_context io_context;
    ClusterResourceScheduler resource_scheduler(
        io_context, scheduling::NodeID(0), node_resources, is_node_available_fn_);

    ResourceRequest resource_request = CreateResourceRequest(
        {{ResourceID::CPU(), 3}, {ResourceID::Memory(), 2}, {ResourceID::GPU(), 1.5}});

    NodeResourceInstances old_local_resources =
        resource_scheduler.GetLocalResourceManager().GetLocalResources();

    std::shared_ptr<TaskResourceInstances> task_allocation =
        std::make_shared<TaskResourceInstances>();
    bool success =
        resource_scheduler.GetLocalResourceManager().AllocateTaskResourceInstances(
            resource_request, task_allocation);

    ASSERT_EQ(success, true);

    resource_scheduler.GetLocalResourceManager().FreeTaskResourceInstances(
        task_allocation);

    ASSERT_EQ((resource_scheduler.GetLocalResourceManager().GetLocalResources() ==
               old_local_resources),
              true);
  }
  // Try to allocate resources for a task request that overallocates a hard constrained
  // resource.
  {
    NodeResources node_resources = CreateNodeResources(
        {{ResourceID::CPU(), 3}, {ResourceID::Memory(), 4}, {ResourceID::GPU(), 5}});
    instrumented_io_context io_context;
    ClusterResourceScheduler resource_scheduler(
        io_context, scheduling::NodeID(0), node_resources, is_node_available_fn_);

    ResourceRequest resource_request = CreateResourceRequest(
        {{ResourceID::CPU(), 4}, {ResourceID::Memory(), 2}, {ResourceID::GPU(), 1.5}});

    NodeResourceInstances old_local_resources =
        resource_scheduler.GetLocalResourceManager().GetLocalResources();
    std::shared_ptr<TaskResourceInstances> task_allocation =
        std::make_shared<TaskResourceInstances>();
    bool success =
        resource_scheduler.GetLocalResourceManager().AllocateTaskResourceInstances(
            resource_request, task_allocation);

    ASSERT_EQ(success, false);
    ASSERT_EQ((resource_scheduler.GetLocalResourceManager().GetLocalResources() ==
               old_local_resources),
              true);
  }
  // Allocate resources for a task request specifying both predefined and custom
  // resources.
  {
    NodeResources node_resources = CreateNodeResources({{ResourceID::CPU(), 3},
                                                        {ResourceID::Memory(), 4},
                                                        {ResourceID::GPU(), 5},
                                                        {ResourceID("custom1"), 4},
                                                        {ResourceID("custom2"), 4}});
    instrumented_io_context io_context;
    ClusterResourceScheduler resource_scheduler(
        io_context, scheduling::NodeID(0), node_resources, is_node_available_fn_);

    ResourceRequest resource_request =
        CreateResourceRequest({{ResourceID::CPU(), 3},
                               {ResourceID::Memory(), 2},
                               {ResourceID::GPU(), 1.5},
                               {ResourceID("custom1"), 2}});

    NodeResourceInstances old_local_resources =
        resource_scheduler.GetLocalResourceManager().GetLocalResources();
    std::shared_ptr<TaskResourceInstances> task_allocation =
        std::make_shared<TaskResourceInstances>();
    bool success =
        resource_scheduler.GetLocalResourceManager().AllocateTaskResourceInstances(
            resource_request, task_allocation);

    ASSERT_EQ(success, true);

    resource_scheduler.GetLocalResourceManager().FreeTaskResourceInstances(
        task_allocation);

    ASSERT_EQ((resource_scheduler.GetLocalResourceManager().GetLocalResources() ==
               old_local_resources),
              true);
  }
  // Allocate resources for a task request specifying both predefined and custom
  // resources, but overallocates a hard-constrained custom resource.
  {
    NodeResources node_resources = CreateNodeResources({{ResourceID::CPU(), 3},
                                                        {ResourceID::Memory(), 4},
                                                        {ResourceID::GPU(), 5},
                                                        {ResourceID("custom1"), 4},
                                                        {ResourceID("custom2"), 4}});
    instrumented_io_context io_context;
    ClusterResourceScheduler resource_scheduler(
        io_context, scheduling::NodeID(0), node_resources, is_node_available_fn_);

    ResourceRequest resource_request =
        CreateResourceRequest({{ResourceID::CPU(), 3},
                               {ResourceID::Memory(), 2},
                               {ResourceID::GPU(), 1.5},
                               {ResourceID("custom1"), 10}});

    NodeResourceInstances old_local_resources =
        resource_scheduler.GetLocalResourceManager().GetLocalResources();
    std::shared_ptr<TaskResourceInstances> task_allocation =
        std::make_shared<TaskResourceInstances>();
    bool success =
        resource_scheduler.GetLocalResourceManager().AllocateTaskResourceInstances(
            resource_request, task_allocation);

    ASSERT_EQ(success, false);
    ASSERT_EQ((resource_scheduler.GetLocalResourceManager().GetLocalResources() ==
               old_local_resources),
              true);
  }
}

TEST_F(ClusterResourceSchedulerTest, TaskResourceInstancesAllocationFailureTest) {
  /// Make sure there's no leak when the resource allocation failed in the middle.
  NodeResources node_resources = CreateNodeResources({{ResourceID::CPU(), 1},
                                                      {ResourceID::Memory(), 1},
                                                      {ResourceID::GPU(), 1},
                                                      {ResourceID("custom1"), 4},
                                                      {ResourceID("custom2"), 4},
                                                      {ResourceID("custom3"), 4}});
  instrumented_io_context io_context;
  ClusterResourceScheduler resource_scheduler(
      io_context, scheduling::NodeID(0), node_resources, is_node_available_fn_);

  ResourceRequest resource_request = CreateResourceRequest({{ResourceID("custom1"), 3},
                                                            {ResourceID("custom3"), 3},
                                                            {ResourceID("custom5"), 4}});

  NodeResourceInstances old_local_resources =
      resource_scheduler.GetLocalResourceManager().GetLocalResources();
  std::shared_ptr<TaskResourceInstances> task_allocation =
      std::make_shared<TaskResourceInstances>();
  bool success =
      resource_scheduler.GetLocalResourceManager().AllocateTaskResourceInstances(
          resource_request, task_allocation);

  ASSERT_EQ(success, false);
  // resource_scheduler.FreeTaskResourceInstances(task_allocation);
  ASSERT_EQ((resource_scheduler.GetLocalResourceManager().GetLocalResources() ==
             old_local_resources),
            true);
}

TEST_F(ClusterResourceSchedulerTest, TaskResourceInstancesTest2) {
  {
    NodeResources node_resources = CreateNodeResources({{ResourceID::CPU(), 4},
                                                        {ResourceID::Memory(), 4},
                                                        {ResourceID::GPU(), 5},
                                                        {ResourceID("custom1"), 4},
                                                        {ResourceID("custom2"), 4}});
    instrumented_io_context io_context;
    ClusterResourceScheduler resource_scheduler(
        io_context, scheduling::NodeID(0), node_resources, is_node_available_fn_);

    ResourceRequest resource_request =
        CreateResourceRequest({{ResourceID::CPU(), 2},
                               {ResourceID::Memory(), 2},
                               {ResourceID::GPU(), 1.5},
                               {ResourceID("custom1"), 3},
                               {ResourceID("custom2"), 2}});

    std::shared_ptr<TaskResourceInstances> task_allocation =
        std::make_shared<TaskResourceInstances>();
    bool success =
        resource_scheduler.GetLocalResourceManager().AllocateTaskResourceInstances(
            resource_request, task_allocation);

    NodeResourceInstances old_local_resources =
        resource_scheduler.GetLocalResourceManager().GetLocalResources();
    ASSERT_EQ(success, true);
    std::vector<double> cpu_instances = task_allocation->GetDouble(ResourceID::CPU());
    resource_scheduler.GetLocalResourceManager().AddResourceInstances(ResourceID::CPU(),
                                                                      cpu_instances);
    resource_scheduler.GetLocalResourceManager().SubtractResourceInstances(
        ResourceID::CPU(), cpu_instances);

    ASSERT_EQ((resource_scheduler.GetLocalResourceManager().GetLocalResources() ==
               old_local_resources),
              true);
  }
}

TEST_F(ClusterResourceSchedulerTest, DeadNodeTest) {
  instrumented_io_context io_context;
  ClusterResourceScheduler resource_scheduler(io_context,
                                              scheduling::NodeID("local"),
                                              absl::flat_hash_map<std::string, double>{},
                                              is_node_available_fn_,
                                              nullptr, nullptr, nullptr, {},
                                              [](scheduling::NodeID, const SchedulingContext *) { return true; });
  absl::flat_hash_map<std::string, double> resource;
  resource["CPU"] = 10000.0;
  auto node_id = NodeID::FromRandom();
  resource_scheduler.GetClusterResourceManager().AddOrUpdateNode(
      scheduling::NodeID(node_id.Binary()), resource, resource);
  int64_t violations = 0;
  bool is_infeasible = false;
  rpc::SchedulingStrategy scheduling_strategy;
  scheduling_strategy.mutable_default_scheduling_strategy();
  ASSERT_EQ(scheduling::NodeID(node_id.Binary()),
            resource_scheduler.GetBestSchedulableNode(resource,
                                                      LabelSelector(),
                                                      scheduling_strategy,
                                                      false,
                                                      false,
                                                      false,
                                                      std::string(),
                                                      &violations,
                                                      &is_infeasible));
  EXPECT_CALL(*gcs_client_->mock_node_accessor, Get(node_id, ::testing::_))
      .WillOnce(::testing::Return(nullptr))
      .WillOnce(::testing::Return(nullptr));
  ASSERT_TRUE(resource_scheduler
                  .GetBestSchedulableNode(resource,
                                          LabelSelector(),
                                          scheduling_strategy,
                                          false,
                                          false,
                                          false,
                                          std::string(),
                                          &violations,
                                          &is_infeasible)
                  .IsNil());
}

TEST_F(ClusterResourceSchedulerTest, TaskGPUResourceInstancesTest) {
  {
    instrumented_io_context io_context;
    NodeResources node_resources = CreateNodeResources({{ResourceID::CPU(), 1},
                                                        {ResourceID::Memory(), 1},
                                                        {ResourceID::GPU(), 4},
                                                        {ResourceID("custom1"), 8}});
    ClusterResourceScheduler resource_scheduler(
        io_context, scheduling::NodeID(0), node_resources, is_node_available_fn_);

    std::vector<double> allocate_gpu_instances{0.5, 0.5, 0.5, 0.5};
    resource_scheduler.GetLocalResourceManager().SubtractResourceInstances(
        ResourceID::GPU(), allocate_gpu_instances);
    std::vector<double> available_gpu_instances =
        FixedPointVectorToDouble(resource_scheduler.GetLocalResourceManager()
                                     .GetLocalResources()
                                     .GetAvailableResourceInstances()
                                     .Get(ResourceID::GPU()));
    std::vector<double> expected_available_gpu_instances{0.5, 0.5, 0.5, 0.5};
    ASSERT_TRUE(std::equal(available_gpu_instances.begin(),
                           available_gpu_instances.end(),
                           expected_available_gpu_instances.begin()));

    ASSERT_FALSE(
        resource_scheduler.GetLocalResourceManager().GetResourceIdleTime().has_value());

    resource_scheduler.GetLocalResourceManager().AddResourceInstances(
        ResourceID::GPU(), allocate_gpu_instances);
    available_gpu_instances =
        FixedPointVectorToDouble(resource_scheduler.GetLocalResourceManager()
                                     .GetLocalResources()
                                     .GetAvailableResourceInstances()
                                     .Get(ResourceID::GPU()));
    expected_available_gpu_instances = {1., 1., 1., 1.};
    ASSERT_TRUE(std::equal(available_gpu_instances.begin(),
                           available_gpu_instances.end(),
                           expected_available_gpu_instances.begin()));

    ASSERT_TRUE(
        resource_scheduler.GetLocalResourceManager().GetResourceIdleTime().has_value());

    allocate_gpu_instances = {1.5, 1.5, .5, 1.5};
    std::vector<double> underflow =
        resource_scheduler.GetLocalResourceManager().SubtractResourceInstances(
            ResourceID::GPU(), allocate_gpu_instances);
    ASSERT_FALSE(
        resource_scheduler.GetLocalResourceManager().GetResourceIdleTime().has_value());

    std::vector<double> expected_underflow{.5, .5, 0., .5};
    ASSERT_TRUE(
        std::equal(underflow.begin(), underflow.end(), expected_underflow.begin()));
    available_gpu_instances =
        FixedPointVectorToDouble(resource_scheduler.GetLocalResourceManager()
                                     .GetLocalResources()
                                     .GetAvailableResourceInstances()
                                     .Get(ResourceID::GPU()));
    expected_available_gpu_instances = {0., 0., 0.5, 0.};
    ASSERT_TRUE(std::equal(available_gpu_instances.begin(),
                           available_gpu_instances.end(),
                           expected_available_gpu_instances.begin()));

    allocate_gpu_instances = {1.0, .5, .5, .5};
    resource_scheduler.GetLocalResourceManager().AddResourceInstances(
        ResourceID::GPU(), allocate_gpu_instances);
    ASSERT_FALSE(
        resource_scheduler.GetLocalResourceManager().GetResourceIdleTime().has_value());
    available_gpu_instances =
        FixedPointVectorToDouble(resource_scheduler.GetLocalResourceManager()
                                     .GetLocalResources()
                                     .GetAvailableResourceInstances()
                                     .Get(ResourceID::GPU()));
    expected_available_gpu_instances = {1., .5, 1., .5};
    ASSERT_TRUE(std::equal(available_gpu_instances.begin(),
                           available_gpu_instances.end(),
                           expected_available_gpu_instances.begin()));
  }
}

TEST_F(ClusterResourceSchedulerTest,
       UpdateLocalAvailableResourcesFromResourceInstancesTest) {
  {
    NodeResources node_resources = CreateNodeResources({{ResourceID::CPU(), 1},
                                                        {ResourceID::Memory(), 1},
                                                        {ResourceID::GPU(), 4},
                                                        {ResourceID("custom1"), 8}});
    instrumented_io_context io_context;
    ClusterResourceScheduler resource_scheduler(
        io_context, scheduling::NodeID(0), node_resources, is_node_available_fn_);

    {
      std::vector<double> allocate_gpu_instances{0.5, 0.5, 2, 0.5};
      // SubtractGPUResourceInstances() calls
      // UpdateLocalAvailableResourcesFromResourceInstances() under the hood.
      resource_scheduler.GetLocalResourceManager().SubtractResourceInstances(
          ResourceID::GPU(), allocate_gpu_instances);
      std::vector<double> available_gpu_instances =
          FixedPointVectorToDouble(resource_scheduler.GetLocalResourceManager()
                                       .GetLocalResources()
                                       .GetAvailableResourceInstances()
                                       .Get(ResourceID::GPU()));
      std::vector<double> expected_available_gpu_instances{0.5, 0.5, 0., 0.5};
      ASSERT_TRUE(std::equal(available_gpu_instances.begin(),
                             available_gpu_instances.end(),
                             expected_available_gpu_instances.begin()));

      NodeResources nr;
      resource_scheduler.GetClusterResourceManager().GetNodeResources(
          scheduling::NodeID(0), &nr);
      ASSERT_TRUE(nr.available.Get(ResourceID::GPU()) == 1.5);
    }

    {
      std::vector<double> allocate_gpu_instances{0.5, 0.5, 1, 0.3};
      // SubtractGPUResourceInstances() calls
      // UpdateLocalAvailableResourcesFromResourceInstances() under the hood.
      resource_scheduler.GetLocalResourceManager().AddResourceInstances(
          ResourceID::GPU(), allocate_gpu_instances);
      std::vector<double> available_gpu_instances =
          FixedPointVectorToDouble(resource_scheduler.GetLocalResourceManager()
                                       .GetLocalResources()
                                       .GetAvailableResourceInstances()
                                       .Get(ResourceID::GPU()));
      std::vector<double> expected_available_gpu_instances{1., 1., 1., 0.8};
      ASSERT_TRUE(std::equal(available_gpu_instances.begin(),
                             available_gpu_instances.end(),
                             expected_available_gpu_instances.begin()));

      NodeResources nr;
      resource_scheduler.GetClusterResourceManager().GetNodeResources(
          scheduling::NodeID(0), &nr);
      ASSERT_TRUE(nr.available.Get(ResourceID::GPU()) == 3.8);
    }
  }
}

TEST_F(ClusterResourceSchedulerTest, TaskResourceInstanceWithHardRequestTest) {
  NodeResources node_resources = CreateNodeResources(
      {{ResourceID::CPU(), 4}, {ResourceID::Memory(), 2}, {ResourceID::GPU(), 4}});
  instrumented_io_context io_context;
  ClusterResourceScheduler resource_scheduler(
      io_context, scheduling::NodeID(0), node_resources, is_node_available_fn_);

  ResourceRequest resource_request = CreateResourceRequest(
      {{ResourceID::CPU(), 2}, {ResourceID::Memory(), 2}, {ResourceID::GPU(), 1.5}});

  std::shared_ptr<TaskResourceInstances> task_allocation =
      std::make_shared<TaskResourceInstances>();
  bool success =
      resource_scheduler.GetLocalResourceManager().AllocateTaskResourceInstances(
          resource_request, task_allocation);

  ASSERT_EQ(success, true);

  vector<FixedPoint> gpu_instances = task_allocation->Get(ResourceID::GPU());
  vector<FixedPoint> expect_gpu_instance{1., 0.5, 0., 0.};

  ASSERT_EQ(gpu_instances, expect_gpu_instance);
}

TEST_F(ClusterResourceSchedulerTest, TaskResourceInstanceWithoutCpuUnitTest) {
  NodeResources node_resources = CreateNodeResources(
      {{ResourceID::CPU(), 4}, {ResourceID::Memory(), 2}, {ResourceID::GPU(), 4}});
  instrumented_io_context io_context;
  ClusterResourceScheduler resource_scheduler(
      io_context, scheduling::NodeID(0), node_resources, is_node_available_fn_);

  ResourceRequest resource_request = CreateResourceRequest(
      {{ResourceID::CPU(), 2}, {ResourceID::Memory(), 2}, {ResourceID::GPU(), 1.5}});

  std::shared_ptr<TaskResourceInstances> task_allocation =
      std::make_shared<TaskResourceInstances>();
  bool success =
      resource_scheduler.GetLocalResourceManager().AllocateTaskResourceInstances(
          resource_request, task_allocation);

  ASSERT_EQ(success, true);

  vector<FixedPoint> cpu_instances = task_allocation->Get(ResourceID::CPU());
  vector<FixedPoint> expect_cpu_instance{2};

  ASSERT_EQ(cpu_instances, expect_cpu_instance);
}

TEST_F(ClusterResourceSchedulerTest, TestAlwaysSpillInfeasibleTask) {
  absl::flat_hash_map<std::string, double> resource_spec({{"CPU", 1}});
  instrumented_io_context io_context;
  ClusterResourceScheduler resource_scheduler(io_context,
                                              scheduling::NodeID("local"),
                                              absl::flat_hash_map<std::string, double>{},
                                              is_node_available_fn_, 
                                              nullptr, nullptr, nullptr, {},
                                              [](scheduling::NodeID, const SchedulingContext *) { return true; });
  for (int i = 0; i < 100; i++) {
    resource_scheduler.GetClusterResourceManager().AddOrUpdateNode(
        scheduling::NodeID(NodeID::FromRandom().Binary()), {}, {});
  }

  // No feasible nodes.
  int64_t total_violations;
  bool is_infeasible;
  rpc::SchedulingStrategy scheduling_strategy;
  scheduling_strategy.mutable_default_scheduling_strategy();
  ASSERT_TRUE(resource_scheduler
                  .GetBestSchedulableNode(resource_spec,
                                          LabelSelector(),
                                          scheduling_strategy,
                                          false,
                                          false,
                                          false,
                                          std::string(),
                                          &total_violations,
                                          &is_infeasible)
                  .IsNil());

  // Feasible remote node, but doesn't currently have resources available. We
  // should spill there.
  auto remote_feasible = scheduling::NodeID(NodeID::FromRandom().Binary());
  resource_scheduler.GetClusterResourceManager().AddOrUpdateNode(
      remote_feasible, resource_spec, {{"CPU", 0.}});
  ASSERT_EQ(remote_feasible,
            resource_scheduler.GetBestSchedulableNode(resource_spec,
                                                      LabelSelector(),
                                                      scheduling_strategy,
                                                      false,
                                                      false,
                                                      false,
                                                      std::string(),
                                                      &total_violations,
                                                      &is_infeasible));

  // Feasible remote node, and it currently has resources available. We should
  // prefer to spill there.
  auto remote_available = scheduling::NodeID(NodeID::FromRandom().Binary());
  resource_scheduler.GetClusterResourceManager().AddOrUpdateNode(
      remote_available, resource_spec, resource_spec);
  ASSERT_EQ(remote_available,
            resource_scheduler.GetBestSchedulableNode(resource_spec,
                                                      LabelSelector(),
                                                      scheduling_strategy,
                                                      false,
                                                      false,
                                                      false,
                                                      std::string(),
                                                      &total_violations,
                                                      &is_infeasible));
}

TEST_F(ClusterResourceSchedulerTest, ObjectStoreMemoryUsageTest) {
  vector<int64_t> cust_ids{1};
  NodeResources node_resources;
  absl::flat_hash_map<std::string, double> initial_resources(
      {{"CPU", 1},
       {"GPU", 2},
       {"memory", 3},
       {"object_store_memory", 1000 * 1024 * 1024}});
  int64_t used_object_store_memory = 250 * 1024 * 1024;
  int64_t *ptr = &used_object_store_memory;
  instrumented_io_context io_context;
  ClusterResourceScheduler resource_scheduler(
      io_context, scheduling::NodeID("0"), initial_resources, is_node_available_fn_, [&] {
        return *ptr;
      });
  NodeResources other_node_resources = CreateNodeResources({{ResourceID::CPU(), 1},
                                                            {ResourceID::Memory(), 1},
                                                            {ResourceID::GPU(), 1},
                                                            {ResourceID("custom1"), 10}});
  resource_scheduler.GetClusterResourceManager().AddOrUpdateNode(
      scheduling::NodeID(12345), other_node_resources);

  {
    resource_scheduler.GetLocalResourceManager().UpdateAvailableObjectStoreMemResource();
    ASSERT_EQ(resource_scheduler.GetLocalResourceManager()
                  .GetLocalResources()
                  .available.Sum(ResourceID::ObjectStoreMemory())
                  .Double(),
              750 * 1024 * 1024);
    ASSERT_EQ(resource_scheduler.GetLocalResourceManager()
                  .GetLocalResources()
                  .total.Sum(ResourceID::ObjectStoreMemory())
                  .Double(),
              1000 * 1024 * 1024);
  }

  used_object_store_memory = 450 * 1024 * 1024;
  {
    resource_scheduler.GetLocalResourceManager().UpdateAvailableObjectStoreMemResource();
    ASSERT_EQ(resource_scheduler.GetLocalResourceManager()
                  .GetLocalResources()
                  .available.Sum(ResourceID::ObjectStoreMemory())
                  .Double(),
              550 * 1024 * 1024);
    ASSERT_EQ(resource_scheduler.GetLocalResourceManager()
                  .GetLocalResources()
                  .total.Sum(ResourceID::ObjectStoreMemory())
                  .Double(),
              1000 * 1024 * 1024);
  }

  used_object_store_memory = 0;
  {
    resource_scheduler.GetLocalResourceManager().UpdateAvailableObjectStoreMemResource();
    ASSERT_EQ(resource_scheduler.GetLocalResourceManager()
                  .GetLocalResources()
                  .available.Sum(ResourceID::ObjectStoreMemory())
                  .Double(),
              1000 * 1024 * 1024);
    ASSERT_EQ(resource_scheduler.GetLocalResourceManager()
                  .GetLocalResources()
                  .total.Sum(ResourceID::ObjectStoreMemory())
                  .Double(),
              1000 * 1024 * 1024);
  }

  used_object_store_memory = 9999999999;
  {
    resource_scheduler.GetLocalResourceManager().UpdateAvailableObjectStoreMemResource();
    ASSERT_EQ(resource_scheduler.GetLocalResourceManager()
                  .GetLocalResources()
                  .available.Sum(ResourceID::ObjectStoreMemory())
                  .Double(),
              0);
    ASSERT_EQ(resource_scheduler.GetLocalResourceManager()
                  .GetLocalResources()
                  .total.Sum(ResourceID::ObjectStoreMemory())
                  .Double(),
              1000 * 1024 * 1024);
  }
}

TEST_F(ClusterResourceSchedulerTest, DirtyLocalViewTest) {
  absl::flat_hash_map<std::string, double> initial_resources({{"CPU", 1}});
  instrumented_io_context io_service;
  ClusterResourceScheduler resource_scheduler(
      io_service, scheduling::NodeID("local"), initial_resources, is_node_available_fn_, 
      nullptr, nullptr, nullptr, {},
      [](scheduling::NodeID, const SchedulingContext *) { return true; });
  auto remote = scheduling::NodeID(NodeID::FromRandom().Binary());
  resource_scheduler.GetClusterResourceManager().AddOrUpdateNode(
      remote, {{"CPU", 2.}}, {{"CPU", 2.}});
  const absl::flat_hash_map<std::string, double> task_spec = {{"CPU", 1.}};

  // Allocate local resources to force tasks onto the remote node when
  // resources are available.
  std::shared_ptr<TaskResourceInstances> task_allocation =
      std::make_shared<TaskResourceInstances>();
  ASSERT_TRUE(resource_scheduler.GetLocalResourceManager().AllocateLocalTaskResources(
      task_spec, task_allocation));
  task_allocation = std::make_shared<TaskResourceInstances>();
  ASSERT_FALSE(resource_scheduler.GetLocalResourceManager().AllocateLocalTaskResources(
      task_spec, task_allocation));

  for (int num_slots_available = 0; num_slots_available <= 2; num_slots_available++) {
    rpc::ResourcesData data;
    int64_t t;
    bool is_infeasible;
    rpc::SchedulingStrategy scheduling_strategy;
    scheduling_strategy.mutable_default_scheduling_strategy();
    for (int i = 0; i < 3; i++) {
      // Remote node reports update local view.
      resource_scheduler.GetClusterResourceManager().AddOrUpdateNode(
          remote, {{"CPU", 2.}}, {{"CPU", num_slots_available}});
      for (int j = 0; j < num_slots_available; j++) {
        ASSERT_EQ(remote,
                  resource_scheduler.GetBestSchedulableNode(task_spec,
                                                            LabelSelector(),
                                                            scheduling_strategy,
                                                            false,
                                                            false,
                                                            true,
                                                            std::string(),
                                                            &t,
                                                            &is_infeasible));
        // Allocate remote resources.
        ASSERT_TRUE(resource_scheduler.AllocateRemoteTaskResources(remote, task_spec));
      }
      // Our local view says there are not enough resources on the remote node to
      // schedule another task.
      ASSERT_EQ(resource_scheduler.GetBestSchedulableNode(task_spec,
                                                          LabelSelector(),
                                                          scheduling_strategy,
                                                          false,
                                                          false,
                                                          true,
                                                          std::string(),
                                                          &t,
                                                          &is_infeasible),
                scheduling::NodeID::Nil());
      ASSERT_FALSE(
          resource_scheduler.GetLocalResourceManager().AllocateLocalTaskResources(
              task_spec, task_allocation));
      ASSERT_FALSE(resource_scheduler.AllocateRemoteTaskResources(remote, task_spec));
    }
  }
}

TEST_F(ClusterResourceSchedulerTest, DynamicResourceTest) {
  instrumented_io_context io_context;
  ClusterResourceScheduler resource_scheduler(
      io_context, scheduling::NodeID("local"), {{"CPU", 2}}, is_node_available_fn_, 
      nullptr, nullptr, nullptr, {},
      [](scheduling::NodeID, const SchedulingContext *) { return true; });

  absl::flat_hash_map<std::string, double> resource_request = {{"CPU", 1},
                                                               {"custom123", 2}};
  int64_t t;
  bool is_infeasible;
  rpc::SchedulingStrategy scheduling_strategy;
  scheduling_strategy.mutable_default_scheduling_strategy();

  auto result = resource_scheduler.GetBestSchedulableNode(resource_request,
                                                          LabelSelector(),
                                                          scheduling_strategy,
                                                          false,
                                                          false,
                                                          false,
                                                          std::string(),
                                                          &t,
                                                          &is_infeasible);
  ASSERT_TRUE(result.IsNil());

  resource_scheduler.GetLocalResourceManager().AddLocalResourceInstances(
      scheduling::ResourceID("custom123"), {0., 1.0, 1.0});

  result = resource_scheduler.GetBestSchedulableNode(resource_request,
                                                     LabelSelector(),
                                                     scheduling_strategy,
                                                     false,
                                                     false,
                                                     false,
                                                     std::string(),
                                                     &t,
                                                     &is_infeasible);
  ASSERT_FALSE(result.IsNil()) << resource_scheduler.DebugString();

  resource_request["custom123"] = 3;
  result = resource_scheduler.GetBestSchedulableNode(resource_request,
                                                     LabelSelector(),
                                                     scheduling_strategy,
                                                     false,
                                                     false,
                                                     false,
                                                     std::string(),
                                                     &t,
                                                     &is_infeasible);
  ASSERT_TRUE(result.IsNil());

  resource_scheduler.GetLocalResourceManager().DeleteLocalResource(
      scheduling::ResourceID("custom123"));
  resource_scheduler.GetLocalResourceManager().AddLocalResourceInstances(
      scheduling::ResourceID("custom123"), {1.0, 1.0, 1.0});
  result = resource_scheduler.GetBestSchedulableNode(resource_request,
                                                     LabelSelector(),
                                                     scheduling_strategy,
                                                     false,
                                                     false,
                                                     false,
                                                     std::string(),
                                                     &t,
                                                     &is_infeasible);
  ASSERT_FALSE(result.IsNil());

  resource_scheduler.GetLocalResourceManager().DeleteLocalResource(
      scheduling::ResourceID("custom123"));
  result = resource_scheduler.GetBestSchedulableNode(resource_request,
                                                     LabelSelector(),
                                                     scheduling_strategy,
                                                     false,
                                                     false,
                                                     false,
                                                     std::string(),
                                                     &t,
                                                     &is_infeasible);
  ASSERT_TRUE(result.IsNil());
}

TEST_F(ClusterResourceSchedulerTest, AvailableResourceEmptyTest) {
  instrumented_io_context io_context;
  ClusterResourceScheduler resource_scheduler(
      io_context, scheduling::NodeID("local"), {{"custom123", 5}}, is_node_available_fn_);
  std::shared_ptr<TaskResourceInstances> resource_instances =
      std::make_shared<TaskResourceInstances>();
  absl::flat_hash_map<std::string, double> resource_request = {{"custom123", 5}};
  bool allocated =
      resource_scheduler.GetLocalResourceManager().AllocateLocalTaskResources(
          resource_request, resource_instances);
  ASSERT_TRUE(allocated);
  ASSERT_TRUE(resource_scheduler.GetLocalResourceManager().IsAvailableResourceEmpty(
      scheduling::ResourceID("custom123")));
}

TEST_F(ClusterResourceSchedulerTest, TestForceSpillback) {
  absl::flat_hash_map<std::string, double> resource_spec({{"CPU", 1}});
  instrumented_io_context io_context;
  ClusterResourceScheduler resource_scheduler(
      io_context, scheduling::NodeID("local"), resource_spec, is_node_available_fn_,
      nullptr, nullptr, nullptr, {},
      [](scheduling::NodeID, const SchedulingContext *) { return true; });
  std::vector<scheduling::NodeID> node_ids;
  for (int i = 0; i < 100; i++) {
    node_ids.emplace_back(NodeID::FromRandom().Binary());
    resource_scheduler.GetClusterResourceManager().AddOrUpdateNode(
        node_ids.back(), {}, {});
  }

  // No feasible nodes.
  int64_t total_violations;
  bool is_infeasible;
  rpc::SchedulingStrategy scheduling_strategy;
  scheduling_strategy.mutable_default_scheduling_strategy();
  // Normally we prefer local.
  ASSERT_EQ(resource_scheduler.GetBestSchedulableNode(resource_spec,
                                                      LabelSelector(),
                                                      scheduling_strategy,
                                                      false,
                                                      false,
                                                      /*force_spillback=*/false,
                                                      std::string(),
                                                      &total_violations,
                                                      &is_infeasible),
            scheduling::NodeID("local"));
  // If spillback is forced, we try to spill to remote, but only if there is a
  // schedulable node.
  ASSERT_EQ(resource_scheduler.GetBestSchedulableNode(resource_spec,
                                                      LabelSelector(),
                                                      scheduling_strategy,
                                                      false,
                                                      false,
                                                      /*force_spillback=*/true,
                                                      std::string(),
                                                      &total_violations,
                                                      &is_infeasible),
            scheduling::NodeID::Nil());
  // Choose a remote node that has the resources available.
  resource_scheduler.GetClusterResourceManager().AddOrUpdateNode(
      node_ids[50], resource_spec, {});
  ASSERT_EQ(resource_scheduler.GetBestSchedulableNode(resource_spec,
                                                      LabelSelector(),
                                                      scheduling_strategy,
                                                      false,
                                                      false,
                                                      /*force_spillback=*/true,
                                                      std::string(),
                                                      &total_violations,
                                                      &is_infeasible),
            scheduling::NodeID::Nil());
  resource_scheduler.GetClusterResourceManager().AddOrUpdateNode(
      node_ids[51], resource_spec, resource_spec);
  ASSERT_EQ(resource_scheduler.GetBestSchedulableNode(resource_spec,
                                                      LabelSelector(),
                                                      scheduling_strategy,
                                                      false,
                                                      false,
                                                      /*force_spillback=*/true,
                                                      std::string(),
                                                      &total_violations,
                                                      &is_infeasible),
            node_ids[51]);
}

TEST_F(ClusterResourceSchedulerTest, CustomResourceInstanceTest) {
  SetUnitInstanceResourceIds({ResourceID("FPGA")});
  instrumented_io_context io_context;
  ClusterResourceScheduler resource_scheduler(io_context,
                                              scheduling::NodeID("local"),
                                              {{"CPU", 4}, {"FPGA", 2}},
                                              is_node_available_fn_);

  auto fpga_resource_id = ResourceID("FPGA");

  ResourceRequest resource_request =
      CreateResourceRequest({{ResourceID::CPU(), 1}, {fpga_resource_id, 0.7}});

  std::shared_ptr<TaskResourceInstances> task_allocation =
      std::make_shared<TaskResourceInstances>();
  bool success =
      resource_scheduler.GetLocalResourceManager().AllocateTaskResourceInstances(
          resource_request, task_allocation);
  ASSERT_TRUE(success) << resource_scheduler.DebugString();

  success = resource_scheduler.GetLocalResourceManager().AllocateTaskResourceInstances(
      resource_request, task_allocation);
  ASSERT_TRUE(success) << resource_scheduler.DebugString();

  ResourceRequest fail_resource_request =
      CreateResourceRequest({{ResourceID::CPU(), 1}, {fpga_resource_id, 0.5}});
  success = resource_scheduler.GetLocalResourceManager().AllocateTaskResourceInstances(
      fail_resource_request, task_allocation);
  ASSERT_FALSE(success) << resource_scheduler.DebugString();
}

TEST_F(ClusterResourceSchedulerTest, TaskResourceInstancesSerializedStringTest) {
  SetUnitInstanceResourceIds({ResourceID("GPU")});
  instrumented_io_context io_context;
  ClusterResourceScheduler resource_scheduler(io_context,
                                              scheduling::NodeID("local"),
                                              {{"CPU", 4}, {"memory", 4}, {"GPU", 2}},
                                              is_node_available_fn_);
  std::shared_ptr<TaskResourceInstances> cluster_resources =
      std::make_shared<TaskResourceInstances>();
  cluster_resources->Set(ResourceID::CPU(), {2.});
  cluster_resources->Set(ResourceID::Memory(), {4.});
  cluster_resources->Set(ResourceID::GPU(), {1., 1.});
  std::string serialized_string = cluster_resources->SerializeAsJson();
  std::string expected_serialized_string =
      R"({"CPU":20000,"memory":40000,"GPU":[10000, 10000]})";
  ASSERT_EQ(serialized_string, expected_serialized_string);

  SetUnitInstanceResourceIds({ResourceID::CPU(), ResourceID::GPU()});
  std::shared_ptr<TaskResourceInstances> cluster_instance_resources =
      std::make_shared<TaskResourceInstances>();
  cluster_instance_resources->Set(ResourceID::CPU(), {1., 1.});
  cluster_instance_resources->Set(ResourceID::Memory(), {4.});
  cluster_instance_resources->Set(ResourceID::GPU(), {1., 1.});
  ClusterResourceScheduler resource_scheduler_cpu_instance(
      io_context,
      scheduling::NodeID("local"),
      {{"CPU", 4}, {"memory", 4}, {"GPU", 2}},
      is_node_available_fn_);
  std::string instance_serialized_string = cluster_instance_resources->SerializeAsJson();
  std::string expected_instance_serialized_string =
      R"({"CPU":[10000, 10000],"memory":40000,"GPU":[10000, 10000]})";
  ASSERT_EQ(instance_serialized_string, expected_instance_serialized_string);
}

TEST_F(ClusterResourceSchedulerTest, AffinityWithBundleScheduleTest) {
  auto node_1 = NodeID::FromRandom();
  auto node_2 = NodeID::FromRandom();
  auto pg_1 = PlacementGroupID::Of(JobID::FromInt(1));
  BundleID bundle_1 = std::make_pair(pg_1, 0);
  BundleID bundle_2 = std::make_pair(pg_1, 1);
  BundleID bundle_3 = std::make_pair(pg_1, 2);
  ResourceRequest bundle_resource_request =
      CreateResourceRequest(AddPlacementGroupConstraint(
          {{"CPU", 1}, {"memory", 100}}, bundle_1.first, bundle_1.second));
  NodeResources node_resources =
      NodeResources(NodeResourceSet(bundle_resource_request.ToResourceMap()));
  instrumented_io_context io_service;
  ClusterResourceScheduler resource_scheduler(io_service,
                                              scheduling::NodeID(node_1.Binary()),
                                              node_resources,
                                              is_node_available_fn_,
                                              true,
                                              [](scheduling::NodeID, const SchedulingContext *) { return true; });
  ResourceRequest bundle_resource_request_2 =
      CreateResourceRequest(AddPlacementGroupConstraint(
          {{"CPU", 1}, {"memory", 100}}, bundle_2.first, bundle_2.second));
  NodeResources node_resources_2 =
      NodeResources(NodeResourceSet(bundle_resource_request_2.ToResourceMap()));
  resource_scheduler.GetClusterResourceManager().AddOrUpdateNode(
      scheduling::NodeID(node_2.Binary()), node_resources_2);
  resource_scheduler.GetClusterResourceManager()
      .GetBundleLocationIndex()
      .AddOrUpdateBundleLocation(bundle_1, node_1);
  resource_scheduler.GetClusterResourceManager()
      .GetBundleLocationIndex()
      .AddOrUpdateBundleLocation(bundle_2, node_2);

  auto test_schedule = [&resource_scheduler](
                           const std::unordered_map<std::string, double> &resources,
                           const BundleID bundle_id,
                           const scheduling::NodeID &except_node_id) {
    int64_t violations;
    bool is_infeasible;
    ResourceRequest resource_request = CreateResourceRequest(
        AddPlacementGroupConstraint(resources, bundle_id.first, bundle_id.second));
    rpc::SchedulingStrategy scheduling_strategy;
    scheduling_strategy.mutable_placement_group_scheduling_strategy()
        ->set_placement_group_id(bundle_id.first.Binary());
    scheduling_strategy.mutable_placement_group_scheduling_strategy()
        ->set_placement_group_bundle_index(bundle_id.second);
    ASSERT_EQ(resource_scheduler.GetBestSchedulableNode(resource_request,
                                                        scheduling_strategy,
                                                        true,
                                                        false,
                                                        std::string(),
                                                        &violations,
                                                        &is_infeasible),
              except_node_id);
  };

  test_schedule(
      {{"CPU", 1}, {"memory", 100}}, bundle_1, scheduling::NodeID(node_1.Binary()));

  test_schedule(
      {{"CPU", 1}, {"memory", 100}}, bundle_2, scheduling::NodeID(node_2.Binary()));

  test_schedule({{"CPU", 1}, {"memory", 100}}, bundle_3, scheduling::NodeID::Nil());

  test_schedule({{"CPU", 2}}, bundle_1, scheduling::NodeID::Nil());
}

TEST_F(ClusterResourceSchedulerTest, LabelSelectorIsSchedulableOnNodeTest) {
  absl::flat_hash_map<std::string, double> resource_total({{"CPU", 10}});
  auto node_1 = scheduling::NodeID(NodeID::FromRandom().Binary());
  instrumented_io_context io_context;
  ClusterResourceScheduler resource_scheduler(
      io_context, node_1, resource_total, is_node_available_fn_);
  resource_scheduler.GetClusterResourceManager().AddOrUpdateNode(
      node_1, resource_total, resource_total);

  // Create resource request and confirm node is schedulable
  absl::flat_hash_map<std::string, double> resource_request({{"CPU", 5}});
  int64_t violations;
  bool is_infeasible;
  rpc::SchedulingStrategy scheduling_strategy;
  scheduling_strategy.mutable_default_scheduling_strategy();
  LabelSelector label_selector = LabelSelector();
  // Schedule node
  auto best_node_1 = resource_scheduler.GetBestSchedulableNode(resource_request,
                                                               label_selector,
                                                               scheduling_strategy,
                                                               false,
                                                               false,
                                                               false,
                                                               node_1.Binary(),
                                                               &violations,
                                                               &is_infeasible);
  ASSERT_EQ(best_node_1, node_1);
  ASSERT_FALSE(is_infeasible);

  // Create LabelSelector map to pass to TaskSpec
  std::unordered_map<std::string, std::string> label_selector_dict = {
      {"ray.io/accelerator-type", "A100"},
  };

  // Add label selector to TaskSpec and confirm node is no longer schedulable
  TaskSpecBuilder label_selector_spec;
  label_selector_spec.SetCommonTaskSpec(
      RandomTaskId(),
      "dummy_task",
      Language::PYTHON,
      FunctionDescriptorBuilder::BuildPython("", "", "", ""),
      RandomJobId(),
      rpc::JobConfig(),
      TaskID::Nil(),
      0,
      TaskID::Nil(),
      rpc::Address(),
      0,
      /*returns_dynamic=*/false,
      /*is_streaming_generator*/ false,
      /*generator_backpressure_num_objects*/ -1,
      {{"CPU", 1}},
      {},
      "",
      0,
      TaskID::Nil(),
      "",
      nullptr,
      "",
      true,
      {},
      label_selector_dict);
  label_selector_spec.SetNormalTaskSpec(
      0, false, "", scheduling_strategy, ActorID::Nil());
  auto built_label_selector = std::move(label_selector_spec).ConsumeAndBuild();
  resource_scheduler.GetBestSchedulableNode(
      built_label_selector, "", false, false, &is_infeasible);
  ASSERT_TRUE(is_infeasible);

  // Set node labels - node should now be schedulable
  absl::flat_hash_map<std::string, std::string> test_labels = {
      {"ray.io/accelerator-type", "A100"},
  };
  resource_scheduler.GetClusterResourceManager().SetNodeLabels(node_1, test_labels);
  auto best_node_2 = resource_scheduler.GetBestSchedulableNode(
      built_label_selector, "", false, false, &is_infeasible);
  ASSERT_EQ(best_node_2, node_1);
  ASSERT_FALSE(is_infeasible);
}

}  // namespace ray

int main(int argc, char **argv) {
  ::testing::InitGoogleTest(&argc, argv);
  return RUN_ALL_TESTS();
}<|MERGE_RESOLUTION|>--- conflicted
+++ resolved
@@ -698,13 +698,8 @@
       {{ResourceID::CPU(), 5}, {ResourceID::Memory(), 5}, {ResourceID("custom1"), 10}});
   instrumented_io_context io_context;
   ClusterResourceScheduler resource_scheduler(
-<<<<<<< HEAD
       io_context, scheduling::NodeID(0), node_resources, is_node_available_fn_,
       true, [](scheduling::NodeID, const SchedulingContext *) { return true; });
-  auto node_id = NodeID::FromRandom();
-=======
-      io_context, scheduling::NodeID(0), node_resources, is_node_available_fn_);
->>>>>>> 8ea94573
   rpc::SchedulingStrategy scheduling_strategy;
   scheduling_strategy.mutable_default_scheduling_strategy();
   {
