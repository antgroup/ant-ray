// Copyright 2017 The Ray Authors.
//

// Licensed under the Apache License, Version 2.0 (the "License");
// you may not use this file except in compliance with the License.
// You may obtain a copy of the License at
//
//  http://www.apache.org/licenses/LICENSE-2.0
//
// Unless required by applicable law or agreed to in writing, software
// distributed under the License is distributed on an "AS IS" BASIS,
// WITHOUT WARRANTIES OR CONDITIONS OF ANY KIND, either express or implied.
// See the License for the specific language governing permissions and
// limitations under the License.

// clang-format off
#include "ray/raylet/scheduling/cluster_task_manager.h"

#include <memory>
#include <string>

#include "gmock/gmock.h"
#include "gtest/gtest.h"
#include "ray/common/id.h"
#include "ray/common/task/scheduling_resources.h"
#include "ray/common/task/task.h"
#include "ray/common/task/task_util.h"
#include "ray/common/test_util.h"
#include "ray/raylet/scheduling/cluster_resource_scheduler.h"
#include "ray/raylet/scheduling/scheduling_ids.h"
#include "ray/raylet/local_task_manager.h"
#include "ray/raylet/test/util.h"
#include "mock/ray/gcs/gcs_client/gcs_client.h"

#ifdef UNORDERED_VS_ABSL_MAPS_EVALUATION
#include <chrono>

#include "absl/container/flat_hash_map.h"
#endif  // UNORDERED_VS_ABSL_MAPS_EVALUATION
// clang-format on

namespace ray {

namespace raylet {

using ::testing::_;

class MockWorkerPool : public WorkerPoolInterface {
 public:
  MockWorkerPool() : num_pops(0) {}

  void PopWorker(const TaskSpecification &task_spec,
                 const PopWorkerCallback &callback,
                 const std::string &allocated_instances_serialized_json) {
    num_pops++;
    const int runtime_env_hash = task_spec.GetRuntimeEnvHash();
    callbacks[runtime_env_hash].push_back(callback);
  }

  void PushWorker(const std::shared_ptr<WorkerInterface> &worker) {
    workers.push_front(worker);
  }

  const std::vector<std::shared_ptr<WorkerInterface>> GetAllRegisteredWorkers(
      bool filter_dead_workers) const {
    RAY_CHECK(false) << "Not used.";
    return {};
  }

  void TriggerCallbacksWithNotOKStatus(
      PopWorkerStatus status, const std::string &runtime_env_setup_error_msg = "") {
    RAY_CHECK(status != PopWorkerStatus::OK);
    for (const auto &pair : callbacks) {
      for (const auto &callback : pair.second) {
        // No task should be dispatched.
        ASSERT_FALSE(
            callback(nullptr,
                     status,
                     /*runtime_env_setup_error_msg*/ runtime_env_setup_error_msg));
      }
    }
    callbacks.clear();
  }

  void TriggerCallbacks() {
    for (auto it = workers.begin(); it != workers.end();) {
      std::shared_ptr<WorkerInterface> worker = *it;
      auto runtime_env_hash = worker->GetRuntimeEnvHash();
      bool dispatched = false;
      auto cb_it = callbacks.find(runtime_env_hash);
      if (cb_it != callbacks.end()) {
        auto &list = cb_it->second;
        RAY_CHECK(!list.empty());
        for (auto list_it = list.begin(); list_it != list.end();) {
          auto &callback = *list_it;
          dispatched = callback(worker, PopWorkerStatus::OK, "");
          list_it = list.erase(list_it);
          if (dispatched) {
            break;
          }
        }
        if (list.empty()) {
          callbacks.erase(cb_it);
        }
        if (dispatched) {
          it = workers.erase(it);
          continue;
        }
      }
      it++;
    }
  }

  size_t CallbackSize(int runtime_env_hash) {
    auto cb_it = callbacks.find(runtime_env_hash);
    if (cb_it != callbacks.end()) {
      auto &list = cb_it->second;
      return list.size();
    }
    return 0;
  }

  std::list<std::shared_ptr<WorkerInterface>> workers;
  absl::flat_hash_map<int, std::list<PopWorkerCallback>> callbacks;
  int num_pops;
};

std::shared_ptr<ClusterResourceScheduler> CreateSingleNodeScheduler(
    const std::string &id, double num_cpus, double num_gpus, gcs::GcsClient &gcs_client) {
  absl::flat_hash_map<std::string, double> local_node_resources;
  local_node_resources[ray::kCPU_ResourceLabel] = num_cpus;
  local_node_resources[ray::kGPU_ResourceLabel] = num_gpus;
  local_node_resources[ray::kMemory_ResourceLabel] = 128;

  auto scheduler = std::make_shared<ClusterResourceScheduler>(
      scheduling::NodeID(id), local_node_resources, gcs_client);

  return scheduler;
}

RayTask CreateTask(
    const std::unordered_map<std::string, double> &required_resources,
    int num_args = 0,
    std::vector<ObjectID> args = {},
    const std::shared_ptr<rpc::RuntimeEnvInfo> runtime_env_info = nullptr) {
  TaskSpecBuilder spec_builder;
  TaskID id = RandomTaskId();
  JobID job_id = RandomJobId();
  rpc::Address address;
  spec_builder.SetCommonTaskSpec(id,
                                 "dummy_task",
                                 Language::PYTHON,
                                 FunctionDescriptorBuilder::BuildPython("", "", "", ""),
                                 job_id,
                                 TaskID::Nil(),
                                 0,
                                 TaskID::Nil(),
                                 address,
                                 0,
                                 required_resources,
                                 {},
                                 "",
                                 0,
                                 runtime_env_info);

  if (!args.empty()) {
    for (auto &arg : args) {
      spec_builder.AddArg(TaskArgByReference(arg, rpc::Address(), ""));
    }
  } else {
    for (int i = 0; i < num_args; i++) {
      ObjectID put_id = ObjectID::FromIndex(RandomTaskId(), /*index=*/i + 1);
      spec_builder.AddArg(TaskArgByReference(put_id, rpc::Address(), ""));
    }
  }

  return RayTask(spec_builder.Build());
}

class MockTaskDependencyManager : public TaskDependencyManagerInterface {
 public:
  MockTaskDependencyManager(std::unordered_set<ObjectID> &missing_objects)
      : missing_objects_(missing_objects) {}

  bool RequestTaskDependencies(
      const TaskID &task_id, const std::vector<rpc::ObjectReference> &required_objects) {
    RAY_CHECK(subscribed_tasks.insert(task_id).second);
    for (auto &obj_ref : required_objects) {
      if (missing_objects_.find(ObjectRefToId(obj_ref)) != missing_objects_.end()) {
        return false;
      }
    }
    return true;
  }

  void RemoveTaskDependencies(const TaskID &task_id) {
    RAY_CHECK(subscribed_tasks.erase(task_id));
  }

  bool TaskDependenciesBlocked(const TaskID &task_id) const {
    return blocked_tasks.count(task_id);
  }

  bool CheckObjectLocal(const ObjectID &object_id) const { return true; }

  std::unordered_set<ObjectID> &missing_objects_;
  std::unordered_set<TaskID> subscribed_tasks;
  std::unordered_set<TaskID> blocked_tasks;
};

class FeatureFlagEnvironment : public ::testing::Environment {
  /// We should run these tests with feature flags on to ensure we are testing the flagged
  /// behavior.
 public:
  ~FeatureFlagEnvironment() override {}

  // Override this to define how to set up the environment.
  void SetUp() override { RayConfig::instance().worker_cap_enabled() = true; }

  // Override this to define how to tear down the environment.
  void TearDown() override {}
};

testing::Environment *const env =
    ::testing::AddGlobalTestEnvironment(new FeatureFlagEnvironment);

class ClusterTaskManagerTest : public ::testing::Test {
 public:
  ClusterTaskManagerTest(double num_cpus_at_head = 8.0, double num_gpus_at_head = 0.0)
      : gcs_client_(std::make_unique<gcs::MockGcsClient>()),
        id_(NodeID::FromRandom()),
        scheduler_(CreateSingleNodeScheduler(
            id_.Binary(), num_cpus_at_head, num_gpus_at_head, *gcs_client_)),
        is_owner_alive_(true),
        node_info_calls_(0),
        announce_infeasible_task_calls_(0),
        dependency_manager_(missing_objects_),
        local_task_manager_(std::make_shared<LocalTaskManager>(
            id_,
            scheduler_,
            dependency_manager_, /* is_owner_alive= */
            [this](const WorkerID &worker_id, const NodeID &node_id) {
              return is_owner_alive_;
            },
            /* get_node_info= */
            [this](const NodeID &node_id) -> const rpc::GcsNodeInfo * {
              node_info_calls_++;
              if (node_info_.count(node_id) != 0) {
                return &node_info_[node_id];
              }
              return nullptr;
            },
            pool_,
            leased_workers_,
            /* get_task_arguments= */
            [this](const std::vector<ObjectID> &object_ids,
                   std::vector<std::unique_ptr<RayObject>> *results) {
              for (auto &obj_id : object_ids) {
                if (missing_objects_.count(obj_id) == 0) {
                  results->emplace_back(MakeDummyArg());
                } else {
                  results->emplace_back(nullptr);
                }
              }
              return true;
            },
            /*max_pinned_task_arguments_bytes=*/1000,
            /*get_time=*/[this]() { return current_time_ms_; })),
        task_manager_(
            id_,
            scheduler_,
            /* get_node_info= */
            [this](const NodeID &node_id) -> const rpc::GcsNodeInfo * {
              node_info_calls_++;
              if (node_info_.count(node_id) != 0) {
                return &node_info_[node_id];
              }
              return nullptr;
            },
            /* announce_infeasible_task= */
            [this](const RayTask &task) { announce_infeasible_task_calls_++; },
            local_task_manager_,
            /*get_time=*/[this]() { return current_time_ms_; }) {}

  void SetUp() {
    static rpc::GcsNodeInfo node_info;
    ON_CALL(*gcs_client_->mock_node_accessor, Get(::testing::_, ::testing::_))
        .WillByDefault(::testing::Return(&node_info));
  }

  RayObject *MakeDummyArg() {
    std::vector<uint8_t> data;
    data.resize(default_arg_size_);
    auto buffer = std::make_shared<LocalMemoryBuffer>(data.data(), data.size());
    return new RayObject(buffer, nullptr, {});
  }

  void Shutdown() {}

  void AddNode(const NodeID &id,
               double num_cpus,
               double num_gpus = 0,
               double memory = 0) {
    absl::flat_hash_map<std::string, double> node_resources;
    node_resources[ray::kCPU_ResourceLabel] = num_cpus;
    node_resources[ray::kGPU_ResourceLabel] = num_gpus;
    node_resources[ray::kMemory_ResourceLabel] = memory;
    scheduler_->GetClusterResourceManager().AddOrUpdateNode(
        scheduling::NodeID(id.Binary()), node_resources, node_resources);

    rpc::GcsNodeInfo info;
    node_info_[id] = info;
  }

  void AssertNoLeaks() {
    ASSERT_TRUE(task_manager_.tasks_to_schedule_.empty());
    ASSERT_TRUE(local_task_manager_->tasks_to_dispatch_.empty());
    ASSERT_TRUE(local_task_manager_->waiting_tasks_index_.empty());
    ASSERT_TRUE(local_task_manager_->waiting_task_queue_.empty());
    ASSERT_TRUE(task_manager_.infeasible_tasks_.empty());
    ASSERT_TRUE(local_task_manager_->executing_task_args_.empty());
    ASSERT_TRUE(local_task_manager_->pinned_task_arguments_.empty());
    ASSERT_TRUE(local_task_manager_->info_by_sched_cls_.empty());
    ASSERT_EQ(local_task_manager_->pinned_task_arguments_bytes_, 0);
    ASSERT_TRUE(dependency_manager_.subscribed_tasks.empty());
  }

  void AssertPinnedTaskArgumentsPresent(const RayTask &task) {
    const auto &expected_deps = task.GetTaskSpecification().GetDependencyIds();
    ASSERT_EQ(
        local_task_manager_->executing_task_args_[task.GetTaskSpecification().TaskId()],
        expected_deps);
    for (auto &arg : expected_deps) {
      ASSERT_TRUE(local_task_manager_->pinned_task_arguments_.count(arg));
    }
  }

  int NumTasksToDispatchWithStatus(internal::WorkStatus status) {
    int count = 0;
    for (const auto &pair : local_task_manager_->tasks_to_dispatch_) {
      for (const auto &work : pair.second) {
        if (work->GetState() == status) {
          count++;
        }
      }
    }
    return count;
  }

  int NumRunningTasks() {
    int count = 0;
    for (const auto &pair : local_task_manager_->info_by_sched_cls_) {
      count += (pair.second.running_tasks.size());
    }

    return count;
  }

  std::unique_ptr<gcs::MockGcsClient> gcs_client_;
  NodeID id_;
  std::shared_ptr<ClusterResourceScheduler> scheduler_;
  MockWorkerPool pool_;
  absl::flat_hash_map<WorkerID, std::shared_ptr<WorkerInterface>> leased_workers_;
  std::unordered_set<ObjectID> missing_objects_;

  bool is_owner_alive_;
  int default_arg_size_ = 10;

  int node_info_calls_;
  int announce_infeasible_task_calls_;
  absl::flat_hash_map<NodeID, rpc::GcsNodeInfo> node_info_;
  int64_t current_time_ms_ = 0;

  MockTaskDependencyManager dependency_manager_;
  std::shared_ptr<LocalTaskManager> local_task_manager_;
  ClusterTaskManager task_manager_;
};

// Same as ClusterTaskManagerTest, but the head node starts with 4.0 num gpus.
class ClusterTaskManagerTestWithGPUsAtHead : public ClusterTaskManagerTest {
 public:
  ClusterTaskManagerTestWithGPUsAtHead()
      : ClusterTaskManagerTest(/*num_cpus_at_head=*/8.0, /*num_gpus_at_head=*/4.0) {}
};

// Same as ClusterTaskManagerTest, but the head node starts with 0.0 num cpus.
class ClusterTaskManagerTestWithoutCPUsAtHead : public ClusterTaskManagerTest {
 public:
  ClusterTaskManagerTestWithoutCPUsAtHead()
      : ClusterTaskManagerTest(/*num_cpus_at_head=*/0.0) {}
};

TEST_F(ClusterTaskManagerTest, BasicTest) {
  /*
    Test basic scheduler functionality:
    1. Queue and attempt to schedule/dispatch atest with no workers available
    2. A worker becomes available, dispatch again.
   */
  RayTask task = CreateTask({{ray::kCPU_ResourceLabel, 4}});
  rpc::RequestWorkerLeaseReply reply;
  bool callback_occurred = false;
  bool *callback_occurred_ptr = &callback_occurred;
  auto callback = [callback_occurred_ptr](
                      Status, std::function<void()>, std::function<void()>) {
    *callback_occurred_ptr = true;
  };

  task_manager_.QueueAndScheduleTask(task, false, false, &reply, callback);
  pool_.TriggerCallbacks();
  ASSERT_FALSE(callback_occurred);
  ASSERT_EQ(leased_workers_.size(), 0);
  ASSERT_EQ(pool_.workers.size(), 0);

  std::shared_ptr<MockWorker> worker =
      std::make_shared<MockWorker>(WorkerID::FromRandom(), 1234);
  pool_.PushWorker(std::static_pointer_cast<WorkerInterface>(worker));
  pool_.TriggerCallbacks();

  ASSERT_TRUE(callback_occurred);
  ASSERT_EQ(leased_workers_.size(), 1);
  ASSERT_EQ(pool_.workers.size(), 0);
  ASSERT_EQ(node_info_calls_, 0);

  RayTask finished_task;
  local_task_manager_->TaskFinished(leased_workers_.begin()->second, &finished_task);
  ASSERT_EQ(finished_task.GetTaskSpecification().TaskId(),
            task.GetTaskSpecification().TaskId());
  AssertNoLeaks();
}

TEST_F(ClusterTaskManagerTest, IdempotencyTest) {
  /*
    A few task manager methods are meant to be idempotent.
    * `TaskFinished`
    * `ReleaseCpuResourcesFromUnblockedWorker`
    * `ReturnCpuResourcesToBlockedWorker`
   */
  RayTask task = CreateTask({{ray::kCPU_ResourceLabel, 4}});
  rpc::RequestWorkerLeaseReply reply;
  bool callback_occurred = false;
  bool *callback_occurred_ptr = &callback_occurred;
  auto callback = [callback_occurred_ptr](
                      Status, std::function<void()>, std::function<void()>) {
    *callback_occurred_ptr = true;
  };

  task_manager_.QueueAndScheduleTask(task, false, false, &reply, callback);
  pool_.TriggerCallbacks();
  ASSERT_FALSE(callback_occurred);
  ASSERT_EQ(leased_workers_.size(), 0);
  ASSERT_EQ(pool_.workers.size(), 0);

  std::shared_ptr<MockWorker> worker =
      std::make_shared<MockWorker>(WorkerID::FromRandom(), 1234);
  pool_.PushWorker(std::static_pointer_cast<WorkerInterface>(worker));
  pool_.TriggerCallbacks();

  ASSERT_TRUE(callback_occurred);
  ASSERT_EQ(leased_workers_.size(), 1);
  ASSERT_EQ(pool_.workers.size(), 0);
  ASSERT_EQ(node_info_calls_, 0);

  ASSERT_EQ(scheduler_->GetLocalResourceManager().GetLocalAvailableCpus(), 4.0);

  local_task_manager_->ReleaseCpuResourcesFromUnblockedWorker(worker);
  local_task_manager_->ReleaseCpuResourcesFromUnblockedWorker(worker);

  ASSERT_EQ(scheduler_->GetLocalResourceManager().GetLocalAvailableCpus(), 8.0);

  local_task_manager_->ReturnCpuResourcesToBlockedWorker(worker);
  local_task_manager_->ReturnCpuResourcesToBlockedWorker(worker);

  ASSERT_EQ(scheduler_->GetLocalResourceManager().GetLocalAvailableCpus(), 4.0);

  RayTask finished_task;
  local_task_manager_->TaskFinished(leased_workers_.begin()->second, &finished_task);
  local_task_manager_->TaskFinished(leased_workers_.begin()->second, &finished_task);
  ASSERT_EQ(finished_task.GetTaskSpecification().TaskId(),
            task.GetTaskSpecification().TaskId());
  ASSERT_EQ(scheduler_->GetLocalResourceManager().GetLocalAvailableCpus(), 8.0);
  AssertNoLeaks();
}

TEST_F(ClusterTaskManagerTest, DispatchQueueNonBlockingTest) {
  /*
    Test that if no worker is available for the first task in a dispatch
    queue (because the runtime env in the task spec doesn't match any
    available worker), other tasks in the dispatch queue can still be scheduled.
    https://github.com/ray-project/ray/issues/16226
   */

  // Use the same required_resources for all tasks so they end up in the same queue.
  const std::unordered_map<std::string, double> required_resources = {
      {ray::kCPU_ResourceLabel, 4}};

  std::string serialized_runtime_env_A = "mock_env_A";
  std::shared_ptr<rpc::RuntimeEnvInfo> runtime_env_info_A = nullptr;
  runtime_env_info_A.reset(new rpc::RuntimeEnvInfo());
  runtime_env_info_A->set_serialized_runtime_env(serialized_runtime_env_A);

  RayTask task_A =
      CreateTask(required_resources, /*num_args=*/0, /*args=*/{}, runtime_env_info_A);
  rpc::RequestWorkerLeaseReply reply_A;
  bool callback_occurred = false;
  bool *callback_occurred_ptr = &callback_occurred;
  auto callback = [callback_occurred_ptr](
                      Status, std::function<void()>, std::function<void()>) {
    *callback_occurred_ptr = true;
  };

  std::string serialized_runtime_env_B = "mock_env_B";
  std::shared_ptr<rpc::RuntimeEnvInfo> runtime_env_info_B = nullptr;
  runtime_env_info_B.reset(new rpc::RuntimeEnvInfo());
  runtime_env_info_B->set_serialized_runtime_env(serialized_runtime_env_B);

  RayTask task_B_1 =
      CreateTask(required_resources, /*num_args=*/0, /*args=*/{}, runtime_env_info_B);
  RayTask task_B_2 =
      CreateTask(required_resources, /*num_args=*/0, /*args=*/{}, runtime_env_info_B);
  rpc::RequestWorkerLeaseReply reply_B_1;
  rpc::RequestWorkerLeaseReply reply_B_2;
  auto empty_callback = [](Status, std::function<void()>, std::function<void()>) {};

  // Ensure task_A is not at the front of the queue.
  task_manager_.QueueAndScheduleTask(task_B_1, false, false, &reply_B_1, empty_callback);
  task_manager_.QueueAndScheduleTask(task_A, false, false, &reply_A, callback);
  task_manager_.QueueAndScheduleTask(task_B_2, false, false, &reply_B_2, empty_callback);
  pool_.TriggerCallbacks();

  // Push a worker that can only run task A.
  const WorkerCacheKey env_A = {serialized_runtime_env_A, {}, false, false};
  const int runtime_env_hash_A = env_A.IntHash();
  std::shared_ptr<MockWorker> worker_A =
      std::make_shared<MockWorker>(WorkerID::FromRandom(), 1234, runtime_env_hash_A);
  pool_.PushWorker(std::static_pointer_cast<WorkerInterface>(worker_A));
  pool_.TriggerCallbacks();

  ASSERT_TRUE(callback_occurred);
  ASSERT_EQ(leased_workers_.size(), 1);
  ASSERT_EQ(pool_.workers.size(), 0);
  ASSERT_EQ(node_info_calls_, 0);

  RayTask finished_task;
  local_task_manager_->TaskFinished(leased_workers_.begin()->second, &finished_task);
  ASSERT_EQ(finished_task.GetTaskSpecification().TaskId(),
            task_A.GetTaskSpecification().TaskId());

  // task_B_1 and task_B_2 remain in the dispatch queue, so don't call AssertNoLeaks().
  // AssertNoLeaks();
}

TEST_F(ClusterTaskManagerTest, BlockedWorkerDiesTest) {
  /*
   Tests the edge case in which a worker crashes while it's blocked. In this case, its CPU
   resources should not be double freed.
   */
  RayTask task = CreateTask({{ray::kCPU_ResourceLabel, 4}});
  rpc::RequestWorkerLeaseReply reply;
  bool callback_occurred = false;
  bool *callback_occurred_ptr = &callback_occurred;
  auto callback = [callback_occurred_ptr](
                      Status, std::function<void()>, std::function<void()>) {
    *callback_occurred_ptr = true;
  };

  task_manager_.QueueAndScheduleTask(task, false, false, &reply, callback);
  pool_.TriggerCallbacks();

  ASSERT_FALSE(callback_occurred);
  ASSERT_EQ(leased_workers_.size(), 0);
  ASSERT_EQ(pool_.workers.size(), 0);

  std::shared_ptr<MockWorker> worker =
      std::make_shared<MockWorker>(WorkerID::FromRandom(), 1234);
  pool_.PushWorker(std::static_pointer_cast<WorkerInterface>(worker));

  task_manager_.ScheduleAndDispatchTasks();
  pool_.TriggerCallbacks();

  ASSERT_TRUE(callback_occurred);
  ASSERT_EQ(leased_workers_.size(), 1);
  ASSERT_EQ(pool_.workers.size(), 0);
  ASSERT_EQ(node_info_calls_, 0);

  // Block the worker. Which releases only the CPU resource.
  local_task_manager_->ReleaseCpuResourcesFromUnblockedWorker(worker);

  RayTask finished_task;
  // If a resource was double-freed, we will crash in this call.
  local_task_manager_->TaskFinished(leased_workers_.begin()->second, &finished_task);
  ASSERT_EQ(finished_task.GetTaskSpecification().TaskId(),
            task.GetTaskSpecification().TaskId());

  AssertNoLeaks();
}

TEST_F(ClusterTaskManagerTest, BlockedWorkerDies2Test) {
  /*
    Same edge case as the previous test, but this time the block and finish requests
    happen in the opposite order.
   */
  RayTask task = CreateTask({{ray::kCPU_ResourceLabel, 4}});
  rpc::RequestWorkerLeaseReply reply;
  bool callback_occurred = false;
  bool *callback_occurred_ptr = &callback_occurred;
  auto callback = [callback_occurred_ptr](
                      Status, std::function<void()>, std::function<void()>) {
    *callback_occurred_ptr = true;
  };

  task_manager_.QueueAndScheduleTask(task, false, false, &reply, callback);
  pool_.TriggerCallbacks();

  ASSERT_FALSE(callback_occurred);
  ASSERT_EQ(leased_workers_.size(), 0);
  ASSERT_EQ(pool_.workers.size(), 0);

  std::shared_ptr<MockWorker> worker =
      std::make_shared<MockWorker>(WorkerID::FromRandom(), 1234);
  pool_.PushWorker(std::static_pointer_cast<WorkerInterface>(worker));

  task_manager_.ScheduleAndDispatchTasks();
  pool_.TriggerCallbacks();

  ASSERT_TRUE(callback_occurred);
  ASSERT_EQ(leased_workers_.size(), 1);
  ASSERT_EQ(pool_.workers.size(), 0);
  ASSERT_EQ(node_info_calls_, 0);

  RayTask finished_task;
  local_task_manager_->TaskFinished(leased_workers_.begin()->second, &finished_task);
  ASSERT_EQ(finished_task.GetTaskSpecification().TaskId(),
            task.GetTaskSpecification().TaskId());

  // Block the worker. Which releases only the CPU resource.
  local_task_manager_->ReleaseCpuResourcesFromUnblockedWorker(worker);

  AssertNoLeaks();
}

TEST_F(ClusterTaskManagerTest, NoFeasibleNodeTest) {
  std::shared_ptr<MockWorker> worker =
      std::make_shared<MockWorker>(WorkerID::FromRandom(), 1234);
  pool_.PushWorker(std::dynamic_pointer_cast<WorkerInterface>(worker));

  RayTask task = CreateTask({{ray::kCPU_ResourceLabel, 999}});
  rpc::RequestWorkerLeaseReply reply;

  bool callback_called = false;
  bool *callback_called_ptr = &callback_called;
  auto callback = [callback_called_ptr](
                      Status, std::function<void()>, std::function<void()>) {
    *callback_called_ptr = true;
  };

  task_manager_.QueueAndScheduleTask(task, false, false, &reply, callback);
  pool_.TriggerCallbacks();

  ASSERT_FALSE(callback_called);
  ASSERT_EQ(leased_workers_.size(), 0);
  // Worker is unused.
  ASSERT_EQ(pool_.workers.size(), 1);
  ASSERT_EQ(node_info_calls_, 0);
}

TEST_F(ClusterTaskManagerTest, ResourceTakenWhileResolving) {
  /*
    Test the race condition in which a task is assigned to a node, but cannot
    run because its dependencies are unresolved. Once its dependencies are
    resolved, the node no longer has available resources.
  */
  std::shared_ptr<MockWorker> worker =
      std::make_shared<MockWorker>(WorkerID::FromRandom(), 1234);
  std::shared_ptr<MockWorker> worker2 =
      std::make_shared<MockWorker>(WorkerID::FromRandom(), 12345);
  pool_.PushWorker(std::static_pointer_cast<WorkerInterface>(worker2));
  pool_.PushWorker(std::static_pointer_cast<WorkerInterface>(worker));

  rpc::RequestWorkerLeaseReply reply;
  int num_callbacks = 0;
  int *num_callbacks_ptr = &num_callbacks;
  auto callback = [num_callbacks_ptr](
                      Status, std::function<void()>, std::function<void()>) {
    (*num_callbacks_ptr) = *num_callbacks_ptr + 1;
  };

  /* Blocked on dependencies */
  auto task = CreateTask({{ray::kCPU_ResourceLabel, 5}}, 2);
  auto missing_arg = task.GetTaskSpecification().GetDependencyIds()[0];
  missing_objects_.insert(missing_arg);
  std::unordered_set<TaskID> expected_subscribed_tasks = {
      task.GetTaskSpecification().TaskId()};
  task_manager_.QueueAndScheduleTask(task, false, false, &reply, callback);
  pool_.TriggerCallbacks();
  ASSERT_EQ(dependency_manager_.subscribed_tasks, expected_subscribed_tasks);

  ASSERT_EQ(num_callbacks, 0);
  ASSERT_EQ(leased_workers_.size(), 0);
  ASSERT_EQ(pool_.workers.size(), 2);
  // It's important that we don't pop the worker until we need to. See
  // https://github.com/ray-project/ray/issues/13725.
  ASSERT_EQ(pool_.num_pops, 0);

  /* This task can run */
  auto task2 = CreateTask({{ray::kCPU_ResourceLabel, 5}}, 1);
  task_manager_.QueueAndScheduleTask(task2, false, false, &reply, callback);
  pool_.TriggerCallbacks();
  ASSERT_EQ(dependency_manager_.subscribed_tasks, expected_subscribed_tasks);

  AssertPinnedTaskArgumentsPresent(task2);
  ASSERT_EQ(num_callbacks, 1);
  ASSERT_EQ(leased_workers_.size(), 1);
  ASSERT_EQ(pool_.workers.size(), 1);
  ASSERT_EQ(pool_.num_pops, 1);

  /* First task is unblocked now, but resources are no longer available */
  missing_objects_.erase(missing_arg);
  auto id = task.GetTaskSpecification().TaskId();
  std::vector<TaskID> unblocked = {id};
  local_task_manager_->TasksUnblocked(unblocked);
  ASSERT_EQ(dependency_manager_.subscribed_tasks, expected_subscribed_tasks);

  AssertPinnedTaskArgumentsPresent(task2);
  ASSERT_EQ(num_callbacks, 1);
  ASSERT_EQ(leased_workers_.size(), 1);
  ASSERT_EQ(pool_.workers.size(), 1);
  ASSERT_EQ(pool_.num_pops, 1);

  /* Second task finishes, making space for the original task */
  RayTask finished_task;
  local_task_manager_->TaskFinished(leased_workers_.begin()->second, &finished_task);
  leased_workers_.clear();

  task_manager_.ScheduleAndDispatchTasks();
  pool_.TriggerCallbacks();
  ASSERT_TRUE(dependency_manager_.subscribed_tasks.empty());

  // Task2 is now done so task can run.
  AssertPinnedTaskArgumentsPresent(task);
  ASSERT_EQ(num_callbacks, 2);
  ASSERT_EQ(leased_workers_.size(), 1);
  ASSERT_EQ(pool_.workers.size(), 0);
  ASSERT_EQ(pool_.num_pops, 2);

  local_task_manager_->TaskFinished(leased_workers_.begin()->second, &finished_task);
  AssertNoLeaks();
}

TEST_F(ClusterTaskManagerTest, TestIsSelectedBasedOnLocality) {
  std::shared_ptr<MockWorker> worker1 =
      std::make_shared<MockWorker>(WorkerID::FromRandom(), 1234);
  std::shared_ptr<MockWorker> worker2 =
      std::make_shared<MockWorker>(WorkerID::FromRandom(), 1235);
  pool_.PushWorker(std::dynamic_pointer_cast<WorkerInterface>(worker1));
  pool_.PushWorker(std::dynamic_pointer_cast<WorkerInterface>(worker2));

  int num_callbacks = 0;
  auto callback = [&](Status, std::function<void()>, std::function<void()>) {
    num_callbacks++;
  };

  auto remote_node_id = NodeID::FromRandom();
  AddNode(remote_node_id, 8);

  auto task1 = CreateTask({{ray::kCPU_ResourceLabel, 5}});
  rpc::RequestWorkerLeaseReply local_reply;
  task_manager_.QueueAndScheduleTask(
      task1, false, /*is_selected_based_on_locality=*/false, &local_reply, callback);
  pool_.TriggerCallbacks();
  ASSERT_EQ(num_callbacks, 1);
  // The first task was dispatched.
  ASSERT_EQ(leased_workers_.size(), 1);
  ASSERT_EQ(pool_.workers.size(), 1);

  auto task2 = CreateTask({{ray::kCPU_ResourceLabel, 1}});
  rpc::RequestWorkerLeaseReply spillback_reply;
  task_manager_.QueueAndScheduleTask(
      task2, false, /*is_selected_based_on_locality=*/false, &spillback_reply, callback);
  pool_.TriggerCallbacks();
  // The second task was spilled.
  ASSERT_EQ(num_callbacks, 2);
  ASSERT_EQ(spillback_reply.retry_at_raylet_address().raylet_id(),
            remote_node_id.Binary());
  ASSERT_EQ(leased_workers_.size(), 1);
  ASSERT_EQ(pool_.workers.size(), 1);

  auto task3 = CreateTask({{ray::kCPU_ResourceLabel, 1}});
  task_manager_.QueueAndScheduleTask(
      task3, false, /*is_selected_based_on_locality=*/true, &local_reply, callback);
  pool_.TriggerCallbacks();
  ASSERT_EQ(num_callbacks, 3);
  // The third task was dispatched.
  ASSERT_EQ(leased_workers_.size(), 2);
  ASSERT_EQ(pool_.workers.size(), 0);

  while (!leased_workers_.empty()) {
    RayTask finished_task;
    local_task_manager_->TaskFinished(leased_workers_.begin()->second, &finished_task);
    leased_workers_.erase(leased_workers_.begin());
  }
  AssertNoLeaks();
}

TEST_F(ClusterTaskManagerTest, TestGrantOrReject) {
  std::shared_ptr<MockWorker> worker1 =
      std::make_shared<MockWorker>(WorkerID::FromRandom(), 1234);
  std::shared_ptr<MockWorker> worker2 =
      std::make_shared<MockWorker>(WorkerID::FromRandom(), 1235);
  pool_.PushWorker(std::dynamic_pointer_cast<WorkerInterface>(worker1));
  pool_.PushWorker(std::dynamic_pointer_cast<WorkerInterface>(worker2));

  int num_callbacks = 0;
  auto callback = [&](Status, std::function<void()>, std::function<void()>) {
    num_callbacks++;
  };

  auto remote_node_id = NodeID::FromRandom();
  AddNode(remote_node_id, 8);

  auto task1 = CreateTask({{ray::kCPU_ResourceLabel, 5}});
  rpc::RequestWorkerLeaseReply local_reply;
  task_manager_.QueueAndScheduleTask(
      task1, /*grant_or_reject=*/false, false, &local_reply, callback);
  pool_.TriggerCallbacks();
  ASSERT_EQ(num_callbacks, 1);
  // The first task was dispatched.
  ASSERT_EQ(leased_workers_.size(), 1);
  ASSERT_EQ(pool_.workers.size(), 1);

  auto task2 = CreateTask({{ray::kCPU_ResourceLabel, 1}});
  rpc::RequestWorkerLeaseReply spillback_reply;
  task_manager_.QueueAndScheduleTask(
      task2, /*grant_or_reject=*/false, false, &spillback_reply, callback);
  pool_.TriggerCallbacks();
  // The second task was spilled.
  ASSERT_EQ(num_callbacks, 2);
  ASSERT_EQ(spillback_reply.retry_at_raylet_address().raylet_id(),
            remote_node_id.Binary());
  ASSERT_EQ(leased_workers_.size(), 1);
  ASSERT_EQ(pool_.workers.size(), 1);

  auto task3 = CreateTask({{ray::kCPU_ResourceLabel, 1}});
<<<<<<< HEAD
  local_task_manager_->QueueAndScheduleTask(task3, /*grant_or_reject=*/true, false,
                                            &local_reply, callback);
=======
  task_manager_.QueueAndScheduleTask(
      task3, /*grant_or_reject=*/true, false, &local_reply, callback);
>>>>>>> 81b17669
  pool_.TriggerCallbacks();
  ASSERT_EQ(num_callbacks, 3);
  // The third task was dispatched.
  ASSERT_EQ(leased_workers_.size(), 2);
  ASSERT_EQ(pool_.workers.size(), 0);

  while (!leased_workers_.empty()) {
    RayTask finished_task;
    local_task_manager_->TaskFinished(leased_workers_.begin()->second, &finished_task);
    leased_workers_.erase(leased_workers_.begin());
  }
  AssertNoLeaks();
}

TEST_F(ClusterTaskManagerTest, TestSpillAfterAssigned) {
  /*
    Test the race condition in which a task is assigned to the local node, but
    it cannot be run because a different task gets assigned the resources
    first. The un-runnable task should eventually get spilled back to another
    node.
  */
  std::shared_ptr<MockWorker> worker =
      std::make_shared<MockWorker>(WorkerID::FromRandom(), 1234);
  auto remote_node_id = NodeID::FromRandom();
  AddNode(remote_node_id, 5);

  int num_callbacks = 0;
  auto callback = [&](Status, std::function<void()>, std::function<void()>) {
    num_callbacks++;
  };

  /* Blocked on starting a worker. */
  auto task = CreateTask({{ray::kCPU_ResourceLabel, 5}});
  rpc::RequestWorkerLeaseReply local_reply;
  task_manager_.QueueAndScheduleTask(task, false, false, &local_reply, callback);
  pool_.TriggerCallbacks();

  ASSERT_EQ(num_callbacks, 0);
  ASSERT_EQ(leased_workers_.size(), 0);

  // Resources are no longer available for the second.
  auto task2 = CreateTask({{ray::kCPU_ResourceLabel, 5}});
  rpc::RequestWorkerLeaseReply reject_reply;
<<<<<<< HEAD
  local_task_manager_->QueueAndScheduleTask(task2, /*grant_or_reject=*/true, false,
                                            &reject_reply, callback);
=======
  task_manager_.QueueAndScheduleTask(
      task2, /*grant_or_reject=*/true, false, &reject_reply, callback);
>>>>>>> 81b17669
  pool_.TriggerCallbacks();

  // The second task was rejected.
  ASSERT_EQ(num_callbacks, 1);
  ASSERT_TRUE(reject_reply.rejected());
  ASSERT_EQ(leased_workers_.size(), 0);

  // Resources are no longer available for the third.
  auto task3 = CreateTask({{ray::kCPU_ResourceLabel, 5}});
  rpc::RequestWorkerLeaseReply spillback_reply;
  task_manager_.QueueAndScheduleTask(task3, false, false, &spillback_reply, callback);
  pool_.TriggerCallbacks();

  // The third task was spilled.
  ASSERT_EQ(num_callbacks, 2);
  ASSERT_EQ(spillback_reply.retry_at_raylet_address().raylet_id(),
            remote_node_id.Binary());
  ASSERT_EQ(leased_workers_.size(), 0);

  // Two workers start. First task was dispatched now.
  pool_.PushWorker(std::static_pointer_cast<WorkerInterface>(worker));
  pool_.PushWorker(std::static_pointer_cast<WorkerInterface>(worker));
  task_manager_.ScheduleAndDispatchTasks();
  pool_.TriggerCallbacks();
  // Check that all tasks got removed from the queue.
  ASSERT_EQ(num_callbacks, 3);
  // The first task was dispatched.
  ASSERT_EQ(leased_workers_.size(), 1);
  // Leave one alive worker.
  ASSERT_EQ(pool_.workers.size(), 1);

  RayTask finished_task;
  local_task_manager_->TaskFinished(leased_workers_.begin()->second, &finished_task);
  ASSERT_EQ(finished_task.GetTaskSpecification().TaskId(),
            task.GetTaskSpecification().TaskId());

  AssertNoLeaks();
}

TEST_F(ClusterTaskManagerTest, NotOKPopWorkerTest) {
  RayTask task1 = CreateTask({{ray::kCPU_ResourceLabel, 1}});
  rpc::RequestWorkerLeaseReply reply;
  bool callback_called = false;
  bool *callback_called_ptr = &callback_called;
  auto callback = [callback_called_ptr](
                      Status, std::function<void()>, std::function<void()>) {
    *callback_called_ptr = true;
  };
  task_manager_.QueueAndScheduleTask(task1, false, false, &reply, callback);
  ASSERT_EQ(NumTasksToDispatchWithStatus(internal::WorkStatus::WAITING_FOR_WORKER), 1);
  ASSERT_EQ(NumTasksToDispatchWithStatus(internal::WorkStatus::WAITING), 0);
  ASSERT_EQ(NumRunningTasks(), 1);
  pool_.TriggerCallbacksWithNotOKStatus(PopWorkerStatus::TooManyStartingWorkerProcesses);
  ASSERT_FALSE(callback_called);
  ASSERT_EQ(NumTasksToDispatchWithStatus(internal::WorkStatus::WAITING_FOR_WORKER), 0);
  ASSERT_EQ(NumTasksToDispatchWithStatus(internal::WorkStatus::WAITING), 1);
  ASSERT_EQ(NumRunningTasks(), 0);
  ASSERT_TRUE(task_manager_.CancelTask(task1.GetTaskSpecification().TaskId()));

  callback_called = false;
  reply.Clear();
  RayTask task2 = CreateTask({{ray::kCPU_ResourceLabel, 1}});
  task_manager_.QueueAndScheduleTask(task2, false, false, &reply, callback);
  ASSERT_EQ(NumTasksToDispatchWithStatus(internal::WorkStatus::WAITING_FOR_WORKER), 1);
  ASSERT_EQ(NumTasksToDispatchWithStatus(internal::WorkStatus::WAITING), 0);
  ASSERT_EQ(NumRunningTasks(), 1);
  // The task should be cancelled.
  const auto runtime_env_error_msg = "Runtime env error message";
  pool_.TriggerCallbacksWithNotOKStatus(PopWorkerStatus::RuntimeEnvCreationFailed,
                                        runtime_env_error_msg);
  ASSERT_TRUE(callback_called);
  ASSERT_EQ(NumTasksToDispatchWithStatus(internal::WorkStatus::WAITING_FOR_WORKER), 0);
  ASSERT_EQ(NumTasksToDispatchWithStatus(internal::WorkStatus::WAITING), 0);
  ASSERT_EQ(NumRunningTasks(), 0);
  ASSERT_TRUE(reply.canceled());
  ASSERT_EQ(reply.scheduling_failure_message(), runtime_env_error_msg);

  AssertNoLeaks();
}

TEST_F(ClusterTaskManagerTest, TaskCancellationTest) {
  std::shared_ptr<MockWorker> worker =
      std::make_shared<MockWorker>(WorkerID::FromRandom(), 1234);
  RayTask task1 = CreateTask({{ray::kCPU_ResourceLabel, 1}});
  rpc::RequestWorkerLeaseReply reply;

  bool callback_called = false;
  bool *callback_called_ptr = &callback_called;
  auto callback = [callback_called_ptr](
                      Status, std::function<void()>, std::function<void()>) {
    *callback_called_ptr = true;
  };

  // Task1 not queued so we can't cancel it.
  ASSERT_FALSE(task_manager_.CancelTask(task1.GetTaskSpecification().TaskId()));

  task_manager_.QueueAndScheduleTask(task1, false, false, &reply, callback);
  pool_.TriggerCallbacks();

  // Task1 is now in dispatch queue.
  callback_called = false;
  reply.Clear();
  ASSERT_TRUE(task_manager_.CancelTask(task1.GetTaskSpecification().TaskId()));
  pool_.PushWorker(std::static_pointer_cast<WorkerInterface>(worker));
  task_manager_.ScheduleAndDispatchTasks();
  pool_.TriggerCallbacks();
  // Task1 will not execute.
  ASSERT_TRUE(callback_called);
  ASSERT_TRUE(reply.canceled());
  ASSERT_EQ(leased_workers_.size(), 0);

  RayTask task2 = CreateTask({{ray::kCPU_ResourceLabel, 1}});
  task_manager_.QueueAndScheduleTask(task2, false, false, &reply, callback);
  pool_.TriggerCallbacks();

  // Task2 is now running so we can't cancel it.
  callback_called = false;
  reply.Clear();
  ASSERT_FALSE(task_manager_.CancelTask(task2.GetTaskSpecification().TaskId()));
  // Task2 will not execute.
  ASSERT_FALSE(reply.canceled());
  ASSERT_FALSE(callback_called);
  ASSERT_EQ(pool_.workers.size(), 0);
  ASSERT_EQ(leased_workers_.size(), 1);

  RayTask finished_task;
  local_task_manager_->TaskFinished(leased_workers_.begin()->second, &finished_task);
  ASSERT_EQ(finished_task.GetTaskSpecification().TaskId(),
            task2.GetTaskSpecification().TaskId());

  AssertNoLeaks();
}

TEST_F(ClusterTaskManagerTest, TaskCancelInfeasibleTask) {
  /* Make sure cancelTask works for infeasible tasks */
  std::shared_ptr<MockWorker> worker =
      std::make_shared<MockWorker>(WorkerID::FromRandom(), 1234);
  pool_.PushWorker(std::static_pointer_cast<WorkerInterface>(worker));

  RayTask task = CreateTask({{ray::kCPU_ResourceLabel, 12}});
  rpc::RequestWorkerLeaseReply reply;

  bool callback_called = false;
  bool *callback_called_ptr = &callback_called;
  auto callback = [callback_called_ptr](
                      Status, std::function<void()>, std::function<void()>) {
    *callback_called_ptr = true;
  };

  task_manager_.QueueAndScheduleTask(task, false, false, &reply, callback);
  pool_.TriggerCallbacks();

  // RayTask is now queued so cancellation works.
  ASSERT_TRUE(task_manager_.CancelTask(task.GetTaskSpecification().TaskId()));
  task_manager_.ScheduleAndDispatchTasks();
  pool_.TriggerCallbacks();
  // Task will not execute.
  ASSERT_TRUE(callback_called);
  ASSERT_TRUE(reply.canceled());
  ASSERT_EQ(leased_workers_.size(), 0);
  ASSERT_EQ(pool_.workers.size(), 1);

  // Althoug the feasible node is added, task shouldn't be executed because it is
  // cancelled.
  auto remote_node_id = NodeID::FromRandom();
  AddNode(remote_node_id, 12);
  task_manager_.ScheduleAndDispatchTasks();
  pool_.TriggerCallbacks();
  ASSERT_TRUE(callback_called);
  ASSERT_TRUE(reply.canceled());
  ASSERT_EQ(leased_workers_.size(), 0);
  ASSERT_EQ(pool_.workers.size(), 1);
  AssertNoLeaks();
}

TEST_F(ClusterTaskManagerTest, HeartbeatTest) {
  std::shared_ptr<MockWorker> worker =
      std::make_shared<MockWorker>(WorkerID::FromRandom(), 1234);
  pool_.PushWorker(std::static_pointer_cast<WorkerInterface>(worker));

  {
    RayTask task = CreateTask({{ray::kCPU_ResourceLabel, 1}});
    rpc::RequestWorkerLeaseReply reply;

    bool callback_called = false;
    bool *callback_called_ptr = &callback_called;
    auto callback = [callback_called_ptr](
                        Status, std::function<void()>, std::function<void()>) {
      *callback_called_ptr = true;
    };

    task_manager_.QueueAndScheduleTask(task, false, false, &reply, callback);
    pool_.TriggerCallbacks();
    ASSERT_TRUE(callback_called);
    // Now {CPU: 7, GPU: 4, MEM:128}
  }

  {
    RayTask task = CreateTask({{ray::kCPU_ResourceLabel, 1}});
    rpc::RequestWorkerLeaseReply reply;

    bool callback_called = false;
    bool *callback_called_ptr = &callback_called;
    auto callback = [callback_called_ptr](
                        Status, std::function<void()>, std::function<void()>) {
      *callback_called_ptr = true;
    };

    task_manager_.QueueAndScheduleTask(task, false, false, &reply, callback);
    pool_.TriggerCallbacks();
    ASSERT_FALSE(callback_called);  // No worker available.
    // Now {CPU: 7, GPU: 4, MEM:128} with 1 queued task.
  }

  {
    RayTask task =
        CreateTask({{ray::kCPU_ResourceLabel, 9}, {ray::kGPU_ResourceLabel, 5}});
    rpc::RequestWorkerLeaseReply reply;

    bool callback_called = false;
    bool *callback_called_ptr = &callback_called;
    auto callback = [callback_called_ptr](
                        Status, std::function<void()>, std::function<void()>) {
      *callback_called_ptr = true;
    };

    task_manager_.QueueAndScheduleTask(task, false, false, &reply, callback);
    pool_.TriggerCallbacks();
    ASSERT_FALSE(callback_called);  // Infeasible.
    // Now there is also an infeasible task {CPU: 9}.
  }

  {
    RayTask task =
        CreateTask({{ray::kCPU_ResourceLabel, 10}, {ray::kGPU_ResourceLabel, 1}});
    rpc::RequestWorkerLeaseReply reply;

    bool callback_called = false;
    bool *callback_called_ptr = &callback_called;
    auto callback = [callback_called_ptr](
                        Status, std::function<void()>, std::function<void()>) {
      *callback_called_ptr = true;
    };

    task_manager_.QueueAndScheduleTask(task, false, false, &reply, callback);
    pool_.TriggerCallbacks();
    ASSERT_FALSE(callback_called);  // Infeasible.
    // Now there is also an infeasible task {CPU: 10}.
  }

  {
    rpc::ResourcesData data;
    task_manager_.FillResourceUsage(data);

    auto load_by_shape =
        data.mutable_resource_load_by_shape()->mutable_resource_demands();
    ASSERT_EQ(load_by_shape->size(), 3);

    std::vector<std::vector<unsigned int>> expected = {
        // infeasible, ready, CPU, GPU, size
        {1, 0, 10, 1, 2},
        {1, 0, 9, 5, 2},
        {0, 1, 1, 0, 1}};

    for (auto &load : *load_by_shape) {
      bool found = false;
      for (unsigned int i = 0; i < expected.size(); i++) {
        auto expected_load = expected[i];
        auto shape = *load.mutable_shape();
        bool match =
            (expected_load[0] == load.num_infeasible_requests_queued() &&
             expected_load[1] == load.num_ready_requests_queued() &&
             expected_load[2] == shape["CPU"] && expected_load[4] == shape.size());
        if (expected_load[3]) {
          match = match && shape["GPU"];
        }
        // These logs are very useful for debugging.
        // RAY_LOG(ERROR) << "==========================";
        // RAY_LOG(ERROR) << expected_load[0] << "\t"
        //                << load.num_infeasible_requests_queued();
        // RAY_LOG(ERROR) << expected_load[1] << "\t" << load.num_ready_requests_queued();
        // RAY_LOG(ERROR) << expected_load[2] << "\t" << shape["CPU"];
        // RAY_LOG(ERROR) << expected_load[3] << "\t" << shape["GPU"];
        // RAY_LOG(ERROR) << expected_load[4] << "\t" << shape.size();
        // RAY_LOG(ERROR) << "==========================";
        // RAY_LOG(ERROR) << load.DebugString();
        // RAY_LOG(ERROR) << "-----------------------------------";
        found = found || match;
      }
      ASSERT_TRUE(found);
    }
  }
}

TEST_F(ClusterTaskManagerTest, BacklogReportTest) {
  /*
    Test basic scheduler functionality:
    1. Queue and attempt to schedule/dispatch a test with no workers available
    2. A worker becomes available, dispatch again.
   */
  rpc::RequestWorkerLeaseReply reply;
  bool callback_occurred = false;
  bool *callback_occurred_ptr = &callback_occurred;
  auto callback = [callback_occurred_ptr](
                      Status, std::function<void()>, std::function<void()>) {
    *callback_occurred_ptr = true;
  };

  std::vector<TaskID> to_cancel;
  std::vector<WorkerID> worker_ids;
  for (int i = 0; i < 10; i++) {
    RayTask task = CreateTask({{ray::kCPU_ResourceLabel, 8}});
    task_manager_.QueueAndScheduleTask(task, false, false, &reply, callback);
    worker_ids.push_back(WorkerID::FromRandom());
    local_task_manager_->SetWorkerBacklog(
        task.GetTaskSpecification().GetSchedulingClass(), worker_ids.back(), 10 - i);
    pool_.TriggerCallbacks();
    // Don't add the fist task to `to_cancel`.
    if (i != 0) {
      to_cancel.push_back(task.GetTaskSpecification().TaskId());
    }
  }

  ASSERT_FALSE(callback_occurred);
  ASSERT_EQ(leased_workers_.size(), 0);
  ASSERT_EQ(pool_.workers.size(), 0);
  ASSERT_EQ(node_info_calls_, 0);

  {  // No tasks can run because the worker pool is empty.
    rpc::ResourcesData data;
    task_manager_.FillResourceUsage(data);
    auto resource_load_by_shape = data.resource_load_by_shape();
    auto shape1 = resource_load_by_shape.resource_demands()[0];

    ASSERT_EQ(shape1.backlog_size(), 55);
    ASSERT_EQ(shape1.num_infeasible_requests_queued(), 0);
    ASSERT_EQ(shape1.num_ready_requests_queued(), 10);
  }

  // Push a worker so the first task can run.
  std::shared_ptr<MockWorker> worker =
      std::make_shared<MockWorker>(WorkerID::FromRandom(), 1234);
  pool_.PushWorker(worker);
  task_manager_.ScheduleAndDispatchTasks();
  local_task_manager_->ClearWorkerBacklog(worker_ids[0]);
  pool_.TriggerCallbacks();

  {
    rpc::ResourcesData data;
    task_manager_.FillResourceUsage(data);
    auto resource_load_by_shape = data.resource_load_by_shape();
    auto shape1 = resource_load_by_shape.resource_demands()[0];

    ASSERT_TRUE(callback_occurred);
    ASSERT_EQ(shape1.backlog_size(), 45);
    ASSERT_EQ(shape1.num_infeasible_requests_queued(), 0);
    ASSERT_EQ(shape1.num_ready_requests_queued(), 9);
  }

  // Cancel the rest.
  for (auto &task_id : to_cancel) {
    ASSERT_TRUE(task_manager_.CancelTask(task_id));
  }

  for (size_t i = 1; i < worker_ids.size(); ++i) {
    local_task_manager_->ClearWorkerBacklog(worker_ids[i]);
  }

  {
    rpc::ResourcesData data;
    task_manager_.FillResourceUsage(data);
    auto resource_load_by_shape = data.resource_load_by_shape();
    ASSERT_EQ(resource_load_by_shape.resource_demands().size(), 0);

    while (!leased_workers_.empty()) {
      RayTask finished_task;
      local_task_manager_->TaskFinished(leased_workers_.begin()->second, &finished_task);
      leased_workers_.erase(leased_workers_.begin());
    }
    AssertNoLeaks();
  }
}

TEST_F(ClusterTaskManagerTest, OwnerDeadTest) {
  /*
    Test the race condition in which the owner of a task dies while the task is pending.
    This is the essence of test_actor_advanced.py::test_pending_actor_removed_by_owner
   */
  RayTask task = CreateTask({{ray::kCPU_ResourceLabel, 4}});
  rpc::RequestWorkerLeaseReply reply;
  bool callback_occurred = false;
  bool *callback_occurred_ptr = &callback_occurred;
  auto callback = [callback_occurred_ptr](
                      Status, std::function<void()>, std::function<void()>) {
    *callback_occurred_ptr = true;
  };

  std::shared_ptr<MockWorker> worker =
      std::make_shared<MockWorker>(WorkerID::FromRandom(), 1234);
  pool_.PushWorker(std::static_pointer_cast<WorkerInterface>(worker));

  is_owner_alive_ = false;
  task_manager_.QueueAndScheduleTask(task, false, false, &reply, callback);
  pool_.TriggerCallbacks();

  ASSERT_FALSE(callback_occurred);
  ASSERT_EQ(leased_workers_.size(), 0);
  ASSERT_EQ(pool_.workers.size(), 1);

  is_owner_alive_ = true;
  task_manager_.ScheduleAndDispatchTasks();
  pool_.TriggerCallbacks();

  ASSERT_FALSE(callback_occurred);
  ASSERT_EQ(leased_workers_.size(), 0);
  ASSERT_EQ(pool_.workers.size(), 1);

  AssertNoLeaks();
}

TEST_F(ClusterTaskManagerTest, TestInfeasibleTaskWarning) {
  /*
    Test if infeasible tasks warnings are printed.
   */
  // Create an infeasible task.
  RayTask task = CreateTask({{ray::kCPU_ResourceLabel, 12}});
  rpc::RequestWorkerLeaseReply reply;
  std::shared_ptr<bool> callback_occurred = std::make_shared<bool>(false);
  auto callback = [callback_occurred](
                      Status, std::function<void()>, std::function<void()>) {
    *callback_occurred = true;
  };
  task_manager_.QueueAndScheduleTask(task, false, false, &reply, callback);
  pool_.TriggerCallbacks();
  ASSERT_EQ(announce_infeasible_task_calls_, 1);

  // Infeasible warning shouldn't be reprinted when the previous task is still infeasible
  // after adding a new node.
  AddNode(NodeID::FromRandom(), 8);
  std::shared_ptr<MockWorker> worker =
      std::make_shared<MockWorker>(WorkerID::FromRandom(), 1234);
  pool_.PushWorker(std::static_pointer_cast<WorkerInterface>(worker));
  task_manager_.ScheduleAndDispatchTasks();
  pool_.TriggerCallbacks();
  // Task shouldn't be scheduled yet.
  ASSERT_EQ(announce_infeasible_task_calls_, 1);
  ASSERT_FALSE(*callback_occurred);
  ASSERT_EQ(leased_workers_.size(), 0);
  ASSERT_EQ(pool_.workers.size(), 1);

  // Now we have a node that is feasible to schedule the task. Make sure the infeasible
  // task is spillbacked properly.
  auto remote_node_id = NodeID::FromRandom();
  AddNode(remote_node_id, 12);
  task_manager_.ScheduleAndDispatchTasks();
  pool_.TriggerCallbacks();
  // Make sure nothing happens locally.
  ASSERT_EQ(announce_infeasible_task_calls_, 1);
  ASSERT_TRUE(*callback_occurred);
  ASSERT_EQ(leased_workers_.size(), 0);
  ASSERT_EQ(pool_.workers.size(), 1);
  // Make sure the spillback callback is called.
  ASSERT_EQ(reply.retry_at_raylet_address().raylet_id(), remote_node_id.Binary());
  AssertNoLeaks();
}

TEST_F(ClusterTaskManagerTest, TestMultipleInfeasibleTasksWarnOnce) {
  /*
    Test infeasible warning is printed only once when the same shape is queued again.
   */

  // Make sure the first infeasible task announces warning.
  RayTask task = CreateTask({{ray::kCPU_ResourceLabel, 12}});
  rpc::RequestWorkerLeaseReply reply;
  std::shared_ptr<bool> callback_occurred = std::make_shared<bool>(false);
  auto callback = [callback_occurred](
                      Status, std::function<void()>, std::function<void()>) {
    *callback_occurred = true;
  };
  task_manager_.QueueAndScheduleTask(task, false, false, &reply, callback);
  pool_.TriggerCallbacks();
  ASSERT_EQ(announce_infeasible_task_calls_, 1);

  // Make sure the same shape infeasible task won't be announced.
  RayTask task2 = CreateTask({{ray::kCPU_ResourceLabel, 12}});
  rpc::RequestWorkerLeaseReply reply2;
  std::shared_ptr<bool> callback_occurred2 = std::make_shared<bool>(false);
  auto callback2 = [callback_occurred2](
                       Status, std::function<void()>, std::function<void()>) {
    *callback_occurred2 = true;
  };
  task_manager_.QueueAndScheduleTask(task2, false, false, &reply2, callback2);
  pool_.TriggerCallbacks();
  ASSERT_EQ(announce_infeasible_task_calls_, 1);
}

TEST_F(ClusterTaskManagerTest, TestAnyPendingTasksForResourceAcquisition) {
  /*
    Check if the manager can correctly identify pending tasks.
   */
  std::shared_ptr<MockWorker> worker =
      std::make_shared<MockWorker>(WorkerID::FromRandom(), 1234);
  pool_.PushWorker(std::static_pointer_cast<WorkerInterface>(worker));

  // task1: running
  RayTask task = CreateTask({{ray::kCPU_ResourceLabel, 6}});
  rpc::RequestWorkerLeaseReply reply;
  std::shared_ptr<bool> callback_occurred = std::make_shared<bool>(false);
  auto callback = [callback_occurred](
                      Status, std::function<void()>, std::function<void()>) {
    *callback_occurred = true;
  };
  task_manager_.QueueAndScheduleTask(task, false, false, &reply, callback);
  pool_.TriggerCallbacks();
  ASSERT_TRUE(*callback_occurred);
  ASSERT_EQ(leased_workers_.size(), 1);
  ASSERT_EQ(pool_.workers.size(), 0);

  // task1: running. Progress is made, and there's no deadlock.
  ray::RayTask exemplar;
  bool any_pending = false;
  int pending_actor_creations = 0;
  int pending_tasks = 0;
  ASSERT_FALSE(task_manager_.AnyPendingTasksForResourceAcquisition(
      &exemplar, &any_pending, &pending_actor_creations, &pending_tasks));

  // task1: running, task2: queued.
  RayTask task2 = CreateTask({{ray::kCPU_ResourceLabel, 6}});
  rpc::RequestWorkerLeaseReply reply2;
  std::shared_ptr<bool> callback_occurred2 = std::make_shared<bool>(false);
  auto callback2 = [callback_occurred2](
                       Status, std::function<void()>, std::function<void()>) {
    *callback_occurred2 = true;
  };
  task_manager_.QueueAndScheduleTask(task2, false, false, &reply2, callback2);
  pool_.TriggerCallbacks();
  ASSERT_FALSE(*callback_occurred2);
  ASSERT_TRUE(task_manager_.AnyPendingTasksForResourceAcquisition(
      &exemplar, &any_pending, &pending_actor_creations, &pending_tasks));
}

TEST_F(ClusterTaskManagerTest, ArgumentEvicted) {
  /*
    Test the task's dependencies becoming local, then one of the arguments is
    evicted. The task should go from waiting -> dispatch -> waiting.
  */
  std::shared_ptr<MockWorker> worker =
      std::make_shared<MockWorker>(WorkerID::FromRandom(), 1234);
  pool_.PushWorker(std::static_pointer_cast<WorkerInterface>(worker));

  rpc::RequestWorkerLeaseReply reply;
  int num_callbacks = 0;
  int *num_callbacks_ptr = &num_callbacks;
  auto callback = [num_callbacks_ptr](
                      Status, std::function<void()>, std::function<void()>) {
    (*num_callbacks_ptr) = *num_callbacks_ptr + 1;
  };

  /* Blocked on dependencies */
  auto task = CreateTask({{ray::kCPU_ResourceLabel, 5}}, 2);
  auto missing_arg = task.GetTaskSpecification().GetDependencyIds()[0];
  missing_objects_.insert(missing_arg);
  std::unordered_set<TaskID> expected_subscribed_tasks = {
      task.GetTaskSpecification().TaskId()};
  task_manager_.QueueAndScheduleTask(task, false, false, &reply, callback);
  pool_.TriggerCallbacks();
  ASSERT_EQ(dependency_manager_.subscribed_tasks, expected_subscribed_tasks);
  ASSERT_EQ(num_callbacks, 0);
  ASSERT_EQ(leased_workers_.size(), 0);

  /* RayTask is unblocked now */
  missing_objects_.erase(missing_arg);
  pool_.workers.clear();
  auto id = task.GetTaskSpecification().TaskId();
  local_task_manager_->TasksUnblocked({id});
  ASSERT_EQ(dependency_manager_.subscribed_tasks, expected_subscribed_tasks);
  ASSERT_EQ(num_callbacks, 0);
  ASSERT_EQ(leased_workers_.size(), 0);

  /* Worker available and arguments available */
  pool_.PushWorker(std::static_pointer_cast<WorkerInterface>(worker));
  task_manager_.ScheduleAndDispatchTasks();
  pool_.TriggerCallbacks();
  ASSERT_EQ(num_callbacks, 1);
  ASSERT_EQ(leased_workers_.size(), 1);

  RayTask finished_task;
  local_task_manager_->TaskFinished(leased_workers_.begin()->second, &finished_task);
  ASSERT_EQ(finished_task.GetTaskSpecification().TaskId(),
            task.GetTaskSpecification().TaskId());

  AssertNoLeaks();
}

TEST_F(ClusterTaskManagerTest, FeasibleToNonFeasible) {
  // Test the case, when resources changes in local node, the feasible task should
  // able to transfer to infeasible task
  std::shared_ptr<MockWorker> worker =
      std::make_shared<MockWorker>(WorkerID::FromRandom(), 1234);
  pool_.PushWorker(std::static_pointer_cast<WorkerInterface>(worker));
  RayTask task1 = CreateTask({{ray::kCPU_ResourceLabel, 4}});
  rpc::RequestWorkerLeaseReply reply1;
  bool callback_occurred1 = false;
  task_manager_.QueueAndScheduleTask(
      task1,
      false,
      false,
      &reply1,
      [&callback_occurred1](Status, std::function<void()>, std::function<void()>) {
        callback_occurred1 = true;
      });
  pool_.TriggerCallbacks();
  ASSERT_EQ(leased_workers_.size(), 1);
  ASSERT_TRUE(callback_occurred1);
  ASSERT_EQ(pool_.workers.size(), 0);
  ASSERT_EQ(task_manager_.tasks_to_schedule_.size(), 0);
  ASSERT_EQ(local_task_manager_->tasks_to_dispatch_.size(), 0);
  ASSERT_EQ(task_manager_.infeasible_tasks_.size(), 0);

  // Delete cpu resource of local node, then task 2 should be turned into
  // infeasible.
  scheduler_->GetLocalResourceManager().DeleteLocalResource(
      scheduling::ResourceID(ray::kCPU_ResourceLabel));

  RayTask task2 = CreateTask({{ray::kCPU_ResourceLabel, 4}});
  rpc::RequestWorkerLeaseReply reply2;
  bool callback_occurred2 = false;
  task_manager_.QueueAndScheduleTask(
      task2,
      false,
      false,
      &reply2,
      [&callback_occurred2](Status, std::function<void()>, std::function<void()>) {
        callback_occurred2 = true;
      });
  pool_.TriggerCallbacks();
  ASSERT_EQ(leased_workers_.size(), 1);
  ASSERT_FALSE(callback_occurred2);
  ASSERT_EQ(pool_.workers.size(), 0);
  ASSERT_EQ(task_manager_.tasks_to_schedule_.size(), 0);
  ASSERT_EQ(local_task_manager_->tasks_to_dispatch_.size(), 0);
  ASSERT_EQ(task_manager_.infeasible_tasks_.size(), 1);

  RayTask finished_task;
  local_task_manager_->TaskFinished(leased_workers_.begin()->second, &finished_task);
  ASSERT_EQ(finished_task.GetTaskSpecification().TaskId(),
            task1.GetTaskSpecification().TaskId());
}

TEST_F(ClusterTaskManagerTestWithGPUsAtHead, RleaseAndReturnWorkerCpuResources) {
  const NodeResources &node_resources =
      scheduler_->GetClusterResourceManager().GetNodeResources(
          scheduling::NodeID(id_.Binary()));
  ASSERT_EQ(node_resources.predefined_resources[PredefinedResources::CPU].available, 8);
  ASSERT_EQ(node_resources.predefined_resources[PredefinedResources::GPU].available, 4);

  auto worker = std::make_shared<MockWorker>(WorkerID::FromRandom(), 1234);

  // Check failed as the worker has no allocated resource instances.
  ASSERT_FALSE(local_task_manager_->ReleaseCpuResourcesFromUnblockedWorker(worker));

  auto node_resource_instances =
      scheduler_->GetLocalResourceManager().GetLocalResources();
  auto available_resource_instances =
      node_resource_instances.GetAvailableResourceInstances();

  auto allocated_instances = std::make_shared<TaskResourceInstances>();
  const absl::flat_hash_map<std::string, double> task_spec = {{"CPU", 1.}, {"GPU", 1.}};
  ASSERT_TRUE(scheduler_->GetLocalResourceManager().AllocateLocalTaskResources(
      task_spec, allocated_instances));
  worker->SetAllocatedInstances(allocated_instances);

  // Check that the resoruces are allocated successfully.
  ASSERT_EQ(node_resources.predefined_resources[PredefinedResources::CPU].available, 7);
  ASSERT_EQ(node_resources.predefined_resources[PredefinedResources::GPU].available, 3);

  // Check that the cpu resources are released successfully.
  ASSERT_TRUE(local_task_manager_->ReleaseCpuResourcesFromUnblockedWorker(worker));

  // Check that only cpu resources are released.
  ASSERT_EQ(node_resources.predefined_resources[PredefinedResources::CPU].available, 8);
  ASSERT_EQ(node_resources.predefined_resources[PredefinedResources::GPU].available, 3);

  // Mark worker as blocked.
  worker->MarkBlocked();
  // Check failed as the worker is blocked.
  ASSERT_FALSE(local_task_manager_->ReleaseCpuResourcesFromUnblockedWorker(worker));
  // Check nothing will be changed.
  ASSERT_EQ(node_resources.predefined_resources[PredefinedResources::CPU].available, 8);
  ASSERT_EQ(node_resources.predefined_resources[PredefinedResources::GPU].available, 3);

  // Check that the cpu resources are returned back to worker successfully.
  ASSERT_TRUE(local_task_manager_->ReturnCpuResourcesToBlockedWorker(worker));

  // Check that only cpu resources are returned back to the worker.
  ASSERT_EQ(node_resources.predefined_resources[PredefinedResources::CPU].available, 7);
  ASSERT_EQ(node_resources.predefined_resources[PredefinedResources::GPU].available, 3);

  // Mark worker as unblocked.
  worker->MarkUnblocked();
  ASSERT_FALSE(local_task_manager_->ReturnCpuResourcesToBlockedWorker(worker));
  // Check nothing will be changed.
  ASSERT_EQ(node_resources.predefined_resources[PredefinedResources::CPU].available, 7);
  ASSERT_EQ(node_resources.predefined_resources[PredefinedResources::GPU].available, 3);
}

TEST_F(ClusterTaskManagerTest, TestSpillWaitingTasks) {
  // Cases to check:
  // - resources available locally, task dependencies being fetched -> do not spill.
  // - resources available locally, task dependencies blocked -> spill.
  // - resources not available locally -> spill.
  std::vector<RayTask> tasks;
  std::vector<std::unique_ptr<rpc::RequestWorkerLeaseReply>> replies;
  int num_callbacks = 0;
  auto callback = [&](Status, std::function<void()>, std::function<void()>) {
    num_callbacks++;
  };
  for (int i = 0; i < 5; i++) {
    RayTask task = CreateTask({{ray::kCPU_ResourceLabel, 8}}, /*num_args=*/1);
    tasks.push_back(task);
    replies.push_back(std::make_unique<rpc::RequestWorkerLeaseReply>());
    // All tasks except the last one added are waiting for dependencies.
    if (i < 4) {
      auto missing_arg = task.GetTaskSpecification().GetDependencyIds()[0];
      missing_objects_.insert(missing_arg);
    }
    task_manager_.QueueAndScheduleTask(task, false, false, replies[i].get(), callback);
    pool_.TriggerCallbacks();
  }
  ASSERT_EQ(num_callbacks, 0);
  // Local resources could only dispatch one task.
  ASSERT_EQ(NumTasksToDispatchWithStatus(internal::WorkStatus::WAITING_FOR_WORKER), 1);

  auto remote_node_id = NodeID::FromRandom();
  AddNode(remote_node_id, 16);
  // We are fetching dependencies for all waiting tasks but we have no enough
  // resources available locally to schedule tasks except the first.
  // We should only spill up to the remote node's resource availability.
  task_manager_.ScheduleAndDispatchTasks();
  ASSERT_EQ(num_callbacks, 2);
  // Spill from the back of the waiting queue.
  ASSERT_EQ(replies[0]->retry_at_raylet_address().raylet_id(), "");
  ASSERT_EQ(replies[1]->retry_at_raylet_address().raylet_id(), "");
  ASSERT_EQ(replies[2]->retry_at_raylet_address().raylet_id(), remote_node_id.Binary());
  ASSERT_EQ(replies[3]->retry_at_raylet_address().raylet_id(), remote_node_id.Binary());
  ASSERT_FALSE(task_manager_.CancelTask(tasks[2].GetTaskSpecification().TaskId()));
  ASSERT_FALSE(task_manager_.CancelTask(tasks[3].GetTaskSpecification().TaskId()));
  // Do not spill back tasks ready to dispatch.
  ASSERT_EQ(replies[4]->retry_at_raylet_address().raylet_id(), "");

  AddNode(remote_node_id, 8);
  // Dispatch the ready task.
  std::shared_ptr<MockWorker> worker =
      std::make_shared<MockWorker>(WorkerID::FromRandom(), 1234);
  pool_.PushWorker(std::dynamic_pointer_cast<WorkerInterface>(worker));
  task_manager_.ScheduleAndDispatchTasks();
  pool_.TriggerCallbacks();
  ASSERT_EQ(num_callbacks, 4);
  // One waiting task spilled.
  ASSERT_EQ(replies[0]->retry_at_raylet_address().raylet_id(), "");
  ASSERT_EQ(replies[1]->retry_at_raylet_address().raylet_id(), remote_node_id.Binary());
  ASSERT_FALSE(task_manager_.CancelTask(tasks[1].GetTaskSpecification().TaskId()));
  // One task dispatched.
  ASSERT_EQ(replies[4]->worker_address().port(), 1234);

  // Spillback is idempotent.
  task_manager_.ScheduleAndDispatchTasks();
  pool_.TriggerCallbacks();
  ASSERT_EQ(num_callbacks, 4);
  // One waiting task spilled.
  ASSERT_EQ(replies[0]->retry_at_raylet_address().raylet_id(), "");
  ASSERT_EQ(replies[1]->retry_at_raylet_address().raylet_id(), remote_node_id.Binary());
  ASSERT_FALSE(task_manager_.CancelTask(tasks[1].GetTaskSpecification().TaskId()));
  // One task dispatched.
  ASSERT_EQ(replies[4]->worker_address().port(), 1234);

  RayTask finished_task;
  local_task_manager_->TaskFinished(leased_workers_.begin()->second, &finished_task);
  leased_workers_.clear();
  ASSERT_TRUE(task_manager_.CancelTask(tasks[0].GetTaskSpecification().TaskId()));
  AssertNoLeaks();
}

TEST_F(ClusterTaskManagerTest, PinnedArgsMemoryTest) {
  /*
    Total memory required by executing tasks' args stays under the specified
    threshold.
  */
  std::shared_ptr<MockWorker> worker =
      std::make_shared<MockWorker>(WorkerID::FromRandom(), 1234);
  std::shared_ptr<MockWorker> worker2 =
      std::make_shared<MockWorker>(WorkerID::FromRandom(), 12345);
  pool_.PushWorker(std::static_pointer_cast<WorkerInterface>(worker2));
  pool_.PushWorker(std::static_pointer_cast<WorkerInterface>(worker));

  rpc::RequestWorkerLeaseReply reply;
  int num_callbacks = 0;
  int *num_callbacks_ptr = &num_callbacks;
  auto callback = [num_callbacks_ptr](
                      Status, std::function<void()>, std::function<void()>) {
    (*num_callbacks_ptr) = *num_callbacks_ptr + 1;
  };

  // This task can run.
  default_arg_size_ = 600;
  auto task = CreateTask({{ray::kCPU_ResourceLabel, 1}}, 1);
  task_manager_.QueueAndScheduleTask(task, false, false, &reply, callback);
  pool_.TriggerCallbacks();
  ASSERT_EQ(num_callbacks, 1);
  ASSERT_EQ(leased_workers_.size(), 1);
  ASSERT_EQ(pool_.workers.size(), 1);
  AssertPinnedTaskArgumentsPresent(task);

  // This task cannot run because it would put us over the memory threshold.
  auto task2 = CreateTask({{ray::kCPU_ResourceLabel, 1}}, 1);
  task_manager_.QueueAndScheduleTask(task2, false, false, &reply, callback);
  pool_.TriggerCallbacks();
  ASSERT_EQ(num_callbacks, 1);
  ASSERT_EQ(leased_workers_.size(), 1);
  ASSERT_EQ(pool_.workers.size(), 1);

  /* First task finishes, freeing memory for the second task */
  RayTask finished_task;
  local_task_manager_->TaskFinished(leased_workers_.begin()->second, &finished_task);
  leased_workers_.clear();

  task_manager_.ScheduleAndDispatchTasks();
  pool_.TriggerCallbacks();
  AssertPinnedTaskArgumentsPresent(task2);
  ASSERT_EQ(num_callbacks, 2);
  ASSERT_EQ(leased_workers_.size(), 1);
  ASSERT_EQ(pool_.workers.size(), 0);

  local_task_manager_->TaskFinished(leased_workers_.begin()->second, &finished_task);
  leased_workers_.clear();
  AssertNoLeaks();
}

TEST_F(ClusterTaskManagerTest, PinnedArgsSameMemoryTest) {
  /*
   * Two tasks that depend on the same object can run concurrently.
   */
  std::shared_ptr<MockWorker> worker =
      std::make_shared<MockWorker>(WorkerID::FromRandom(), 1234);
  std::shared_ptr<MockWorker> worker2 =
      std::make_shared<MockWorker>(WorkerID::FromRandom(), 12345);
  pool_.PushWorker(std::static_pointer_cast<WorkerInterface>(worker2));
  pool_.PushWorker(std::static_pointer_cast<WorkerInterface>(worker));

  rpc::RequestWorkerLeaseReply reply;
  int num_callbacks = 0;
  int *num_callbacks_ptr = &num_callbacks;
  auto callback = [num_callbacks_ptr](
                      Status, std::function<void()>, std::function<void()>) {
    (*num_callbacks_ptr) = *num_callbacks_ptr + 1;
  };

  // This task can run.
  default_arg_size_ = 600;
  auto task = CreateTask({{ray::kCPU_ResourceLabel, 1}}, 1);
  task_manager_.QueueAndScheduleTask(task, false, false, &reply, callback);
  pool_.TriggerCallbacks();
  ASSERT_EQ(num_callbacks, 1);
  ASSERT_EQ(leased_workers_.size(), 1);
  ASSERT_EQ(pool_.workers.size(), 1);
  AssertPinnedTaskArgumentsPresent(task);

  // This task can run because it depends on the same object as the first task.
  auto task2 = CreateTask(
      {{ray::kCPU_ResourceLabel, 1}}, 1, task.GetTaskSpecification().GetDependencyIds());
  task_manager_.QueueAndScheduleTask(task2, false, false, &reply, callback);
  pool_.TriggerCallbacks();
  ASSERT_EQ(num_callbacks, 2);
  ASSERT_EQ(leased_workers_.size(), 2);
  ASSERT_EQ(pool_.workers.size(), 0);

  RayTask finished_task;
  for (auto &worker : leased_workers_) {
    local_task_manager_->TaskFinished(worker.second, &finished_task);
  }
  AssertNoLeaks();
}

TEST_F(ClusterTaskManagerTest, LargeArgsNoStarvationTest) {
  std::shared_ptr<MockWorker> worker =
      std::make_shared<MockWorker>(WorkerID::FromRandom(), 1234);
  pool_.PushWorker(std::static_pointer_cast<WorkerInterface>(worker));

  rpc::RequestWorkerLeaseReply reply;
  int num_callbacks = 0;
  int *num_callbacks_ptr = &num_callbacks;
  auto callback = [num_callbacks_ptr](
                      Status, std::function<void()>, std::function<void()>) {
    (*num_callbacks_ptr) = *num_callbacks_ptr + 1;
  };

  default_arg_size_ = 2000;
  auto task = CreateTask({{ray::kCPU_ResourceLabel, 1}}, 1);
  pool_.PushWorker(std::static_pointer_cast<WorkerInterface>(worker));
  task_manager_.QueueAndScheduleTask(task, false, false, &reply, callback);
  pool_.TriggerCallbacks();
  ASSERT_EQ(num_callbacks, 1);
  ASSERT_EQ(leased_workers_.size(), 1);
  AssertPinnedTaskArgumentsPresent(task);

  RayTask finished_task;
  local_task_manager_->TaskFinished(leased_workers_.begin()->second, &finished_task);
  AssertNoLeaks();
}

TEST_F(ClusterTaskManagerTest, TestResourceDiff) {
  // When scheduling_resources is null, resource is always marked as changed
  rpc::ResourcesData resource_data;
  task_manager_.FillResourceUsage(resource_data, nullptr);
  ASSERT_TRUE(resource_data.resource_load_changed());
  auto scheduling_resources = std::make_shared<SchedulingResources>();
  // Same resources(empty), not changed.
  resource_data.set_resource_load_changed(false);
  task_manager_.FillResourceUsage(resource_data, scheduling_resources);
  ASSERT_FALSE(resource_data.resource_load_changed());
  // Resource changed.
  resource_data.set_resource_load_changed(false);
  ResourceSet res;
  res.AddOrUpdateResource("CPU", 100);
  scheduling_resources->SetLoadResources(std::move(res));
  task_manager_.FillResourceUsage(resource_data, scheduling_resources);
  ASSERT_TRUE(resource_data.resource_load_changed());
}

TEST_F(ClusterTaskManagerTest, PopWorkerExactlyOnce) {
  // Create and queue one task.
  std::string serialized_runtime_env = "mock_env";
  std::shared_ptr<rpc::RuntimeEnvInfo> runtime_env_info = nullptr;
  runtime_env_info.reset(new rpc::RuntimeEnvInfo());
  runtime_env_info->set_serialized_runtime_env(serialized_runtime_env);

  RayTask task = CreateTask(
      {{ray::kCPU_ResourceLabel, 4}}, /*num_args=*/0, /*args=*/{}, runtime_env_info);
  auto runtime_env_hash = task.GetTaskSpecification().GetRuntimeEnvHash();
  rpc::RequestWorkerLeaseReply reply;
  bool callback_occurred = false;
  bool *callback_occurred_ptr = &callback_occurred;
  auto callback = [callback_occurred_ptr](
                      Status, std::function<void()>, std::function<void()>) {
    *callback_occurred_ptr = true;
  };

  task_manager_.QueueAndScheduleTask(task, false, false, &reply, callback);

  // Make sure callback doesn't occurred.
  ASSERT_FALSE(callback_occurred);
  ASSERT_EQ(leased_workers_.size(), 0);
  ASSERT_EQ(pool_.workers.size(), 0);
  // Popworker was called once.
  ASSERT_EQ(pool_.CallbackSize(runtime_env_hash), 1);
  // Try to schedule and dispatch tasks.
  task_manager_.ScheduleAndDispatchTasks();
  // Popworker has been called once, don't call it repeatedly.
  ASSERT_EQ(pool_.CallbackSize(runtime_env_hash), 1);
  // Push a worker and try to call back.
  std::shared_ptr<MockWorker> worker =
      std::make_shared<MockWorker>(WorkerID::FromRandom(), 1234, runtime_env_hash);
  pool_.PushWorker(std::static_pointer_cast<WorkerInterface>(worker));
  pool_.TriggerCallbacks();
  // Make sure callback has occurred.
  ASSERT_TRUE(callback_occurred);
  ASSERT_EQ(leased_workers_.size(), 1);
  ASSERT_EQ(pool_.workers.size(), 0);
  // Try to schedule and dispatch tasks.
  task_manager_.ScheduleAndDispatchTasks();
  // Worker has been popped. Don't call `PopWorker` repeatedly.
  ASSERT_EQ(pool_.CallbackSize(runtime_env_hash), 0);

  RayTask finished_task;
  local_task_manager_->TaskFinished(leased_workers_.begin()->second, &finished_task);
  ASSERT_EQ(finished_task.GetTaskSpecification().TaskId(),
            task.GetTaskSpecification().TaskId());
  AssertNoLeaks();
}

TEST_F(ClusterTaskManagerTest, CapRunningOnDispatchQueue) {
  scheduler_->GetLocalResourceManager().AddLocalResourceInstances(
      scheduling::ResourceID(ray::kGPU_ResourceLabel), {1, 1, 1});
  RayTask task = CreateTask({{ray::kCPU_ResourceLabel, 4}, {ray::kGPU_ResourceLabel, 1}},
                            /*num_args=*/0,
                            /*args=*/{});
  RayTask task2 = CreateTask({{ray::kCPU_ResourceLabel, 4}, {ray::kGPU_ResourceLabel, 1}},
                             /*num_args=*/0,
                             /*args=*/{});
  RayTask task3 = CreateTask({{ray::kCPU_ResourceLabel, 4}, {ray::kGPU_ResourceLabel, 1}},
                             /*num_args=*/0,
                             /*args=*/{});
  auto runtime_env_hash = task.GetTaskSpecification().GetRuntimeEnvHash();
  std::vector<std::shared_ptr<MockWorker>> workers;
  for (int i = 0; i < 3; i++) {
    std::shared_ptr<MockWorker> worker =
        std::make_shared<MockWorker>(WorkerID::FromRandom(), 1234, runtime_env_hash);
    pool_.PushWorker(std::static_pointer_cast<WorkerInterface>(worker));
    pool_.TriggerCallbacks();
    workers.push_back(worker);
  }
  rpc::RequestWorkerLeaseReply reply;
  int num_callbacks = 0;
  auto callback = [&num_callbacks](Status, std::function<void()>, std::function<void()>) {
    num_callbacks++;
  };
  task_manager_.QueueAndScheduleTask(task, false, false, &reply, callback);
  task_manager_.QueueAndScheduleTask(task2, false, false, &reply, callback);
  task_manager_.QueueAndScheduleTask(task3, false, false, &reply, callback);
  pool_.TriggerCallbacks();

  ASSERT_EQ(num_callbacks, 2);

  local_task_manager_->ReleaseCpuResourcesFromUnblockedWorker(workers[0]);
  local_task_manager_->ReleaseCpuResourcesFromUnblockedWorker(workers[1]);

  task_manager_.ScheduleAndDispatchTasks();

  // Even though there are free resources, we've hit our cap of (8/4=)2 workers
  // of the given scheduling class so we shouldn't dispatch the remaining task.
  ASSERT_EQ(num_callbacks, 2);

  RayTask buf;
  local_task_manager_->TaskFinished(workers[1], &buf);

  task_manager_.ScheduleAndDispatchTasks();
  pool_.TriggerCallbacks();
  ASSERT_EQ(num_callbacks, 3);

  local_task_manager_->TaskFinished(workers[0], &buf);
  local_task_manager_->TaskFinished(workers[2], &buf);

  AssertNoLeaks();
}

TEST_F(ClusterTaskManagerTest, ZeroCPUTasks) {
  scheduler_->GetLocalResourceManager().AddLocalResourceInstances(
      scheduling::ResourceID(ray::kGPU_ResourceLabel), {1, 1, 1});
  RayTask task = CreateTask({{"GPU", 1}}, /*num_args=*/0, /*args=*/{});
  RayTask task2 = CreateTask({{"GPU", 1}}, /*num_args=*/0, /*args=*/{});
  RayTask task3 = CreateTask({{"GPU", 1}}, /*num_args=*/0, /*args=*/{});
  auto runtime_env_hash = task.GetTaskSpecification().GetRuntimeEnvHash();
  std::vector<std::shared_ptr<MockWorker>> workers;
  for (int i = 0; i < 3; i++) {
    std::shared_ptr<MockWorker> worker =
        std::make_shared<MockWorker>(WorkerID::FromRandom(), 1234, runtime_env_hash);
    pool_.PushWorker(std::static_pointer_cast<WorkerInterface>(worker));
    pool_.TriggerCallbacks();
    workers.push_back(worker);
  }
  rpc::RequestWorkerLeaseReply reply;
  int num_callbacks = 0;
  auto callback = [&num_callbacks](Status, std::function<void()>, std::function<void()>) {
    num_callbacks++;
  };
  task_manager_.QueueAndScheduleTask(task, false, false, &reply, callback);
  task_manager_.QueueAndScheduleTask(task2, false, false, &reply, callback);
  task_manager_.QueueAndScheduleTask(task3, false, false, &reply, callback);
  pool_.TriggerCallbacks();

  // We shouldn't cap anything for zero cpu tasks (and shouldn't crash before
  // this point).
  ASSERT_EQ(num_callbacks, 3);

  for (auto &worker : workers) {
    RayTask buf;
    local_task_manager_->TaskFinished(worker, &buf);
  }

  AssertNoLeaks();
}

TEST_F(ClusterTaskManagerTestWithoutCPUsAtHead, ZeroCPUNode) {
  RayTask task = CreateTask({}, /*num_args=*/0, /*args=*/{});
  RayTask task2 = CreateTask({}, /*num_args=*/0, /*args=*/{});
  RayTask task3 = CreateTask({}, /*num_args=*/0, /*args=*/{});
  auto runtime_env_hash = task.GetTaskSpecification().GetRuntimeEnvHash();
  std::vector<std::shared_ptr<MockWorker>> workers;
  for (int i = 0; i < 3; i++) {
    std::shared_ptr<MockWorker> worker =
        std::make_shared<MockWorker>(WorkerID::FromRandom(), 1234, runtime_env_hash);
    pool_.PushWorker(std::static_pointer_cast<WorkerInterface>(worker));
    pool_.TriggerCallbacks();
    workers.push_back(worker);
  }
  rpc::RequestWorkerLeaseReply reply;
  int num_callbacks = 0;
  auto callback = [&num_callbacks](Status, std::function<void()>, std::function<void()>) {
    num_callbacks++;
  };
  task_manager_.QueueAndScheduleTask(task, false, false, &reply, callback);
  task_manager_.QueueAndScheduleTask(task2, false, false, &reply, callback);
  task_manager_.QueueAndScheduleTask(task3, false, false, &reply, callback);
  pool_.TriggerCallbacks();

  // We shouldn't cap anything for zero cpu tasks (and shouldn't crash before
  // this point).
  ASSERT_EQ(num_callbacks, 3);

  for (auto &worker : workers) {
    RayTask buf;
    local_task_manager_->TaskFinished(worker, &buf);
  }
  AssertNoLeaks();
}

/// Test that we exponentially increase the amount of time it takes to increase
/// the dispatch cap for a scheduling class.
TEST_F(ClusterTaskManagerTest, SchedulingClassCapIncrease) {
  auto get_unblocked_worker = [](std::vector<std::shared_ptr<MockWorker>> &workers)
      -> std::shared_ptr<MockWorker> {
    for (auto &worker : workers) {
      if (worker->GetAllocatedInstances() != nullptr && !worker->IsBlocked()) {
        return worker;
      }
    }
    return nullptr;
  };

  int64_t UNIT = RayConfig::instance().worker_cap_initial_backoff_delay_ms();
  std::vector<RayTask> tasks;
  for (int i = 0; i < 3; i++) {
    RayTask task = CreateTask({{ray::kCPU_ResourceLabel, 8}},
                              /*num_args=*/0,
                              /*args=*/{});
    tasks.emplace_back(task);
  }

  rpc::RequestWorkerLeaseReply reply;
  int num_callbacks = 0;
  auto callback = [&num_callbacks](Status, std::function<void()>, std::function<void()>) {
    num_callbacks++;
  };
  for (const auto &task : tasks) {
    task_manager_.QueueAndScheduleTask(task, false, false, &reply, callback);
  }

  auto runtime_env_hash = tasks[0].GetTaskSpecification().GetRuntimeEnvHash();
  std::vector<std::shared_ptr<MockWorker>> workers;
  for (int i = 0; i < 3; i++) {
    std::shared_ptr<MockWorker> worker =
        std::make_shared<MockWorker>(WorkerID::FromRandom(), 1234, runtime_env_hash);
    pool_.PushWorker(std::static_pointer_cast<WorkerInterface>(worker));
    pool_.TriggerCallbacks();
    workers.push_back(worker);
  }
  task_manager_.ScheduleAndDispatchTasks();

  ASSERT_EQ(num_callbacks, 1);

  current_time_ms_ += UNIT;
  ASSERT_FALSE(workers.back()->IsBlocked());
  ASSERT_TRUE(local_task_manager_->ReleaseCpuResourcesFromUnblockedWorker(
      get_unblocked_worker(workers)));
  task_manager_.ScheduleAndDispatchTasks();
  pool_.TriggerCallbacks();
  task_manager_.ScheduleAndDispatchTasks();
  ASSERT_EQ(num_callbacks, 2);

  // Since we're increasing exponentially, increasing by a unit show no longer be enough.
  current_time_ms_ += UNIT;
  ASSERT_TRUE(local_task_manager_->ReleaseCpuResourcesFromUnblockedWorker(
      get_unblocked_worker(workers)));
  task_manager_.ScheduleAndDispatchTasks();
  pool_.TriggerCallbacks();
  task_manager_.ScheduleAndDispatchTasks();
  ASSERT_EQ(num_callbacks, 2);

  // Now it should run
  current_time_ms_ += UNIT;
  task_manager_.ScheduleAndDispatchTasks();
  pool_.TriggerCallbacks();
  task_manager_.ScheduleAndDispatchTasks();
  ASSERT_EQ(num_callbacks, 3);

  // Let just one task finish.
  for (auto it = workers.begin(); it != workers.end(); it++) {
    if (!(*it)->IsBlocked()) {
      RayTask buf;
      local_task_manager_->TaskFinished(*it, &buf);
      workers.erase(it);
      break;
    }
  }

  current_time_ms_ += UNIT;

  // Now schedule another task of the same scheduling class.
  RayTask task = CreateTask({{ray::kCPU_ResourceLabel, 8}},
                            /*num_args=*/0,
                            /*args=*/{});
  task_manager_.QueueAndScheduleTask(task, false, false, &reply, callback);

  std::shared_ptr<MockWorker> new_worker =
      std::make_shared<MockWorker>(WorkerID::FromRandom(), 1234, runtime_env_hash);
  pool_.PushWorker(std::static_pointer_cast<WorkerInterface>(new_worker));
  pool_.TriggerCallbacks();
  workers.push_back(new_worker);

  // It can't run for another 2 units (doesn't increase to 4, because one of
  // the tasks finished).
  ASSERT_EQ(num_callbacks, 3);

  current_time_ms_ += 2 * UNIT;
  task_manager_.ScheduleAndDispatchTasks();
  pool_.TriggerCallbacks();
  ASSERT_EQ(num_callbacks, 4);

  for (auto &worker : workers) {
    RayTask buf;
    local_task_manager_->TaskFinished(worker, &buf);
  }

  AssertNoLeaks();
}

/// Ensure we reset the cap after we've finished executing through the queue.
TEST_F(ClusterTaskManagerTest, SchedulingClassCapResetTest) {
  int64_t UNIT = RayConfig::instance().worker_cap_initial_backoff_delay_ms();
  std::vector<RayTask> tasks;
  for (int i = 0; i < 2; i++) {
    RayTask task = CreateTask({{ray::kCPU_ResourceLabel, 8}},
                              /*num_args=*/0,
                              /*args=*/{});
    tasks.emplace_back(task);
  }

  rpc::RequestWorkerLeaseReply reply;
  int num_callbacks = 0;
  auto callback = [&num_callbacks](Status, std::function<void()>, std::function<void()>) {
    num_callbacks++;
  };
  for (const auto &task : tasks) {
    task_manager_.QueueAndScheduleTask(task, false, false, &reply, callback);
  }

  auto runtime_env_hash = tasks[0].GetTaskSpecification().GetRuntimeEnvHash();

  std::shared_ptr<MockWorker> worker1 =
      std::make_shared<MockWorker>(WorkerID::FromRandom(), 1234, runtime_env_hash);
  pool_.PushWorker(std::static_pointer_cast<WorkerInterface>(worker1));
  pool_.TriggerCallbacks();
  task_manager_.ScheduleAndDispatchTasks();

  ASSERT_TRUE(local_task_manager_->ReleaseCpuResourcesFromUnblockedWorker(worker1));
  current_time_ms_ += UNIT;

  std::shared_ptr<MockWorker> worker2 =
      std::make_shared<MockWorker>(WorkerID::FromRandom(), 1234, runtime_env_hash);
  pool_.PushWorker(std::static_pointer_cast<WorkerInterface>(worker2));
  task_manager_.ScheduleAndDispatchTasks();
  pool_.TriggerCallbacks();

  ASSERT_EQ(num_callbacks, 2);

  RayTask buf;
  local_task_manager_->TaskFinished(worker1, &buf);
  local_task_manager_->TaskFinished(worker2, &buf);

  AssertNoLeaks();

  for (int i = 0; i < 2; i++) {
    RayTask task = CreateTask({{ray::kCPU_ResourceLabel, 8}},
                              /*num_args=*/0,
                              /*args=*/{});
    task_manager_.QueueAndScheduleTask(task, false, false, &reply, callback);
  }

  std::shared_ptr<MockWorker> worker3 =
      std::make_shared<MockWorker>(WorkerID::FromRandom(), 1234, runtime_env_hash);
  pool_.PushWorker(std::static_pointer_cast<WorkerInterface>(worker3));
  pool_.TriggerCallbacks();
  task_manager_.ScheduleAndDispatchTasks();
  ASSERT_EQ(num_callbacks, 3);

  ASSERT_TRUE(local_task_manager_->ReleaseCpuResourcesFromUnblockedWorker(worker3));
  current_time_ms_ += UNIT;

  std::shared_ptr<MockWorker> worker4 =
      std::make_shared<MockWorker>(WorkerID::FromRandom(), 1234, runtime_env_hash);
  pool_.PushWorker(std::static_pointer_cast<WorkerInterface>(worker4));
  task_manager_.ScheduleAndDispatchTasks();
  pool_.TriggerCallbacks();

  ASSERT_EQ(num_callbacks, 4);

  {
    // Ensure a class of a differenct scheduling class can still be scheduled.
    RayTask task5 = CreateTask({},
                               /*num_args=*/0,
                               /*args=*/{});
    task_manager_.QueueAndScheduleTask(task5, false, false, &reply, callback);
    std::shared_ptr<MockWorker> worker5 =
        std::make_shared<MockWorker>(WorkerID::FromRandom(), 1234, runtime_env_hash);
    pool_.PushWorker(std::static_pointer_cast<WorkerInterface>(worker5));
    task_manager_.ScheduleAndDispatchTasks();
    pool_.TriggerCallbacks();
    ASSERT_EQ(num_callbacks, 5);
    local_task_manager_->TaskFinished(worker5, &buf);
  }

  local_task_manager_->TaskFinished(worker3, &buf);
  local_task_manager_->TaskFinished(worker4, &buf);

  AssertNoLeaks();
}

/// Test that scheduling classes which have reached their running cap start
/// their timer after the new task is submitted, not before.
TEST_F(ClusterTaskManagerTest, DispatchTimerAfterRequestTest) {
  int64_t UNIT = RayConfig::instance().worker_cap_initial_backoff_delay_ms();
  RayTask first_task = CreateTask({{ray::kCPU_ResourceLabel, 8}},
                                  /*num_args=*/0,
                                  /*args=*/{});

  rpc::RequestWorkerLeaseReply reply;
  int num_callbacks = 0;
  auto callback = [&num_callbacks](Status, std::function<void()>, std::function<void()>) {
    num_callbacks++;
  };
  task_manager_.QueueAndScheduleTask(first_task, false, false, &reply, callback);

  auto runtime_env_hash = first_task.GetTaskSpecification().GetRuntimeEnvHash();
  std::vector<std::shared_ptr<MockWorker>> workers;
  for (int i = 0; i < 3; i++) {
    std::shared_ptr<MockWorker> worker =
        std::make_shared<MockWorker>(WorkerID::FromRandom(), 1234, runtime_env_hash);
    pool_.PushWorker(std::static_pointer_cast<WorkerInterface>(worker));
    pool_.TriggerCallbacks();
    workers.push_back(worker);
  }
  task_manager_.ScheduleAndDispatchTasks();

  ASSERT_EQ(num_callbacks, 1);

  RayTask second_task = CreateTask({{ray::kCPU_ResourceLabel, 8}},
                                   /*num_args=*/0,
                                   /*args=*/{});
  task_manager_.QueueAndScheduleTask(second_task, false, false, &reply, callback);
  pool_.TriggerCallbacks();

  /// Can't schedule yet due to the cap.
  ASSERT_EQ(num_callbacks, 1);
  for (auto &worker : workers) {
    if (worker->GetAllocatedInstances() && !worker->IsBlocked()) {
      local_task_manager_->ReleaseCpuResourcesFromUnblockedWorker(worker);
    }
  }

  current_time_ms_ += UNIT;
  task_manager_.ScheduleAndDispatchTasks();
  pool_.TriggerCallbacks();

  ASSERT_EQ(num_callbacks, 2);
  for (auto &worker : workers) {
    if (worker->GetAllocatedInstances() && !worker->IsBlocked()) {
      local_task_manager_->ReleaseCpuResourcesFromUnblockedWorker(worker);
    }
  }

  /// A lot of time passes, definitely more than the timeout.
  current_time_ms_ += 100000 * UNIT;

  RayTask third_task = CreateTask({{ray::kCPU_ResourceLabel, 8}},
                                  /*num_args=*/0,
                                  /*args=*/{});
  task_manager_.QueueAndScheduleTask(third_task, false, false, &reply, callback);
  pool_.TriggerCallbacks();

  /// We still can't schedule the third task since the timer doesn't start
  /// until after the task is queued.
  ASSERT_EQ(num_callbacks, 2);

  current_time_ms_ += 2 * UNIT;
  task_manager_.ScheduleAndDispatchTasks();
  pool_.TriggerCallbacks();

  ASSERT_EQ(num_callbacks, 3);

  for (auto &worker : workers) {
    RayTask buf;
    local_task_manager_->TaskFinished(worker, &buf);
  }

  AssertNoLeaks();
}

// Regression test for https://github.com/ray-project/ray/issues/16935:
// When a task requires 1 CPU and is infeasible because head node has 0 CPU,
// make sure the task's resource demand is reported.
TEST_F(ClusterTaskManagerTestWithoutCPUsAtHead, OneCpuInfeasibleTask) {
  rpc::RequestWorkerLeaseReply reply;
  bool callback_occurred = false;
  bool *callback_occurred_ptr = &callback_occurred;
  auto callback = [callback_occurred_ptr](const Status &,
                                          const std::function<void()> &,
                                          const std::function<void()> &) {
    *callback_occurred_ptr = true;
  };

  constexpr int num_cases = 5;
  // Create 5 tasks with different CPU requests.
  const std::array<int, num_cases> cpu_request = {1, 2, 1, 3, 1};
  // Each type of CPU request corresponds to a types of resource demand.
  const std::array<int, num_cases> demand_types = {1, 2, 2, 3, 3};
  // Number of infeasible 1 CPU requests..
  const std::array<int, num_cases> num_infeasible_1cpu = {1, 1, 2, 2, 3};

  for (int i = 0; i < num_cases; ++i) {
    RayTask task = CreateTask({{ray::kCPU_ResourceLabel, cpu_request[i]}});
    task_manager_.QueueAndScheduleTask(task, false, false, &reply, callback);
    pool_.TriggerCallbacks();

    // The task cannot run because there is only 1 node (head) with 0 CPU.
    ASSERT_FALSE(callback_occurred);
    ASSERT_EQ(leased_workers_.size(), 0);
    ASSERT_EQ(pool_.workers.size(), 0);
    ASSERT_EQ(node_info_calls_, 0);

    rpc::ResourcesData data;
    task_manager_.FillResourceUsage(data);
    const auto &resource_load_by_shape = data.resource_load_by_shape();
    ASSERT_EQ(resource_load_by_shape.resource_demands().size(), demand_types[i]);

    // Assert that the one-cpu fields are correct.
    bool one_cpu_found = false;
    for (const auto &demand : resource_load_by_shape.resource_demands()) {
      if (demand.shape().at("CPU") == 1) {
        ASSERT_FALSE(one_cpu_found);
        one_cpu_found = true;
        EXPECT_EQ(demand.num_infeasible_requests_queued(), num_infeasible_1cpu[i]);
        ASSERT_EQ(demand.shape().size(), 1);
      }
    }
    ASSERT_TRUE(one_cpu_found);
  }
}

int main(int argc, char **argv) {
  ::testing::InitGoogleTest(&argc, argv);
  return RUN_ALL_TESTS();
}

}  // namespace raylet

}  // namespace ray<|MERGE_RESOLUTION|>--- conflicted
+++ resolved
@@ -840,13 +840,9 @@
   ASSERT_EQ(pool_.workers.size(), 1);
 
   auto task3 = CreateTask({{ray::kCPU_ResourceLabel, 1}});
-<<<<<<< HEAD
-  local_task_manager_->QueueAndScheduleTask(task3, /*grant_or_reject=*/true, false,
-                                            &local_reply, callback);
-=======
-  task_manager_.QueueAndScheduleTask(
+  local_task_manager_->QueueAndScheduleTask(
       task3, /*grant_or_reject=*/true, false, &local_reply, callback);
->>>>>>> 81b17669
+
   pool_.TriggerCallbacks();
   ASSERT_EQ(num_callbacks, 3);
   // The third task was dispatched.
@@ -890,13 +886,9 @@
   // Resources are no longer available for the second.
   auto task2 = CreateTask({{ray::kCPU_ResourceLabel, 5}});
   rpc::RequestWorkerLeaseReply reject_reply;
-<<<<<<< HEAD
-  local_task_manager_->QueueAndScheduleTask(task2, /*grant_or_reject=*/true, false,
-                                            &reject_reply, callback);
-=======
-  task_manager_.QueueAndScheduleTask(
+  local_task_manager_->QueueAndScheduleTask(
       task2, /*grant_or_reject=*/true, false, &reject_reply, callback);
->>>>>>> 81b17669
+
   pool_.TriggerCallbacks();
 
   // The second task was rejected.
