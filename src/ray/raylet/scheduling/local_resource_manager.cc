// Copyright 2017 The Ray Authors.
//
// Licensed under the Apache License, Version 2.0 (the "License");
// you may not use this file except in compliance with the License.
// You may obtain a copy of the License at
//
//  http://www.apache.org/licenses/LICENSE-2.0
//
// Unless required by applicable law or agreed to in writing, software
// distributed under the License is distributed on an "AS IS" BASIS,
// WITHOUT WARRANTIES OR CONDITIONS OF ANY KIND, either express or implied.
// See the License for the specific language governing permissions and
// limitations under the License.

#include "ray/raylet/scheduling/local_resource_manager.h"

#include <boost/algorithm/string.hpp>

#include "ray/common/grpc_util.h"
#include "ray/common/ray_config.h"

namespace ray {

LocalResourceManager::LocalResourceManager(
    scheduling::NodeID local_node_id,
    const NodeResources &node_resources,
    std::function<int64_t(void)> get_used_object_store_memory,
    std::function<bool(void)> get_pull_manager_at_capacity,
    std::function<void(const NodeResources &)> resource_change_subscriber)
    : local_node_id_(local_node_id),
      get_used_object_store_memory_(get_used_object_store_memory),
      get_pull_manager_at_capacity_(get_pull_manager_at_capacity),
      resource_change_subscriber_(resource_change_subscriber) {
  local_resources_.available = TaskResourceInstances(node_resources.available);
  local_resources_.total = TaskResourceInstances(node_resources.total);
  RAY_LOG(DEBUG) << "local resources: " << local_resources_.DebugString();
}

void LocalResourceManager::AddLocalResourceInstances(
    scheduling::ResourceID resource_id, const std::vector<FixedPoint> &instances) {
  local_resources_.available.Add(resource_id, instances);
  local_resources_.total.Add(resource_id, instances);
  OnResourceChanged();
}

void LocalResourceManager::DeleteLocalResource(scheduling::ResourceID resource_id) {
  local_resources_.available.Clear(resource_id);
  local_resources_.total.Clear(resource_id);
  OnResourceChanged();
}

bool LocalResourceManager::IsAvailableResourceEmpty(
    scheduling::ResourceID resource_id) const {
  return local_resources_.available.Sum(resource_id) <= 0;
}

std::string LocalResourceManager::DebugString(void) const {
  std::stringstream buffer;
  buffer << local_resources_.DebugString();
  return buffer.str();
}

uint64_t LocalResourceManager::GetNumCpus() const {
<<<<<<< HEAD
  return static_cast<uint64_t>(local_resources_.total.Sum(ResourceID::CPU()).Double());
=======
  return static_cast<uint64_t>(
      FixedPoint::Sum(local_resources_.predefined_resources[CPU].total).Double());
}

void LocalResourceManager::InitResourceInstances(
    FixedPoint total, bool unit_instances, ResourceInstanceCapacities *instance_list) {
  if (unit_instances) {
    size_t num_instances = static_cast<size_t>(total.Double());
    instance_list->total.resize(num_instances);
    instance_list->available.resize(num_instances);
    for (size_t i = 0; i < num_instances; i++) {
      instance_list->total[i] = instance_list->available[i] = 1.0;
    };
  } else {
    instance_list->total.resize(1);
    instance_list->available.resize(1);
    instance_list->total[0] = instance_list->available[0] = total;
  }
}

void LocalResourceManager::InitLocalResources(const NodeResources &node_resources) {
  local_resources_.predefined_resources.resize(PredefinedResources_MAX);

  for (size_t i = 0; i < PredefinedResources_MAX; i++) {
    if (node_resources.predefined_resources[i].total > 0) {
      // when we enable cpushare, the CPU will not be treat as unit_instance.
      bool is_unit_instance = predefined_unit_instance_resources_.find(i) !=
                              predefined_unit_instance_resources_.end();
      InitResourceInstances(node_resources.predefined_resources[i].total,
                            is_unit_instance,
                            &local_resources_.predefined_resources[i]);
    }
  }

  if (node_resources.custom_resources.size() == 0) {
    return;
  }

  for (auto it = node_resources.custom_resources.begin();
       it != node_resources.custom_resources.end();
       ++it) {
    if (it->second.total > 0) {
      bool is_unit_instance = custom_unit_instance_resources_.find(it->first) !=
                              custom_unit_instance_resources_.end();
      ResourceInstanceCapacities instance_list;
      InitResourceInstances(it->second.total, is_unit_instance, &instance_list);
      local_resources_.custom_resources.emplace(it->first, instance_list);
    }
  }
>>>>>>> fce49694
}

std::vector<FixedPoint> LocalResourceManager::AddAvailableResourceInstances(
    std::vector<FixedPoint> available,
    std::vector<FixedPoint> &local_available,
    std::vector<FixedPoint> &local_total) const {
  std::vector<FixedPoint> overflow(available.size(), 0.);
  for (size_t i = 0; i < available.size(); i++) {
    local_available[i] = local_available[i] + available[i];
    if (local_available[i] > local_total[i]) {
      overflow[i] = (local_available[i] - local_total[i]);
      local_available[i] = local_total[i];
    }
  }

  return overflow;
}

std::vector<FixedPoint> LocalResourceManager::SubtractAvailableResourceInstances(
<<<<<<< HEAD
    std::vector<FixedPoint> available, std::vector<FixedPoint> &resource_instances,
=======
    std::vector<FixedPoint> available,
    ResourceInstanceCapacities *resource_instances,
>>>>>>> fce49694
    bool allow_going_negative) const {
  RAY_CHECK(available.size() == resource_instances.size());

  std::vector<FixedPoint> underflow(available.size(), 0.);
  for (size_t i = 0; i < available.size(); i++) {
    if (resource_instances[i] < 0) {
      if (allow_going_negative) {
        resource_instances[i] =
            resource_instances[i] - available[i];
      } else {
        underflow[i] = available[i];  // No change in the value in this case.
      }
    } else {
      resource_instances[i] = resource_instances[i] - available[i];
      if (resource_instances[i] < 0 && !allow_going_negative) {
        underflow[i] = -resource_instances[i];
        resource_instances[i] = 0;
      }
    }
  }
  return underflow;
}

bool LocalResourceManager::AllocateResourceInstances(
    FixedPoint demand,
    std::vector<FixedPoint> &available,
    std::vector<FixedPoint> *allocation) const {
  allocation->resize(available.size());
  FixedPoint remaining_demand = demand;

  if (available.size() == 1) {
    // This resource has just an instance.
    if (available[0] >= remaining_demand) {
      available[0] -= remaining_demand;
      (*allocation)[0] = remaining_demand;
      return true;
    } else {
      // Not enough capacity.
      return false;
    }
  }

  // If resources has multiple instances, each instance has total capacity of 1.
  //
  // If this resource constraint is hard, as long as remaining_demand is greater than 1.,
  // allocate full unit-capacity instances until the remaining_demand becomes fractional.
  // Then try to find the best fit for the fractional remaining_resources. Best fist means
  // allocating the resource instance with the smallest available capacity greater than
  // remaining_demand
  //
  // If resource constraint is soft, allocate as many full unit-capacity resources and
  // then distribute remaining_demand across remaining instances. Note that in case we can
  // overallocate this resource.
  if (remaining_demand >= 1.) {
    for (size_t i = 0; i < available.size(); i++) {
      if (available[i] == 1.) {
        // Allocate a full unit-capacity instance.
        (*allocation)[i] = 1.;
        available[i] = 0;
        remaining_demand -= 1.;
      }
      if (remaining_demand < 1.) {
        break;
      }
    }
  }

  if (remaining_demand >= 1.) {
    // Cannot satisfy a demand greater than one if no unit capacity resource is available.
    return false;
  }

  // Remaining demand is fractional. Find the best fit, if exists.
  if (remaining_demand > 0.) {
    int64_t idx_best_fit = -1;
    FixedPoint available_best_fit = 1.;
    for (size_t i = 0; i < available.size(); i++) {
      if (available[i] >= remaining_demand) {
        if (idx_best_fit == -1 ||
            (available[i] - remaining_demand < available_best_fit)) {
          available_best_fit = available[i] - remaining_demand;
          idx_best_fit = static_cast<int64_t>(i);
        }
      }
    }
    if (idx_best_fit == -1) {
      return false;
    } else {
      (*allocation)[idx_best_fit] = remaining_demand;
      available[idx_best_fit] -= remaining_demand;
    }
  }
  return true;
}

bool LocalResourceManager::AllocateTaskResourceInstances(
    const ResourceRequest &resource_request,
    std::shared_ptr<TaskResourceInstances> task_allocation) {
  RAY_CHECK(task_allocation != nullptr);
<<<<<<< HEAD
  for (auto resource_id : resource_request.ResourceIds()) {
    auto demand = resource_request.Get(resource_id);
    auto available = local_resources_.available.GetMutable(resource_id);
    std::vector<FixedPoint> allocation;
    bool success = AllocateResourceInstances(demand, available, &allocation);
    task_allocation->Set(resource_id, allocation);
    if (!success) {
      // Allocation failed. Restore node's local resources by freeing the resources
=======
  task_allocation->predefined_resources.resize(PredefinedResources_MAX);
  for (size_t i = 0; i < PredefinedResources_MAX; i++) {
    if (resource_request.predefined_resources[i] > 0) {
      if (!AllocateResourceInstances(resource_request.predefined_resources[i],
                                     local_resources_.predefined_resources[i].available,
                                     &task_allocation->predefined_resources[i])) {
        // Allocation failed. Restore node's local resources by freeing the resources
        // of the failed allocation.
        FreeTaskResourceInstances(task_allocation);
        return false;
      }
    }
  }

  for (const auto &task_req_custom_resource : resource_request.custom_resources) {
    auto it = local_resources_.custom_resources.find(task_req_custom_resource.first);
    if (it != local_resources_.custom_resources.end()) {
      if (task_req_custom_resource.second > 0) {
        std::vector<FixedPoint> allocation;
        bool success = AllocateResourceInstances(
            task_req_custom_resource.second, it->second.available, &allocation);
        // Even if allocation failed we need to remember partial allocations to correctly
        // free resources.
        task_allocation->custom_resources.emplace(it->first, allocation);
        if (!success) {
          // Allocation failed. Restore node's local resources by freeing the resources
          // of the failed allocation.
          FreeTaskResourceInstances(task_allocation);
          return false;
        }
      }
    } else {
      // Allocation failed because the custom resources don't exist in this local node.
      // Restore node's local resources by freeing the resources
>>>>>>> fce49694
      // of the failed allocation.
      FreeTaskResourceInstances(task_allocation);
      return false;
    }
  }
  return true;
}

void LocalResourceManager::FreeTaskResourceInstances(
    std::shared_ptr<TaskResourceInstances> task_allocation) {
  RAY_CHECK(task_allocation != nullptr);
  for (auto resource_id : task_allocation->ResourceIds()) {
    AddAvailableResourceInstances(task_allocation->Get(resource_id),
                                  local_resources_.available.GetMutable(resource_id),
                                  local_resources_.total.GetMutable(resource_id));
  }
}

std::vector<double> LocalResourceManager::AddResourceInstances(
    scheduling::ResourceID resource_id, const std::vector<double> &resource_instances) {
  std::vector<FixedPoint> resource_instances_fp =
      VectorDoubleToVectorFixedPoint(resource_instances);

  if (resource_instances.size() == 0) {
    return resource_instances;  // No overflow.
  }

  auto overflow = AddAvailableResourceInstances(
      resource_instances_fp, local_resources_.available.GetMutable(resource_id),
      local_resources_.total.GetMutable(resource_id));
  OnResourceChanged();

  return VectorFixedPointToVectorDouble(overflow);
}

std::vector<double> LocalResourceManager::SubtractResourceInstances(
    scheduling::ResourceID resource_id,
    const std::vector<double> &resource_instances,
    bool allow_going_negative) {
  std::vector<FixedPoint> resource_instances_fp =
      VectorDoubleToVectorFixedPoint(resource_instances);

  if (resource_instances.size() == 0) {
    return resource_instances;  // No underflow.
  }

<<<<<<< HEAD
  auto underflow = SubtractAvailableResourceInstances(
      resource_instances_fp, local_resources_.available.GetMutable(resource_id),
      allow_going_negative);
=======
  auto underflow =
      SubtractAvailableResourceInstances(resource_instances_fp,
                                         &local_resources_.GetMutable(resource_id),
                                         allow_going_negative);
>>>>>>> fce49694
  OnResourceChanged();

  return VectorFixedPointToVectorDouble(underflow);
}

bool LocalResourceManager::AllocateLocalTaskResources(
    const ResourceRequest &resource_request,
    std::shared_ptr<TaskResourceInstances> task_allocation) {
  if (AllocateTaskResourceInstances(resource_request, task_allocation)) {
    OnResourceChanged();
    return true;
  }
  return false;
}

bool LocalResourceManager::AllocateLocalTaskResources(
    const absl::flat_hash_map<std::string, double> &task_resources,
    std::shared_ptr<TaskResourceInstances> task_allocation) {
  RAY_CHECK(task_allocation != nullptr);
  // We don't track object store memory demands so no need to allocate them.
  ResourceRequest resource_request = ResourceMapToResourceRequest(
      task_resources, /*requires_object_store_memory=*/false);
  return AllocateLocalTaskResources(resource_request, task_allocation);
}

void LocalResourceManager::ReleaseWorkerResources(
    std::shared_ptr<TaskResourceInstances> task_allocation) {
  if (task_allocation == nullptr || task_allocation->IsEmpty()) {
    return;
  }
  FreeTaskResourceInstances(task_allocation);
  OnResourceChanged();
}

namespace {

NodeResources ToNodeResources(const NodeResourceInstances &instance) {
  NodeResources node_resources;
<<<<<<< HEAD
  node_resources.available = instance.available.ToResourceRequest();
  node_resources.total = instance.total.ToResourceRequest();
=======
  node_resources.predefined_resources.resize(PredefinedResources_MAX);
  for (size_t i = 0; i < PredefinedResources_MAX; i++) {
    node_resources.predefined_resources[i].available = 0;
    node_resources.predefined_resources[i].total = 0;
    for (size_t j = 0; j < instance.predefined_resources[i].available.size(); j++) {
      node_resources.predefined_resources[i].available +=
          instance.predefined_resources[i].available[j];
      node_resources.predefined_resources[i].total +=
          instance.predefined_resources[i].total[j];
    }
  }

  for (auto &custom_resource : instance.custom_resources) {
    int64_t resource_name = custom_resource.first;
    auto &instances = custom_resource.second;

    FixedPoint available = std::accumulate(
        instances.available.begin(), instances.available.end(), FixedPoint());
    FixedPoint total =
        std::accumulate(instances.total.begin(), instances.total.end(), FixedPoint());

    node_resources.custom_resources[resource_name].available = available;
    node_resources.custom_resources[resource_name].total = total;
  }
>>>>>>> fce49694
  return node_resources;
}

}  // namespace

void LocalResourceManager::UpdateAvailableObjectStoreMemResource() {
  // Update local object store usage and report to other raylets.
  if (get_used_object_store_memory_ == nullptr) {
    return;
  }

  auto &total_instances = local_resources_.total.Get(ResourceID::ObjectStoreMemory());
  RAY_CHECK_EQ(total_instances.size(), 1u);
  const double used = get_used_object_store_memory_();
  const double total = total_instances[0].Double();
  local_resources_.available.Set(ResourceID::ObjectStoreMemory(),
                                 {FixedPoint(total >= used ? total - used : 0.0)});

  OnResourceChanged();
}

void LocalResourceManager::FillResourceUsage(rpc::ResourcesData &resources_data) {
  UpdateAvailableObjectStoreMemResource();

  NodeResources resources = ToNodeResources(local_resources_);

  // Initialize if last report resources is empty.
  if (!last_report_resources_) {
    NodeResources node_resources = ResourceMapToNodeResources({{}}, {{}});
    last_report_resources_.reset(new NodeResources(node_resources));
  }
  for(auto entry : resources.total.ToMap()) {
    auto resource_id = entry.first;
    auto label = ResourceID(resource_id).Binary();
    auto total = entry.second;
    auto available = resources.available.Get(resource_id);
    auto last_total = last_report_resources_->total.Get(resource_id);
    auto last_available = last_report_resources_->available.Get(resource_id);

    if (available != last_available && available > 0) {
      resources_data.set_resources_available_changed(true);
      (*resources_data.mutable_resources_available())[label] =
          available.Double();
    }
    if (total != last_total) {
      (*resources_data.mutable_resources_total())[label] = total.Double();
    }
  }

  if (get_pull_manager_at_capacity_ != nullptr) {
    resources.object_pulls_queued = get_pull_manager_at_capacity_();
    if (last_report_resources_->object_pulls_queued != resources.object_pulls_queued) {
      resources_data.set_object_pulls_queued(resources.object_pulls_queued);
      resources_data.set_resources_available_changed(true);
    }
  }

  if (resources != *last_report_resources_.get()) {
    last_report_resources_.reset(new NodeResources(resources));
  }

  if (!RayConfig::instance().enable_light_weight_resource_report()) {
    resources_data.set_resources_available_changed(true);
  }
}

double LocalResourceManager::GetLocalAvailableCpus() const {
  return local_resources_.available.Sum(ResourceID::CPU()).Double();
}

ray::gcs::NodeResourceInfoAccessor::ResourceMap LocalResourceManager::GetResourceTotals(
    const absl::flat_hash_map<std::string, double> &resource_map_filter) const {
  ray::gcs::NodeResourceInfoAccessor::ResourceMap map;
  for (auto resource_id : local_resources_.total.ResourceIds()) {
    auto resource_name = resource_id.Binary();
    if (!resource_map_filter.contains(resource_name)) {
      continue;
    }
    auto resource_total = local_resources_.total.Sum(resource_id);
    if (resource_total > 0) {
      auto data = std::make_shared<rpc::ResourceTableData>();
      data->set_resource_capacity(resource_total.Double());
      map.emplace(resource_name, std::move(data));
    }
  }
  return map;
}

void LocalResourceManager::OnResourceChanged() {
  if (resource_change_subscriber_ == nullptr) {
    return;
  }
  resource_change_subscriber_(ToNodeResources(local_resources_));
}

void LocalResourceManager::ResetLastReportResourceUsage(
    const SchedulingResources &replacement) {
  last_report_resources_ = std::make_unique<NodeResources>(
      ResourceMapToNodeResources(replacement.GetTotalResources().GetResourceMap(),
                                 replacement.GetAvailableResources().GetResourceMap()));
}

bool LocalResourceManager::ResourcesExist(scheduling::ResourceID resource_id) const {
  return local_resources_.total.Has(resource_id);
}

}  // namespace ray<|MERGE_RESOLUTION|>--- conflicted
+++ resolved
@@ -61,59 +61,7 @@
 }
 
 uint64_t LocalResourceManager::GetNumCpus() const {
-<<<<<<< HEAD
   return static_cast<uint64_t>(local_resources_.total.Sum(ResourceID::CPU()).Double());
-=======
-  return static_cast<uint64_t>(
-      FixedPoint::Sum(local_resources_.predefined_resources[CPU].total).Double());
-}
-
-void LocalResourceManager::InitResourceInstances(
-    FixedPoint total, bool unit_instances, ResourceInstanceCapacities *instance_list) {
-  if (unit_instances) {
-    size_t num_instances = static_cast<size_t>(total.Double());
-    instance_list->total.resize(num_instances);
-    instance_list->available.resize(num_instances);
-    for (size_t i = 0; i < num_instances; i++) {
-      instance_list->total[i] = instance_list->available[i] = 1.0;
-    };
-  } else {
-    instance_list->total.resize(1);
-    instance_list->available.resize(1);
-    instance_list->total[0] = instance_list->available[0] = total;
-  }
-}
-
-void LocalResourceManager::InitLocalResources(const NodeResources &node_resources) {
-  local_resources_.predefined_resources.resize(PredefinedResources_MAX);
-
-  for (size_t i = 0; i < PredefinedResources_MAX; i++) {
-    if (node_resources.predefined_resources[i].total > 0) {
-      // when we enable cpushare, the CPU will not be treat as unit_instance.
-      bool is_unit_instance = predefined_unit_instance_resources_.find(i) !=
-                              predefined_unit_instance_resources_.end();
-      InitResourceInstances(node_resources.predefined_resources[i].total,
-                            is_unit_instance,
-                            &local_resources_.predefined_resources[i]);
-    }
-  }
-
-  if (node_resources.custom_resources.size() == 0) {
-    return;
-  }
-
-  for (auto it = node_resources.custom_resources.begin();
-       it != node_resources.custom_resources.end();
-       ++it) {
-    if (it->second.total > 0) {
-      bool is_unit_instance = custom_unit_instance_resources_.find(it->first) !=
-                              custom_unit_instance_resources_.end();
-      ResourceInstanceCapacities instance_list;
-      InitResourceInstances(it->second.total, is_unit_instance, &instance_list);
-      local_resources_.custom_resources.emplace(it->first, instance_list);
-    }
-  }
->>>>>>> fce49694
 }
 
 std::vector<FixedPoint> LocalResourceManager::AddAvailableResourceInstances(
@@ -133,12 +81,7 @@
 }
 
 std::vector<FixedPoint> LocalResourceManager::SubtractAvailableResourceInstances(
-<<<<<<< HEAD
     std::vector<FixedPoint> available, std::vector<FixedPoint> &resource_instances,
-=======
-    std::vector<FixedPoint> available,
-    ResourceInstanceCapacities *resource_instances,
->>>>>>> fce49694
     bool allow_going_negative) const {
   RAY_CHECK(available.size() == resource_instances.size());
 
@@ -238,7 +181,6 @@
     const ResourceRequest &resource_request,
     std::shared_ptr<TaskResourceInstances> task_allocation) {
   RAY_CHECK(task_allocation != nullptr);
-<<<<<<< HEAD
   for (auto resource_id : resource_request.ResourceIds()) {
     auto demand = resource_request.Get(resource_id);
     auto available = local_resources_.available.GetMutable(resource_id);
@@ -247,42 +189,6 @@
     task_allocation->Set(resource_id, allocation);
     if (!success) {
       // Allocation failed. Restore node's local resources by freeing the resources
-=======
-  task_allocation->predefined_resources.resize(PredefinedResources_MAX);
-  for (size_t i = 0; i < PredefinedResources_MAX; i++) {
-    if (resource_request.predefined_resources[i] > 0) {
-      if (!AllocateResourceInstances(resource_request.predefined_resources[i],
-                                     local_resources_.predefined_resources[i].available,
-                                     &task_allocation->predefined_resources[i])) {
-        // Allocation failed. Restore node's local resources by freeing the resources
-        // of the failed allocation.
-        FreeTaskResourceInstances(task_allocation);
-        return false;
-      }
-    }
-  }
-
-  for (const auto &task_req_custom_resource : resource_request.custom_resources) {
-    auto it = local_resources_.custom_resources.find(task_req_custom_resource.first);
-    if (it != local_resources_.custom_resources.end()) {
-      if (task_req_custom_resource.second > 0) {
-        std::vector<FixedPoint> allocation;
-        bool success = AllocateResourceInstances(
-            task_req_custom_resource.second, it->second.available, &allocation);
-        // Even if allocation failed we need to remember partial allocations to correctly
-        // free resources.
-        task_allocation->custom_resources.emplace(it->first, allocation);
-        if (!success) {
-          // Allocation failed. Restore node's local resources by freeing the resources
-          // of the failed allocation.
-          FreeTaskResourceInstances(task_allocation);
-          return false;
-        }
-      }
-    } else {
-      // Allocation failed because the custom resources don't exist in this local node.
-      // Restore node's local resources by freeing the resources
->>>>>>> fce49694
       // of the failed allocation.
       FreeTaskResourceInstances(task_allocation);
       return false;
@@ -329,16 +235,9 @@
     return resource_instances;  // No underflow.
   }
 
-<<<<<<< HEAD
   auto underflow = SubtractAvailableResourceInstances(
       resource_instances_fp, local_resources_.available.GetMutable(resource_id),
       allow_going_negative);
-=======
-  auto underflow =
-      SubtractAvailableResourceInstances(resource_instances_fp,
-                                         &local_resources_.GetMutable(resource_id),
-                                         allow_going_negative);
->>>>>>> fce49694
   OnResourceChanged();
 
   return VectorFixedPointToVectorDouble(underflow);
@@ -377,35 +276,8 @@
 
 NodeResources ToNodeResources(const NodeResourceInstances &instance) {
   NodeResources node_resources;
-<<<<<<< HEAD
   node_resources.available = instance.available.ToResourceRequest();
   node_resources.total = instance.total.ToResourceRequest();
-=======
-  node_resources.predefined_resources.resize(PredefinedResources_MAX);
-  for (size_t i = 0; i < PredefinedResources_MAX; i++) {
-    node_resources.predefined_resources[i].available = 0;
-    node_resources.predefined_resources[i].total = 0;
-    for (size_t j = 0; j < instance.predefined_resources[i].available.size(); j++) {
-      node_resources.predefined_resources[i].available +=
-          instance.predefined_resources[i].available[j];
-      node_resources.predefined_resources[i].total +=
-          instance.predefined_resources[i].total[j];
-    }
-  }
-
-  for (auto &custom_resource : instance.custom_resources) {
-    int64_t resource_name = custom_resource.first;
-    auto &instances = custom_resource.second;
-
-    FixedPoint available = std::accumulate(
-        instances.available.begin(), instances.available.end(), FixedPoint());
-    FixedPoint total =
-        std::accumulate(instances.total.begin(), instances.total.end(), FixedPoint());
-
-    node_resources.custom_resources[resource_name].available = available;
-    node_resources.custom_resources[resource_name].total = total;
-  }
->>>>>>> fce49694
   return node_resources;
 }
 
