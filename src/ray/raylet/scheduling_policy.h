--- conflicted
+++ resolved
@@ -50,20 +50,6 @@
       std::unordered_map<NodeID, SchedulingResources> &cluster_resources,
       const NodeID &local_node_id);
 
-<<<<<<< HEAD
-=======
-  /// \param cluster_resources: a set of cluster resources containing resource and load
-  /// information for some subset of the cluster.
-  /// \param local_node_id The ID of the node manager that owns this
-  /// SchedulingPolicy object.
-  /// \param bundle_spec the description of a bundle which include the resource the bundle
-  /// need. \return If this bundle can be scheduled in this node, return true; else return
-  /// false.
-  bool ScheduleBundle(std::unordered_map<NodeID, SchedulingResources> &cluster_resources,
-                      const NodeID &local_node_id,
-                      const ray::BundleSpecification &bundle_spec);
-
->>>>>>> 0865438b
   /// \brief Given a set of cluster resources, try to spillover infeasible tasks.
   ///
   /// \param node_resources The resource information for a node. This may be
