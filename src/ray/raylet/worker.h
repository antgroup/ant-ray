#ifndef RAY_RAYLET_WORKER_H
#define RAY_RAYLET_WORKER_H

#include <memory>

#include "ray/common/id.h"
#include "ray/common/task/scheduling_resources.h"
#include "ray/common/task/task.h"
#include "ray/common/task/task_common.h"
<<<<<<< HEAD
#include "ray/protobuf/common.pb.h"
#include "src/ray/protobuf/gcs.pb.h"
=======
#include "ray/rpc/worker/worker_client.h"
>>>>>>> 3b42d5cc

namespace ray {

namespace raylet {

/// Worker class encapsulates the implementation details of a worker. A worker
/// is the execution container around a unit of Ray work, such as a task or an
/// actor. Ray units of work execute in the context of a Worker.
class Worker {
 public:
  /// A constructor that initializes a worker object.
<<<<<<< HEAD
  Worker(const WorkerID &worker_id, pid_t pid, int port, const Language &language);
=======
  Worker(pid_t pid, const Language &language, int port,
         std::shared_ptr<LocalClientConnection> connection,
         rpc::ClientCallManager &client_call_manager);
>>>>>>> 3b42d5cc
  /// A destructor responsible for freeing all worker state.
  ~Worker() {}
  void MarkAsKilling();
  bool IsKilling() const;
  void MarkBlocked();
  void MarkUnblocked();
  bool IsBlocked() const;
  /// Return the worker's PID.
  pid_t Pid() const;
  Language GetLanguage() const;
  const WorkerID &GetWorkerId() const;
  int Port() const;
  void AssignTaskId(const TaskID &task_id);
  const TaskID &GetAssignedTaskId() const;
  bool AddBlockedTaskId(const TaskID &task_id);
  bool RemoveBlockedTaskId(const TaskID &task_id);
  const std::unordered_set<TaskID> &GetBlockedTaskIds() const;
  void AssignJobId(const JobID &job_id);
  const JobID &GetAssignedJobId() const;
  void AssignActorId(const ActorID &actor_id);
  const ActorID &GetActorId() const;

  const ResourceIdSet &GetLifetimeResourceIds() const;
  void SetLifetimeResourceIds(ResourceIdSet &resource_ids);
  void ResetLifetimeResourceIds();

  const ResourceIdSet &GetTaskResourceIds() const;
  void SetTaskResourceIds(ResourceIdSet &resource_ids);
  void ResetTaskResourceIds();
  ResourceIdSet ReleaseTaskCpuResources();
  void AcquireTaskCpuResources(const ResourceIdSet &cpu_resources);

<<<<<<< HEAD
  int HeartbeatTimeout() { return ++heartbeat_timeout_times_; }
  void ClearHeartbeat() { heartbeat_timeout_times_ = 0; }
=======
  bool UsePush() const;
  void AssignTask(const Task &task, const ResourceIdSet &resource_id_set,
                  const std::function<void(Status)> finish_assign_callback);
>>>>>>> 3b42d5cc

 private:
  /// The worker's ID.
  WorkerID worker_id_;
  /// The worker's PID.
  pid_t pid_;
  /// The worker port.
  int port_;
  /// The language type of this worker.
  Language language_;
  /// The worker's currently assigned task.
  TaskID assigned_task_id_;
  /// Job ID for the worker's current assigned task.
  JobID assigned_job_id_;
  /// The worker's actor ID. If this is nil, then the worker is not an actor.
  ActorID actor_id_;
  /// Whether the worker is blocked. Workers become blocked in a `ray.get`, if
  /// they require a data dependency while executing a task.
  bool blocked_;
  /// The specific resource IDs that this worker owns for its lifetime. This is
  /// only used for actors.
  ResourceIdSet lifetime_resource_ids_;
  /// The specific resource IDs that this worker currently owns for the duration
  // of a task.
  ResourceIdSet task_resource_ids_;
  std::unordered_set<TaskID> blocked_task_ids_;
<<<<<<< HEAD
  /// Record worker heartbeat timeout times.
  int heartbeat_timeout_times_;
  /// Indicate we have sent kill signal to the worker if it's true. We cannot treat the
  /// worker process as reaylly dead until we lost the heartbeats from the worker.
  bool is_killing_;
=======
  /// The `ClientCallManager` object that is shared by `WorkerTaskClient` from all
  /// workers.
  rpc::ClientCallManager &client_call_manager_;
  /// The rpc client to send tasks to this worker.
  std::unique_ptr<rpc::WorkerTaskClient> rpc_client_;
>>>>>>> 3b42d5cc
};

}  // namespace raylet

}  // namespace ray

#endif  // RAY_RAYLET_WORKER_H<|MERGE_RESOLUTION|>--- conflicted
+++ resolved
@@ -7,12 +7,11 @@
 #include "ray/common/task/scheduling_resources.h"
 #include "ray/common/task/task.h"
 #include "ray/common/task/task_common.h"
-<<<<<<< HEAD
 #include "ray/protobuf/common.pb.h"
+#include "ray/rpc/worker/worker_client.h"
 #include "src/ray/protobuf/gcs.pb.h"
-=======
-#include "ray/rpc/worker/worker_client.h"
->>>>>>> 3b42d5cc
+#include "src/ray/protobuf/raylet.pb.h"
+#include "src/ray/rpc/server_call.h"
 
 namespace ray {
 
@@ -24,13 +23,8 @@
 class Worker {
  public:
   /// A constructor that initializes a worker object.
-<<<<<<< HEAD
-  Worker(const WorkerID &worker_id, pid_t pid, int port, const Language &language);
-=======
-  Worker(pid_t pid, const Language &language, int port,
-         std::shared_ptr<LocalClientConnection> connection,
+  Worker(const WorkerID &worker_id, pid_t pid, int port, const Language &language,
          rpc::ClientCallManager &client_call_manager);
->>>>>>> 3b42d5cc
   /// A destructor responsible for freeing all worker state.
   ~Worker() {}
   void MarkAsKilling();
@@ -63,14 +57,17 @@
   ResourceIdSet ReleaseTaskCpuResources();
   void AcquireTaskCpuResources(const ResourceIdSet &cpu_resources);
 
-<<<<<<< HEAD
   int HeartbeatTimeout() { return ++heartbeat_timeout_times_; }
   void ClearHeartbeat() { heartbeat_timeout_times_ = 0; }
-=======
+
+  /// Reply of get task request is not sent in function HandleGetTaskRequest. Should block
+  /// the worker and handle reply in AssignTask function.
+  /// Set the reply and callback when the worker sends get task request to raylet.
+  void SetGettingTaskRequest(rpc::GetTaskReply *reply,
+                             rpc::SendReplyCallback send_reply_callback);
+
   bool UsePush() const;
-  void AssignTask(const Task &task, const ResourceIdSet &resource_id_set,
-                  const std::function<void(Status)> finish_assign_callback);
->>>>>>> 3b42d5cc
+  void AssignTask(const Task &task, const ResourceIdSet &resource_id_set);
 
  private:
   /// The worker's ID.
@@ -97,19 +94,20 @@
   // of a task.
   ResourceIdSet task_resource_ids_;
   std::unordered_set<TaskID> blocked_task_ids_;
-<<<<<<< HEAD
   /// Record worker heartbeat timeout times.
   int heartbeat_timeout_times_;
   /// Indicate we have sent kill signal to the worker if it's true. We cannot treat the
   /// worker process as reaylly dead until we lost the heartbeats from the worker.
   bool is_killing_;
-=======
   /// The `ClientCallManager` object that is shared by `WorkerTaskClient` from all
   /// workers.
   rpc::ClientCallManager &client_call_manager_;
   /// The rpc client to send tasks to this worker.
   std::unique_ptr<rpc::WorkerTaskClient> rpc_client_;
->>>>>>> 3b42d5cc
+  /// Get task reply.
+  rpc::GetTaskReply *reply_ = nullptr;
+  /// Send reply callback.
+  rpc::SendReplyCallback send_reply_callback_ = nullptr;
 };
 
 }  // namespace raylet
