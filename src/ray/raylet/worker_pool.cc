// Copyright 2017 The Ray Authors.
//
// Licensed under the Apache License, Version 2.0 (the "License");
// you may not use this file except in compliance with the License.
// You may obtain a copy of the License at
//
//  http://www.apache.org/licenses/LICENSE-2.0
//
// Unless required by applicable law or agreed to in writing, software
// distributed under the License is distributed on an "AS IS" BASIS,
// WITHOUT WARRANTIES OR CONDITIONS OF ANY KIND, either express or implied.
// See the License for the specific language governing permissions and
// limitations under the License.

#include "ray/raylet/worker_pool.h"

#include <algorithm>
#include <boost/date_time/posix_time/posix_time.hpp>
#include <fstream>
#include <optional>
#include <utility>

#include "absl/strings/str_split.h"
#include "ray/common/constants.h"
#include "ray/common/network_util.h"
#include "ray/common/ray_config.h"
#include "ray/common/runtime_env_common.h"
#include "ray/common/status.h"
#include "ray/common/task/task_spec.h"
#include "ray/core_worker/common.h"
#include "ray/gcs/pb_util.h"
#include "ray/stats/metric_defs.h"
#include "ray/util/logging.h"
#include "ray/util/util.h"

DEFINE_stats(worker_register_time_ms,
             "end to end latency of register a worker process.",
             (),
             ({1, 10, 100, 1000, 10000}, ),
             ray::stats::HISTOGRAM);

namespace {

// A helper function to get a worker from a list.
std::shared_ptr<ray::raylet::WorkerInterface> GetWorker(
    const std::unordered_set<std::shared_ptr<ray::raylet::WorkerInterface>> &worker_pool,
    const std::shared_ptr<ray::ClientConnection> &connection) {
  for (auto it = worker_pool.begin(); it != worker_pool.end(); it++) {
    if ((*it)->Connection() == connection) {
      return (*it);
    }
  }
  return nullptr;
}

std::shared_ptr<ray::raylet::WorkerInterface> GetWorker(
    const std::unordered_set<std::shared_ptr<ray::raylet::WorkerInterface>> &worker_pool,
    const WorkerID &worker_id) {
  for (auto it = worker_pool.begin(); it != worker_pool.end(); it++) {
    if ((*it)->WorkerId() == worker_id) {
      return (*it);
    }
  }
  return nullptr;
}

// A helper function to remove a worker from a list. Returns true if the worker
// was found and removed.
bool RemoveWorker(
    std::unordered_set<std::shared_ptr<ray::raylet::WorkerInterface>> &worker_pool,
    const std::shared_ptr<ray::raylet::WorkerInterface> &worker) {
  return worker_pool.erase(worker) > 0;
}

// If both `ask` and `have` are set, they must match. If either of them is not set, it
// is considered a match.
bool OptionalMatches(const std::optional<bool> &ask, const std::optional<bool> &have) {
  return !ask.has_value() || !have.has_value() || ask.value() == have.value();
}

// Similar to OptionalMatches, but for JobID or ActorID.
// TODO(ryw): use std::optional<IDType>.
template <typename IDType>
bool IdMatches(const IDType &ask, const IDType &have) {
  return ask.IsNil() || have.IsNil() || ask == have;
}

}  // namespace

namespace ray {

namespace raylet {

WorkerPool::WorkerPool(instrumented_io_context &io_service,
                       const NodeID &node_id,
                       std::string node_address,
                       std::function<int64_t()> get_num_cpus_available,
                       int num_prestarted_python_workers,
                       int maximum_startup_concurrency,
                       int min_worker_port,
                       int max_worker_port,
                       const std::vector<int> &worker_ports,
                       std::shared_ptr<gcs::GcsClient> gcs_client,
                       const WorkerCommandMap &worker_commands,
                       std::string native_library_path,
                       std::function<void()> starting_worker_timeout_callback,
                       int ray_debugger_external,
                       std::function<absl::Time()> get_time)
    : worker_startup_token_counter_(0),
      io_service_(&io_service),
      node_id_(node_id),
      node_address_(std::move(node_address)),
      get_num_cpus_available_(std::move(get_num_cpus_available)),
      maximum_startup_concurrency_(
          RayConfig::instance().worker_maximum_startup_concurrency() > 0
              ?
              // Overwrite the maximum concurrency.
              RayConfig::instance().worker_maximum_startup_concurrency()
              : maximum_startup_concurrency),
      gcs_client_(std::move(gcs_client)),
      native_library_path_(std::move(native_library_path)),
      starting_worker_timeout_callback_(std::move(starting_worker_timeout_callback)),
      ray_debugger_external(ray_debugger_external),
      first_job_registered_python_worker_count_(0),
      first_job_driver_wait_num_python_workers_(
          std::min(num_prestarted_python_workers, maximum_startup_concurrency_)),
      num_prestart_python_workers(num_prestarted_python_workers),
      periodical_runner_(PeriodicalRunner::Create(io_service)),
      get_time_(std::move(get_time)) {
  RAY_CHECK_GT(maximum_startup_concurrency_, 0);
  // We need to record so that the metric exists. This way, we report that 0
  // processes have started before a task runs on the node (as opposed to the
  // metric not existing at all).
  stats::NumWorkersStarted.Record(0);
  stats::NumWorkersStartedFromCache.Record(0);
  stats::NumCachedWorkersSkippedJobMismatch.Record(0);
  stats::NumCachedWorkersSkippedDynamicOptionsMismatch.Record(0);
  stats::NumCachedWorkersSkippedRuntimeEnvironmentMismatch.Record(0);
  // We used to ignore SIGCHLD here. The code is moved to raylet main.cc to support the
  // subreaper feature.
  for (const auto &entry : worker_commands) {
    // Initialize the pool state for this language.
    auto &state = states_by_lang_[entry.first];
    state.multiple_for_warning = maximum_startup_concurrency_;
    // Set worker command for this language.
    state.worker_command = entry.second;
    RAY_CHECK(!state.worker_command.empty()) << "Worker command must not be empty.";
  }
  // Initialize free ports list with all ports in the specified range.
  if (!worker_ports.empty()) {
    free_ports_ = std::make_unique<std::queue<int>>();
    for (int port : worker_ports) {
      free_ports_->push(port);
    }
  } else if (min_worker_port != 0) {
    if (max_worker_port == 0) {
      max_worker_port = 65535;  // Maximum valid port number.
    }
    RAY_CHECK(min_worker_port > 0 && min_worker_port <= 65535);
    RAY_CHECK(max_worker_port >= min_worker_port && max_worker_port <= 65535);
    free_ports_ = std::make_unique<std::queue<int>>();
    for (int port = min_worker_port; port <= max_worker_port; port++) {
      free_ports_->push(port);
    }
  }
}

WorkerPool::~WorkerPool() {
  std::unordered_set<Process> procs_to_kill;
  for (const auto &entry : states_by_lang_) {
    // Kill all the worker processes.
    for (auto &worker_process : entry.second.worker_processes) {
      procs_to_kill.insert(worker_process.second.proc);
    }
  }
  for (Process proc : procs_to_kill) {
    proc.Kill();
    // NOTE: Avoid calling Wait() here. It fails with ECHILD, as SIGCHLD is disabled.
  }
}

void WorkerPool::Start() {
  if (RayConfig::instance().kill_idle_workers_interval_ms() > 0) {
    periodical_runner_->RunFnPeriodically(
        [this] { TryKillingIdleWorkers(); },
        RayConfig::instance().kill_idle_workers_interval_ms(),
        "RayletWorkerPool.deadline_timer.kill_idle_workers");
  }

  if (RayConfig::instance().enable_worker_prestart()) {
    rpc::TaskSpec rpc_task_spec;
    rpc_task_spec.set_language(Language::PYTHON);
    rpc_task_spec.mutable_runtime_env_info()->set_serialized_runtime_env("{}");

    TaskSpecification task_spec{std::move(rpc_task_spec)};
    PrestartWorkersInternal(task_spec, num_prestart_python_workers);
  }
}

// NOTE(kfstorm): The node manager cannot be passed via WorkerPool constructor because the
// grpc server is started after the WorkerPool instance is constructed.
void WorkerPool::SetNodeManagerPort(int node_manager_port) {
  node_manager_port_ = node_manager_port;
}

void WorkerPool::SetRuntimeEnvAgentClient(
    std::unique_ptr<RuntimeEnvAgentClient> runtime_env_agent_client) {
  if (!runtime_env_agent_client) {
    RAY_LOG(FATAL) << "SetRuntimeEnvAgentClient requires non empty pointer";
  }
  runtime_env_agent_client_ = std::move(runtime_env_agent_client);
}

void WorkerPool::PopWorkerCallbackAsync(PopWorkerCallback callback,
                                        std::shared_ptr<WorkerInterface> worker,
                                        PopWorkerStatus status) {
  // This method shouldn't be invoked when runtime env creation has failed because
  // when runtime env is failed to be created, they are all
  // invoking the callback immediately.
  RAY_CHECK(status != PopWorkerStatus::RuntimeEnvCreationFailed);
  // Call back this function asynchronously to make sure executed in different stack.
  io_service_->post(
      [this, callback = std::move(callback), worker = std::move(worker), status]() {
        PopWorkerCallbackInternal(callback, worker, status);
      },
      "WorkerPool.PopWorkerCallback");
}

void WorkerPool::PopWorkerCallbackInternal(const PopWorkerCallback &callback,
                                           std::shared_ptr<WorkerInterface> worker,
                                           PopWorkerStatus status) {
  RAY_CHECK(callback);
  auto used = callback(worker, status, /*runtime_env_setup_error_message=*/"");
  if (worker && !used) {
    // The invalid worker not used, restore it to worker pool.
    PushWorker(worker);
  }
}

void WorkerPool::update_worker_startup_token_counter() {
  worker_startup_token_counter_ += 1;
}

void WorkerPool::AddWorkerProcess(
    State &state,
    rpc::WorkerType worker_type,
    const Process &proc,
    const std::chrono::high_resolution_clock::time_point &start,
    const rpc::RuntimeEnvInfo &runtime_env_info,
    const std::vector<std::string> &dynamic_options,
    std::optional<absl::Duration> worker_startup_keep_alive_duration,
    const WorkerID &worker_id) {
  state.worker_processes.emplace(worker_startup_token_counter_,
                                 WorkerProcessInfo{/*is_pending_registration=*/true,
                                                   worker_type,
                                                   proc,
                                                   start,
                                                   runtime_env_info,
                                                   dynamic_options,
                                                   worker_startup_keep_alive_duration,
                                                   worker_id});
}

void WorkerPool::RemoveWorkerProcess(State &state,
                                     const StartupToken &proc_startup_token) {
  state.worker_processes.erase(proc_startup_token);
}

std::pair<std::vector<std::string>, ProcessEnvironment>
WorkerPool::BuildProcessCommandArgs(const Language &language,
                                    rpc::JobConfig *job_config,
                                    const rpc::WorkerType worker_type,
                                    const JobID &job_id,
                                    const std::vector<std::string> &dynamic_options,
                                    const int runtime_env_hash,
                                    const std::string &serialized_runtime_env_context,
                                    const WorkerPool::State &state,
                                    const WorkerID &worker_id) const {
  std::vector<std::string> options;

  // Append Ray-defined per-job options here
  std::string code_search_path;
  if (language == Language::JAVA || language == Language::CPP) {
    if (job_config) {
      std::string code_search_path_str;
      for (int i = 0; i < job_config->code_search_path_size(); i++) {
        auto path = job_config->code_search_path(i);
        if (i != 0) {
          code_search_path_str += ":";
        }
        code_search_path_str += path;
      }
      if (!code_search_path_str.empty()) {
        code_search_path = code_search_path_str;
        if (language == Language::JAVA) {
          code_search_path_str = "-Dray.job.code-search-path=" + code_search_path_str;
        } else if (language == Language::CPP) {
          code_search_path_str = "--ray_code_search_path=" + code_search_path_str;
        } else {
          RAY_LOG(FATAL) << "Unknown language " << Language_Name(language);
        }
        options.push_back(code_search_path_str);
      }
    }
  }

  // Append user-defined per-job options here
  if (language == Language::JAVA) {
    if (!job_config->jvm_options().empty()) {
      options.insert(options.end(),
                     job_config->jvm_options().begin(),
                     job_config->jvm_options().end());
    }
  }

  // Append startup-token for JAVA here
  if (language == Language::JAVA) {
    options.push_back("-Dray.raylet.startup-token=" +
                      std::to_string(worker_startup_token_counter_));
    options.push_back("-Dray.internal.runtime-env-hash=" +
                      std::to_string(runtime_env_hash));
  }

  // Append user-defined per-process options here
  options.insert(options.end(), dynamic_options.begin(), dynamic_options.end());

  // Extract pointers from the worker command to pass into execvpe.
  std::vector<std::string> worker_command_args;
  for (const auto &token : state.worker_command) {
    if (token == kWorkerDynamicOptionPlaceholder) {
      worker_command_args.insert(
          worker_command_args.end(), options.begin(), options.end());
      continue;
    }
    RAY_CHECK(node_manager_port_ != 0)
        << "Node manager port is not set yet. This shouldn't happen unless we are trying "
           "to start a worker process before node manager server is started. In this "
           "case, it's a bug and it should be fixed.";
    auto node_manager_port_position = token.find(kNodeManagerPortPlaceholder);
    if (node_manager_port_position != std::string::npos) {
      auto replaced_token = token;
      replaced_token.replace(node_manager_port_position,
                             strlen(kNodeManagerPortPlaceholder),
                             std::to_string(node_manager_port_));
      worker_command_args.push_back(std::move(replaced_token));
      continue;
    }
    worker_command_args.push_back(token);
  }

  if (language == Language::PYTHON) {
    RAY_CHECK(worker_type == rpc::WorkerType::WORKER || IsIOWorkerType(worker_type));
    if (IsIOWorkerType(worker_type)) {
      // Without "--worker-type", by default the worker type is rpc::WorkerType::WORKER.
      worker_command_args.push_back("--worker-type=" + rpc::WorkerType_Name(worker_type));
    }
  }

  if (IsIOWorkerType(worker_type)) {
    RAY_CHECK(!RayConfig::instance().object_spilling_config().empty());
    RAY_LOG(DEBUG) << "Adding object spill config "
                   << RayConfig::instance().object_spilling_config();
    worker_command_args.push_back(
        "--object-spilling-config=" +
        absl::Base64Escape(RayConfig::instance().object_spilling_config()));
  }

  if (language == Language::PYTHON) {
    worker_command_args.push_back("--startup-token=" +
                                  std::to_string(worker_startup_token_counter_));
    worker_command_args.push_back("--worker-launch-time-ms=" +
                                  std::to_string(current_sys_time_ms()));
    worker_command_args.push_back("--node-id=" + node_id_.Hex());
    worker_command_args.push_back("--runtime-env-hash=" +
                                  std::to_string(runtime_env_hash));
  } else if (language == Language::CPP) {
    worker_command_args.push_back("--startup_token=" +
                                  std::to_string(worker_startup_token_counter_));
    worker_command_args.push_back("--ray_runtime_env_hash=" +
                                  std::to_string(runtime_env_hash));
  }

  if (serialized_runtime_env_context != "{}" && !serialized_runtime_env_context.empty()) {
    worker_command_args.push_back("--language=" + Language_Name(language));
    worker_command_args.push_back("--serialized-runtime-env-context=" +
                                  serialized_runtime_env_context);
  } else if (language == Language::PYTHON && worker_command_args.size() >= 2 &&
             worker_command_args[1].find(kSetupWorkerFilename) != std::string::npos) {
    // Check that the arg really is the path to the setup worker before erasing it, to
    // prevent breaking tests that mock out the worker command args.
    worker_command_args.erase(worker_command_args.begin() + 1,
                              worker_command_args.begin() + 2);
  } else {
    worker_command_args.push_back("--language=" + Language_Name(language));
  }

  if (ray_debugger_external) {
    worker_command_args.push_back("--ray-debugger-external");
  }

  ProcessEnvironment env;
  if (!IsIOWorkerType(worker_type)) {
    // We pass the job ID to worker processes via an environment variable, so we don't
    // need to add a new CLI parameter for both Python and Java workers.
    env.emplace(kEnvVarKeyJobId, job_id.Hex());
    if (!worker_id.IsNil()) {
      env.emplace(kEnvVarKeyWorkerId, worker_id.Hex());
    } else {
      env.emplace(kEnvVarKeyWorkerId, WorkerID::FromRandom().Hex());
    }
    RAY_LOG(DEBUG) << "Launch worker with " << kEnvVarKeyJobId << " " << job_id.Hex();
  }
  env.emplace(kEnvVarKeyRayletPid, std::to_string(GetPID()));

  // TODO(SongGuyang): Maybe Python and Java also need native library path in future.
  if (language == Language::CPP) {
    // Set native library path for shared library search.
    if (!native_library_path_.empty() || !code_search_path.empty()) {
#if defined(__APPLE__) || defined(__linux__) || defined(_WIN32)
      auto path_env_p = std::getenv(kLibraryPathEnvName);
      std::string path_env = native_library_path_;
      if (path_env_p != nullptr && strlen(path_env_p) != 0) {
        path_env.append(":").append(path_env_p);
      }
      // Append per-job code search path to library path.
      if (!code_search_path.empty()) {
        path_env.append(":").append(code_search_path);
      }
      auto path_env_iter = env.find(kLibraryPathEnvName);
      if (path_env_iter == env.end()) {
        env.emplace(kLibraryPathEnvName, path_env);
      } else {
        env[kLibraryPathEnvName] = path_env_iter->second.append(":").append(path_env);
      }
#endif
    }
  }

  if (language == Language::PYTHON && worker_type == rpc::WorkerType::WORKER &&
      RayConfig::instance().preload_python_modules().size() > 0) {
    std::string serialized_preload_python_modules =
        absl::StrJoin(RayConfig::instance().preload_python_modules(), ",");
    RAY_LOG(DEBUG) << "Starting worker with preload_python_modules "
                   << serialized_preload_python_modules;
    worker_command_args.push_back("--worker-preload-modules=" +
                                  serialized_preload_python_modules);
  }

  // We use setproctitle to change python worker process title,
  // causing the process's /proc/PID/environ being empty.
  // Add `SPT_NOENV` env to prevent setproctitle breaking /proc/PID/environ.
  // Refer this issue for more details: https://github.com/ray-project/ray/issues/15061
  if (language == Language::PYTHON) {
    env.insert({"SPT_NOENV", "1"});
  }

  if (RayConfig::instance().support_fork()) {
    // Support forking in gRPC.
    env.insert({"GRPC_ENABLE_FORK_SUPPORT", "True"});
    env.insert({"GRPC_POLL_STRATEGY", "poll"});
  }

  return {std::move(worker_command_args), std::move(env)};
}

std::tuple<Process, StartupToken> WorkerPool::StartWorkerProcess(
    const Language &language,
    const rpc::WorkerType worker_type,
    const JobID &job_id,
    PopWorkerStatus *status,
    const std::vector<std::string> &dynamic_options,
    const int runtime_env_hash,
    const std::string &serialized_runtime_env_context,
    const rpc::RuntimeEnvInfo &runtime_env_info,
    std::optional<absl::Duration> worker_startup_keep_alive_duration,
    const WorkerID &worker_id) {
  rpc::JobConfig *job_config = nullptr;
  if (!job_id.IsNil()) {
    auto it = all_jobs_.find(job_id);
    if (it == all_jobs_.end()) {
      RAY_LOG(DEBUG) << "Job config of job " << job_id << " are not local yet.";
      // Will reschedule ready tasks in `NodeManager::HandleJobStarted`.
      *status = PopWorkerStatus::JobConfigMissing;
      process_failed_job_config_missing_++;
      return {Process(), (StartupToken)-1};
    }
    job_config = &it->second;
  }

  auto &state = GetStateForLanguage(language);
  // If we are already starting up too many workers of the same worker type, then return
  // without starting more.
  int starting_workers = 0;
  for (auto &entry : state.worker_processes) {
    if (entry.second.worker_type == worker_type) {
      starting_workers += entry.second.is_pending_registration ? 1 : 0;
    }
  }

  // Here we consider both task workers and I/O workers.
  if (starting_workers >= maximum_startup_concurrency_) {
    // Workers have been started, but not registered. Force start disabled -- returning.
    RAY_LOG(DEBUG) << "Worker not started, exceeding maximum_startup_concurrency("
                   << maximum_startup_concurrency_ << "), " << starting_workers
                   << " workers of language type " << static_cast<int>(language)
                   << " being started and pending registration";
    *status = PopWorkerStatus::TooManyStartingWorkerProcesses;
    process_failed_rate_limited_++;
    return {Process(), (StartupToken)-1};
  }
  // Either there are no workers pending registration or the worker start is being forced.
  RAY_LOG(DEBUG) << "Starting new worker process of language "
                 << rpc::Language_Name(language) << " and type "
                 << rpc::WorkerType_Name(worker_type) << ", current pool has "
                 << state.idle.size() << " workers";

  auto [worker_command_args, env] =
      BuildProcessCommandArgs(language,
                              job_config,
                              worker_type,
                              job_id,
                              dynamic_options,
                              runtime_env_hash,
                              serialized_runtime_env_context,
                              state,
                              worker_id);

  auto start = std::chrono::high_resolution_clock::now();
  // Start a process and measure the startup time.
  Process proc = StartProcess(worker_command_args, env);
  stats::NumWorkersStarted.Record(1);
  RAY_LOG(INFO) << "Started worker process with pid " << proc.GetId() << ", the token is "
                << worker_startup_token_counter_;
  if (!IsIOWorkerType(worker_type)) {
    AdjustWorkerOomScore(proc.GetId());
  }
  MonitorStartingWorkerProcess(
      worker_startup_token_counter_, language, worker_type, job_id);
  AddWorkerProcess(state,
                   worker_type,
                   proc,
                   start,
                   runtime_env_info,
                   dynamic_options,
                   worker_startup_keep_alive_duration,
                   worker_id);
  StartupToken worker_startup_token = worker_startup_token_counter_;
  update_worker_startup_token_counter();
  if (IsIOWorkerType(worker_type)) {
    auto &io_worker_state = GetIOWorkerStateFromWorkerType(worker_type, state);
    io_worker_state.num_starting_io_workers++;
  }
  return {proc, worker_startup_token};
}

void WorkerPool::AdjustWorkerOomScore(pid_t pid) const {
#ifdef __linux__
  std::ofstream oom_score_file;
  std::string filename("/proc/" + std::to_string(pid) + "/oom_score_adj");
  oom_score_file.open(filename, std::ofstream::out);
  int oom_score_adj = RayConfig::instance().worker_oom_score_adjustment();
  oom_score_adj = std::max(oom_score_adj, 0);
  oom_score_adj = std::min(oom_score_adj, 1000);
  if (oom_score_file.is_open()) {
    // Adjust worker's OOM score so that the OS prioritizes killing these
    // processes over the raylet.
    oom_score_file << std::to_string(oom_score_adj);
  }
  if (oom_score_file.fail()) {
    RAY_LOG(INFO) << "Failed to set OOM score adjustment for worker with PID " << pid
                  << ", error: " << strerror(errno);
  }
  oom_score_file.close();
#endif
}

void WorkerPool::MonitorStartingWorkerProcess(StartupToken proc_startup_token,
                                              const Language &language,
                                              const rpc::WorkerType worker_type,
                                              const JobID &job_id) {
  auto timer = std::make_shared<boost::asio::deadline_timer>(
      *io_service_,
      boost::posix_time::seconds(
          RayConfig::instance().worker_register_timeout_seconds()));
  // Capture timer in lambda to copy it once, so that it can avoid destructing timer.
  timer->async_wait([timer, language, proc_startup_token, worker_type, job_id, this](
                        const boost::system::error_code e) mutable {
    // check the error code.
    auto &state = this->GetStateForLanguage(language);
    // Since this process times out to start, remove it from worker_processes
    // to avoid the zombie worker.
    auto it = state.worker_processes.find(proc_startup_token);
    if (it != state.worker_processes.end() && it->second.is_pending_registration) {
      RAY_LOG(ERROR)
          << "Some workers of the worker process(" << it->second.proc.GetId()
          << ") have not registered within the timeout. "
          << (it->second.proc.IsAlive()
                  ? "The process is still alive, probably it's hanging during start."
                  : "The process is dead, probably it crashed during start.");

      if (it->second.proc.IsAlive()) {
        it->second.proc.Kill();
      }

      process_failed_pending_registration_++;
      DeleteRuntimeEnvIfPossible(it->second.runtime_env_info.serialized_runtime_env(),
<<<<<<< HEAD
                                 it->second.runtime_env_info.runtime_env_config(),
                                 job_id,
=======
>>>>>>> 985d7df8
                                 it->second.worker_id);
      RemoveWorkerProcess(state, proc_startup_token);
      if (IsIOWorkerType(worker_type)) {
        // Mark the I/O worker as failed.
        auto &io_worker_state = GetIOWorkerStateFromWorkerType(worker_type, state);
        io_worker_state.num_starting_io_workers--;
      }
      // We may have places to start more workers now.
      TryStartIOWorkers(language);
      if (worker_type == rpc::WorkerType::WORKER) {
        TryPendingStartRequests(language);
      }
      starting_worker_timeout_callback_();
    }
  });
}

void WorkerPool::MonitorPopWorkerRequestForRegistration(
    std::shared_ptr<PopWorkerRequest> pop_worker_request) {
  auto timer = std::make_shared<boost::asio::deadline_timer>(
      *io_service_,
      boost::posix_time::seconds(
          RayConfig::instance().worker_register_timeout_seconds()));
  // Capture timer in lambda to copy it once, so that it can avoid destructing timer.
  timer->async_wait([timer, pop_worker_request = std::move(pop_worker_request), this](
                        const boost::system::error_code e) mutable {
    auto &state = GetStateForLanguage(pop_worker_request->language);
    auto &requests = state.pending_registration_requests;
    auto it = std::find(requests.begin(), requests.end(), pop_worker_request);
    if (it != requests.end()) {
      // Pop and fail the task...
      requests.erase(it);
      PopWorkerStatus status = PopWorkerStatus::WorkerPendingRegistration;
      PopWorkerCallbackAsync(pop_worker_request->callback, nullptr, status);
    }
  });
}

Process WorkerPool::StartProcess(const std::vector<std::string> &worker_command_args,
                                 const ProcessEnvironment &env) {
  if (RAY_LOG_ENABLED(DEBUG)) {
    std::string debug_info;
    debug_info.append("Starting worker process with command:");
    for (const auto &arg : worker_command_args) {
      debug_info.append(" ").append(arg);
    }
    debug_info.append(", and the envs:");
    for (const auto &entry : env) {
      debug_info.append(" ")
          .append(entry.first)
          .append(":")
          .append(entry.second)
          .append(",");
    }
    if (!env.empty()) {
      // Erase the last ","
      debug_info.pop_back();
    }
    debug_info.append(".");
    RAY_LOG(DEBUG) << debug_info;
  }

  // Launch the process to create the worker.
  std::error_code ec;
  std::vector<const char *> argv;
  for (const std::string &arg : worker_command_args) {
    argv.push_back(arg.c_str());
  }
  argv.push_back(NULL);

  Process child(argv.data(), io_service_, ec, /*decouple=*/false, env);
  if (!child.IsValid() || ec) {
    // errorcode 24: Too many files. This is caused by ulimit.
    if (ec.value() == 24) {
      RAY_LOG(FATAL) << "Too many workers, failed to create a file. Try setting "
                     << "`ulimit -n <num_files>` then restart Ray.";
    } else {
      // The worker failed to start. This is a fatal error.
      RAY_LOG(FATAL) << "Failed to start worker with return value " << ec << ": "
                     << ec.message();
    }
  }
  return child;
}

Status WorkerPool::GetNextFreePort(int *port) {
  if (!free_ports_) {
    *port = 0;
    return Status::OK();
  }

  // Try up to the current number of ports.
  int current_size = free_ports_->size();
  for (int i = 0; i < current_size; i++) {
    *port = free_ports_->front();
    free_ports_->pop();
    if (CheckPortFree(*port)) {
      return Status::OK();
    }
    // Return to pool to check later.
    free_ports_->push(*port);
  }
  return Status::Invalid(
      "No available ports. Please specify a wider port range using --min-worker-port and "
      "--max-worker-port.");
}

void WorkerPool::MarkPortAsFree(int port) {
  if (free_ports_) {
    RAY_CHECK(port != 0) << "";
    free_ports_->push(port);
  }
}

static bool NeedToEagerInstallRuntimeEnv(const rpc::JobConfig &job_config) {
  if (job_config.has_runtime_env_info() &&
      job_config.runtime_env_info().has_runtime_env_config() &&
      job_config.runtime_env_info().runtime_env_config().eager_install()) {
    auto const &runtime_env = job_config.runtime_env_info().serialized_runtime_env();
    return !IsRuntimeEnvEmpty(runtime_env);
  }
  return false;
}

void WorkerPool::HandleJobStarted(const JobID &job_id, const rpc::JobConfig &job_config) {
  if (all_jobs_.find(job_id) != all_jobs_.end()) {
    RAY_LOG(INFO) << "Job " << job_id << " already started in worker pool.";
    return;
  }
  all_jobs_[job_id] = job_config;
  if (NeedToEagerInstallRuntimeEnv(job_config)) {
    auto const &runtime_env = job_config.runtime_env_info().serialized_runtime_env();
    auto const &runtime_env_config = job_config.runtime_env_info().runtime_env_config();
    // NOTE: Technically `HandleJobStarted` isn't idempotent because we'll
    // increment the ref count multiple times. This is fine because
    // `HandleJobFinished` will also decrement the ref count multiple times.
    RAY_LOG(INFO) << "[Eagerly] Start install runtime environment for job " << job_id
                  << ".";
    RAY_LOG(DEBUG) << "Runtime env for job " << job_id << ": " << runtime_env;
    GetOrCreateRuntimeEnv(
        runtime_env,
        runtime_env_config,
        job_id,
        [job_id](bool successful,
                 const std::string &serialized_runtime_env_context,
                 const std::string &setup_error_message) {
          if (successful) {
            RAY_LOG(INFO) << "[Eagerly] Create runtime env successful for job " << job_id
                          << ".";
          } else {
            RAY_LOG(WARNING) << "[Eagerly] Couldn't create a runtime environment for job "
                             << job_id << ". Error message: " << setup_error_message;
          }
        });
  }
}

void WorkerPool::HandleJobFinished(const JobID &job_id) {
  // Currently we don't erase the job from `all_jobs_` , as a workaround for
  // https://github.com/ray-project/ray/issues/11437.
  // unfinished_jobs_.erase(job_id);
  auto job_config = GetJobConfig(job_id);
  RAY_CHECK(job_config);
  // Check eager install here because we only add URI reference when runtime
  // env install really happens.
  if (NeedToEagerInstallRuntimeEnv(*job_config)) {
<<<<<<< HEAD
    DeleteRuntimeEnvIfPossible(job_config->runtime_env_info().serialized_runtime_env(),
                               job_config->runtime_env_info().runtime_env_config(),
                               job_id);
=======
    DeleteRuntimeEnvIfPossible(job_config->runtime_env_info().serialized_runtime_env());
>>>>>>> 985d7df8
  }
  finished_jobs_.insert(job_id);
}

boost::optional<const rpc::JobConfig &> WorkerPool::GetJobConfig(
    const JobID &job_id) const {
  auto iter = all_jobs_.find(job_id);
  return iter == all_jobs_.end() ? boost::none
                                 : boost::optional<const rpc::JobConfig &>(iter->second);
}

// TODO(hjiang): In the next integration PR, worker should have port assigned and no
// [send_reply_callback]. Should delete this overload.
Status WorkerPool::RegisterWorker(const std::shared_ptr<WorkerInterface> &worker,
                                  pid_t pid,
                                  StartupToken worker_startup_token,
                                  std::function<void(Status, int)> send_reply_callback) {
  RAY_CHECK(worker);
  auto &state = GetStateForLanguage(worker->GetLanguage());
  auto it = state.worker_processes.find(worker_startup_token);
  if (it == state.worker_processes.end()) {
    RAY_LOG(WARNING) << "Received a register request from an unknown token: "
                     << worker_startup_token;
    Status status = Status::Invalid("Unknown worker");
    send_reply_callback(status, /*port=*/0);
    return status;
  }

  auto process = Process::FromPid(pid);
  worker->SetProcess(process);

  // The port that this worker's gRPC server should listen on. 0 if the worker
  // should bind on a random port.
  int port = 0;
  Status status = GetNextFreePort(&port);
  if (!status.ok()) {
    send_reply_callback(status, /*port=*/0);
    return status;
  }
  auto &starting_process_info = it->second;
  auto end = std::chrono::high_resolution_clock::now();
  auto duration = std::chrono::duration_cast<std::chrono::milliseconds>(
      end - starting_process_info.start_time);
  STATS_worker_register_time_ms.Record(duration.count());
  RAY_LOG(DEBUG) << "Registering worker " << worker->WorkerId() << " with pid " << pid
                 << ", port: " << port << ", register cost: " << duration.count()
                 << ", worker_type: " << rpc::WorkerType_Name(worker->GetWorkerType())
                 << ", startup token: " << worker_startup_token;
  worker->SetAssignedPort(port);

  state.registered_workers.insert(worker);

  // Send the reply immediately for worker registrations.
  send_reply_callback(Status::OK(), port);
  return Status::OK();
}

Status WorkerPool::RegisterWorker(const std::shared_ptr<WorkerInterface> &worker,
                                  pid_t pid,
                                  StartupToken worker_startup_token) {
  RAY_CHECK(worker);
  auto &state = GetStateForLanguage(worker->GetLanguage());
  auto it = state.worker_processes.find(worker_startup_token);
  if (it == state.worker_processes.end()) {
    RAY_LOG(WARNING) << "Received a register request from an unknown token: "
                     << worker_startup_token;
    return Status::Invalid("Unknown worker");
  }

  auto process = Process::FromPid(pid);
  worker->SetProcess(process);

  auto &starting_process_info = it->second;
  auto end = std::chrono::high_resolution_clock::now();
  auto duration = std::chrono::duration_cast<std::chrono::milliseconds>(
      end - starting_process_info.start_time);

  // TODO(hjiang): Add tag to indicate whether port has been assigned beforehand.
  STATS_worker_register_time_ms.Record(duration.count());
  RAY_LOG(DEBUG) << "Registering worker " << worker->WorkerId() << " with pid " << pid
                 << ", register cost: " << duration.count()
                 << ", worker_type: " << rpc::WorkerType_Name(worker->GetWorkerType())
                 << ", startup token: " << worker_startup_token;

  state.registered_workers.insert(worker);
  return Status::OK();
}

void WorkerPool::OnWorkerStarted(const std::shared_ptr<WorkerInterface> &worker) {
  auto &state = GetStateForLanguage(worker->GetLanguage());
  const StartupToken worker_startup_token = worker->GetStartupToken();
  const auto &worker_type = worker->GetWorkerType();

  auto it = state.worker_processes.find(worker_startup_token);
  if (it != state.worker_processes.end()) {
    it->second.is_pending_registration = false;
    // We may have slots to start more workers now.
    TryStartIOWorkers(worker->GetLanguage());
  }
  if (IsIOWorkerType(worker_type)) {
    auto &io_worker_state = GetIOWorkerStateFromWorkerType(worker_type, state);
    io_worker_state.started_io_workers.insert(worker);
    io_worker_state.num_starting_io_workers--;
  }

  // This is a workaround to finish driver registration after all initial workers are
  // registered to Raylet if and only if Raylet is started by a Python driver and the
  // job config is not set in `ray.init(...)`.
  if (worker_type == rpc::WorkerType::WORKER &&
      worker->GetLanguage() == Language::PYTHON) {
    if (++first_job_registered_python_worker_count_ ==
        first_job_driver_wait_num_python_workers_) {
      if (first_job_send_register_client_reply_to_driver_) {
        first_job_send_register_client_reply_to_driver_();
        first_job_send_register_client_reply_to_driver_ = nullptr;
      }
    }
  }
}

void WorkerPool::ExecuteOnPrestartWorkersStarted(std::function<void()> callback) {
  bool prestart = RayConfig::instance().prestart_worker_first_driver() ||
                  RayConfig::instance().enable_worker_prestart();
  if (first_job_registered_ ||
      first_job_registered_python_worker_count_ >=  // Don't wait if prestart is completed
          first_job_driver_wait_num_python_workers_ ||
      !prestart) {  // Don't wait if prestart is disabled
    callback();
    return;
  }
  first_job_registered_ = true;
  RAY_CHECK(!first_job_send_register_client_reply_to_driver_);
  first_job_send_register_client_reply_to_driver_ = std::move(callback);
}

Status WorkerPool::RegisterDriver(const std::shared_ptr<WorkerInterface> &driver,
                                  const rpc::JobConfig &job_config,
                                  std::function<void(Status, int)> send_reply_callback) {
  int port;
  RAY_CHECK(!driver->GetAssignedTaskId().IsNil());
  Status status = GetNextFreePort(&port);
  if (!status.ok()) {
    send_reply_callback(status, /*port=*/0);
    return status;
  }
  driver->SetAssignedPort(port);
  auto &state = GetStateForLanguage(driver->GetLanguage());
  state.registered_drivers.insert(std::move(driver));
  const auto job_id = driver->GetAssignedJobId();
  HandleJobStarted(job_id, job_config);

  if (driver->GetLanguage() == Language::JAVA) {
    send_reply_callback(Status::OK(), port);
  } else {
    if (!first_job_registered_ && RayConfig::instance().prestart_worker_first_driver() &&
        !RayConfig::instance().enable_worker_prestart()) {
      RAY_LOG(DEBUG) << "PrestartDefaultCpuWorkers " << num_prestart_python_workers;
      rpc::TaskSpec rpc_task_spec;
      rpc_task_spec.set_language(Language::PYTHON);
      rpc_task_spec.mutable_runtime_env_info()->set_serialized_runtime_env("{}");

      TaskSpecification task_spec{std::move(rpc_task_spec)};
      PrestartWorkersInternal(task_spec, num_prestart_python_workers);
    }

    // Invoke the `send_reply_callback` later to only finish driver
    // registration after all prestarted workers are registered to Raylet.
    // NOTE(clarng): prestart is only for python workers.
    ExecuteOnPrestartWorkersStarted(
        [send_reply_callback = std::move(send_reply_callback), port]() {
          send_reply_callback(Status::OK(), port);
        });
  }
  return Status::OK();
}

std::shared_ptr<WorkerInterface> WorkerPool::GetRegisteredWorker(
    const WorkerID &worker_id) const {
  for (const auto &entry : states_by_lang_) {
    auto worker = GetWorker(entry.second.registered_workers, worker_id);
    if (worker != nullptr) {
      return worker;
    }
  }
  return nullptr;
}

std::shared_ptr<WorkerInterface> WorkerPool::GetRegisteredWorker(
    const std::shared_ptr<ClientConnection> &connection) const {
  for (const auto &entry : states_by_lang_) {
    auto worker = GetWorker(entry.second.registered_workers, connection);
    if (worker != nullptr) {
      return worker;
    }
  }
  return nullptr;
}

std::shared_ptr<WorkerInterface> WorkerPool::GetRegisteredDriver(
    const WorkerID &worker_id) const {
  for (const auto &entry : states_by_lang_) {
    auto driver = GetWorker(entry.second.registered_drivers, worker_id);
    if (driver != nullptr) {
      return driver;
    }
  }
  return nullptr;
}

std::shared_ptr<WorkerInterface> WorkerPool::GetRegisteredDriver(
    const std::shared_ptr<ClientConnection> &connection) const {
  for (const auto &entry : states_by_lang_) {
    auto driver = GetWorker(entry.second.registered_drivers, connection);
    if (driver != nullptr) {
      return driver;
    }
  }
  return nullptr;
}

void WorkerPool::PushSpillWorker(const std::shared_ptr<WorkerInterface> &worker) {
  PushIOWorkerInternal(worker, rpc::WorkerType::SPILL_WORKER);
}

void WorkerPool::PopSpillWorker(
    std::function<void(std::shared_ptr<WorkerInterface>)> callback) {
  PopIOWorkerInternal(rpc::WorkerType::SPILL_WORKER, callback);
}

void WorkerPool::PushRestoreWorker(const std::shared_ptr<WorkerInterface> &worker) {
  PushIOWorkerInternal(worker, rpc::WorkerType::RESTORE_WORKER);
}

void WorkerPool::PopRestoreWorker(
    std::function<void(std::shared_ptr<WorkerInterface>)> callback) {
  PopIOWorkerInternal(rpc::WorkerType::RESTORE_WORKER, callback);
}

void WorkerPool::PushIOWorkerInternal(const std::shared_ptr<WorkerInterface> &worker,
                                      const rpc::WorkerType &worker_type) {
  RAY_CHECK(IsIOWorkerType(worker->GetWorkerType()));
  auto &state = GetStateForLanguage(Language::PYTHON);
  auto &io_worker_state = GetIOWorkerStateFromWorkerType(worker_type, state);

  if (!io_worker_state.started_io_workers.count(worker)) {
    RAY_LOG(DEBUG)
        << "The IO worker has failed. Skip pushing it to the worker pool. Worker type: "
        << rpc::WorkerType_Name(worker_type) << ", worker id: " << worker->WorkerId();
    return;
  }

  RAY_LOG(DEBUG) << "Pushing an IO worker to the worker pool. Worker type: "
                 << rpc::WorkerType_Name(worker_type)
                 << ", worker id: " << worker->WorkerId();
  if (io_worker_state.pending_io_tasks.empty()) {
    io_worker_state.idle_io_workers.emplace(worker);
  } else {
    auto callback = io_worker_state.pending_io_tasks.front();
    io_worker_state.pending_io_tasks.pop();
    callback(worker);
  }
}

void WorkerPool::PopIOWorkerInternal(
    const rpc::WorkerType &worker_type,
    std::function<void(std::shared_ptr<WorkerInterface>)> callback) {
  auto &state = GetStateForLanguage(Language::PYTHON);
  auto &io_worker_state = GetIOWorkerStateFromWorkerType(worker_type, state);

  if (io_worker_state.idle_io_workers.empty()) {
    // We must fill the pending task first, because 'TryStartIOWorkers' will
    // start I/O workers according to the number of pending tasks.
    io_worker_state.pending_io_tasks.push(callback);
    RAY_LOG(DEBUG) << "There are no idle workers, try starting a new one. Try starting a "
                      "new one. Worker type: "
                   << rpc::WorkerType_Name(worker_type);
    TryStartIOWorkers(Language::PYTHON, worker_type);
  } else {
    const auto it = io_worker_state.idle_io_workers.begin();
    auto io_worker = *it;
    io_worker_state.idle_io_workers.erase(it);
    RAY_LOG(DEBUG) << "Popped an IO worker. Worker type: "
                   << rpc::WorkerType_Name(worker_type)
                   << ", worker ID: " << io_worker->WorkerId();
    callback(io_worker);
  }
}

void WorkerPool::PushDeleteWorker(const std::shared_ptr<WorkerInterface> &worker) {
  RAY_CHECK(IsIOWorkerType(worker->GetWorkerType()));
  if (worker->GetWorkerType() == rpc::WorkerType::RESTORE_WORKER) {
    PushRestoreWorker(worker);
  } else {
    PushSpillWorker(worker);
  }
}

void WorkerPool::PopDeleteWorker(
    std::function<void(std::shared_ptr<WorkerInterface>)> callback) {
  auto &state = GetStateForLanguage(Language::PYTHON);
  // Choose an I/O worker with more idle workers.
  size_t num_spill_idle_workers = state.spill_io_worker_state.idle_io_workers.size();
  size_t num_restore_idle_workers = state.restore_io_worker_state.idle_io_workers.size();

  if (num_restore_idle_workers < num_spill_idle_workers) {
    PopSpillWorker(callback);
  } else {
    PopRestoreWorker(callback);
  }
}

void WorkerPool::PushWorker(const std::shared_ptr<WorkerInterface> &worker) {
  // Since the worker is now idle, unset its assigned task ID.
  RAY_CHECK(worker->GetAssignedTaskId().IsNil())
      << "Idle workers cannot have an assigned task ID";

  // Find a task that this worker can fit. If there's none, put it in the idle pool.
  // First find in pending_registration_requests, then in pending_start_requests.
  std::shared_ptr<PopWorkerRequest> pop_worker_request = nullptr;
  auto &state = GetStateForLanguage(worker->GetLanguage());
  {
    auto it = std::find_if(
        state.pending_registration_requests.begin(),
        state.pending_registration_requests.end(),
        [this, &worker](const std::shared_ptr<PopWorkerRequest> &pop_worker_request) {
          return WorkerFitsForTask(*worker, *pop_worker_request) ==
                 WorkerUnfitForTaskReason::NONE;
        });
    if (it != state.pending_registration_requests.end()) {
      pop_worker_request = *it;
      state.pending_registration_requests.erase(it);
    }
  }
  if (!pop_worker_request) {
    auto it = std::find_if(
        state.pending_start_requests.begin(),
        state.pending_start_requests.end(),
        [this, &worker](const std::shared_ptr<PopWorkerRequest> &pop_worker_request) {
          return WorkerFitsForTask(*worker, *pop_worker_request) ==
                 WorkerUnfitForTaskReason::NONE;
        });
    if (it != state.pending_start_requests.end()) {
      pop_worker_request = *it;
      state.pending_start_requests.erase(it);
    }
  }

  if (pop_worker_request) {
    bool used = pop_worker_request->callback(worker, PopWorkerStatus::OK, "");
    if (!used) {
      // Retry PushWorker. Maybe it can be used by other tasks.
      // Can we have tail call optimization for this? :)
      return PushWorker(worker);
    }
  } else {
    // Worker pushed without suiting any pending request. Put to idle pool with
    // keep_alive_until.
    state.idle.insert(worker);
    auto now = get_time_();
    absl::Time keep_alive_until =
        now +
        absl::Milliseconds(RayConfig::instance().idle_worker_killing_time_threshold_ms());
    if (worker->GetAssignedTaskTime() == absl::Time()) {
      // Newly registered worker. Respect worker_startup_keep_alive_duration if any.
      auto it = state.worker_processes.find(worker->GetStartupToken());
      if (it != state.worker_processes.end()) {
        const auto &keep_alive_duration = it->second.worker_startup_keep_alive_duration;
        if (keep_alive_duration.has_value()) {
          keep_alive_until = std::max(keep_alive_until, now + *keep_alive_duration);
        }
      }

      // If the worker never held any tasks, then we should consider it first when
      // choosing which idle workers to kill because it is not warmed up and is slower
      // than those workers who served tasks before.
      // See https://github.com/ray-project/ray/pull/36766
      //
      // Also, we set keep_alive_until w.r.t. worker_startup_keep_alive_duration.
      idle_of_all_languages_.emplace_front(IdleWorkerEntry{worker, keep_alive_until});
    } else {
      idle_of_all_languages_.emplace_back(IdleWorkerEntry{worker, keep_alive_until});
    }
  }
  // We either have an idle worker or a slot to start a new worker.
  if (worker->GetWorkerType() == rpc::WorkerType::WORKER) {
    TryPendingStartRequests(worker->GetLanguage());
  }
}

void WorkerPool::TryKillingIdleWorkers() {
  const absl::Time now = get_time_();

  // Filter out all idle workers that are already dead and/or associated with
  // jobs that have already finished.
  int64_t num_killable_idle_workers = 0;
  auto worker_killable = [now](const IdleWorkerEntry &entry) -> bool {
    return entry.keep_alive_until < now;
  };

  // First, kill must-kill workers: dead ones, job finished ones. Also calculate killable
  // worker count.
  for (auto it = idle_of_all_languages_.begin(); it != idle_of_all_languages_.end();) {
    if (it->worker->IsDead()) {
      it = idle_of_all_languages_.erase(it);
      continue;
    }

    const auto &job_id = it->worker->GetAssignedJobId();
    if (finished_jobs_.contains(job_id)) {
      // The job has finished, so we should kill the worker immediately.
      KillIdleWorker(*it);
      it = idle_of_all_languages_.erase(it);
    } else {
      if (worker_killable(*it)) {
        // The job has not yet finished and the worker has been idle for longer
        // than the timeout.
        num_killable_idle_workers++;
      }
      it++;
    }
  }

  // Compute the soft limit for the number of idle workers to keep around.
  // This assumes the common case where each task requires 1 CPU.
  const auto num_desired_idle_workers = get_num_cpus_available_();
  RAY_LOG(DEBUG) << "Idle workers: " << idle_of_all_languages_.size()
                 << ", idle workers that are eligible to kill: "
                 << num_killable_idle_workers
                 << ", num desired workers : " << num_desired_idle_workers;

  // Iterate through the list and try to kill enough workers so that we are at
  // the soft limit.
  auto it = idle_of_all_languages_.begin();
  while (num_killable_idle_workers > num_desired_idle_workers &&
         it != idle_of_all_languages_.end()) {
    if (worker_killable(*it)) {
      RAY_LOG(DEBUG) << "Number of idle workers " << num_killable_idle_workers
                     << " is larger than the number of desired workers "
                     << num_desired_idle_workers << " killing idle worker with PID "
                     << it->worker->GetProcess().GetId();
      KillIdleWorker(*it);
      it = idle_of_all_languages_.erase(it);
      num_killable_idle_workers--;
    } else {
      it++;
    }
  }
}

void WorkerPool::KillIdleWorker(const IdleWorkerEntry &entry) {
  const auto &idle_worker = entry.worker;
  // To avoid object lost issue caused by forcibly killing, send an RPC request to the
  // worker to allow it to do cleanup before exiting. We kill it anyway if the driver
  // is already exited.
  RAY_LOG(DEBUG) << "Sending exit message to worker " << idle_worker->WorkerId();
  // Register the worker to pending exit so that we can correctly calculate the
  // running_size.
  // This also means that there's an inflight `Exit` RPC request to the worker.
  pending_exit_idle_workers_.emplace(idle_worker->WorkerId(), idle_worker);
  auto rpc_client = idle_worker->rpc_client();
  RAY_CHECK(rpc_client);
  rpc::ExitRequest request;
  const auto &job_id = idle_worker->GetAssignedJobId();
  if (finished_jobs_.contains(job_id) && idle_worker->GetRootDetachedActorId().IsNil()) {
    RAY_LOG(INFO) << "Force exiting worker whose job has exited "
                  << idle_worker->WorkerId();
    request.set_force_exit(true);
  }
  rpc_client->Exit(
      request, [this, entry](const ray::Status &status, const rpc::ExitReply &r) {
        const auto &idle_worker = entry.worker;

        RAY_CHECK(pending_exit_idle_workers_.erase(idle_worker->WorkerId()));
        if (!status.ok()) {
          RAY_LOG(ERROR) << "Failed to send exit request: " << status.ToString();
        }

        // In case of failed to send request, we remove it from pool as well
        // TODO (iycheng): We should handle the grpc failure in better way.
        if (!status.ok() || r.success()) {
          RAY_LOG(DEBUG) << "Removed worker " << idle_worker->WorkerId();
          auto &worker_state = GetStateForLanguage(idle_worker->GetLanguage());
          // If we could kill the worker properly, we remove them from the idle
          // pool.
          RemoveWorker(worker_state.idle, idle_worker);
          // We always mark the worker as dead.
          // If the worker is not idle at this moment, we'd want to mark it as dead
          // so it won't be reused later.
          if (!idle_worker->IsDead()) {
            idle_worker->MarkDead();
          }
        } else {
          RAY_LOG(DEBUG) << "Failed to remove worker " << idle_worker->WorkerId();
          // We re-insert the idle worker to the back of the queue if it fails to
          // kill the worker (e.g., when the worker owns the object). Without this,
          // if the first N workers own objects, it can't kill idle workers that are
          // >= N+1.
          idle_of_all_languages_.push_back(entry);
        }
      });
}

WorkerUnfitForTaskReason WorkerPool::WorkerFitsForTask(
    const WorkerInterface &worker, const PopWorkerRequest &pop_worker_request) const {
  if (worker.IsDead()) {
    return WorkerUnfitForTaskReason::OTHERS;
  }
  // These workers are exiting. So skip them.
  if (pending_exit_idle_workers_.contains(worker.WorkerId())) {
    return WorkerUnfitForTaskReason::OTHERS;
  }
  if (worker.GetLanguage() != pop_worker_request.language) {
    return WorkerUnfitForTaskReason::OTHERS;
  }
  if (worker.GetWorkerType() != pop_worker_request.worker_type) {
    return WorkerUnfitForTaskReason::OTHERS;
  }

  if (!IdMatches(pop_worker_request.root_detached_actor_id,
                 worker.GetRootDetachedActorId())) {
    return WorkerUnfitForTaskReason::ROOT_MISMATCH;
  }
  // Only compare job id for actors not rooted to a detached actor.
  if (pop_worker_request.root_detached_actor_id.IsNil()) {
    if (!IdMatches(pop_worker_request.job_id, worker.GetAssignedJobId())) {
      return WorkerUnfitForTaskReason::ROOT_MISMATCH;
    }
  }
  // If the request asks for a is_gpu, and the worker is assigned a different is_gpu,
  // then skip it.
  if (!OptionalMatches(pop_worker_request.is_gpu, worker.GetIsGpu())) {
    return WorkerUnfitForTaskReason::OTHERS;
  }
  // If the request asks for a is_actor_worker, and the worker is assigned a different
  // is_actor_worker, then skip it.
  if (!OptionalMatches(pop_worker_request.is_actor_worker, worker.GetIsActorWorker())) {
    return WorkerUnfitForTaskReason::OTHERS;
  }
  // TODO(clarng): consider re-using worker that has runtime envionrment
  // if the task doesn't require one.
  if (worker.GetRuntimeEnvHash() != pop_worker_request.runtime_env_hash) {
    return WorkerUnfitForTaskReason::RUNTIME_ENV_MISMATCH;
  }
  // Skip if the dynamic_options doesn't match.
  if (LookupWorkerDynamicOptions(worker.GetStartupToken()) !=
      pop_worker_request.dynamic_options) {
    return WorkerUnfitForTaskReason::DYNAMIC_OPTIONS_MISMATCH;
  }
  return WorkerUnfitForTaskReason::NONE;
}

void WorkerPool::StartNewWorker(
    const std::shared_ptr<PopWorkerRequest> &pop_worker_request) {
  auto start_worker_process_fn = [this](
                                     std::shared_ptr<PopWorkerRequest> pop_worker_request,
                                     const std::string &serialized_runtime_env_context,
                                     const WorkerID &worker_id = WorkerID::Nil()) {
    auto &state = GetStateForLanguage(pop_worker_request->language);
    const std::string &serialized_runtime_env =
        pop_worker_request->runtime_env_info.serialized_runtime_env();
    const rpc::RuntimeEnvConfig &runtime_env_config =
        pop_worker_request->runtime_env_info.runtime_env_config();
    PopWorkerStatus status = PopWorkerStatus::OK;
    auto [proc, startup_token] =
        StartWorkerProcess(pop_worker_request->language,
                           pop_worker_request->worker_type,
                           pop_worker_request->job_id,
                           &status,
                           pop_worker_request->dynamic_options,
                           pop_worker_request->runtime_env_hash,
                           serialized_runtime_env_context,
                           pop_worker_request->runtime_env_info,
                           pop_worker_request->worker_startup_keep_alive_duration,
                           worker_id);
    if (status == PopWorkerStatus::OK) {
      RAY_CHECK(proc.IsValid());
      WarnAboutSize();
      state.pending_registration_requests.emplace_back(pop_worker_request);
      MonitorPopWorkerRequestForRegistration(pop_worker_request);
    } else if (status == PopWorkerStatus::TooManyStartingWorkerProcesses) {
      // TODO(jjyao) As an optimization, we don't need to delete the runtime env
      // but reuse it the next time we retry the request.
<<<<<<< HEAD
      DeleteRuntimeEnvIfPossible(serialized_runtime_env,
                                 runtime_env_config,
                                 pop_worker_request->job_id,
                                 worker_id);
      state.pending_start_requests.emplace_back(std::move(pop_worker_request));
    } else {
      DeleteRuntimeEnvIfPossible(serialized_runtime_env,
                                 runtime_env_config,
                                 pop_worker_request->job_id,
                                 worker_id);
=======
      DeleteRuntimeEnvIfPossible(serialized_runtime_env, worker_id);
      state.pending_start_requests.emplace_back(std::move(pop_worker_request));
    } else {
      DeleteRuntimeEnvIfPossible(serialized_runtime_env, worker_id);
>>>>>>> 985d7df8
      PopWorkerCallbackAsync(std::move(pop_worker_request->callback), nullptr, status);
    }
  };

  const std::string &serialized_runtime_env =
      pop_worker_request->runtime_env_info.serialized_runtime_env();

  if (!IsRuntimeEnvEmpty(serialized_runtime_env)) {
    // create runtime env.
    auto worker_id = WorkerID::FromRandom();
    GetOrCreateRuntimeEnv(
        serialized_runtime_env,
        pop_worker_request->runtime_env_info.runtime_env_config(),
        pop_worker_request->job_id,
        [this, start_worker_process_fn, pop_worker_request, worker_id](
            bool successful,
            const std::string &serialized_runtime_env_context,
            const std::string &setup_error_message) {
          if (successful) {
            start_worker_process_fn(
                pop_worker_request, serialized_runtime_env_context, worker_id);
          } else {
            process_failed_runtime_env_setup_failed_++;
            pop_worker_request->callback(
                nullptr,
                PopWorkerStatus::RuntimeEnvCreationFailed,
                /*runtime_env_setup_error_message*/ setup_error_message);
          }
        },
        worker_id);
  } else {
    start_worker_process_fn(pop_worker_request, "");
  }
}

void WorkerPool::PopWorker(const TaskSpecification &task_spec,
                           const PopWorkerCallback &callback) {
  RAY_LOG(DEBUG) << "Pop worker for task " << task_spec.TaskId() << " task name "
                 << task_spec.FunctionDescriptor()->ToString();
  // Code path of actor task.
  RAY_CHECK(!task_spec.IsActorTask()) << "Direct call shouldn't reach here.";

  auto pop_worker_request = std::make_shared<PopWorkerRequest>(
      task_spec.GetLanguage(),
      rpc::WorkerType::WORKER,
      task_spec.JobId(),
      task_spec.RootDetachedActorId(),
      /*is_gpu=*/task_spec.GetRequiredResources().Get(scheduling::ResourceID::GPU()) > 0,
      /*is_actor_worker=*/task_spec.IsActorCreationTask(),
      task_spec.RuntimeEnvInfo(),
      task_spec.GetRuntimeEnvHash(),
      task_spec.DynamicWorkerOptionsOrEmpty(),
      /*worker_startup_keep_alive_duration=*/std::nullopt,
      [this, task_spec, callback](
          const std::shared_ptr<WorkerInterface> &worker,
          PopWorkerStatus status,
          const std::string &runtime_env_setup_error_message) -> bool {
        // We got a worker suitable for the task. Now let's check if the task is still
        // executable.
        if (worker && finished_jobs_.contains(task_spec.JobId()) &&
            task_spec.RootDetachedActorId().IsNil()) {
          // When a job finishes, node manager will kill leased workers one time
          // and worker pool will kill idle workers periodically.
          // The current worker is already removed from the idle workers
          // but hasn't been added to the leased workers since the callback is not called
          // yet. We shouldn't add this worker to the leased workers since killing leased
          // workers for this finished job may already happen and won't happen again (this
          // is one time) so it will cause a process leak. Instead we fail the PopWorker
          // and add the worker back to the idle workers so it can be killed later.
          RAY_CHECK(status == PopWorkerStatus::OK);
          callback(nullptr, PopWorkerStatus::JobFinished, "");
          // Not used
          return false;
        }
        return callback(worker, status, runtime_env_setup_error_message);
      });
  PopWorker(std::move(pop_worker_request));
}

std::shared_ptr<WorkerInterface> WorkerPool::FindAndPopIdleWorker(
    const PopWorkerRequest &pop_worker_request) {
  absl::flat_hash_map<WorkerUnfitForTaskReason, size_t> skip_reason_count;

  auto worker_fits_for_task_fn = [this, &pop_worker_request, &skip_reason_count](
                                     const IdleWorkerEntry &entry) -> bool {
    WorkerUnfitForTaskReason reason =
        WorkerFitsForTask(*entry.worker, pop_worker_request);
    if (reason == WorkerUnfitForTaskReason::NONE) {
      return true;
    }
    skip_reason_count[reason]++;
    if (reason == WorkerUnfitForTaskReason::DYNAMIC_OPTIONS_MISMATCH) {
      stats::NumCachedWorkersSkippedDynamicOptionsMismatch.Record(1);
    } else if (reason == WorkerUnfitForTaskReason::RUNTIME_ENV_MISMATCH) {
      stats::NumCachedWorkersSkippedRuntimeEnvironmentMismatch.Record(1);
    } else if (reason == WorkerUnfitForTaskReason::ROOT_MISMATCH) {
      stats::NumCachedWorkersSkippedJobMismatch.Record(1);
    }
    return false;
  };
  auto &state = GetStateForLanguage(pop_worker_request.language);
  auto good_worker_it = std::find_if(idle_of_all_languages_.rbegin(),
                                     idle_of_all_languages_.rend(),
                                     worker_fits_for_task_fn);
  if (good_worker_it != idle_of_all_languages_.rend()) {
    state.idle.erase(good_worker_it->worker);
    // We can't erase a reverse_iterator.
    auto lit = good_worker_it.base();
    lit--;
    std::shared_ptr<WorkerInterface> worker = std::move(lit->worker);
    idle_of_all_languages_.erase(lit);
    return worker;
  }
  RAY_LOG(DEBUG) << "No cached worker, cached workers skipped due to "
                 << debug_string(skip_reason_count);
  return nullptr;
}

void WorkerPool::PopWorker(std::shared_ptr<PopWorkerRequest> pop_worker_request) {
  // If there's an idle worker that fits the task, use it.
  // Else, start a new worker.
  auto worker = FindAndPopIdleWorker(*pop_worker_request);
  if (worker == nullptr) {
    StartNewWorker(pop_worker_request);
    return;
  }
  RAY_CHECK(worker->GetAssignedJobId().IsNil() ||
            worker->GetAssignedJobId() == pop_worker_request->job_id);
  stats::NumWorkersStartedFromCache.Record(1);
  PopWorkerCallbackAsync(pop_worker_request->callback, worker, PopWorkerStatus::OK);
}

void WorkerPool::PrestartWorkers(const TaskSpecification &task_spec,
                                 int64_t backlog_size) {
  int64_t num_available_cpus = get_num_cpus_available_();
  // Code path of task that needs a dedicated worker.
  RAY_LOG(DEBUG) << "PrestartWorkers, num_available_cpus " << num_available_cpus
                 << " backlog_size " << backlog_size << " task spec "
                 << task_spec.DebugString() << " has runtime env "
                 << task_spec.HasRuntimeEnv();
  if ((task_spec.IsActorCreationTask() && !task_spec.DynamicWorkerOptions().empty()) ||
      task_spec.GetLanguage() != ray::Language::PYTHON) {
    return;  // Not handled.
  }

  auto &state = GetStateForLanguage(task_spec.GetLanguage());
  // The number of available workers that can be used for this task spec.
  int num_usable_workers = state.idle.size();
  for (auto &entry : state.worker_processes) {
    num_usable_workers += entry.second.is_pending_registration ? 1 : 0;
  }
  // Some existing workers may be holding less than 1 CPU each, so we should
  // start as many workers as needed to fill up the remaining CPUs.
  auto desired_usable_workers = std::min<int64_t>(num_available_cpus, backlog_size);
  if (num_usable_workers < desired_usable_workers) {
    // Account for workers that are idle or already starting.
    int64_t num_needed = desired_usable_workers - num_usable_workers;
    RAY_LOG(DEBUG) << "Prestarting " << num_needed << " workers given task backlog size "
                   << backlog_size << " and available CPUs " << num_available_cpus
                   << " num idle workers " << state.idle.size()
                   << " num registered workers " << state.registered_workers.size();
    PrestartWorkersInternal(task_spec, num_needed);
  }
}

void WorkerPool::PrestartWorkersInternal(const TaskSpecification &task_spec,
                                         int64_t num_needed) {
  RAY_LOG(DEBUG) << "PrestartWorkers " << num_needed;
  for (int ii = 0; ii < num_needed; ++ii) {
    // Prestart worker with no runtime env.
    if (IsRuntimeEnvEmpty(task_spec.SerializedRuntimeEnv())) {
      PopWorkerStatus status;
      StartWorkerProcess(
          task_spec.GetLanguage(), rpc::WorkerType::WORKER, task_spec.JobId(), &status);
      continue;
    }

    // Prestart worker with runtime env.
    GetOrCreateRuntimeEnv(
        task_spec.SerializedRuntimeEnv(),
        task_spec.RuntimeEnvConfig(),
        task_spec.JobId(),
        [this, task_spec = task_spec](bool successful,
                                      const std::string &serialized_runtime_env_context,
                                      const std::string &setup_error_message) {
          if (!successful) {
            RAY_LOG(ERROR) << "Fails to create or get runtime env "
                           << setup_error_message;
            return;
          }
          PopWorkerStatus status;
          StartWorkerProcess(task_spec.GetLanguage(),
                             rpc::WorkerType::WORKER,
                             task_spec.JobId(),
                             &status,
                             /*dynamic_options=*/{},
                             task_spec.GetRuntimeEnvHash(),
                             serialized_runtime_env_context,
                             task_spec.RuntimeEnvInfo());
        });
  }
}

void WorkerPool::DisconnectWorker(const std::shared_ptr<WorkerInterface> &worker,
                                  rpc::WorkerExitType disconnect_type) {
  MarkPortAsFree(worker->AssignedPort());
  auto &state = GetStateForLanguage(worker->GetLanguage());
  auto it = state.worker_processes.find(worker->GetStartupToken());
  if (it != state.worker_processes.end()) {
    const auto serialized_runtime_env =
        it->second.runtime_env_info.serialized_runtime_env();
    if (it->second.is_pending_registration) {
      // Worker is either starting or started,
      // if it's not started, we should remove it from starting.
      it->second.is_pending_registration = false;
      if (worker->GetWorkerType() == rpc::WorkerType::WORKER) {
        // This may add new workers to state.worker_processes
        // and invalidate the iterator, do not use `it`
        // after this call.
        TryPendingStartRequests(worker->GetLanguage());
      }
    }

<<<<<<< HEAD
    DeleteRuntimeEnvIfPossible(serialized_runtime_env,
                               it->second.runtime_env_info.runtime_env_config(),
                               worker->GetAssignedJobId(),
                               it->second.worker_id);
=======
    DeleteRuntimeEnvIfPossible(serialized_runtime_env, it->second.worker_id);
>>>>>>> 985d7df8
    RemoveWorkerProcess(state, worker->GetStartupToken());
  }
  RAY_CHECK(RemoveWorker(state.registered_workers, worker));

  if (IsIOWorkerType(worker->GetWorkerType())) {
    auto &io_worker_state =
        GetIOWorkerStateFromWorkerType(worker->GetWorkerType(), state);
    if (!RemoveWorker(io_worker_state.started_io_workers, worker)) {
      // IO worker is either starting or started,
      // if it's not started, we should remove it from starting.
      io_worker_state.num_starting_io_workers--;
    }
    RemoveWorker(io_worker_state.idle_io_workers, worker);
    return;
  }

  for (auto it = idle_of_all_languages_.begin(); it != idle_of_all_languages_.end();
       it++) {
    if (it->worker == worker) {
      idle_of_all_languages_.erase(it);
      break;
    }
  }
  RemoveWorker(state.idle, worker);
}

void WorkerPool::DisconnectDriver(const std::shared_ptr<WorkerInterface> &driver) {
  auto &state = GetStateForLanguage(driver->GetLanguage());
  RAY_CHECK(RemoveWorker(state.registered_drivers, driver));
  MarkPortAsFree(driver->AssignedPort());
}

inline WorkerPool::State &WorkerPool::GetStateForLanguage(const Language &language) {
  auto state = states_by_lang_.find(language);
  RAY_CHECK(state != states_by_lang_.end())
      << "Required Language isn't supported: " << Language_Name(language);
  return state->second;
}

inline bool WorkerPool::IsIOWorkerType(const rpc::WorkerType &worker_type) const {
  return worker_type == rpc::WorkerType::SPILL_WORKER ||
         worker_type == rpc::WorkerType::RESTORE_WORKER;
}

const std::vector<std::shared_ptr<WorkerInterface>> WorkerPool::GetAllRegisteredWorkers(
    bool filter_dead_workers, bool filter_io_workers) const {
  std::vector<std::shared_ptr<WorkerInterface>> workers;

  for (const auto &entry : states_by_lang_) {
    for (const auto &worker : entry.second.registered_workers) {
      if (!worker->IsRegistered()) {
        continue;
      }

      if (filter_io_workers && (IsIOWorkerType(worker->GetWorkerType()))) {
        continue;
      }

      if (filter_dead_workers && worker->IsDead()) {
        continue;
      }
      workers.push_back(worker);
    }
  }

  return workers;
}

const std::vector<std::shared_ptr<WorkerInterface>> WorkerPool::GetAllRegisteredDrivers(
    bool filter_dead_drivers) const {
  std::vector<std::shared_ptr<WorkerInterface>> drivers;

  for (const auto &entry : states_by_lang_) {
    for (const auto &driver : entry.second.registered_drivers) {
      if (!driver->IsRegistered()) {
        continue;
      }

      if (filter_dead_drivers && driver->IsDead()) {
        continue;
      }
      drivers.push_back(driver);
    }
  }

  return drivers;
}

void WorkerPool::WarnAboutSize() {
  for (auto &entry : states_by_lang_) {
    auto &state = entry.second;
    int64_t num_workers_started_or_registered = 0;
    num_workers_started_or_registered +=
        static_cast<int64_t>(state.registered_workers.size());
    for (const auto &starting_process : state.worker_processes) {
      num_workers_started_or_registered +=
          starting_process.second.is_pending_registration ? 0 : 1;
    }
    // Don't count IO workers towards the warning message threshold.
    num_workers_started_or_registered -= RayConfig::instance().max_io_workers() * 2;
    int64_t multiple = num_workers_started_or_registered / state.multiple_for_warning;
    std::stringstream warning_message;
    if (multiple >= 4 && multiple > state.last_warning_multiple) {
      // Push an error message to the user if the worker pool tells us that it is
      // getting too big.
      state.last_warning_multiple = multiple;
      warning_message
          << "WARNING: " << num_workers_started_or_registered << " "
          << Language_Name(entry.first)
          << " worker processes have been started on node: " << node_id_
          << " with address: " << node_address_ << ". "
          << "This could be a result of using "
          << "a large number of actors, or due to tasks blocked in ray.get() calls "
          << "(see https://github.com/ray-project/ray/issues/3644 for "
          << "some discussion of workarounds).";
      std::string warning_message_str = warning_message.str();
      RAY_LOG(WARNING) << warning_message_str;

      auto error_data_ptr = gcs::CreateErrorTableData(
          "worker_pool_large", warning_message_str, get_time_());
      RAY_CHECK_OK(gcs_client_->Errors().AsyncReportJobError(error_data_ptr, nullptr));
    }
  }
}

void WorkerPool::TryStartIOWorkers(const Language &language) {
  TryStartIOWorkers(language, rpc::WorkerType::RESTORE_WORKER);
  TryStartIOWorkers(language, rpc::WorkerType::SPILL_WORKER);
}

void WorkerPool::TryPendingStartRequests(const Language &language) {
  auto &state = GetStateForLanguage(language);
  if (state.pending_start_requests.empty()) {
    return;
  }

  std::deque<std::shared_ptr<PopWorkerRequest>> pending_start_requests;
  state.pending_start_requests.swap(pending_start_requests);
  for (const auto &request : pending_start_requests) {
    StartNewWorker(request);
  }
}

void WorkerPool::TryStartIOWorkers(const Language &language,
                                   const rpc::WorkerType &worker_type) {
  if (language != Language::PYTHON) {
    return;
  }
  auto &state = GetStateForLanguage(language);
  auto &io_worker_state = GetIOWorkerStateFromWorkerType(worker_type, state);

  int available_io_workers_num =
      io_worker_state.num_starting_io_workers + io_worker_state.started_io_workers.size();
  int max_workers_to_start =
      RayConfig::instance().max_io_workers() - available_io_workers_num;
  // Compare first to prevent unsigned underflow.
  if (io_worker_state.pending_io_tasks.size() > io_worker_state.idle_io_workers.size()) {
    int expected_workers_num =
        io_worker_state.pending_io_tasks.size() - io_worker_state.idle_io_workers.size();
    if (expected_workers_num > max_workers_to_start) {
      expected_workers_num = max_workers_to_start;
    }
    for (; expected_workers_num > 0; expected_workers_num--) {
      PopWorkerStatus status;
      auto [proc, startup_token] =
          StartWorkerProcess(ray::Language::PYTHON, worker_type, JobID::Nil(), &status);
      if (!proc.IsValid()) {
        // We may hit the maximum worker start up concurrency limit. Stop.
        return;
      }
    }
  }
}

std::string WorkerPool::DebugString() const {
  std::stringstream result;
  result << "WorkerPool:";
  result << "\n- registered jobs: " << all_jobs_.size() - finished_jobs_.size();
  result << "\n- process_failed_job_config_missing: "
         << process_failed_job_config_missing_;
  result << "\n- process_failed_rate_limited: " << process_failed_rate_limited_;
  result << "\n- process_failed_pending_registration: "
         << process_failed_pending_registration_;
  result << "\n- process_failed_runtime_env_setup_failed: "
         << process_failed_runtime_env_setup_failed_;
  for (const auto &entry : states_by_lang_) {
    result << "\n- num " << Language_Name(entry.first)
           << " workers: " << entry.second.registered_workers.size();
    result << "\n- num " << Language_Name(entry.first)
           << " drivers: " << entry.second.registered_drivers.size();
    result << "\n- num " << Language_Name(entry.first)
           << " pending start requests: " << entry.second.pending_start_requests.size();
    result << "\n- num " << Language_Name(entry.first)
           << " pending registration requests: "
           << entry.second.pending_registration_requests.size();
    result << "\n- num object spill callbacks queued: "
           << entry.second.spill_io_worker_state.pending_io_tasks.size();
    result << "\n- num object restore queued: "
           << entry.second.restore_io_worker_state.pending_io_tasks.size();
    result << "\n- num util functions queued: "
           << entry.second.util_io_worker_state.pending_io_tasks.size();
  }
  result << "\n- num idle workers: " << idle_of_all_languages_.size();
  return result.str();
}

WorkerPool::IOWorkerState &WorkerPool::GetIOWorkerStateFromWorkerType(
    const rpc::WorkerType &worker_type, WorkerPool::State &state) const {
  RAY_CHECK(worker_type != rpc::WorkerType::WORKER)
      << worker_type << " type cannot be used to retrieve io_worker_state";
  switch (worker_type) {
  case rpc::WorkerType::SPILL_WORKER:
    return state.spill_io_worker_state;
  case rpc::WorkerType::RESTORE_WORKER:
    return state.restore_io_worker_state;
  default:
    RAY_LOG(FATAL) << "Unknown worker type: " << worker_type;
  }
  UNREACHABLE;
}

void WorkerPool::GetOrCreateRuntimeEnv(const std::string &serialized_runtime_env,
                                       const rpc::RuntimeEnvConfig &runtime_env_config,
                                       const JobID &job_id,
                                       const GetOrCreateRuntimeEnvCallback &callback,
                                       const WorkerID &worker_id) {
  RAY_LOG(INFO) << "GetOrCreateRuntimeEnv for job " << job_id << " with runtime_env "
                << serialized_runtime_env << " worker id " << worker_id;
  runtime_env_agent_client_->GetOrCreateRuntimeEnv(
      job_id,
      serialized_runtime_env,
      runtime_env_config,
      [job_id, serialized_runtime_env, runtime_env_config, callback](
          bool successful,
          const std::string &serialized_runtime_env_context,
          const std::string &setup_error_message) {
        if (successful) {
          callback(true, serialized_runtime_env_context, "");
        } else {
          RAY_LOG(WARNING) << "Couldn't create a runtime environment for job " << job_id
                           << ".";
          RAY_LOG(DEBUG) << "Runtime env for job " << job_id << ": "
                         << serialized_runtime_env;
          callback(/*successful=*/false,
                   /*serialized_runtime_env_context=*/"",
                   /*setup_error_message=*/setup_error_message);
        }
      },
      worker_id);
}

<<<<<<< HEAD
void WorkerPool::DeleteRuntimeEnvIfPossible(
    const std::string &serialized_runtime_env,
    const rpc::RuntimeEnvConfig &runtime_env_config,
    const JobID &job_id,
    const WorkerID &worker_id) {
  RAY_LOG(DEBUG) << "DeleteRuntimeEnvIfPossible " << serialized_runtime_env
                 << " for job id " << job_id << " worker id " << worker_id;
  if (!IsRuntimeEnvEmpty(serialized_runtime_env)) {
    runtime_env_agent_client_->DeleteRuntimeEnvIfPossible(
        serialized_runtime_env,
        runtime_env_config,
=======
void WorkerPool::DeleteRuntimeEnvIfPossible(const std::string &serialized_runtime_env,
                                            const WorkerID &worker_id) {
  RAY_LOG(DEBUG) << "DeleteRuntimeEnvIfPossible " << serialized_runtime_env
                 << " for worker id " << worker_id;
  if (!IsRuntimeEnvEmpty(serialized_runtime_env)) {
    runtime_env_agent_client_->DeleteRuntimeEnvIfPossible(
        serialized_runtime_env,
>>>>>>> 985d7df8
        [serialized_runtime_env, worker_id](bool successful) {
          if (!successful) {
            RAY_LOG(ERROR) << "Delete runtime env failed";
            RAY_LOG(DEBUG) << "Runtime env: " << serialized_runtime_env;
          }
        },
        worker_id);
  }
}

const std::vector<std::string> &WorkerPool::LookupWorkerDynamicOptions(
    StartupToken token) const {
  for (const auto &[lang, state] : states_by_lang_) {
    auto it = state.worker_processes.find(token);
    if (it != state.worker_processes.end()) {
      return it->second.dynamic_options;
    }
  }
  static std::vector<std::string> kNoDynamicOptions;
  return kNoDynamicOptions;
}

const NodeID &WorkerPool::GetNodeID() const { return node_id_; }

}  // namespace raylet

}  // namespace ray<|MERGE_RESOLUTION|>--- conflicted
+++ resolved
@@ -604,11 +604,8 @@
 
       process_failed_pending_registration_++;
       DeleteRuntimeEnvIfPossible(it->second.runtime_env_info.serialized_runtime_env(),
-<<<<<<< HEAD
                                  it->second.runtime_env_info.runtime_env_config(),
                                  job_id,
-=======
->>>>>>> 985d7df8
                                  it->second.worker_id);
       RemoveWorkerProcess(state, proc_startup_token);
       if (IsIOWorkerType(worker_type)) {
@@ -775,13 +772,9 @@
   // Check eager install here because we only add URI reference when runtime
   // env install really happens.
   if (NeedToEagerInstallRuntimeEnv(*job_config)) {
-<<<<<<< HEAD
     DeleteRuntimeEnvIfPossible(job_config->runtime_env_info().serialized_runtime_env(),
                                job_config->runtime_env_info().runtime_env_config(),
                                job_id);
-=======
-    DeleteRuntimeEnvIfPossible(job_config->runtime_env_info().serialized_runtime_env());
->>>>>>> 985d7df8
   }
   finished_jobs_.insert(job_id);
 }
@@ -1364,7 +1357,6 @@
     } else if (status == PopWorkerStatus::TooManyStartingWorkerProcesses) {
       // TODO(jjyao) As an optimization, we don't need to delete the runtime env
       // but reuse it the next time we retry the request.
-<<<<<<< HEAD
       DeleteRuntimeEnvIfPossible(serialized_runtime_env,
                                  runtime_env_config,
                                  pop_worker_request->job_id,
@@ -1375,12 +1367,6 @@
                                  runtime_env_config,
                                  pop_worker_request->job_id,
                                  worker_id);
-=======
-      DeleteRuntimeEnvIfPossible(serialized_runtime_env, worker_id);
-      state.pending_start_requests.emplace_back(std::move(pop_worker_request));
-    } else {
-      DeleteRuntimeEnvIfPossible(serialized_runtime_env, worker_id);
->>>>>>> 985d7df8
       PopWorkerCallbackAsync(std::move(pop_worker_request->callback), nullptr, status);
     }
   };
@@ -1604,14 +1590,10 @@
       }
     }
 
-<<<<<<< HEAD
     DeleteRuntimeEnvIfPossible(serialized_runtime_env,
                                it->second.runtime_env_info.runtime_env_config(),
                                worker->GetAssignedJobId(),
                                it->second.worker_id);
-=======
-    DeleteRuntimeEnvIfPossible(serialized_runtime_env, it->second.worker_id);
->>>>>>> 985d7df8
     RemoveWorkerProcess(state, worker->GetStartupToken());
   }
   RAY_CHECK(RemoveWorker(state.registered_workers, worker));
@@ -1863,7 +1845,6 @@
       worker_id);
 }
 
-<<<<<<< HEAD
 void WorkerPool::DeleteRuntimeEnvIfPossible(
     const std::string &serialized_runtime_env,
     const rpc::RuntimeEnvConfig &runtime_env_config,
@@ -1875,22 +1856,14 @@
     runtime_env_agent_client_->DeleteRuntimeEnvIfPossible(
         serialized_runtime_env,
         runtime_env_config,
-=======
-void WorkerPool::DeleteRuntimeEnvIfPossible(const std::string &serialized_runtime_env,
-                                            const WorkerID &worker_id) {
-  RAY_LOG(DEBUG) << "DeleteRuntimeEnvIfPossible " << serialized_runtime_env
-                 << " for worker id " << worker_id;
-  if (!IsRuntimeEnvEmpty(serialized_runtime_env)) {
-    runtime_env_agent_client_->DeleteRuntimeEnvIfPossible(
-        serialized_runtime_env,
->>>>>>> 985d7df8
         [serialized_runtime_env, worker_id](bool successful) {
           if (!successful) {
             RAY_LOG(ERROR) << "Delete runtime env failed";
             RAY_LOG(DEBUG) << "Runtime env: " << serialized_runtime_env;
           }
         },
-        worker_id);
+        worker_id,
+        job_id);
   }
 }
 
