// Copyright 2017 The Ray Authors.
//
// Licensed under the Apache License, Version 2.0 (the "License");
// you may not use this file except in compliance with the License.
// You may obtain a copy of the License at
//
//  http://www.apache.org/licenses/LICENSE-2.0
//
// Unless required by applicable law or agreed to in writing, software
// distributed under the License is distributed on an "AS IS" BASIS,
// WITHOUT WARRANTIES OR CONDITIONS OF ANY KIND, either express or implied.
// See the License for the specific language governing permissions and
// limitations under the License.

#include "ray/raylet/worker_pool.h"

#include <algorithm>
#include <boost/date_time/posix_time/posix_time.hpp>
#include <boost/filesystem.hpp>

#include "ray/common/constants.h"
#include "ray/common/network_util.h"
#include "ray/common/ray_config.h"
#include "ray/common/status.h"
#include "ray/common/task/task_spec.h"
#include "ray/core_worker/common.h"
#include "ray/gcs/pb_util.h"
#include "ray/stats/stats.h"
#include "ray/util/logging.h"
#include "ray/util/util.h"

namespace {

// A helper function to get a worker from a list.
std::shared_ptr<ray::raylet::WorkerInterface> GetWorker(
    const std::unordered_set<std::shared_ptr<ray::raylet::WorkerInterface>> &worker_pool,
    const std::shared_ptr<ray::ClientConnection> &connection) {
  for (auto it = worker_pool.begin(); it != worker_pool.end(); it++) {
    if ((*it)->Connection() == connection) {
      return (*it);
    }
  }
  return nullptr;
}

// A helper function to remove a worker from a list. Returns true if the worker
// was found and removed.
bool RemoveWorker(
    std::unordered_set<std::shared_ptr<ray::raylet::WorkerInterface>> &worker_pool,
    const std::shared_ptr<ray::raylet::WorkerInterface> &worker) {
  return worker_pool.erase(worker) > 0;
}

}  // namespace

namespace ray {

namespace raylet {

WorkerPool::WorkerPool(instrumented_io_context &io_service, const NodeID node_id,
                       const std::string node_address, int num_workers_soft_limit,
                       int num_initial_python_workers_for_first_job,
                       int maximum_startup_concurrency, int min_worker_port,
                       int max_worker_port, const std::vector<int> &worker_ports,
                       std::shared_ptr<gcs::GcsClient> gcs_client,
                       const WorkerCommandMap &worker_commands,
                       std::function<void()> starting_worker_timeout_callback,
                       int ray_debugger_external, const std::function<double()> get_time)
    : io_service_(&io_service),
      node_id_(node_id),
      node_address_(node_address),
      num_workers_soft_limit_(num_workers_soft_limit),
      maximum_startup_concurrency_(maximum_startup_concurrency),
      gcs_client_(std::move(gcs_client)),
      starting_worker_timeout_callback_(starting_worker_timeout_callback),
      ray_debugger_external(ray_debugger_external),
      first_job_registered_python_worker_count_(0),
      first_job_driver_wait_num_python_workers_(std::min(
          num_initial_python_workers_for_first_job, maximum_startup_concurrency)),
      num_initial_python_workers_for_first_job_(num_initial_python_workers_for_first_job),
      periodical_runner_(io_service),
      get_time_(get_time) {
  RAY_CHECK(maximum_startup_concurrency > 0);
  // We need to record so that the metric exists. This way, we report that 0
  // processes have started before a task runs on the node (as opposed to the
  // metric not existing at all).
  stats::NumWorkersStarted.Record(0);
#ifndef _WIN32
  // Ignore SIGCHLD signals. If we don't do this, then worker processes will
  // become zombies instead of dying gracefully.
  signal(SIGCHLD, SIG_IGN);
#endif
  for (const auto &entry : worker_commands) {
    // Initialize the pool state for this language.
    auto &state = states_by_lang_[entry.first];
    state.multiple_for_warning = maximum_startup_concurrency;
    // Set worker command for this language.
    state.worker_command = entry.second;
    RAY_CHECK(!state.worker_command.empty()) << "Worker command must not be empty.";
  }
  // Initialize free ports list with all ports in the specified range.
  if (!worker_ports.empty()) {
    free_ports_ = std::make_unique<std::queue<int>>();
    for (int port : worker_ports) {
      free_ports_->push(port);
    }
  } else if (min_worker_port != 0) {
    if (max_worker_port == 0) {
      max_worker_port = 65535;  // Maximum valid port number.
    }
    RAY_CHECK(min_worker_port > 0 && min_worker_port <= 65535);
    RAY_CHECK(max_worker_port >= min_worker_port && max_worker_port <= 65535);
    free_ports_ = std::make_unique<std::queue<int>>();
    for (int port = min_worker_port; port <= max_worker_port; port++) {
      free_ports_->push(port);
    }
  }
  if (RayConfig::instance().kill_idle_workers_interval_ms() > 0) {
    periodical_runner_.RunFnPeriodically(
        [this] { TryKillingIdleWorkers(); },
        RayConfig::instance().kill_idle_workers_interval_ms(),
        "RayletWorkerPool.deadline_timer.kill_idle_workers");
  }
}

WorkerPool::~WorkerPool() {
  std::unordered_set<Process> procs_to_kill;
  for (const auto &entry : states_by_lang_) {
    // Kill all registered workers. NOTE(swang): This assumes that the registered
    // workers were started by the pool.
    for (const auto &worker : entry.second.registered_workers) {
      procs_to_kill.insert(worker->GetProcess());
    }
    // Kill all the workers that have been started but not registered.
    for (const auto &starting_worker : entry.second.starting_worker_processes) {
      procs_to_kill.insert(starting_worker.first);
    }
  }
  for (Process proc : procs_to_kill) {
    proc.Kill();
    // NOTE: Avoid calling Wait() here. It fails with ECHILD, as SIGCHLD is disabled.
  }
}

// NOTE(kfstorm): The node manager cannot be passed via WorkerPool constructor because the
// grpc server is started after the WorkerPool instance is constructed.
void WorkerPool::SetNodeManagerPort(int node_manager_port) {
  node_manager_port_ = node_manager_port;
}

void WorkerPool::SetAgentManager(std::shared_ptr<AgentManager> agent_manager) {
  agent_manager_ = agent_manager;
}

void WorkerPool::PopWorkerCallbackAsync(const PopWorkerCallback &callback,
                                        std::shared_ptr<WorkerInterface> worker,
                                        PopWorkerStatus status) {
  // Call back this function asynchronously to make sure executed in different stack.
  io_service_->post([this, callback, worker, status]() {
    PopWorkerCallbackInternal(callback, worker, status);
  });
}

void WorkerPool::PopWorkerCallbackInternal(const PopWorkerCallback &callback,
                                           std::shared_ptr<WorkerInterface> worker,
                                           PopWorkerStatus status) {
  RAY_CHECK(callback);
  auto used = callback(worker, status);
  if (worker && !used) {
    // The invalid worker not used, restore it to worker pool.
    PushWorker(worker);
  }
}

Process WorkerPool::StartWorkerProcess(
    const Language &language, const rpc::WorkerType worker_type, const JobID &job_id,
    PopWorkerStatus *status, const std::vector<std::string> &dynamic_options,
    const int runtime_env_hash, const std::string &serialized_runtime_env,
    const std::string &serialized_runtime_env_context,
    const std::string &allocated_instances_serialized_json) {
  rpc::JobConfig *job_config = nullptr;
  if (!IsIOWorkerType(worker_type)) {
    RAY_CHECK(!job_id.IsNil());
    auto it = all_jobs_.find(job_id);
    if (it == all_jobs_.end()) {
      RAY_LOG(DEBUG) << "Job config of job " << job_id << " are not local yet.";
      // Will reschedule ready tasks in `NodeManager::HandleJobStarted`.
      *status = PopWorkerStatus::JobConfigMissing;
      return Process();
    }
    job_config = &it->second;
  }

  auto &state = GetStateForLanguage(language);
  // If we are already starting up too many workers of the same worker type, then return
  // without starting more.
  int starting_workers = 0;
  for (auto &entry : state.starting_worker_processes) {
    if (entry.second.worker_type == worker_type) {
      starting_workers += entry.second.num_starting_workers;
    }
  }

  // Here we consider both task workers and I/O workers.
  if (starting_workers >= maximum_startup_concurrency_) {
    // Workers have been started, but not registered. Force start disabled -- returning.
    RAY_LOG(DEBUG) << "Worker not started, " << starting_workers
                   << " workers of language type " << static_cast<int>(language)
                   << " pending registration";
    *status = PopWorkerStatus::TooManyStartingWorkerProcesses;
    return Process();
  }
  // Either there are no workers pending registration or the worker start is being forced.
  RAY_LOG(DEBUG) << "Starting new worker process, current pool has " << state.idle.size()
                 << " workers";

  int workers_to_start = 1;
  if (dynamic_options.empty()) {
    if (language == Language::JAVA) {
      workers_to_start = job_config->num_java_workers_per_process();
    }
  }

  std::vector<std::string> options;

  // Append Ray-defined per-job options here
  if (language == Language::JAVA || language == Language::CPP) {
    if (job_config) {
      std::string code_search_path_str;
      for (int i = 0; i < job_config->code_search_path_size(); i++) {
        auto path = job_config->code_search_path(i);
        if (i != 0) {
          code_search_path_str += ":";
        }
        code_search_path_str += path;
      }
      if (!code_search_path_str.empty()) {
        if (language == Language::JAVA) {
          code_search_path_str = "-Dray.job.code-search-path=" + code_search_path_str;
        } else if (language == Language::CPP) {
          code_search_path_str = "--ray_code_search_path=" + code_search_path_str;
        } else {
          RAY_LOG(FATAL) << "Unknown language " << Language_Name(language);
        }
        options.push_back(code_search_path_str);
      }
    }
  }

  // Append user-defined per-job options here
  if (language == Language::JAVA) {
    if (!job_config->jvm_options().empty()) {
      options.insert(options.end(), job_config->jvm_options().begin(),
                     job_config->jvm_options().end());
    }
  }

  // Append Ray-defined per-process options here
  if (language == Language::JAVA) {
    options.push_back("-Dray.job.num-java-workers-per-process=" +
                      std::to_string(workers_to_start));
  }

  // Append user-defined per-process options here
  options.insert(options.end(), dynamic_options.begin(), dynamic_options.end());

  // Extract pointers from the worker command to pass into execvpe.
  std::vector<std::string> worker_command_args;
  for (auto const &token : state.worker_command) {
    if (token == kWorkerDynamicOptionPlaceholder) {
      worker_command_args.insert(worker_command_args.end(), options.begin(),
                                 options.end());
      continue;
    }
    RAY_CHECK(node_manager_port_ != 0)
        << "Node manager port is not set yet. This shouldn't happen unless we are trying "
           "to start a worker process before node manager server is started. In this "
           "case, it's a bug and it should be fixed.";
    auto node_manager_port_position = token.find(kNodeManagerPortPlaceholder);
    if (node_manager_port_position != std::string::npos) {
      auto replaced_token = token;
      replaced_token.replace(node_manager_port_position,
                             strlen(kNodeManagerPortPlaceholder),
                             std::to_string(node_manager_port_));
      worker_command_args.push_back(replaced_token);
      continue;
    }

    worker_command_args.push_back(token);
  }

  if (language == Language::PYTHON) {
    RAY_CHECK(worker_type == rpc::WorkerType::WORKER || IsIOWorkerType(worker_type));
    if (IsIOWorkerType(worker_type)) {
      // Without "--worker-type", by default the worker type is rpc::WorkerType::WORKER.
      worker_command_args.push_back("--worker-type=" + rpc::WorkerType_Name(worker_type));
    }
  }

  if (IsIOWorkerType(worker_type)) {
    RAY_CHECK(!RayConfig::instance().object_spilling_config().empty());
    RAY_LOG(DEBUG) << "Adding object spill config "
                   << RayConfig::instance().object_spilling_config();
    worker_command_args.push_back(
        "--object-spilling-config=" +
        absl::Base64Escape(RayConfig::instance().object_spilling_config()));
  }

  ProcessEnvironment env;
  if (!IsIOWorkerType(worker_type)) {
    // We pass the job ID to worker processes via an environment variable, so we don't
    // need to add a new CLI parameter for both Python and Java workers.
    env.emplace(kEnvVarKeyJobId, job_id.Hex());
  }

  if (language == Language::PYTHON || language == Language::JAVA) {
    if (serialized_runtime_env != "{}" && serialized_runtime_env != "") {
      worker_command_args.push_back("--serialized-runtime-env=" + serialized_runtime_env);
<<<<<<< HEAD
=======
      // Allocated_resource_json is only used in "shim process".
      worker_command_args.push_back("--allocated-instances-serialized-json=" +
                                    allocated_instances_serialized_json);

      worker_command_args.push_back("--language=" + Language_Name(language));

      worker_command_args.push_back("--runtime-env-hash=" +
                                    std::to_string(runtime_env_hash));

      if (serialized_runtime_env_context != "{}" &&
          !serialized_runtime_env_context.empty()) {
        worker_command_args.push_back("--serialized-runtime-env-context=" +
                                      serialized_runtime_env_context);
      }
>>>>>>> 85b8a6de
    } else {
      // The "shim process" setup worker is not needed, so do not run it.
      // Check that the arg really is the path to the setup worker before erasing it, to
      // prevent breaking tests that mock out the worker command args.
      if (worker_command_args.size() >= 2 &&
          worker_command_args[1].find(kSetupWorkerFilename) != std::string::npos) {
        if (language == Language::PYTHON) {
          worker_command_args.erase(worker_command_args.begin() + 1,
                                    worker_command_args.begin() + 2);
        } else {
          // Erase the python executable as well for other languages.
          worker_command_args.erase(worker_command_args.begin(),
                                    worker_command_args.begin() + 2);
        }
      }
    }

    if (ray_debugger_external) {
      worker_command_args.push_back("--ray-debugger-external");
    }
  }

  // We use setproctitle to change python worker process title,
  // causing the process's /proc/PID/environ being empty.
  // Add `SPT_NOENV` env to prevent setproctitle breaking /proc/PID/environ.
  // Refer this issue for more details: https://github.com/ray-project/ray/issues/15061
  if (language == Language::PYTHON) {
    env.insert({"SPT_NOENV", "1"});
  }

  // Start a process and measure the startup time.
  auto start = std::chrono::high_resolution_clock::now();
  Process proc = StartProcess(worker_command_args, env);
  auto end = std::chrono::high_resolution_clock::now();
  auto duration = std::chrono::duration_cast<std::chrono::milliseconds>(end - start);
  stats::ProcessStartupTimeMs.Record(duration.count());
  stats::NumWorkersStarted.Record(1);
  RAY_LOG(INFO) << "Started worker process of " << workers_to_start
                << " worker(s) with pid " << proc.GetId();
  MonitorStartingWorkerProcess(proc, language, worker_type);
  state.starting_worker_processes.emplace(
      proc, StartingWorkerProcessInfo{workers_to_start, workers_to_start, worker_type});
  if (IsIOWorkerType(worker_type)) {
    auto &io_worker_state = GetIOWorkerStateFromWorkerType(worker_type, state);
    io_worker_state.num_starting_io_workers++;
  }
  return proc;
}

void WorkerPool::MonitorStartingWorkerProcess(const Process &proc,
                                              const Language &language,
                                              const rpc::WorkerType worker_type) {
  auto timer = std::make_shared<boost::asio::deadline_timer>(
      *io_service_, boost::posix_time::seconds(
                        RayConfig::instance().worker_register_timeout_seconds()));
  // Capture timer in lambda to copy it once, so that it can avoid destructing timer.
  timer->async_wait([timer, language, proc, worker_type,
                     this](const boost::system::error_code e) {
    // check the error code.
    auto &state = this->GetStateForLanguage(language);
    // Since this process times out to start, remove it from starting_worker_processes
    // to avoid the zombie worker.
    auto it = state.starting_worker_processes.find(proc);
    if (it != state.starting_worker_processes.end()) {
      RAY_LOG(INFO) << "Some workers of the worker process(" << proc.GetId()
                    << ") have not registered to raylet within timeout.";
      PopWorkerStatus status = PopWorkerStatus::WorkerPendingRegistration;
      bool found;
      bool used;
      TaskID task_id;
      InvokePopWorkerCallbackForProcess(state.starting_dedicated_workers_to_tasks, proc,
                                        nullptr, status, &found, &used, &task_id);
      if (!found) {
        InvokePopWorkerCallbackForProcess(state.starting_workers_to_tasks, proc, nullptr,
                                          status, &found, &used, &task_id);
      }
      state.starting_worker_processes.erase(it);
      if (IsIOWorkerType(worker_type)) {
        // Mark the I/O worker as failed.
        auto &io_worker_state = GetIOWorkerStateFromWorkerType(worker_type, state);
        io_worker_state.num_starting_io_workers--;
      }
      // We may have places to start more workers now.
      TryStartIOWorkers(language);
      starting_worker_timeout_callback_();
    }
  });
}

Process WorkerPool::StartProcess(const std::vector<std::string> &worker_command_args,
                                 const ProcessEnvironment &env) {
  if (RAY_LOG_ENABLED(DEBUG)) {
    std::stringstream stream;
    stream << "Starting worker process with command:";
    for (const auto &arg : worker_command_args) {
      stream << " " << arg;
    }
    RAY_LOG(DEBUG) << stream.str();
  }

  // Launch the process to create the worker.
  std::error_code ec;
  std::vector<const char *> argv;
  for (const std::string &arg : worker_command_args) {
    argv.push_back(arg.c_str());
  }
  argv.push_back(NULL);

  Process child(argv.data(), io_service_, ec, /*decouple=*/false, env);
  if (!child.IsValid() || ec) {
    // errorcode 24: Too many files. This is caused by ulimit.
    if (ec.value() == 24) {
      RAY_LOG(FATAL) << "Too many workers, failed to create a file. Try setting "
                     << "`ulimit -n <num_files>` then restart Ray.";
    } else {
      // The worker failed to start. This is a fatal error.
      RAY_LOG(FATAL) << "Failed to start worker with return value " << ec << ": "
                     << ec.message();
    }
  }
  return child;
}

Status WorkerPool::GetNextFreePort(int *port) {
  if (!free_ports_) {
    *port = 0;
    return Status::OK();
  }

  // Try up to the current number of ports.
  int current_size = free_ports_->size();
  for (int i = 0; i < current_size; i++) {
    *port = free_ports_->front();
    free_ports_->pop();
    if (CheckFree(*port)) {
      return Status::OK();
    }
    // Return to pool to check later.
    free_ports_->push(*port);
  }
  return Status::Invalid(
      "No available ports. Please specify a wider port range using --min-worker-port and "
      "--max-worker-port.");
}

void WorkerPool::MarkPortAsFree(int port) {
  if (free_ports_) {
    RAY_CHECK(port != 0) << "";
    free_ports_->push(port);
  }
}

void WorkerPool::HandleJobStarted(const JobID &job_id, const rpc::JobConfig &job_config) {
  all_jobs_[job_id] = job_config;
  if (job_config.runtime_env().runtime_env_eager_install() &&
      job_config.has_runtime_env()) {
    auto const &runtime_env = job_config.runtime_env().serialized_runtime_env();
    RAY_LOG(INFO) << "[Eagerly] Start install runtime environment for job " << job_id
                  << ". The runtime environment was " << runtime_env << ".";
    CreateRuntimeEnv(
        runtime_env, job_id,
        [job_id](bool successful, const std::string &serialized_runtime_env_context) {
          if (successful) {
            RAY_LOG(INFO) << "[Eagerly] Create runtime env successful for job " << job_id
                          << ". The result context was " << serialized_runtime_env_context
                          << ".";
          } else {
            RAY_LOG(ERROR) << "[Eagerly] Couldn't create a runtime environment for job "
                           << job_id << ".";
          }
        });
  }
}

void WorkerPool::HandleJobFinished(const JobID &job_id) {
  // Currently we don't erase the job from `all_jobs_` , as a workaround for
  // https://github.com/ray-project/ray/issues/11437.
  // unfinished_jobs_.erase(job_id);
  finished_jobs_.insert(job_id);
}

boost::optional<const rpc::JobConfig &> WorkerPool::GetJobConfig(
    const JobID &job_id) const {
  auto iter = all_jobs_.find(job_id);
  return iter == all_jobs_.end() ? boost::none
                                 : boost::optional<const rpc::JobConfig &>(iter->second);
}

Status WorkerPool::RegisterWorker(const std::shared_ptr<WorkerInterface> &worker,
                                  pid_t pid, pid_t worker_shim_pid,
                                  std::function<void(Status, int)> send_reply_callback) {
  RAY_CHECK(worker);

  auto &state = GetStateForLanguage(worker->GetLanguage());
  auto shim_process = Process::FromPid(worker_shim_pid);
  worker->SetShimProcess(shim_process);
  if (state.starting_worker_processes.count(shim_process) == 0) {
    RAY_LOG(WARNING) << "Received a register request from an unknown worker shim process:"
                     << shim_process.GetId();
    Status status = Status::Invalid("Unknown worker");
    send_reply_callback(status, /*port=*/0);
    return status;
  }
  auto process = Process::FromPid(pid);
  worker->SetProcess(process);

  // The port that this worker's gRPC server should listen on. 0 if the worker
  // should bind on a random port.
  int port = 0;
  Status status = GetNextFreePort(&port);
  if (!status.ok()) {
    send_reply_callback(status, /*port=*/0);
    return status;
  }
  RAY_LOG(DEBUG) << "Registering worker " << worker->WorkerId() << " with pid " << pid
                 << ", port: " << port
                 << ", worker_type: " << rpc::WorkerType_Name(worker->GetWorkerType());
  worker->SetAssignedPort(port);

  state.registered_workers.insert(worker);

  // Send the reply immediately for worker registrations.
  send_reply_callback(Status::OK(), port);
  return Status::OK();
}

void WorkerPool::OnWorkerStarted(const std::shared_ptr<WorkerInterface> &worker) {
  auto &state = GetStateForLanguage(worker->GetLanguage());
  const auto &shim_process = worker->GetShimProcess();
  RAY_CHECK(shim_process.IsValid());

  auto it = state.starting_worker_processes.find(shim_process);
  if (it != state.starting_worker_processes.end()) {
    it->second.num_starting_workers--;
    if (it->second.num_starting_workers == 0) {
      state.starting_worker_processes.erase(it);
      // We may have slots to start more workers now.
      TryStartIOWorkers(worker->GetLanguage());
    }
  }
  const auto &worker_type = worker->GetWorkerType();
  if (IsIOWorkerType(worker_type)) {
    auto &io_worker_state = GetIOWorkerStateFromWorkerType(worker_type, state);
    io_worker_state.registered_io_workers.insert(worker);
    io_worker_state.num_starting_io_workers--;
  }

  // This is a workaround to finish driver registration after all initial workers are
  // registered to Raylet if and only if Raylet is started by a Python driver and the
  // job config is not set in `ray.init(...)`.
  if (first_job_ == worker->GetAssignedJobId() &&
      worker->GetLanguage() == Language::PYTHON) {
    if (++first_job_registered_python_worker_count_ ==
        first_job_driver_wait_num_python_workers_) {
      if (first_job_send_register_client_reply_to_driver_) {
        first_job_send_register_client_reply_to_driver_();
        first_job_send_register_client_reply_to_driver_ = nullptr;
      }
    }
  }
}

Status WorkerPool::RegisterDriver(const std::shared_ptr<WorkerInterface> &driver,
                                  const rpc::JobConfig &job_config,
                                  std::function<void(Status, int)> send_reply_callback) {
  int port;
  RAY_CHECK(!driver->GetAssignedTaskId().IsNil());
  Status status = GetNextFreePort(&port);
  if (!status.ok()) {
    send_reply_callback(status, /*port=*/0);
    return status;
  }
  driver->SetAssignedPort(port);
  auto &state = GetStateForLanguage(driver->GetLanguage());
  state.registered_drivers.insert(std::move(driver));
  const auto job_id = driver->GetAssignedJobId();
  all_jobs_[job_id] = job_config;

  // This is a workaround to start initial workers on this node if and only if Raylet is
  // started by a Python driver and the job config is not set in `ray.init(...)`.
  // Invoke the `send_reply_callback` later to only finish driver
  // registration after all initial workers are registered to Raylet.
  bool delay_callback = false;
  // If this is the first job.
  if (first_job_.IsNil()) {
    first_job_ = job_id;
    // If the number of Python workers we need to wait is positive.
    if (num_initial_python_workers_for_first_job_ > 0) {
      delay_callback = true;
      // Start initial Python workers for the first job.
      for (int i = 0; i < num_initial_python_workers_for_first_job_; i++) {
        PopWorkerStatus status;
        StartWorkerProcess(Language::PYTHON, rpc::WorkerType::WORKER, job_id, &status);
      }
    }
  }

  if (delay_callback) {
    RAY_CHECK(!first_job_send_register_client_reply_to_driver_);
    first_job_send_register_client_reply_to_driver_ = [send_reply_callback, port]() {
      send_reply_callback(Status::OK(), port);
    };
  } else {
    send_reply_callback(Status::OK(), port);
  }

  return Status::OK();
}

std::shared_ptr<WorkerInterface> WorkerPool::GetRegisteredWorker(
    const std::shared_ptr<ClientConnection> &connection) const {
  for (const auto &entry : states_by_lang_) {
    auto worker = GetWorker(entry.second.registered_workers, connection);
    if (worker != nullptr) {
      return worker;
    }
  }
  return nullptr;
}

std::shared_ptr<WorkerInterface> WorkerPool::GetRegisteredDriver(
    const std::shared_ptr<ClientConnection> &connection) const {
  for (const auto &entry : states_by_lang_) {
    auto driver = GetWorker(entry.second.registered_drivers, connection);
    if (driver != nullptr) {
      return driver;
    }
  }
  return nullptr;
}

void WorkerPool::PushSpillWorker(const std::shared_ptr<WorkerInterface> &worker) {
  PushIOWorkerInternal(worker, rpc::WorkerType::SPILL_WORKER);
}

void WorkerPool::PopSpillWorker(
    std::function<void(std::shared_ptr<WorkerInterface>)> callback) {
  PopIOWorkerInternal(rpc::WorkerType::SPILL_WORKER, callback);
}

void WorkerPool::PushRestoreWorker(const std::shared_ptr<WorkerInterface> &worker) {
  PushIOWorkerInternal(worker, rpc::WorkerType::RESTORE_WORKER);
}

void WorkerPool::PopRestoreWorker(
    std::function<void(std::shared_ptr<WorkerInterface>)> callback) {
  PopIOWorkerInternal(rpc::WorkerType::RESTORE_WORKER, callback);
}

void WorkerPool::PushIOWorkerInternal(const std::shared_ptr<WorkerInterface> &worker,
                                      const rpc::WorkerType &worker_type) {
  RAY_CHECK(IsIOWorkerType(worker->GetWorkerType()));
  auto &state = GetStateForLanguage(Language::PYTHON);
  auto &io_worker_state = GetIOWorkerStateFromWorkerType(worker_type, state);

  RAY_LOG(DEBUG) << "Pushing an IO worker to the worker pool.";
  if (io_worker_state.pending_io_tasks.empty()) {
    io_worker_state.idle_io_workers.push(worker);
  } else {
    auto callback = io_worker_state.pending_io_tasks.front();
    io_worker_state.pending_io_tasks.pop();
    callback(worker);
  }
}

void WorkerPool::PopIOWorkerInternal(
    const rpc::WorkerType &worker_type,
    std::function<void(std::shared_ptr<WorkerInterface>)> callback) {
  auto &state = GetStateForLanguage(Language::PYTHON);
  auto &io_worker_state = GetIOWorkerStateFromWorkerType(worker_type, state);

  if (io_worker_state.idle_io_workers.empty()) {
    // We must fill the pending task first, because 'TryStartIOWorkers' will
    // start I/O workers according to the number of pending tasks.
    io_worker_state.pending_io_tasks.push(callback);
    TryStartIOWorkers(Language::PYTHON, worker_type);
  } else {
    auto io_worker = io_worker_state.idle_io_workers.front();
    io_worker_state.idle_io_workers.pop();
    callback(io_worker);
  }
}

void WorkerPool::PushDeleteWorker(const std::shared_ptr<WorkerInterface> &worker) {
  RAY_CHECK(IsIOWorkerType(worker->GetWorkerType()));
  if (worker->GetWorkerType() == rpc::WorkerType::RESTORE_WORKER) {
    PushRestoreWorker(worker);
  } else {
    PushSpillWorker(worker);
  }
}

void WorkerPool::PopDeleteWorker(
    std::function<void(std::shared_ptr<WorkerInterface>)> callback) {
  auto &state = GetStateForLanguage(Language::PYTHON);
  // Choose an I/O worker with more idle workers.
  size_t num_spill_idle_workers = state.spill_io_worker_state.idle_io_workers.size();
  size_t num_restore_idle_workers = state.restore_io_worker_state.idle_io_workers.size();

  if (num_restore_idle_workers < num_spill_idle_workers) {
    PopSpillWorker(callback);
  } else {
    PopRestoreWorker(callback);
  }
}

void WorkerPool::InvokePopWorkerCallbackForProcess(
    std::unordered_map<Process, TaskWaitingForWorkerInfo> &starting_workers_to_tasks,
    const Process &proc, const std::shared_ptr<WorkerInterface> &worker,
    const PopWorkerStatus &status, bool *found, bool *worker_used, TaskID *task_id) {
  *found = false;
  *worker_used = false;
  auto it = starting_workers_to_tasks.find(proc);
  if (it != starting_workers_to_tasks.end()) {
    *found = true;
    *task_id = it->second.task_id;
    const auto &callback = it->second.callback;
    RAY_CHECK(callback);
    *worker_used = callback(worker, status);
    starting_workers_to_tasks.erase(it);
  }
}

void WorkerPool::PushWorker(const std::shared_ptr<WorkerInterface> &worker) {
  // Since the worker is now idle, unset its assigned task ID.
  RAY_CHECK(worker->GetAssignedTaskId().IsNil())
      << "Idle workers cannot have an assigned task ID";
  auto &state = GetStateForLanguage(worker->GetLanguage());
  bool found;
  bool used;
  TaskID task_id;
  InvokePopWorkerCallbackForProcess(state.starting_dedicated_workers_to_tasks,
                                    worker->GetShimProcess(), worker, PopWorkerStatus::OK,
                                    &found, &used, &task_id);
  if (found) {
    // The worker is used for the actor creation task with dynamic options.
    if (!used) {
      // Put it into idle dedicated worker pool.
      // TODO(SongGuyang): This worker will not be used forever. We should kill it.
      state.idle_dedicated_workers[task_id] = worker;
    }
    return;
  }

  InvokePopWorkerCallbackForProcess(state.starting_workers_to_tasks,
                                    worker->GetShimProcess(), worker, PopWorkerStatus::OK,
                                    &found, &used, &task_id);
  // The worker is not used for the actor creation task with dynamic options.
  if (!used) {
    // Put the worker to the idle pool.
    state.idle.insert(worker);
    int64_t now = get_time_();
    idle_of_all_languages_.emplace_back(worker, now);
    idle_of_all_languages_map_[worker] = now;
  }
}

void WorkerPool::TryKillingIdleWorkers() {
  RAY_CHECK(idle_of_all_languages_.size() == idle_of_all_languages_map_.size());

  int64_t now = get_time_();
  size_t running_size = 0;
  for (const auto &worker : GetAllRegisteredWorkers()) {
    if (!worker->IsDead() && worker->GetWorkerType() == rpc::WorkerType::WORKER) {
      running_size++;
    }
  }
  // Subtract the number of pending exit workers first. This will help us killing more
  // idle workers that it needs to.
  RAY_CHECK(running_size >= pending_exit_idle_workers_.size());
  running_size -= pending_exit_idle_workers_.size();
  // Kill idle workers in FIFO order.
  for (const auto &idle_pair : idle_of_all_languages_) {
    const auto &idle_worker = idle_pair.first;
    const auto &job_id = idle_worker->GetAssignedJobId();
    if (running_size <= static_cast<size_t>(num_workers_soft_limit_)) {
      if (!finished_jobs_.count(job_id)) {
        // Ignore the soft limit for jobs that have already finished, as we
        // should always clean up these workers.
        break;
      }
    }

    if (pending_exit_idle_workers_.count(idle_worker->WorkerId())) {
      // If the worker is pending exit, just skip it.
      continue;
    }

    if (now - idle_pair.second <
        RayConfig::instance().idle_worker_killing_time_threshold_ms()) {
      break;
    }

    if (idle_worker->IsDead()) {
      // This worker has already been killed.
      // This is possible because a Java worker process may hold multiple workers.
      continue;
    }
    auto shim_process = idle_worker->GetShimProcess();
    auto &worker_state = GetStateForLanguage(idle_worker->GetLanguage());

    if (worker_state.starting_worker_processes.count(shim_process) > 0) {
      // A Java worker process may hold multiple workers.
      // Some workers of this process are pending registration. Skip killing this worker.
      continue;
    }

    auto process = idle_worker->GetProcess();
    // Make sure all workers in this worker process are idle.
    // This block of code is needed by Java workers.
    auto workers_in_the_same_process = GetWorkersByProcess(process);
    bool can_be_killed = true;
    for (const auto &worker : workers_in_the_same_process) {
      if (worker_state.idle.count(worker) == 0 ||
          now - idle_of_all_languages_map_[worker] <
              RayConfig::instance().idle_worker_killing_time_threshold_ms()) {
        // Another worker in this process isn't idle, or hasn't been idle for a while, so
        // this process can't be killed.
        can_be_killed = false;
        break;
      }
    }
    if (!can_be_killed) {
      continue;
    }

    RAY_CHECK(running_size >= workers_in_the_same_process.size());
    if (running_size - workers_in_the_same_process.size() <
        static_cast<size_t>(num_workers_soft_limit_)) {
      // A Java worker process may contain multiple workers. Killing more workers than we
      // expect may slow the job.
      if (!finished_jobs_.count(job_id)) {
        // Ignore the soft limit for jobs that have already finished, as we
        // should always clean up these workers.
        return;
      }
    }

    for (const auto &worker : workers_in_the_same_process) {
      RAY_LOG(DEBUG) << "The worker pool has " << running_size
                     << " registered workers which exceeds the soft limit of "
                     << num_workers_soft_limit_ << ", and worker " << worker->WorkerId()
                     << " with pid " << process.GetId()
                     << " has been idle for a a while. Kill it.";
      // To avoid object lost issue caused by forcibly killing, send an RPC request to the
      // worker to allow it to do cleanup before exiting.
      if (!worker->IsDead()) {
        // Register the worker to pending exit so that we can correctly calculate the
        // running_size.
        pending_exit_idle_workers_.emplace(worker->WorkerId(), worker);
        auto rpc_client = worker->rpc_client();
        RAY_CHECK(rpc_client);
        RAY_CHECK(running_size > 0);
        running_size--;
        rpc::ExitRequest request;
        rpc_client->Exit(request, [this, worker](const ray::Status &status,
                                                 const rpc::ExitReply &r) {
          if (!status.ok()) {
            RAY_LOG(ERROR) << "Failed to send exit request: " << status.ToString();
          }

          // In case of failed to send request, we remove it from pool as well
          // TODO (iycheng): We should handle the grpc failure in better way.
          if (!status.ok() || r.success()) {
            auto &worker_state = GetStateForLanguage(worker->GetLanguage());
            // If we could kill the worker properly, we remove them from the idle pool.
            RemoveWorker(worker_state.idle, worker);
            // We always mark the worker as dead.
            // If the worker is not idle at this moment, we'd want to mark it as dead
            // so it won't be reused later.
            if (!worker->IsDead()) {
              worker->MarkDead();
            }
          } else {
            // We re-insert the idle worker to the back of the queue if it fails to kill
            // the worker (e.g., when the worker owns the object). Without this, if the
            // first N workers own objects, it can't kill idle workers that are >= N+1.
            const auto &idle_pair = idle_of_all_languages_.front();
            idle_of_all_languages_.push_back(idle_pair);
            idle_of_all_languages_.pop_front();
            RAY_CHECK(idle_of_all_languages_.size() == idle_of_all_languages_map_.size());
          }

          RAY_CHECK(pending_exit_idle_workers_.count(worker->WorkerId()));
          RAY_CHECK(pending_exit_idle_workers_.erase(worker->WorkerId()));
        });
      } else {
        // Even it's a dead worker, we still need to remove them from the pool.
        RemoveWorker(worker_state.idle, worker);
      }
    }
  }

  std::list<std::pair<std::shared_ptr<WorkerInterface>, int64_t>>
      new_idle_of_all_languages;
  idle_of_all_languages_map_.clear();
  for (const auto &idle_pair : idle_of_all_languages_) {
    if (!idle_pair.first->IsDead()) {
      new_idle_of_all_languages.push_back(idle_pair);
      idle_of_all_languages_map_.emplace(idle_pair);
    }
  }

  idle_of_all_languages_ = std::move(new_idle_of_all_languages);
  RAY_CHECK(idle_of_all_languages_.size() == idle_of_all_languages_map_.size());
}

void WorkerPool::PopWorker(const TaskSpecification &task_spec,
                           const PopWorkerCallback &callback,
                           const std::string &allocated_instances_serialized_json) {
  RAY_LOG(DEBUG) << "Pop worker for task " << task_spec.TaskId() << " task name "
                 << task_spec.FunctionDescriptor()->ToString();
  auto &state = GetStateForLanguage(task_spec.GetLanguage());

  std::shared_ptr<WorkerInterface> worker = nullptr;
  auto start_worker_process_fn = [this, allocated_instances_serialized_json](
                                     const TaskSpecification &task_spec, State &state,
                                     std::vector<std::string> dynamic_options,
                                     bool dedicated,
                                     const std::string &serialized_runtime_env,
                                     const std::string &serialized_runtime_env_context,
                                     const PopWorkerCallback &callback) -> Process {
    PopWorkerStatus status = PopWorkerStatus::OK;
    Process proc = StartWorkerProcess(
        task_spec.GetLanguage(), rpc::WorkerType::WORKER, task_spec.JobId(), &status,
        dynamic_options, task_spec.GetRuntimeEnvHash(), serialized_runtime_env,
        serialized_runtime_env_context, allocated_instances_serialized_json);
    if (status == PopWorkerStatus::OK) {
      RAY_CHECK(proc.IsValid());
      WarnAboutSize();
      auto task_info = TaskWaitingForWorkerInfo{task_spec.TaskId(), callback};
      if (dedicated) {
        state.starting_dedicated_workers_to_tasks[proc] = std::move(task_info);
      } else {
        state.starting_workers_to_tasks[proc] = std::move(task_info);
      }
    } else {
      // TODO(SongGuyang): Wait until a worker is pushed or a worker can be started If
      // startup concurrency maxed out or job not started.
      PopWorkerCallbackAsync(callback, nullptr, status);
    }
    return proc;
  };

  if (task_spec.IsActorTask()) {
    // Code path of actor task.
    RAY_CHECK(false) << "Direct call shouldn't reach here.";
  } else if (task_spec.IsActorCreationTask() &&
             !task_spec.DynamicWorkerOptions().empty()) {
    // Code path of task that needs a dedicated worker: an actor creation task with
    // dynamic worker options.
    // Try to pop it from idle dedicated pool.
    auto it = state.idle_dedicated_workers.find(task_spec.TaskId());
    if (it != state.idle_dedicated_workers.end()) {
      // There is an idle dedicated worker for this task.
      worker = std::move(it->second);
      state.idle_dedicated_workers.erase(it);
    } else {
      // We are not pending a registration from a worker for this task,
      // so start a new worker process for this task.
      std::vector<std::string> dynamic_options = {};
      if (task_spec.IsActorCreationTask()) {
        dynamic_options = task_spec.DynamicWorkerOptions();
      }

      if (task_spec.HasRuntimeEnv()) {
        // create runtime env.
        CreateRuntimeEnv(
            task_spec.SerializedRuntimeEnv(), task_spec.JobId(),
            [start_worker_process_fn, callback, &state, task_spec, dynamic_options](
                bool successful, const std::string &serialized_runtime_env_context) {
              if (successful) {
                start_worker_process_fn(task_spec, state, dynamic_options, true,
                                        task_spec.SerializedRuntimeEnv(),
                                        serialized_runtime_env_context, callback);
              } else {
                callback(nullptr, PopWorkerStatus::RuntimeEnvCreationFailed);
                RAY_LOG(WARNING)
                    << "Create runtime env failed for task " << task_spec.TaskId()
                    << " and couldn't create the dedicated worker.";
              }
            },
            allocated_instances_serialized_json);
      } else {
        start_worker_process_fn(task_spec, state, dynamic_options, true, "", "",
                                callback);
      }
    }
  } else {
    // Find an available worker which is already assigned to this job and which has
    // the specified runtime env.
    // Try to pop the most recently pushed worker.
    const int runtime_env_hash = task_spec.GetRuntimeEnvHash();
    for (auto it = idle_of_all_languages_.rbegin(); it != idle_of_all_languages_.rend();
         it++) {
      if (task_spec.GetLanguage() != it->first->GetLanguage() ||
          it->first->GetAssignedJobId() != task_spec.JobId() ||
          state.pending_disconnection_workers.count(it->first) > 0 ||
          it->first->IsDead()) {
        continue;
      }
      // These workers are exiting. So skip them.
      if (pending_exit_idle_workers_.count(it->first->WorkerId())) {
        continue;
      }
      // Skip if the runtime env doesn't match.
      if (runtime_env_hash != it->first->GetRuntimeEnvHash()) {
        continue;
      }

      state.idle.erase(it->first);
      // We can't erase a reverse_iterator.
      auto lit = it.base();
      lit--;
      worker = std::move(lit->first);
      idle_of_all_languages_.erase(lit);
      idle_of_all_languages_map_.erase(worker);
      break;
    }

    if (worker == nullptr) {
      // There are no more non-actor workers available to execute this task.
      // Start a new worker process.
      if (task_spec.HasRuntimeEnv()) {
        // create runtime env.
        CreateRuntimeEnv(
            task_spec.SerializedRuntimeEnv(), task_spec.JobId(),
            [start_worker_process_fn, callback, &state, task_spec](
                bool successful, const std::string &serialized_runtime_env_context) {
              if (successful) {
                start_worker_process_fn(task_spec, state, {}, false,
                                        task_spec.SerializedRuntimeEnv(),
                                        serialized_runtime_env_context, callback);
              } else {
                callback(nullptr, PopWorkerStatus::RuntimeEnvCreationFailed);
                RAY_LOG(WARNING)
                    << "Create runtime env failed for task " << task_spec.TaskId()
                    << " and couldn't create the worker.";
              }
            },
            allocated_instances_serialized_json);
      } else {
        start_worker_process_fn(task_spec, state, {}, false, "", "", callback);
      }
    }
  }

  if (worker) {
    RAY_CHECK(worker->GetAssignedJobId() == task_spec.JobId());
    PopWorkerCallbackAsync(callback, worker);
  }
}

void WorkerPool::PrestartWorkers(const TaskSpecification &task_spec, int64_t backlog_size,
                                 int64_t num_available_cpus) {
  // Code path of task that needs a dedicated worker.
  if ((task_spec.IsActorCreationTask() && !task_spec.DynamicWorkerOptions().empty()) ||
      task_spec.HasRuntimeEnv()) {
    return;  // Not handled.
    // TODO(architkulkarni): We'd eventually like to prestart workers with the same
    // runtime env to improve initial startup performance.
  }

  auto &state = GetStateForLanguage(task_spec.GetLanguage());
  // The number of available workers that can be used for this task spec.
  int num_usable_workers = state.idle.size();
  for (auto &entry : state.starting_worker_processes) {
    num_usable_workers += entry.second.num_starting_workers;
  }
  // Some existing workers may be holding less than 1 CPU each, so we should
  // start as many workers as needed to fill up the remaining CPUs.
  auto desired_usable_workers = std::min<int64_t>(num_available_cpus, backlog_size);
  if (num_usable_workers < desired_usable_workers) {
    // Account for workers that are idle or already starting.
    int64_t num_needed = desired_usable_workers - num_usable_workers;
    RAY_LOG(DEBUG) << "Prestarting " << num_needed << " workers given task backlog size "
                   << backlog_size << " and available CPUs " << num_available_cpus;
    for (int i = 0; i < num_needed; i++) {
      PopWorkerStatus status;
      StartWorkerProcess(task_spec.GetLanguage(), rpc::WorkerType::WORKER,
                         task_spec.JobId(), &status);
    }
  }
}

bool WorkerPool::DisconnectWorker(const std::shared_ptr<WorkerInterface> &worker,
                                  rpc::WorkerExitType disconnect_type) {
  auto &state = GetStateForLanguage(worker->GetLanguage());
  RAY_CHECK(RemoveWorker(state.registered_workers, worker));
  RAY_UNUSED(RemoveWorker(state.pending_disconnection_workers, worker));

  for (auto it = idle_of_all_languages_.begin(); it != idle_of_all_languages_.end();
       it++) {
    if (it->first == worker) {
      idle_of_all_languages_.erase(it);
      idle_of_all_languages_map_.erase(worker);
      break;
    }
  }

  MarkPortAsFree(worker->AssignedPort());
  auto status = RemoveWorker(state.idle, worker);
  if (disconnect_type != rpc::WorkerExitType::INTENDED_EXIT) {
    // A Java worker process may have multiple workers. If one of them disconnects
    // unintentionally (which means that the worker process has died), we remove the
    // others from idle pool so that the failed actor will not be rescheduled on the same
    // process.
    auto pid = worker->GetProcess().GetId();
    for (auto worker2 : state.registered_workers) {
      if (worker2->GetProcess().GetId() == pid) {
        // NOTE(kfstorm): We have to use a new field to record these workers (instead of
        // just removing them from idle sets) because they may haven't announced worker
        // port yet. When they announce worker port, they'll be marked idle again. So
        // removing them from idle sets here doesn't really prevent them from being popped
        // later.
        state.pending_disconnection_workers.insert(worker2);
      }
    }
  }
  return status;
}

void WorkerPool::DisconnectDriver(const std::shared_ptr<WorkerInterface> &driver) {
  auto &state = GetStateForLanguage(driver->GetLanguage());
  RAY_CHECK(RemoveWorker(state.registered_drivers, driver));
  MarkPortAsFree(driver->AssignedPort());
}

inline WorkerPool::State &WorkerPool::GetStateForLanguage(const Language &language) {
  auto state = states_by_lang_.find(language);
  RAY_CHECK(state != states_by_lang_.end())
      << "Required Language isn't supported: " << Language_Name(language);
  return state->second;
}

inline bool WorkerPool::IsIOWorkerType(const rpc::WorkerType &worker_type) {
  return worker_type == rpc::WorkerType::SPILL_WORKER ||
         worker_type == rpc::WorkerType::RESTORE_WORKER;
}

std::vector<std::shared_ptr<WorkerInterface>> WorkerPool::GetWorkersRunningTasksForJob(
    const JobID &job_id) const {
  std::vector<std::shared_ptr<WorkerInterface>> workers;

  for (const auto &entry : states_by_lang_) {
    for (const auto &worker : entry.second.registered_workers) {
      if (worker->GetAssignedJobId() == job_id) {
        workers.push_back(worker);
      }
    }
  }

  return workers;
}

const std::vector<std::shared_ptr<WorkerInterface>> WorkerPool::GetAllRegisteredWorkers(
    bool filter_dead_workers) const {
  std::vector<std::shared_ptr<WorkerInterface>> workers;

  for (const auto &entry : states_by_lang_) {
    for (const auto &worker : entry.second.registered_workers) {
      if (!worker->IsRegistered()) {
        continue;
      }

      if (filter_dead_workers && worker->IsDead()) {
        continue;
      }
      workers.push_back(worker);
    }
  }

  return workers;
}

const std::vector<std::shared_ptr<WorkerInterface>> WorkerPool::GetAllRegisteredDrivers(
    bool filter_dead_drivers) const {
  std::vector<std::shared_ptr<WorkerInterface>> drivers;

  for (const auto &entry : states_by_lang_) {
    for (const auto &driver : entry.second.registered_drivers) {
      if (!driver->IsRegistered()) {
        continue;
      }

      if (filter_dead_drivers && driver->IsDead()) {
        continue;
      }
      drivers.push_back(driver);
    }
  }

  return drivers;
}

void WorkerPool::WarnAboutSize() {
  for (auto &entry : states_by_lang_) {
    auto &state = entry.second;
    int64_t num_workers_started_or_registered = 0;
    num_workers_started_or_registered +=
        static_cast<int64_t>(state.registered_workers.size());
    for (const auto &starting_process : state.starting_worker_processes) {
      num_workers_started_or_registered += starting_process.second.num_starting_workers;
    }
    // Don't count IO workers towards the warning message threshold.
    num_workers_started_or_registered -= RayConfig::instance().max_io_workers() * 2;
    int64_t multiple = num_workers_started_or_registered / state.multiple_for_warning;
    std::stringstream warning_message;
    if (multiple >= 4 && multiple > state.last_warning_multiple) {
      // Push an error message to the user if the worker pool tells us that it is
      // getting too big.
      state.last_warning_multiple = multiple;
      warning_message
          << "WARNING: " << num_workers_started_or_registered << " "
          << Language_Name(entry.first)
          << " worker processes have been started on node: " << node_id_
          << " with address: " << node_address_ << ". "
          << "This could be a result of using "
          << "a large number of actors, or due to tasks blocked in ray.get() calls "
          << "(see https://github.com/ray-project/ray/issues/3644 for "
          << "some discussion of workarounds).";
      std::string warning_message_str = warning_message.str();
      RAY_LOG(WARNING) << warning_message_str;
      auto error_data_ptr = gcs::CreateErrorTableData("worker_pool_large",
                                                      warning_message_str, get_time_());
      RAY_CHECK_OK(gcs_client_->Errors().AsyncReportJobError(error_data_ptr, nullptr));
    }
  }
}

void WorkerPool::TryStartIOWorkers(const Language &language) {
  TryStartIOWorkers(language, rpc::WorkerType::RESTORE_WORKER);
  TryStartIOWorkers(language, rpc::WorkerType::SPILL_WORKER);
}

void WorkerPool::TryStartIOWorkers(const Language &language,
                                   const rpc::WorkerType &worker_type) {
  if (language != Language::PYTHON) {
    return;
  }
  auto &state = GetStateForLanguage(language);
  auto &io_worker_state = GetIOWorkerStateFromWorkerType(worker_type, state);

  int available_io_workers_num = io_worker_state.num_starting_io_workers +
                                 io_worker_state.registered_io_workers.size();
  int max_workers_to_start =
      RayConfig::instance().max_io_workers() - available_io_workers_num;
  // Compare first to prevent unsigned underflow.
  if (io_worker_state.pending_io_tasks.size() > io_worker_state.idle_io_workers.size()) {
    int expected_workers_num =
        io_worker_state.pending_io_tasks.size() - io_worker_state.idle_io_workers.size();
    if (expected_workers_num > max_workers_to_start) {
      expected_workers_num = max_workers_to_start;
    }
    for (; expected_workers_num > 0; expected_workers_num--) {
      PopWorkerStatus status;
      Process proc =
          StartWorkerProcess(ray::Language::PYTHON, worker_type, JobID::Nil(), &status);
      if (!proc.IsValid()) {
        // We may hit the maximum worker start up concurrency limit. Stop.
        return;
      }
    }
  }
}

std::unordered_set<std::shared_ptr<WorkerInterface>> WorkerPool::GetWorkersByProcess(
    const Process &process) {
  std::unordered_set<std::shared_ptr<WorkerInterface>> workers_of_process;
  for (auto &entry : states_by_lang_) {
    auto &worker_state = entry.second;
    for (const auto &worker : worker_state.registered_workers) {
      if (worker->GetProcess().GetId() == process.GetId()) {
        workers_of_process.insert(worker);
      }
    }
  }
  return workers_of_process;
}

std::string WorkerPool::DebugString() const {
  std::stringstream result;
  result << "WorkerPool:";
  for (const auto &entry : states_by_lang_) {
    result << "\n- num " << Language_Name(entry.first)
           << " workers: " << entry.second.registered_workers.size();
    result << "\n- num " << Language_Name(entry.first)
           << " drivers: " << entry.second.registered_drivers.size();
    result << "\n- num object spill callbacks queued: "
           << entry.second.spill_io_worker_state.pending_io_tasks.size();
    result << "\n- num object restore queued: "
           << entry.second.restore_io_worker_state.pending_io_tasks.size();
    result << "\n- num util functions queued: "
           << entry.second.util_io_worker_state.pending_io_tasks.size();
  }
  result << "\n- num idle workers: " << idle_of_all_languages_.size();
  return result.str();
}

WorkerPool::IOWorkerState &WorkerPool::GetIOWorkerStateFromWorkerType(
    const rpc::WorkerType &worker_type, WorkerPool::State &state) const {
  RAY_CHECK(worker_type != rpc::WorkerType::WORKER)
      << worker_type << " type cannot be used to retrieve io_worker_state";
  switch (worker_type) {
  case rpc::WorkerType::SPILL_WORKER:
    return state.spill_io_worker_state;
  case rpc::WorkerType::RESTORE_WORKER:
    return state.restore_io_worker_state;
  default:
    RAY_LOG(FATAL) << "Unknown worker type: " << worker_type;
  }
  UNREACHABLE;
}

void WorkerPool::CreateRuntimeEnv(
    const std::string &serialized_runtime_env, const JobID &job_id,
    const std::function<void(bool, const std::string &)> &callback,
    const std::string &serialized_allocated_resource_instances) {
  // create runtime env.
  agent_manager_->CreateRuntimeEnv(
      job_id, serialized_runtime_env, serialized_allocated_resource_instances,
      [job_id, serialized_runtime_env, callback](
          bool successful, const std::string &serialized_runtime_env_context) {
        if (successful) {
          callback(true, serialized_runtime_env_context);
        } else {
          RAY_LOG(WARNING) << "Couldn't create a runtime environment for job " << job_id
                           << ". The runtime environment was " << serialized_runtime_env
                           << ".";
          callback(false, "");
        }
      });
}

}  // namespace raylet

}  // namespace ray<|MERGE_RESOLUTION|>--- conflicted
+++ resolved
@@ -316,11 +316,6 @@
   if (language == Language::PYTHON || language == Language::JAVA) {
     if (serialized_runtime_env != "{}" && serialized_runtime_env != "") {
       worker_command_args.push_back("--serialized-runtime-env=" + serialized_runtime_env);
-<<<<<<< HEAD
-=======
-      // Allocated_resource_json is only used in "shim process".
-      worker_command_args.push_back("--allocated-instances-serialized-json=" +
-                                    allocated_instances_serialized_json);
 
       worker_command_args.push_back("--language=" + Language_Name(language));
 
@@ -332,7 +327,6 @@
         worker_command_args.push_back("--serialized-runtime-env-context=" +
                                       serialized_runtime_env_context);
       }
->>>>>>> 85b8a6de
     } else {
       // The "shim process" setup worker is not needed, so do not run it.
       // Check that the arg really is the path to the setup worker before erasing it, to
