// Copyright 2017 The Ray Authors.
//
// Licensed under the Apache License, Version 2.0 (the "License");
// you may not use this file except in compliance with the License.
// You may obtain a copy of the License at
//
//  http://www.apache.org/licenses/LICENSE-2.0
//
// Unless required by applicable law or agreed to in writing, software
// distributed under the License is distributed on an "AS IS" BASIS,
// WITHOUT WARRANTIES OR CONDITIONS OF ANY KIND, either express or implied.
// See the License for the specific language governing permissions and
// limitations under the License.

#include "ray/raylet/worker_pool.h"

#include <algorithm>
#include <boost/date_time/posix_time/posix_time.hpp>
#include <deque>
#include <fstream>
#include <memory>
#include <optional>
#include <string>
#include <tuple>
#include <unordered_set>
#include <utility>
#include <vector>

#include "absl/strings/str_split.h"
#include "ray/common/constants.h"
#include "ray/common/lease/lease_spec.h"
#include "ray/common/protobuf_utils.h"
#include "ray/common/ray_config.h"
#include "ray/common/runtime_env_common.h"
#include "ray/common/status.h"
#include "ray/core_worker_rpc_client/core_worker_client_interface.h"
#include "ray/stats/metric_defs.h"
#include "ray/util/container_util.h"
#include "ray/util/logging.h"
#include "ray/util/network_util.h"
#include "ray/util/time.h"

DEFINE_stats(worker_register_time_ms,
             "end to end latency of register a worker process.",
             (),
             ({1, 10, 100, 1000, 10000}),
             ray::stats::HISTOGRAM);

namespace ray {

namespace raylet {

namespace {

std::shared_ptr<ray::raylet::WorkerInterface> GetWorker(
    const std::unordered_set<std::shared_ptr<ray::raylet::WorkerInterface>> &worker_pool,
    const std::shared_ptr<ray::ClientConnection> &connection) {
  for (auto it = worker_pool.begin(); it != worker_pool.end(); it++) {
    if ((*it)->Connection() == connection) {
      return (*it);
    }
  }
  return nullptr;
}

std::shared_ptr<ray::raylet::WorkerInterface> GetWorker(
    const std::unordered_set<std::shared_ptr<ray::raylet::WorkerInterface>> &worker_pool,
    const WorkerID &worker_id) {
  for (auto it = worker_pool.begin(); it != worker_pool.end(); it++) {
    if ((*it)->WorkerId() == worker_id) {
      return (*it);
    }
  }
  return nullptr;
}

// Remove the worker from the set, returning true if it was present.
bool RemoveWorker(
    std::unordered_set<std::shared_ptr<ray::raylet::WorkerInterface>> &worker_pool,
    const std::shared_ptr<ray::raylet::WorkerInterface> &worker) {
  return worker_pool.erase(worker) > 0;
}

// Return true if the optionals' values match or if either of them is empty.
bool OptionalsMatchOrEitherEmpty(const std::optional<bool> &ask,
                                 const std::optional<bool> &have) {
  return !ask.has_value() || !have.has_value() || ask.value() == have.value();
}

}  // namespace

WorkerPool::WorkerPool(instrumented_io_context &io_service,
                       const NodeID &node_id,
                       std::string node_address,
                       std::function<int64_t()> get_num_cpus_available,
                       int num_prestarted_python_workers,
                       int maximum_startup_concurrency,
                       int min_worker_port,
                       int max_worker_port,
                       const std::vector<int> &worker_ports,
                       gcs::GcsClient &gcs_client,
                       const WorkerCommandMap &worker_commands,
                       std::string native_library_path,
                       std::function<void()> starting_worker_timeout_callback,
                       int ray_debugger_external,
                       std::function<absl::Time()> get_time,
                       AddProcessToCgroupHook add_to_cgroup_hook)
    : worker_startup_token_counter_(0),
      io_service_(&io_service),
      node_id_(node_id),
      node_address_(std::move(node_address)),
      get_num_cpus_available_(std::move(get_num_cpus_available)),
      maximum_startup_concurrency_(
          RayConfig::instance().worker_maximum_startup_concurrency() > 0
              ?
              // Overwrite the maximum concurrency.
              RayConfig::instance().worker_maximum_startup_concurrency()
              : maximum_startup_concurrency),
      gcs_client_(gcs_client),
      native_library_path_(std::move(native_library_path)),
      starting_worker_timeout_callback_(std::move(starting_worker_timeout_callback)),
      ray_debugger_external_(ray_debugger_external),
      first_job_registered_python_worker_count_(0),
      first_job_driver_wait_num_python_workers_(
          std::min(num_prestarted_python_workers, maximum_startup_concurrency_)),
      num_prestart_python_workers(num_prestarted_python_workers),
      periodical_runner_(PeriodicalRunner::Create(io_service)),
      get_time_(std::move(get_time)),
      add_to_cgroup_hook_(std::move(add_to_cgroup_hook)) {
  RAY_CHECK_GT(maximum_startup_concurrency_, 0);
  // We need to record so that the metric exists. This way, we report that 0
  // processes have started before a task runs on the node (as opposed to the
  // metric not existing at all).
  ray_metric_num_workers_started_.Record(0);
  ray_metric_num_workers_started_from_cache_.Record(0);
  ray_metric_num_cached_workers_skipped_job_mismatch_.Record(0);
  ray_metric_num_cached_workers_skipped_dynamic_options_mismatch_.Record(0);
  ray_metric_num_cached_workers_skipped_runtime_environment_mismatch_.Record(0);
  // We used to ignore SIGCHLD here. The code is moved to raylet main.cc to support the
  // subreaper feature.
  for (const auto &entry : worker_commands) {
    // Initialize the pool state for this language.
    auto &state = states_by_lang_[entry.first];
    state.multiple_for_warning = maximum_startup_concurrency_;
    // Set worker command for this language.
    state.worker_command = entry.second;
    RAY_CHECK(!state.worker_command.empty()) << "Worker command must not be empty.";
  }
  // Initialize free ports list with all ports in the specified range.
  if (!worker_ports.empty()) {
    free_ports_ = std::make_unique<std::queue<int>>();
    for (int port : worker_ports) {
      free_ports_->push(port);
    }
  } else if (min_worker_port != 0) {
    if (max_worker_port == 0) {
      max_worker_port = 65535;  // Maximum valid port number.
    }
    RAY_CHECK(min_worker_port > 0 && min_worker_port <= 65535);
    RAY_CHECK(max_worker_port >= min_worker_port && max_worker_port <= 65535);
    free_ports_ = std::make_unique<std::queue<int>>();
    for (int port = min_worker_port; port <= max_worker_port; port++) {
      free_ports_->push(port);
    }
  }
}

WorkerPool::~WorkerPool() {
  std::unordered_set<Process> procs_to_kill;
  for (const auto &entry : states_by_lang_) {
    // Kill all the worker processes.
    for (auto &worker_process : entry.second.worker_processes) {
      procs_to_kill.insert(worker_process.second.proc);
    }
  }
  for (Process proc : procs_to_kill) {
    proc.Kill();
    // NOTE: Avoid calling Wait() here. It fails with ECHILD, as SIGCHLD is disabled.
  }
}

void WorkerPool::Start() {
  if (RayConfig::instance().kill_idle_workers_interval_ms() > 0) {
    periodical_runner_->RunFnPeriodically(
        [this] { TryKillingIdleWorkers(); },
        RayConfig::instance().kill_idle_workers_interval_ms(),
        "RayletWorkerPool.deadline_timer.kill_idle_workers");
  }

  if (RayConfig::instance().enable_worker_prestart()) {
    rpc::LeaseSpec rpc_lease_spec;
    rpc_lease_spec.set_language(Language::PYTHON);
    rpc_lease_spec.mutable_runtime_env_info()->set_serialized_runtime_env("{}");

    LeaseSpecification lease_spec{std::move(rpc_lease_spec)};
    PrestartWorkersInternal(lease_spec, num_prestart_python_workers);
  }
}

// NOTE(kfstorm): The node manager cannot be passed via WorkerPool constructor because the
// grpc server is started after the WorkerPool instance is constructed.
void WorkerPool::SetNodeManagerPort(int node_manager_port) {
  node_manager_port_ = node_manager_port;
}

void WorkerPool::SetRuntimeEnvAgentClient(
    std::unique_ptr<RuntimeEnvAgentClient> runtime_env_agent_client) {
  if (!runtime_env_agent_client) {
    RAY_LOG(FATAL) << "SetRuntimeEnvAgentClient requires non empty pointer";
  }
  runtime_env_agent_client_ = std::move(runtime_env_agent_client);
}

void WorkerPool::PopWorkerCallbackAsync(PopWorkerCallback callback,
                                        std::shared_ptr<WorkerInterface> worker,
                                        PopWorkerStatus status) {
  // This method shouldn't be invoked when runtime env creation has failed because
  // when runtime env is failed to be created, they are all
  // invoking the callback immediately.
  RAY_CHECK(status != PopWorkerStatus::RuntimeEnvCreationFailed);
  // Call back this function asynchronously to make sure executed in different stack.
  io_service_->post(
      [this, callback = std::move(callback), worker = std::move(worker), status]() {
        PopWorkerCallbackInternal(callback, worker, status);
      },
      "WorkerPool.PopWorkerCallback");
}

void WorkerPool::PopWorkerCallbackInternal(const PopWorkerCallback &callback,
                                           std::shared_ptr<WorkerInterface> worker,
                                           PopWorkerStatus status) {
  RAY_CHECK(callback);
  auto used = callback(worker, status, /*runtime_env_setup_error_message=*/"");
  if (worker && !used) {
    // The invalid worker not used, restore it to worker pool.
    PushWorker(worker);
  }
}

void WorkerPool::update_worker_startup_token_counter() {
  worker_startup_token_counter_ += 1;
}

void WorkerPool::AddWorkerProcess(
    State &state,
    rpc::WorkerType worker_type,
    const Process &proc,
    const std::chrono::high_resolution_clock::time_point &start,
    const rpc::RuntimeEnvInfo &runtime_env_info,
    const std::vector<std::string> &dynamic_options,
    std::optional<absl::Duration> worker_startup_keep_alive_duration,
    const WorkerID &worker_id,
    const std::string &serialized_allocated_instances) {
  state.worker_processes.emplace(worker_startup_token_counter_,
                                 WorkerProcessInfo{/*is_pending_registration=*/true,
                                                   worker_type,
                                                   proc,
                                                   start,
                                                   runtime_env_info,
                                                   dynamic_options,
                                                   worker_startup_keep_alive_duration,
                                                   worker_id,
                                                   serialized_allocated_instances});
}

void WorkerPool::RemoveWorkerProcess(State &state,
                                     const StartupToken &proc_startup_token) {
  state.worker_processes.erase(proc_startup_token);
}

std::pair<std::vector<std::string>, ProcessEnvironment>
WorkerPool::BuildProcessCommandArgs(const Language &language,
                                    rpc::JobConfig *job_config,
                                    const rpc::WorkerType worker_type,
                                    const JobID &job_id,
                                    const std::vector<std::string> &dynamic_options,
                                    const int runtime_env_hash,
                                    const std::string &serialized_runtime_env_context,
                                    const WorkerPool::State &state,
                                    const WorkerID &worker_id) const {
  std::vector<std::string> options;

  // Append Ray-defined per-job options here
  std::string code_search_path;
  if (language == Language::JAVA || language == Language::CPP) {
    if (job_config) {
      std::string code_search_path_str;
      for (int i = 0; i < job_config->code_search_path_size(); i++) {
        auto path = job_config->code_search_path(i);
        if (i != 0) {
          code_search_path_str += ":";
        }
        code_search_path_str += path;
      }
      if (!code_search_path_str.empty()) {
        code_search_path = code_search_path_str;
        if (language == Language::JAVA) {
          code_search_path_str = "-Dray.job.code-search-path=" + code_search_path_str;
        } else if (language == Language::CPP) {
          code_search_path_str = "--ray_code_search_path=" + code_search_path_str;
        } else {
          RAY_LOG(FATAL) << "Unknown language " << Language_Name(language);
        }
        options.push_back(code_search_path_str);
      }
    }
  }

  // Append user-defined per-job options here
  if (language == Language::JAVA) {
    if (!job_config->jvm_options().empty()) {
      options.insert(options.end(),
                     job_config->jvm_options().begin(),
                     job_config->jvm_options().end());
    }
  }

  // Append startup-token for JAVA here
  if (language == Language::JAVA) {
    options.push_back("-Dray.raylet.startup-token=" +
                      std::to_string(worker_startup_token_counter_));
    options.push_back("-Dray.internal.runtime-env-hash=" +
                      std::to_string(runtime_env_hash));
  }

  // Append user-defined per-process options here
  options.insert(options.end(), dynamic_options.begin(), dynamic_options.end());

  // Extract pointers from the worker command to pass into execvpe.
  std::vector<std::string> worker_command_args;
  for (const auto &token : state.worker_command) {
    if (token == kWorkerDynamicOptionPlaceholder) {
      worker_command_args.insert(
          worker_command_args.end(), options.begin(), options.end());
      continue;
    }
    RAY_CHECK(node_manager_port_ != 0)
        << "Node manager port is not set yet. This shouldn't happen unless we are trying "
           "to start a worker process before node manager server is started. In this "
           "case, it's a bug and it should be fixed.";
    auto node_manager_port_position = token.find(kNodeManagerPortPlaceholder);
    if (node_manager_port_position != std::string::npos) {
      auto replaced_token = token;
      replaced_token.replace(node_manager_port_position,
                             strlen(kNodeManagerPortPlaceholder),
                             std::to_string(node_manager_port_));
      worker_command_args.push_back(std::move(replaced_token));
      continue;
    }
    worker_command_args.push_back(token);
  }

  if (language == Language::PYTHON) {
    RAY_CHECK(worker_type == rpc::WorkerType::WORKER || IsIOWorkerType(worker_type));
    if (IsIOWorkerType(worker_type)) {
      // Without "--worker-type", by default the worker type is rpc::WorkerType::WORKER.
      worker_command_args.push_back("--worker-type=" + rpc::WorkerType_Name(worker_type));
    }
  }

  if (IsIOWorkerType(worker_type)) {
    RAY_CHECK(!RayConfig::instance().object_spilling_config().empty());
    RAY_LOG(DEBUG) << "Adding object spill config "
                   << RayConfig::instance().object_spilling_config();
    worker_command_args.push_back(
        "--object-spilling-config=" +
        absl::Base64Escape(RayConfig::instance().object_spilling_config()));
  }

  if (language == Language::PYTHON) {
    worker_command_args.push_back("--startup-token=" +
                                  std::to_string(worker_startup_token_counter_));
    worker_command_args.push_back("--worker-launch-time-ms=" +
                                  std::to_string(current_sys_time_ms()));
    worker_command_args.push_back("--node-id=" + node_id_.Hex());
    worker_command_args.push_back("--runtime-env-hash=" +
                                  std::to_string(runtime_env_hash));
  } else if (language == Language::CPP) {
    worker_command_args.push_back("--startup_token=" +
                                  std::to_string(worker_startup_token_counter_));
    worker_command_args.push_back("--ray_runtime_env_hash=" +
                                  std::to_string(runtime_env_hash));
  }

  if (serialized_runtime_env_context != "{}" && !serialized_runtime_env_context.empty()) {
    worker_command_args.push_back("--language=" + Language_Name(language));
    worker_command_args.push_back("--serialized-runtime-env-context=" +
                                  serialized_runtime_env_context);
  } else if (language == Language::PYTHON && worker_command_args.size() >= 2 &&
             worker_command_args[1].find(kSetupWorkerFilename) != std::string::npos) {
    // Check that the arg really is the path to the setup worker before erasing it, to
    // prevent breaking tests that mock out the worker command args.
    worker_command_args.erase(worker_command_args.begin() + 1,
                              worker_command_args.begin() + 2);
  } else {
    worker_command_args.push_back("--language=" + Language_Name(language));
  }

  if (ray_debugger_external_) {
    worker_command_args.push_back("--ray-debugger-external");
  }

  ProcessEnvironment env;
  if (!IsIOWorkerType(worker_type)) {
    // We pass the job ID to worker processes via an environment variable, so we don't
    // need to add a new CLI parameter for both Python and Java workers.
    env.emplace(kEnvVarKeyJobId, job_id.Hex());
    if (!worker_id.IsNil()) {
      env.emplace(kEnvVarKeyWorkerId, worker_id.Hex());
    } else {
      env.emplace(kEnvVarKeyWorkerId, WorkerID::FromRandom().Hex());
    }
    RAY_LOG(DEBUG) << "Launch worker with " << kEnvVarKeyJobId << " " << job_id.Hex();
  }

  // optionally configure the worker's internal grpc thread count
  int64_t worker_grpc_threads = RayConfig::instance().worker_num_grpc_internal_threads();
  if (worker_grpc_threads > 0) {
    env.emplace(kEnvVarKeyGrpcThreadCount, std::to_string(worker_grpc_threads));
  }

  env.emplace(kEnvVarKeyRayletPid, std::to_string(GetPID()));

  // TODO(SongGuyang): Maybe Python and Java also need native library path in future.
  if (language == Language::CPP) {
    // Set native library path for shared library search.
    if (!native_library_path_.empty() || !code_search_path.empty()) {
#if defined(__APPLE__) || defined(__linux__) || defined(_WIN32)
      auto path_env_p = std::getenv(kLibraryPathEnvName);
      std::string path_env = native_library_path_;
      if (path_env_p != nullptr && strlen(path_env_p) != 0) {
        path_env.append(":").append(path_env_p);
      }
      // Append per-job code search path to library path.
      if (!code_search_path.empty()) {
        path_env.append(":").append(code_search_path);
      }
      auto path_env_iter = env.find(kLibraryPathEnvName);
      if (path_env_iter == env.end()) {
        env.emplace(kLibraryPathEnvName, path_env);
      } else {
        env[kLibraryPathEnvName] = path_env_iter->second.append(":").append(path_env);
      }
#endif
    }
  }

  if (language == Language::PYTHON && worker_type == rpc::WorkerType::WORKER &&
      RayConfig::instance().preload_python_modules().size() > 0) {
    std::string serialized_preload_python_modules =
        absl::StrJoin(RayConfig::instance().preload_python_modules(), ",");
    RAY_LOG(DEBUG) << "Starting worker with preload_python_modules "
                   << serialized_preload_python_modules;
    worker_command_args.push_back("--worker-preload-modules=" +
                                  serialized_preload_python_modules);
  }

  // We use setproctitle to change python worker process title,
  // causing the process's /proc/PID/environ being empty.
  // Add `SPT_NOENV` env to prevent setproctitle breaking /proc/PID/environ.
  // Refer this issue for more details: https://github.com/ray-project/ray/issues/15061
  if (language == Language::PYTHON) {
    env.insert({"SPT_NOENV", "1"});
  }

  if (RayConfig::instance().support_fork()) {
    // Support forking in gRPC.
    env.insert({"GRPC_ENABLE_FORK_SUPPORT", "True"});
    env.insert({"GRPC_POLL_STRATEGY", "poll"});
    env.insert({"RAY_start_python_gc_manager_thread", "0"});
  }

  return {std::move(worker_command_args), std::move(env)};
}

std::tuple<Process, StartupToken> WorkerPool::StartWorkerProcess(
    const Language &language,
    const rpc::WorkerType worker_type,
    const JobID &job_id,
    PopWorkerStatus *status,
    const std::vector<std::string> &dynamic_options,
    const int runtime_env_hash,
    const std::string &serialized_runtime_env_context,
    const rpc::RuntimeEnvInfo &runtime_env_info,
    std::optional<absl::Duration> worker_startup_keep_alive_duration,
    const WorkerID &worker_id,
    const std::string &serialized_allocated_instances) {
  rpc::JobConfig *job_config = nullptr;
  if (!job_id.IsNil()) {
    auto it = all_jobs_.find(job_id);
    if (it == all_jobs_.end()) {
      RAY_LOG(DEBUG) << "Job config of job " << job_id << " are not local yet.";
      // Will reschedule ready leases in `NodeManager::HandleJobStarted`.
      *status = PopWorkerStatus::JobConfigMissing;
      process_failed_job_config_missing_++;
      return {Process(), (StartupToken)-1};
    }
    job_config = &it->second;
  }

  auto &state = GetStateForLanguage(language);
  // If we are already starting up too many workers of the same worker type, then return
  // without starting more.
  int starting_workers = 0;
  for (auto &entry : state.worker_processes) {
    if (entry.second.worker_type == worker_type) {
      starting_workers += entry.second.is_pending_registration ? 1 : 0;
    }
  }

  // Here we consider both task workers and I/O workers.
  if (starting_workers >= maximum_startup_concurrency_) {
    // Workers have been started, but not registered. Force start disabled -- returning.
    RAY_LOG(DEBUG) << "Worker not started, exceeding maximum_startup_concurrency("
                   << maximum_startup_concurrency_ << "), " << starting_workers
                   << " workers of language type " << static_cast<int>(language)
                   << " being started and pending registration";
    *status = PopWorkerStatus::TooManyStartingWorkerProcesses;
    process_failed_rate_limited_++;
    return {Process(), (StartupToken)-1};
  }
  // Either there are no workers pending registration or the worker start is being forced.
  RAY_LOG(DEBUG) << "Starting new worker process of language "
                 << rpc::Language_Name(language) << " and type "
                 << rpc::WorkerType_Name(worker_type) << ", current pool has "
                 << state.idle.size() << " workers";

  auto [worker_command_args, env] =
      BuildProcessCommandArgs(language,
                              job_config,
                              worker_type,
                              job_id,
                              dynamic_options,
                              runtime_env_hash,
                              serialized_runtime_env_context,
                              state,
                              worker_id);

  auto start = std::chrono::high_resolution_clock::now();
  // Start a process and measure the startup time.
  Process proc = StartProcess(worker_command_args, env);
  ray_metric_num_workers_started_.Record(1);
  RAY_LOG(INFO) << "Started worker process with pid " << proc.GetId() << ", the token is "
                << worker_startup_token_counter_;
  if (!IsIOWorkerType(worker_type)) {
    AdjustWorkerOomScore(proc.GetId());
  }
  MonitorStartingWorkerProcess(
      worker_startup_token_counter_, language, worker_type, job_id);
  AddWorkerProcess(state,
                   worker_type,
                   proc,
                   start,
                   runtime_env_info,
                   dynamic_options,
                   worker_startup_keep_alive_duration,
                   worker_id,
                   serialized_allocated_instances);
  StartupToken worker_startup_token = worker_startup_token_counter_;
  update_worker_startup_token_counter();
  if (IsIOWorkerType(worker_type)) {
    auto &io_worker_state = GetIOWorkerStateFromWorkerType(worker_type, state);
    io_worker_state.num_starting_io_workers++;
  }
  return {proc, worker_startup_token};
}

void WorkerPool::AdjustWorkerOomScore(pid_t pid) const {
#ifdef __linux__
  std::ofstream oom_score_file;
  std::string filename("/proc/" + std::to_string(pid) + "/oom_score_adj");
  oom_score_file.open(filename, std::ofstream::out);
  int oom_score_adj = RayConfig::instance().worker_oom_score_adjustment();
  oom_score_adj = std::max(oom_score_adj, 0);
  oom_score_adj = std::min(oom_score_adj, 1000);
  if (oom_score_file.is_open()) {
    // Adjust worker's OOM score so that the OS prioritizes killing these
    // processes over the raylet.
    oom_score_file << std::to_string(oom_score_adj);
  }
  if (oom_score_file.fail()) {
    RAY_LOG(INFO) << "Failed to set OOM score adjustment for worker with PID " << pid
                  << ", error: " << strerror(errno);
  }
  oom_score_file.close();
#endif
}

void WorkerPool::MonitorStartingWorkerProcess(StartupToken proc_startup_token,
                                              const Language &language,
                                              const rpc::WorkerType worker_type,
                                              const JobID &job_id) {
  auto timer = std::make_shared<boost::asio::deadline_timer>(
      *io_service_,
      boost::posix_time::seconds(
          RayConfig::instance().worker_register_timeout_seconds()));
  // Capture timer in lambda to copy it once, so that it can avoid destructing timer.
  timer->async_wait([timer, language, proc_startup_token, worker_type, job_id, this](
                        const boost::system::error_code e) mutable {
    // check the error code.
    auto &state = this->GetStateForLanguage(language);
    // Since this process times out to start, remove it from worker_processes
    // to avoid the zombie worker.
    auto it = state.worker_processes.find(proc_startup_token);
    if (it != state.worker_processes.end() && it->second.is_pending_registration) {
      RAY_LOG(ERROR)
          << "Some workers of the worker process(" << it->second.proc.GetId()
          << ") have not registered within the timeout. "
          << (it->second.proc.IsAlive()
                  ? "The process is still alive, probably it's hanging during start."
                  : "The process is dead, probably it crashed during start.");

      if (it->second.proc.IsAlive()) {
        it->second.proc.Kill();
      }

      process_failed_pending_registration_++;
      DeleteRuntimeEnvIfPossible(it->second.runtime_env_info.serialized_runtime_env(),
                                 job_id,
                                 it->second.worker_id,
                                 it->second.serialized_allocated_instances);
      RemoveWorkerProcess(state, proc_startup_token);
      if (IsIOWorkerType(worker_type)) {
        // Mark the I/O worker as failed.
        auto &io_worker_state = GetIOWorkerStateFromWorkerType(worker_type, state);
        io_worker_state.num_starting_io_workers--;
      }
      // We may have places to start more workers now.
      TryStartIOWorkers(language);
      if (worker_type == rpc::WorkerType::WORKER) {
        TryPendingStartRequests(language);
      }
      starting_worker_timeout_callback_();
    }
  });
}

void WorkerPool::MonitorPopWorkerRequestForRegistration(
    std::shared_ptr<PopWorkerRequest> pop_worker_request) {
  auto timer = std::make_shared<boost::asio::deadline_timer>(
      *io_service_,
      boost::posix_time::seconds(
          RayConfig::instance().worker_register_timeout_seconds()));
  // Capture timer in lambda to copy it once, so that it can avoid destructing timer.
  timer->async_wait([timer, pop_worker_request = std::move(pop_worker_request), this](
                        const boost::system::error_code e) mutable {
    auto &state = GetStateForLanguage(pop_worker_request->language_);
    auto &requests = state.pending_registration_requests;
    auto it = std::find(requests.begin(), requests.end(), pop_worker_request);
    if (it != requests.end()) {
      // Pop and fail the lease...
      requests.erase(it);
      PopWorkerStatus status = PopWorkerStatus::WorkerPendingRegistration;
      PopWorkerCallbackAsync(pop_worker_request->callback_, nullptr, status);
    }
  });
}

Process WorkerPool::StartProcess(const std::vector<std::string> &worker_command_args,
                                 const ProcessEnvironment &env) {
  // Launch the process to create the worker.
  std::error_code ec;
  std::vector<const char *> argv;
  for (const std::string &arg : worker_command_args) {
    argv.push_back(arg.c_str());
  }
  argv.push_back(NULL);

  if (RAY_LOG_ENABLED(DEBUG)) {
    std::string debug_info;
    debug_info.append("Starting worker process with command:");
    for (const char *arg : argv) {
      if (arg != NULL) {
        debug_info.append(" ").append(arg);
      }
    }
    debug_info.append(", and the envs:");
    for (const auto &entry : env) {
      debug_info.append(" ")
          .append(entry.first)
          .append(":")
          .append(entry.second)
          .append(",");
    }
    if (!env.empty()) {
      // Erase the last ","
      debug_info.pop_back();
    }
    debug_info.append(".");
    RAY_LOG(DEBUG) << debug_info;
  }

  // Workers should be placed into their own process groups (if enabled) to enable
  // per-worker cleanup via killpg on worker death.
  const bool new_process_group = RayConfig::instance().process_group_cleanup_enabled();
  Process child(argv.data(),
                io_service_,
                ec,
                /*decouple=*/false,
                env,
                /*pipe_to_stdin=*/false,
                add_to_cgroup_hook_,
                new_process_group);
  if (!child.IsValid() || ec) {
    // errorcode 24: Too many files. This is caused by ulimit.
    if (ec.value() == 24) {
      RAY_LOG(FATAL) << "Too many workers, failed to create a file. Try setting "
                     << "`ulimit -n <num_files>` then restart Ray.";
    } else {
      // The worker failed to start. This is a fatal error.
      RAY_LOG(FATAL) << "Failed to start worker with return value " << ec << ": "
                     << ec.message();
    }
  }
  return child;
}

Status WorkerPool::GetNextFreePort(int *port) {
  if (!free_ports_) {
    *port = 0;
    return Status::OK();
  }

  // Try up to the current number of ports.
  int current_size = free_ports_->size();
  for (int i = 0; i < current_size; i++) {
    *port = free_ports_->front();
    free_ports_->pop();
    if (CheckPortFree(*port)) {
      return Status::OK();
    }
    // Return to pool to check later.
    free_ports_->push(*port);
  }
  return Status::Invalid(
      "No available ports. Please specify a wider port range using --min-worker-port and "
      "--max-worker-port.");
}

void WorkerPool::MarkPortAsFree(int port) {
  if (free_ports_) {
    RAY_CHECK(port != 0) << "";
    free_ports_->push(port);
  }
}

static bool NeedToEagerInstallRuntimeEnv(const rpc::JobConfig &job_config) {
  if (job_config.has_runtime_env_info() &&
      job_config.runtime_env_info().has_runtime_env_config() &&
      job_config.runtime_env_info().runtime_env_config().eager_install()) {
    auto const &runtime_env = job_config.runtime_env_info().serialized_runtime_env();
    return !IsRuntimeEnvEmpty(runtime_env);
  }
  return false;
}

void WorkerPool::HandleJobStarted(const JobID &job_id, const rpc::JobConfig &job_config) {
  if (all_jobs_.find(job_id) != all_jobs_.end()) {
    RAY_LOG(INFO) << "Job " << job_id << " already started in worker pool.";
    return;
  }
  all_jobs_[job_id] = job_config;
  if (NeedToEagerInstallRuntimeEnv(job_config)) {
    auto const &runtime_env = job_config.runtime_env_info().serialized_runtime_env();
    auto const &runtime_env_config = job_config.runtime_env_info().runtime_env_config();
    // NOTE: Technically `HandleJobStarted` isn't idempotent because we'll
    // increment the ref count multiple times. This is fine because
    // `HandleJobFinished` will also decrement the ref count multiple times.
    RAY_LOG(INFO) << "[Eagerly] Start install runtime environment for job " << job_id
                  << ".";
    RAY_LOG(DEBUG) << "Runtime env for job " << job_id << ": " << runtime_env;
    GetOrCreateRuntimeEnv(
        runtime_env,
        runtime_env_config,
        job_id,
        [job_id](bool successful,
                 const std::string &serialized_runtime_env_context,
                 const std::string &setup_error_message) {
          if (successful) {
            RAY_LOG(INFO) << "[Eagerly] Create runtime env successful for job " << job_id
                          << ".";
          } else {
            RAY_LOG(WARNING) << "[Eagerly] Couldn't create a runtime environment for job "
                             << job_id << ". Error message: " << setup_error_message;
          }
        });
  }
}

void WorkerPool::HandleJobFinished(const JobID &job_id) {
  // Currently we don't erase the job from `all_jobs_` , as a workaround for
  // https://github.com/ray-project/ray/issues/11437.
  // unfinished_jobs_.erase(job_id);
  auto job_config = GetJobConfig(job_id);
  RAY_CHECK(job_config);
  // Check eager install here because we only add URI reference when runtime
  // env install really happens.
  if (NeedToEagerInstallRuntimeEnv(*job_config)) {
    DeleteRuntimeEnvIfPossible(job_config->runtime_env_info().serialized_runtime_env(),
                               job_id);
  }
  finished_jobs_.insert(job_id);
}

boost::optional<const rpc::JobConfig &> WorkerPool::GetJobConfig(
    const JobID &job_id) const {
  auto iter = all_jobs_.find(job_id);
  return iter == all_jobs_.end() ? boost::none
                                 : boost::optional<const rpc::JobConfig &>(iter->second);
}

Status WorkerPool::RegisterWorker(const std::shared_ptr<WorkerInterface> &worker,
                                  pid_t pid,
                                  StartupToken worker_startup_token,
                                  std::function<void(Status, int)> send_reply_callback) {
  RAY_CHECK(worker);
  auto &state = GetStateForLanguage(worker->GetLanguage());
  auto it = state.worker_processes.find(worker_startup_token);
  if (it == state.worker_processes.end()) {
    RAY_LOG(WARNING) << "Received a register request from an unknown token: "
                     << worker_startup_token;
    Status status = Status::Invalid("Unknown worker");
    send_reply_callback(status, /*port=*/0);
    return status;
  }

  auto process = Process::FromPid(pid);
  worker->SetProcess(process);
#if !defined(_WIN32)
  // Save the worker's actual PGID at registration for safe cleanup later.
  // If setpgrp() succeeded in the child, pgid will equal pid; otherwise it will be the
  // parent's PGID. We save whatever the OS reports and will validate again at cleanup.
  pid_t pgid = -1;
  errno = 0;
  pgid = getpgid(pid);
  if (pgid != -1) {
    worker->SetSavedProcessGroupId(pgid);
  } else {
    RAY_LOG(WARNING) << "getpgid(" << pid
                     << ") failed at registration: " << strerror(errno);
  }
#endif

  // The port that this worker's gRPC server should listen on. 0 if the worker
  // should bind on a random port.
  int port = 0;
  Status status = GetNextFreePort(&port);
  if (!status.ok()) {
    send_reply_callback(status, /*port=*/0);
    return status;
  }
  auto &starting_process_info = it->second;
  auto end = std::chrono::high_resolution_clock::now();
  auto duration = std::chrono::duration_cast<std::chrono::milliseconds>(
      end - starting_process_info.start_time);
  STATS_worker_register_time_ms.Record(duration.count());
  RAY_LOG(DEBUG) << "Registering worker " << worker->WorkerId() << " with pid " << pid
                 << ", port: " << port << ", register cost: " << duration.count()
                 << ", worker_type: " << rpc::WorkerType_Name(worker->GetWorkerType())
                 << ", startup token: " << worker_startup_token;
  worker->SetAssignedPort(port);

  state.registered_workers.insert(worker);

  // Send the reply immediately for worker registrations.
  send_reply_callback(Status::OK(), port);
  return Status::OK();
}

void WorkerPool::OnWorkerStarted(const std::shared_ptr<WorkerInterface> &worker) {
  auto &state = GetStateForLanguage(worker->GetLanguage());
  const StartupToken worker_startup_token = worker->GetStartupToken();
  const auto &worker_type = worker->GetWorkerType();

  auto it = state.worker_processes.find(worker_startup_token);
  if (it != state.worker_processes.end()) {
    it->second.is_pending_registration = false;
    // We may have slots to start more workers now.
    TryStartIOWorkers(worker->GetLanguage());
  }
  if (IsIOWorkerType(worker_type)) {
    auto &io_worker_state = GetIOWorkerStateFromWorkerType(worker_type, state);
    io_worker_state.started_io_workers.insert(worker);
    io_worker_state.num_starting_io_workers--;
  }

  // This is a workaround to finish driver registration after all initial workers are
  // registered to Raylet if and only if Raylet is started by a Python driver and the
  // job config is not set in `ray.init(...)`.
  if (worker_type == rpc::WorkerType::WORKER &&
      worker->GetLanguage() == Language::PYTHON) {
    if (++first_job_registered_python_worker_count_ ==
        first_job_driver_wait_num_python_workers_) {
      if (first_job_send_register_client_reply_to_driver_) {
        first_job_send_register_client_reply_to_driver_();
        first_job_send_register_client_reply_to_driver_ = nullptr;
      }
    }
  }
}

void WorkerPool::ExecuteOnPrestartWorkersStarted(std::function<void()> callback) {
  bool prestart = RayConfig::instance().prestart_worker_first_driver() ||
                  RayConfig::instance().enable_worker_prestart();
  if (first_job_registered_ ||
      first_job_registered_python_worker_count_ >=  // Don't wait if prestart is completed
          first_job_driver_wait_num_python_workers_ ||
      !prestart) {  // Don't wait if prestart is disabled
    callback();
    return;
  }
  first_job_registered_ = true;
  RAY_CHECK(!first_job_send_register_client_reply_to_driver_);
  first_job_send_register_client_reply_to_driver_ = std::move(callback);
}

Status WorkerPool::RegisterDriver(const std::shared_ptr<WorkerInterface> &driver,
                                  const rpc::JobConfig &job_config,
                                  std::function<void(Status, int)> send_reply_callback) {
  int port;
  RAY_CHECK(driver->GetGrantedLeaseId().IsNil());
  Status status = GetNextFreePort(&port);
  if (!status.ok()) {
    send_reply_callback(status, /*port=*/0);
    return status;
  }
  driver->SetAssignedPort(port);
  auto &state = GetStateForLanguage(driver->GetLanguage());
  state.registered_drivers.insert(std::move(driver));
  const auto job_id = driver->GetAssignedJobId();
  HandleJobStarted(job_id, job_config);

  if (driver->GetLanguage() == Language::JAVA) {
    send_reply_callback(Status::OK(), port);
  } else {
    if (!first_job_registered_ && RayConfig::instance().prestart_worker_first_driver() &&
        !RayConfig::instance().enable_worker_prestart()) {
      RAY_LOG(DEBUG) << "PrestartDefaultCpuWorkers " << num_prestart_python_workers;
      rpc::LeaseSpec rpc_lease_spec;
      rpc_lease_spec.set_language(Language::PYTHON);
      rpc_lease_spec.mutable_runtime_env_info()->set_serialized_runtime_env("{}");

      LeaseSpecification lease_spec{std::move(rpc_lease_spec)};
      PrestartWorkersInternal(lease_spec, num_prestart_python_workers);
    }

    // Invoke the `send_reply_callback` later to only finish driver
    // registration after all prestarted workers are registered to Raylet.
    // NOTE(clarng): prestart is only for python workers.
    ExecuteOnPrestartWorkersStarted(
        [send_reply_callback = std::move(send_reply_callback), port]() {
          send_reply_callback(Status::OK(), port);
        });
  }
  return Status::OK();
}

std::shared_ptr<WorkerInterface> WorkerPool::GetRegisteredWorker(
    const WorkerID &worker_id) const {
  for (const auto &entry : states_by_lang_) {
    auto worker = GetWorker(entry.second.registered_workers, worker_id);
    if (worker != nullptr) {
      return worker;
    }
  }
  return nullptr;
}

std::shared_ptr<WorkerInterface> WorkerPool::GetRegisteredWorker(
    const std::shared_ptr<ClientConnection> &connection) const {
  for (const auto &entry : states_by_lang_) {
    auto worker = GetWorker(entry.second.registered_workers, connection);
    if (worker != nullptr) {
      return worker;
    }
  }
  return nullptr;
}

std::shared_ptr<WorkerInterface> WorkerPool::GetRegisteredDriver(
    const WorkerID &worker_id) const {
  for (const auto &entry : states_by_lang_) {
    auto driver = GetWorker(entry.second.registered_drivers, worker_id);
    if (driver != nullptr) {
      return driver;
    }
  }
  return nullptr;
}

std::shared_ptr<WorkerInterface> WorkerPool::GetRegisteredDriver(
    const std::shared_ptr<ClientConnection> &connection) const {
  for (const auto &entry : states_by_lang_) {
    auto driver = GetWorker(entry.second.registered_drivers, connection);
    if (driver != nullptr) {
      return driver;
    }
  }
  return nullptr;
}

void WorkerPool::PushSpillWorker(const std::shared_ptr<WorkerInterface> &worker) {
  PushIOWorkerInternal(worker, rpc::WorkerType::SPILL_WORKER);
}

void WorkerPool::PopSpillWorker(
    std::function<void(std::shared_ptr<WorkerInterface>)> callback) {
  PopIOWorkerInternal(rpc::WorkerType::SPILL_WORKER, callback);
}

void WorkerPool::PushRestoreWorker(const std::shared_ptr<WorkerInterface> &worker) {
  PushIOWorkerInternal(worker, rpc::WorkerType::RESTORE_WORKER);
}

void WorkerPool::PopRestoreWorker(
    std::function<void(std::shared_ptr<WorkerInterface>)> callback) {
  PopIOWorkerInternal(rpc::WorkerType::RESTORE_WORKER, callback);
}

void WorkerPool::PushIOWorkerInternal(const std::shared_ptr<WorkerInterface> &worker,
                                      const rpc::WorkerType &worker_type) {
  RAY_CHECK(IsIOWorkerType(worker->GetWorkerType()));
  auto &state = GetStateForLanguage(Language::PYTHON);
  auto &io_worker_state = GetIOWorkerStateFromWorkerType(worker_type, state);

  if (!io_worker_state.started_io_workers.count(worker)) {
    RAY_LOG(DEBUG)
        << "The IO worker has failed. Skip pushing it to the worker pool. Worker type: "
        << rpc::WorkerType_Name(worker_type) << ", worker id: " << worker->WorkerId();
    return;
  }

  RAY_LOG(DEBUG) << "Pushing an IO worker to the worker pool. Worker type: "
                 << rpc::WorkerType_Name(worker_type)
                 << ", worker id: " << worker->WorkerId();
  if (io_worker_state.pending_io_tasks.empty()) {
    io_worker_state.idle_io_workers.emplace(worker);
  } else {
    auto callback = io_worker_state.pending_io_tasks.front();
    io_worker_state.pending_io_tasks.pop();
    callback(worker);
  }
}

void WorkerPool::PopIOWorkerInternal(
    const rpc::WorkerType &worker_type,
    std::function<void(std::shared_ptr<WorkerInterface>)> callback) {
  auto &state = GetStateForLanguage(Language::PYTHON);
  auto &io_worker_state = GetIOWorkerStateFromWorkerType(worker_type, state);

  if (io_worker_state.idle_io_workers.empty()) {
    // We must fill the pending task first, because 'TryStartIOWorkers' will
    // start I/O workers according to the number of pending tasks.
    io_worker_state.pending_io_tasks.push(callback);
    RAY_LOG(DEBUG) << "There are no idle workers, try starting a new one. Try starting a "
                      "new one. Worker type: "
                   << rpc::WorkerType_Name(worker_type);
    TryStartIOWorkers(Language::PYTHON, worker_type);
  } else {
    const auto it = io_worker_state.idle_io_workers.begin();
    auto io_worker = *it;
    io_worker_state.idle_io_workers.erase(it);
    RAY_LOG(DEBUG) << "Popped an IO worker. Worker type: "
                   << rpc::WorkerType_Name(worker_type)
                   << ", worker ID: " << io_worker->WorkerId();
    callback(io_worker);
  }
}

void WorkerPool::PushDeleteWorker(const std::shared_ptr<WorkerInterface> &worker) {
  RAY_CHECK(IsIOWorkerType(worker->GetWorkerType()));
  if (worker->GetWorkerType() == rpc::WorkerType::RESTORE_WORKER) {
    PushRestoreWorker(worker);
  } else {
    PushSpillWorker(worker);
  }
}

void WorkerPool::PopDeleteWorker(
    std::function<void(std::shared_ptr<WorkerInterface>)> callback) {
  auto &state = GetStateForLanguage(Language::PYTHON);
  // Choose an I/O worker with more idle workers.
  size_t num_spill_idle_workers = state.spill_io_worker_state.idle_io_workers.size();
  size_t num_restore_idle_workers = state.restore_io_worker_state.idle_io_workers.size();

  if (num_restore_idle_workers < num_spill_idle_workers) {
    PopSpillWorker(callback);
  } else {
    PopRestoreWorker(callback);
  }
}

void WorkerPool::PushWorker(const std::shared_ptr<WorkerInterface> &worker) {
  // Since the worker is now idle, verify that it has no assigned lease ID.
  RAY_CHECK(worker->GetGrantedLeaseId().IsNil())
      << "Idle workers cannot have an assigned lease ID";
  RAY_CHECK(worker->GetWorkerType() != rpc::WorkerType::DRIVER)
      << "Idle workers cannot be drivers";
  // Find a lease that this worker can fit. If there's none, put it in the idle pool.
  // First find in pending_registration_requests, then in pending_start_requests.
  std::shared_ptr<PopWorkerRequest> pop_worker_request = nullptr;
  auto &state = GetStateForLanguage(worker->GetLanguage());
  {
    auto it = std::find_if(
        state.pending_registration_requests.begin(),
        state.pending_registration_requests.end(),
        [this, &worker](const std::shared_ptr<PopWorkerRequest> &request) {
          return WorkerFitForLease(*worker, *request) == WorkerUnfitForLeaseReason::NONE;
        });
    if (it != state.pending_registration_requests.end()) {
      pop_worker_request = *it;
      state.pending_registration_requests.erase(it);
    }
  }
  if (!pop_worker_request) {
    auto it = std::find_if(
        state.pending_start_requests.begin(),
        state.pending_start_requests.end(),
        [this, &worker](const std::shared_ptr<PopWorkerRequest> &request) {
          return WorkerFitForLease(*worker, *request) == WorkerUnfitForLeaseReason::NONE;
        });
    if (it != state.pending_start_requests.end()) {
      pop_worker_request = *it;
      state.pending_start_requests.erase(it);
    }
  }

  if (pop_worker_request) {
    bool used = pop_worker_request->callback_(worker, PopWorkerStatus::OK, "");
    if (!used) {
      // Retry PushWorker. Maybe it can be used by other leases.
      // Can we have tail call optimization for this? :)
      return PushWorker(worker);
    }
  } else {
    // Worker pushed without suiting any pending request. Put to idle pool with
    // keep_alive_until.
    state.idle.insert(worker);
    auto now = get_time_();
    absl::Time keep_alive_until =
        now +
        absl::Milliseconds(RayConfig::instance().idle_worker_killing_time_threshold_ms());
    if (worker->GetGrantedLeaseTime() == absl::Time()) {
      // Newly registered worker. Respect worker_startup_keep_alive_duration if any.
      auto it = state.worker_processes.find(worker->GetStartupToken());
      if (it != state.worker_processes.end()) {
        const auto &keep_alive_duration = it->second.worker_startup_keep_alive_duration;
        if (keep_alive_duration.has_value()) {
          keep_alive_until = std::max(keep_alive_until, now + *keep_alive_duration);
        }
      }

      // If the worker never held any leases, then we should consider it first when
      // choosing which idle workers to kill because it is not warmed up and is slower
      // than those workers who held leases before.
      // See https://github.com/ray-project/ray/pull/36766
      //
      // Also, we set keep_alive_until w.r.t. worker_startup_keep_alive_duration.
      idle_of_all_languages_.emplace_front(IdleWorkerEntry{worker, keep_alive_until});
    } else {
      idle_of_all_languages_.emplace_back(IdleWorkerEntry{worker, keep_alive_until});
    }
  }
  // We either have an idle worker or a slot to start a new worker.
  if (worker->GetWorkerType() == rpc::WorkerType::WORKER) {
    TryPendingStartRequests(worker->GetLanguage());
  }
}

void WorkerPool::TryKillingIdleWorkers() {
  const absl::Time now = get_time_();

  // Filter out all idle workers that are already dead and/or associated with
  // jobs that have already finished.
  int64_t num_killable_idle_workers = 0;
  auto worker_killable = [now](const IdleWorkerEntry &entry) -> bool {
    return entry.keep_alive_until < now;
  };

  // First, kill must-kill workers: dead ones, job finished ones. Also calculate killable
  // worker count.
  for (auto it = idle_of_all_languages_.begin(); it != idle_of_all_languages_.end();) {
    if (it->worker->IsDead()) {
      it = idle_of_all_languages_.erase(it);
      continue;
    }

    const auto &job_id = it->worker->GetAssignedJobId();
    if (finished_jobs_.contains(job_id)) {
      // The job has finished, so we should kill the worker immediately.
      KillIdleWorker(*it);
      it = idle_of_all_languages_.erase(it);
    } else {
      if (worker_killable(*it)) {
        // The job has not yet finished and the worker has been idle for longer
        // than the timeout.
        num_killable_idle_workers++;
      }
      it++;
    }
  }

  // Compute the soft limit for the number of idle workers to keep around.
  // This assumes the common case where each lease requires 1 CPU.
  const auto num_desired_idle_workers = get_num_cpus_available_();
  RAY_LOG(DEBUG) << "Idle workers: " << idle_of_all_languages_.size()
                 << ", idle workers that are eligible to kill: "
                 << num_killable_idle_workers
                 << ", num desired workers : " << num_desired_idle_workers;

  // Iterate through the list and try to kill enough workers so that we are at
  // the soft limit.
  auto it = idle_of_all_languages_.begin();
  while (num_killable_idle_workers > num_desired_idle_workers &&
         it != idle_of_all_languages_.end()) {
    if (worker_killable(*it)) {
      RAY_LOG(DEBUG) << "Number of idle workers " << num_killable_idle_workers
                     << " is larger than the number of desired workers "
                     << num_desired_idle_workers << " killing idle worker with PID "
                     << it->worker->GetProcess().GetId();
      KillIdleWorker(*it);
      it = idle_of_all_languages_.erase(it);
      num_killable_idle_workers--;
    } else {
      it++;
    }
  }
}

void WorkerPool::KillIdleWorker(const IdleWorkerEntry &entry) {
  const auto &idle_worker = entry.worker;
  // To avoid object lost issue caused by forcibly killing, send an RPC request to the
  // worker to allow it to do cleanup before exiting. We kill it anyway if the driver
  // is already exited.
  RAY_LOG(DEBUG) << "Sending exit message to worker " << idle_worker->WorkerId();
  // Register the worker to pending exit so that we can correctly calculate the
  // running_size.
  // This also means that there's an inflight `Exit` RPC request to the worker.
  pending_exit_idle_workers_.emplace(idle_worker->WorkerId(), idle_worker);
  auto rpc_client = idle_worker->rpc_client();
  RAY_CHECK(rpc_client);
  rpc::ExitRequest request;
  const auto &job_id = idle_worker->GetAssignedJobId();
  if (finished_jobs_.contains(job_id) && idle_worker->GetRootDetachedActorId().IsNil()) {
    RAY_LOG(INFO) << "Force exiting worker whose job has exited "
                  << idle_worker->WorkerId();
    request.set_force_exit(true);
  }
  rpc_client->Exit(
      request, [this, entry](const ray::Status &status, const rpc::ExitReply &r) {
        const auto &worker = entry.worker;

        RAY_CHECK(pending_exit_idle_workers_.erase(worker->WorkerId()));
        if (!status.ok()) {
          RAY_LOG(ERROR) << "Failed to send exit request: " << status.ToString();
        }

        // In case of failed to send request, we remove it from pool as well
        // TODO(iycheng): We should handle the grpc failure in better way.
        if (!status.ok() || r.success()) {
          RAY_LOG(DEBUG) << "Removed worker " << worker->WorkerId();
          auto &worker_state = GetStateForLanguage(worker->GetLanguage());
          // If we could kill the worker properly, we remove them from the idle
          // pool.
          RemoveWorker(worker_state.idle, worker);
          // We always mark the worker as dead.
          // If the worker is not idle at this moment, we'd want to mark it as dead
          // so it won't be reused later.
          if (!worker->IsDead()) {
            worker->MarkDead();
          }
        } else {
          RAY_LOG(DEBUG) << "Failed to remove worker " << worker->WorkerId();
          // We re-insert the idle worker to the back of the queue if it fails to
          // kill the worker (e.g., when the worker owns the object). Without this,
          // if the first N workers own objects, it can't kill idle workers that are
          // >= N+1.
          idle_of_all_languages_.push_back(entry);
        }
      });
}

WorkerUnfitForLeaseReason WorkerPool::WorkerFitForLease(
    const WorkerInterface &worker, const PopWorkerRequest &pop_worker_request) const {
  if (worker.IsDead()) {
    return WorkerUnfitForLeaseReason::OTHERS;
  }
  // These workers are exiting. So skip them.
  if (pending_exit_idle_workers_.contains(worker.WorkerId())) {
    return WorkerUnfitForLeaseReason::OTHERS;
  }
  if (worker.GetLanguage() != pop_worker_request.language_) {
    return WorkerUnfitForLeaseReason::OTHERS;
  }
  if (worker.GetWorkerType() != pop_worker_request.worker_type_) {
    return WorkerUnfitForLeaseReason::OTHERS;
  }

  // For scheduling requests with a root detached actor ID, ensure that either the
  // worker has _no_ detached actor ID or it matches the request.
  // NOTE(edoakes): the job ID for a worker with no detached actor ID must still match,
  // which is checked below. The pop_worker_request for a lease rooted in a detached
  // actor will have the job ID of the job that created the detached actor.
  if (!pop_worker_request.root_detached_actor_id_.IsNil() &&
      !worker.GetRootDetachedActorId().IsNil() &&
      pop_worker_request.root_detached_actor_id_ != worker.GetRootDetachedActorId()) {
    return WorkerUnfitForLeaseReason::ROOT_MISMATCH;
  }

  // Only consider workers that haven't been assigned to a job yet or have been assigned
  // to the requested job.
  const auto worker_job_id = worker.GetAssignedJobId();
  if (!worker_job_id.IsNil() && pop_worker_request.job_id_ != worker_job_id) {
    return WorkerUnfitForLeaseReason::ROOT_MISMATCH;
  }

  // If the request asks for a is_gpu, and the worker is assigned a different is_gpu,
  // then skip it.
  if (!OptionalsMatchOrEitherEmpty(pop_worker_request.is_gpu_, worker.GetIsGpu())) {
    return WorkerUnfitForLeaseReason::OTHERS;
  }
  // If the request asks for a is_actor_worker, and the worker is assigned a different
  // is_actor_worker, then skip it.
  if (!OptionalsMatchOrEitherEmpty(pop_worker_request.is_actor_worker_,
                                   worker.GetIsActorWorker())) {
    return WorkerUnfitForLeaseReason::OTHERS;
  }
  // Skip workers with a mismatched runtime_env.
  // Even if the lease doesn't have a runtime_env specified, we cannot schedule it to a
  // worker with a runtime_env because the lease is expected to run in the base
  // environment.
  if (worker.GetRuntimeEnvHash() != pop_worker_request.runtime_env_hash_) {
    return WorkerUnfitForLeaseReason::RUNTIME_ENV_MISMATCH;
  }
  // Skip if the dynamic_options doesn't match.
  if (LookupWorkerDynamicOptions(worker.GetStartupToken()) !=
      pop_worker_request.dynamic_options_) {
    return WorkerUnfitForLeaseReason::DYNAMIC_OPTIONS_MISMATCH;
  }
  return WorkerUnfitForLeaseReason::NONE;
}

void WorkerPool::StartNewWorker(
<<<<<<< HEAD
    const std::shared_ptr<PopWorkerRequest> &pop_worker_request,
    const std::string &serialized_allocated_instances) {
  auto start_worker_process_fn = [this, serialized_allocated_instances](
                                     std::shared_ptr<PopWorkerRequest> pop_worker_request,
                                     const std::string &serialized_runtime_env_context,
                                     const WorkerID &worker_id = WorkerID::Nil()) {
    auto &state = GetStateForLanguage(pop_worker_request->language);
=======
    const std::shared_ptr<PopWorkerRequest> &pop_worker_request) {
  auto start_worker_process_fn = [this](
                                     std::shared_ptr<PopWorkerRequest> request,
                                     const std::string &serialized_runtime_env_context) {
    auto &state = GetStateForLanguage(request->language_);
>>>>>>> d9b0a85a
    const std::string &serialized_runtime_env =
        request->runtime_env_info_.serialized_runtime_env();

    PopWorkerStatus status = PopWorkerStatus::OK;
    auto [proc, startup_token] =
        StartWorkerProcess(request->language_,
                           request->worker_type_,
                           request->job_id_,
                           &status,
                           request->dynamic_options_,
                           request->runtime_env_hash_,
                           serialized_runtime_env_context,
<<<<<<< HEAD
                           pop_worker_request->runtime_env_info,
                           pop_worker_request->worker_startup_keep_alive_duration,
                           worker_id,
                           serialized_allocated_instances);
=======
                           request->runtime_env_info_,
                           request->worker_startup_keep_alive_duration_);
>>>>>>> d9b0a85a
    if (status == PopWorkerStatus::OK) {
      RAY_CHECK(proc.IsValid());
      WarnAboutSize();
      state.pending_registration_requests.emplace_back(request);
      MonitorPopWorkerRequestForRegistration(request);
    } else if (status == PopWorkerStatus::TooManyStartingWorkerProcesses) {
      // TODO(jjyao) As an optimization, we don't need to delete the runtime env
      // but reuse it the next time we retry the request.
<<<<<<< HEAD
      DeleteRuntimeEnvIfPossible(serialized_runtime_env,
                                 pop_worker_request->job_id,
                                 worker_id,
                                 serialized_allocated_instances);
      state.pending_start_requests.emplace_back(std::move(pop_worker_request));
    } else {
      DeleteRuntimeEnvIfPossible(serialized_runtime_env,
                                 pop_worker_request->job_id,
                                 worker_id,
                                 serialized_allocated_instances);
      PopWorkerCallbackAsync(std::move(pop_worker_request->callback), nullptr, status);
=======
      DeleteRuntimeEnvIfPossible(serialized_runtime_env);
      state.pending_start_requests.emplace_back(std::move(request));
    } else {
      DeleteRuntimeEnvIfPossible(serialized_runtime_env);
      PopWorkerCallbackAsync(std::move(request->callback_), nullptr, status);
>>>>>>> d9b0a85a
    }
  };

  const std::string &serialized_runtime_env =
      pop_worker_request->runtime_env_info_.serialized_runtime_env();

  if (!IsRuntimeEnvEmpty(serialized_runtime_env)) {
    // create runtime env.
    auto worker_id = WorkerID::FromRandom();
    GetOrCreateRuntimeEnv(
        serialized_runtime_env,
<<<<<<< HEAD
        pop_worker_request->runtime_env_info.runtime_env_config(),
        pop_worker_request->job_id,
        [this, start_worker_process_fn, pop_worker_request, worker_id](
=======
        pop_worker_request->runtime_env_info_.runtime_env_config(),
        pop_worker_request->job_id_,
        [this, start_worker_process_fn, pop_worker_request](
>>>>>>> d9b0a85a
            bool successful,
            const std::string &serialized_runtime_env_context,
            const std::string &setup_error_message) {
          if (successful) {
            start_worker_process_fn(
                pop_worker_request, serialized_runtime_env_context, worker_id);
          } else {
            process_failed_runtime_env_setup_failed_++;
            pop_worker_request->callback_(
                nullptr,
                PopWorkerStatus::RuntimeEnvCreationFailed,
                /*runtime_env_setup_error_message*/ setup_error_message);
          }
        },
        worker_id,
        serialized_allocated_instances);
  } else {
    start_worker_process_fn(pop_worker_request, "");
  }
}

<<<<<<< HEAD
void WorkerPool::PopWorker(const TaskSpecification &task_spec,
                           const PopWorkerCallback &callback,
                           const std::string &serialized_allocated_instances) {
  RAY_LOG(DEBUG) << "Pop worker for task " << task_spec.TaskId() << " task name "
                 << task_spec.FunctionDescriptor()->ToString();
  // Code path of actor task.
  RAY_CHECK(!task_spec.IsActorTask()) << "Direct call shouldn't reach here.";

=======
void WorkerPool::PopWorker(const LeaseSpecification &lease_spec,
                           const PopWorkerCallback &callback) {
>>>>>>> d9b0a85a
  auto pop_worker_request = std::make_shared<PopWorkerRequest>(
      lease_spec.GetLanguage(),
      rpc::WorkerType::WORKER,
      lease_spec.JobId(),
      lease_spec.RootDetachedActorId(),
      /*is_gpu=*/lease_spec.GetRequiredResources().Get(scheduling::ResourceID::GPU()) > 0,
      /*is_actor_worker=*/lease_spec.IsActorCreationTask(),
      lease_spec.RuntimeEnvInfo(),
      lease_spec.GetRuntimeEnvHash(),
      lease_spec.DynamicWorkerOptionsOrEmpty(),
      /*worker_startup_keep_alive_duration=*/std::nullopt,
      [this, lease_spec, callback](
          const std::shared_ptr<WorkerInterface> &worker,
          PopWorkerStatus status,
          const std::string &runtime_env_setup_error_message) -> bool {
        // We got a worker suitable for the lease. Now let's check if the lease is still
        // executable.
        if (worker && finished_jobs_.contains(lease_spec.JobId()) &&
            lease_spec.RootDetachedActorId().IsNil()) {
          // When a job finishes, node manager will kill leased workers one time
          // and worker pool will kill idle workers periodically.
          // The current worker is already removed from the idle workers
          // but hasn't been added to the leased workers since the callback is not called
          // yet. We shouldn't add this worker to the leased workers since killing leased
          // workers for this finished job may already happen and won't happen again (this
          // is one time) so it will cause a process leak. Instead we fail the PopWorker
          // and add the worker back to the idle workers so it can be killed later.
          RAY_CHECK(status == PopWorkerStatus::OK);
          callback(nullptr, PopWorkerStatus::JobFinished, "");
          // Not used
          return false;
        }
        return callback(worker, status, runtime_env_setup_error_message);
      });
  PopWorker(std::move(pop_worker_request), serialized_allocated_instances);
}

std::shared_ptr<WorkerInterface> WorkerPool::FindAndPopIdleWorker(
    const PopWorkerRequest &pop_worker_request) {
  absl::flat_hash_map<WorkerUnfitForLeaseReason, size_t> skip_reason_count;

  auto worker_fit_for_lease_fn = [this, &pop_worker_request, &skip_reason_count](
                                     const IdleWorkerEntry &entry) -> bool {
    WorkerUnfitForLeaseReason reason =
        WorkerFitForLease(*entry.worker, pop_worker_request);
    if (reason == WorkerUnfitForLeaseReason::NONE) {
      return true;
    }
    skip_reason_count[reason]++;
    if (reason == WorkerUnfitForLeaseReason::DYNAMIC_OPTIONS_MISMATCH) {
      ray_metric_num_cached_workers_skipped_dynamic_options_mismatch_.Record(1);
    } else if (reason == WorkerUnfitForLeaseReason::RUNTIME_ENV_MISMATCH) {
      ray_metric_num_cached_workers_skipped_runtime_environment_mismatch_.Record(1);
    } else if (reason == WorkerUnfitForLeaseReason::ROOT_MISMATCH) {
      ray_metric_num_cached_workers_skipped_job_mismatch_.Record(1);
    }
    return false;
  };
  auto &state = GetStateForLanguage(pop_worker_request.language_);
  auto worker_it = std::find_if(idle_of_all_languages_.rbegin(),
                                idle_of_all_languages_.rend(),
                                worker_fit_for_lease_fn);
  if (worker_it == idle_of_all_languages_.rend()) {
    RAY_LOG(DEBUG) << "No cached worker, cached workers skipped due to "
                   << debug_string(skip_reason_count);
    return nullptr;
  }

  state.idle.erase(worker_it->worker);
  // We can't erase a reverse_iterator.
  auto lit = worker_it.base();
  lit--;
  std::shared_ptr<WorkerInterface> worker = std::move(lit->worker);
  idle_of_all_languages_.erase(lit);

  // Assigned workers should always match the request's job_id
  // *except* if the lease originates from a detached actor.
  RAY_CHECK(worker->GetAssignedJobId().IsNil() ||
            worker->GetAssignedJobId() == pop_worker_request.job_id_ ||
            !pop_worker_request.root_detached_actor_id_.IsNil());
  return worker;
}

<<<<<<< HEAD
void WorkerPool::PopWorker(std::shared_ptr<PopWorkerRequest> pop_worker_request,
                           const std::string &serialized_allocated_instances) {
  // If there's an idle worker that fits the task, use it.
=======
void WorkerPool::PopWorker(std::shared_ptr<PopWorkerRequest> pop_worker_request) {
  // If there's an idle worker that fits the lease, use it.
>>>>>>> d9b0a85a
  // Else, start a new worker.
  auto worker = FindAndPopIdleWorker(*pop_worker_request);
  if (worker == nullptr) {
    StartNewWorker(pop_worker_request, serialized_allocated_instances);
    return;
  }
  RAY_CHECK(worker->GetAssignedJobId().IsNil() ||
            worker->GetAssignedJobId() == pop_worker_request->job_id_);
  ray_metric_num_workers_started_from_cache_.Record(1);
  PopWorkerCallbackAsync(pop_worker_request->callback_, worker, PopWorkerStatus::OK);
}

void WorkerPool::PrestartWorkers(const LeaseSpecification &lease_spec,
                                 int64_t backlog_size) {
  int64_t num_available_cpus = get_num_cpus_available_();
  // Code path of lease that needs a dedicated worker.
  RAY_LOG(DEBUG) << "PrestartWorkers, num_available_cpus " << num_available_cpus
                 << " backlog_size " << backlog_size << " lease spec "
                 << lease_spec.DebugString() << " has runtime env "
                 << lease_spec.HasRuntimeEnv();
  if (lease_spec.IsActorCreationTask() && lease_spec.DynamicWorkerOptionsSize() > 0 &&
      lease_spec.GetLanguage() != ray::Language::PYTHON) {
    return;  // Not handled.
  }

  auto &state = GetStateForLanguage(lease_spec.GetLanguage());
  // The number of available workers that can be used for this lease spec.
  int num_usable_workers = state.idle.size();
  for (auto &entry : state.worker_processes) {
    num_usable_workers += entry.second.is_pending_registration ? 1 : 0;
  }
  // Some existing workers may be holding less than 1 CPU each, so we should
  // start as many workers as needed to fill up the remaining CPUs.
  auto desired_usable_workers = std::min<int64_t>(num_available_cpus, backlog_size);
  if (num_usable_workers < desired_usable_workers) {
    // Account for workers that are idle or already starting.
    int64_t num_needed = desired_usable_workers - num_usable_workers;
    RAY_LOG(DEBUG) << "Prestarting " << num_needed << " workers given lease backlog size "
                   << backlog_size << " and available CPUs " << num_available_cpus
                   << " num idle workers " << state.idle.size()
                   << " num registered workers " << state.registered_workers.size();
    PrestartWorkersInternal(lease_spec, num_needed);
  }
}

void WorkerPool::PrestartWorkersInternal(const LeaseSpecification &lease_spec,
                                         int64_t num_needed) {
  RAY_LOG(DEBUG) << "PrestartWorkers " << num_needed;
  for (int ii = 0; ii < num_needed; ++ii) {
    // Prestart worker with no runtime env.
    if (IsRuntimeEnvEmpty(lease_spec.SerializedRuntimeEnv())) {
      PopWorkerStatus status;
      StartWorkerProcess(
          lease_spec.GetLanguage(), rpc::WorkerType::WORKER, lease_spec.JobId(), &status);
      continue;
    }

    // Prestart worker with runtime env.
    GetOrCreateRuntimeEnv(
        lease_spec.SerializedRuntimeEnv(),
        lease_spec.RuntimeEnvConfig(),
        lease_spec.JobId(),
        [this, lease_spec = lease_spec](bool successful,
                                        const std::string &serialized_runtime_env_context,
                                        const std::string &setup_error_message) {
          if (!successful) {
            RAY_LOG(ERROR) << "Fails to create or get runtime env "
                           << setup_error_message;
            return;
          }
          PopWorkerStatus status;
          StartWorkerProcess(lease_spec.GetLanguage(),
                             rpc::WorkerType::WORKER,
                             lease_spec.JobId(),
                             &status,
                             /*dynamic_options=*/{},
                             lease_spec.GetRuntimeEnvHash(),
                             serialized_runtime_env_context,
                             lease_spec.RuntimeEnvInfo());
        });
  }
}

void WorkerPool::DisconnectWorker(const std::shared_ptr<WorkerInterface> &worker,
                                  rpc::WorkerExitType disconnect_type) {
  MarkPortAsFree(worker->AssignedPort());
  auto &state = GetStateForLanguage(worker->GetLanguage());
  auto it = state.worker_processes.find(worker->GetStartupToken());
  if (it != state.worker_processes.end()) {
    const auto serialized_runtime_env =
        it->second.runtime_env_info.serialized_runtime_env();
    if (it->second.is_pending_registration) {
      // Worker is either starting or started,
      // if it's not started, we should remove it from starting.
      it->second.is_pending_registration = false;
      if (worker->GetWorkerType() == rpc::WorkerType::WORKER) {
        // This may add new workers to state.worker_processes
        // and invalidate the iterator, do not use `it`
        // after this call.
        TryPendingStartRequests(worker->GetLanguage());
      }
    }

    DeleteRuntimeEnvIfPossible(serialized_runtime_env,
                               worker->GetAssignedJobId(),
                               it->second.worker_id,
                               it->second.serialized_allocated_instances);
    RemoveWorkerProcess(state, worker->GetStartupToken());
  }
  RAY_CHECK(RemoveWorker(state.registered_workers, worker));

  if (IsIOWorkerType(worker->GetWorkerType())) {
    auto &io_worker_state =
        GetIOWorkerStateFromWorkerType(worker->GetWorkerType(), state);
    if (!RemoveWorker(io_worker_state.started_io_workers, worker)) {
      // IO worker is either starting or started,
      // if it's not started, we should remove it from starting.
      io_worker_state.num_starting_io_workers--;
    }
    RemoveWorker(io_worker_state.idle_io_workers, worker);
    return;
  }

  for (auto idle_worker_iter = idle_of_all_languages_.begin();
       idle_worker_iter != idle_of_all_languages_.end();
       idle_worker_iter++) {
    if (idle_worker_iter->worker == worker) {
      idle_of_all_languages_.erase(idle_worker_iter);
      break;
    }
  }
  RemoveWorker(state.idle, worker);
}

void WorkerPool::DisconnectDriver(const std::shared_ptr<WorkerInterface> &driver) {
  auto &state = GetStateForLanguage(driver->GetLanguage());
  RAY_CHECK(RemoveWorker(state.registered_drivers, driver));
  MarkPortAsFree(driver->AssignedPort());
}

inline WorkerPool::State &WorkerPool::GetStateForLanguage(const Language &language) {
  auto state = states_by_lang_.find(language);
  RAY_CHECK(state != states_by_lang_.end())
      << "Required Language isn't supported: " << Language_Name(language);
  return state->second;
}

inline bool WorkerPool::IsIOWorkerType(const rpc::WorkerType &worker_type) const {
  return worker_type == rpc::WorkerType::SPILL_WORKER ||
         worker_type == rpc::WorkerType::RESTORE_WORKER;
}

std::vector<std::shared_ptr<WorkerInterface>> WorkerPool::GetAllRegisteredWorkers(
    bool filter_dead_workers, bool filter_io_workers) const {
  std::vector<std::shared_ptr<WorkerInterface>> workers;

  for (const auto &entry : states_by_lang_) {
    for (const auto &worker : entry.second.registered_workers) {
      if (!worker->IsRegistered()) {
        continue;
      }

      if (filter_io_workers && (IsIOWorkerType(worker->GetWorkerType()))) {
        continue;
      }

      if (filter_dead_workers && worker->IsDead()) {
        continue;
      }
      workers.push_back(worker);
    }
  }

  return workers;
}

bool WorkerPool::IsWorkerAvailableForScheduling() const {
  for (const auto &entry : states_by_lang_) {
    for (const auto &worker : entry.second.registered_workers) {
      if (!worker->IsRegistered()) {
        continue;
      }
      if (worker->IsAvailableForScheduling()) {
        return true;
      }
    }
  }
  return false;
}

bool IsInternalNamespace(const std::string &ray_namespace) {
  return absl::StartsWith(ray_namespace, kRayInternalNamespacePrefix);
}

std::vector<std::shared_ptr<WorkerInterface>> WorkerPool::GetAllRegisteredDrivers(
    bool filter_dead_drivers, bool filter_system_drivers) const {
  std::vector<std::shared_ptr<WorkerInterface>> drivers;

  for (const auto &entry : states_by_lang_) {
    for (const auto &driver : entry.second.registered_drivers) {
      if (!driver->IsRegistered()) {
        continue;
      }

      if (filter_dead_drivers && driver->IsDead()) {
        continue;
      }

      if (filter_system_drivers) {
        auto job_config = GetJobConfig(driver->GetAssignedJobId());
        if (job_config.has_value() && IsInternalNamespace(job_config->ray_namespace())) {
          continue;
        }
      }

      drivers.push_back(driver);
    }
  }

  return drivers;
}

void WorkerPool::WarnAboutSize() {
  for (auto &entry : states_by_lang_) {
    auto &state = entry.second;
    int64_t num_workers_started_or_registered = 0;
    num_workers_started_or_registered +=
        static_cast<int64_t>(state.registered_workers.size());
    for (const auto &starting_process : state.worker_processes) {
      num_workers_started_or_registered +=
          starting_process.second.is_pending_registration ? 0 : 1;
    }
    // Don't count IO workers towards the warning message threshold.
    num_workers_started_or_registered -= RayConfig::instance().max_io_workers() * 2;
    int64_t multiple = num_workers_started_or_registered / state.multiple_for_warning;
    std::stringstream warning_message;
    if (multiple >= 4 && multiple > state.last_warning_multiple) {
      // Push an error message to the user if the worker pool tells us that it is
      // getting too big.
      state.last_warning_multiple = multiple;
      warning_message
          << "WARNING: " << num_workers_started_or_registered << " "
          << Language_Name(entry.first)
          << " worker processes have been started on node: " << node_id_
          << " with address: " << node_address_ << ". "
          << "This could be a result of using "
          << "a large number of actors, or due to tasks blocked in ray.get() calls "
          << "(see https://github.com/ray-project/ray/issues/3644 for "
          << "some discussion of workarounds).";
      std::string warning_message_str = warning_message.str();
      RAY_LOG(WARNING) << warning_message_str;

      auto error_data = gcs::CreateErrorTableData(
          "worker_pool_large", warning_message_str, get_time_());
      gcs_client_.Errors().AsyncReportJobError(std::move(error_data));
    }
  }
}

void WorkerPool::TryStartIOWorkers(const Language &language) {
  TryStartIOWorkers(language, rpc::WorkerType::RESTORE_WORKER);
  TryStartIOWorkers(language, rpc::WorkerType::SPILL_WORKER);
}

void WorkerPool::TryPendingStartRequests(const Language &language) {
  auto &state = GetStateForLanguage(language);
  if (state.pending_start_requests.empty()) {
    return;
  }

  std::deque<std::shared_ptr<PopWorkerRequest>> pending_start_requests;
  state.pending_start_requests.swap(pending_start_requests);
  for (const auto &request : pending_start_requests) {
    StartNewWorker(request);
  }
}

void WorkerPool::TryStartIOWorkers(const Language &language,
                                   const rpc::WorkerType &worker_type) {
  if (language != Language::PYTHON) {
    return;
  }
  auto &state = GetStateForLanguage(language);
  auto &io_worker_state = GetIOWorkerStateFromWorkerType(worker_type, state);

  int available_io_workers_num =
      io_worker_state.num_starting_io_workers + io_worker_state.started_io_workers.size();
  int max_workers_to_start =
      RayConfig::instance().max_io_workers() - available_io_workers_num;
  // Compare first to prevent unsigned underflow.
  if (io_worker_state.pending_io_tasks.size() > io_worker_state.idle_io_workers.size()) {
    int expected_workers_num =
        io_worker_state.pending_io_tasks.size() - io_worker_state.idle_io_workers.size();
    if (expected_workers_num > max_workers_to_start) {
      expected_workers_num = max_workers_to_start;
    }
    for (; expected_workers_num > 0; expected_workers_num--) {
      PopWorkerStatus status;
      auto [proc, startup_token] =
          StartWorkerProcess(ray::Language::PYTHON, worker_type, JobID::Nil(), &status);
      if (!proc.IsValid()) {
        // We may hit the maximum worker start up concurrency limit. Stop.
        return;
      }
    }
  }
}

std::string WorkerPool::DebugString() const {
  std::stringstream result;
  result << "WorkerPool:";
  result << "\n- registered jobs: " << all_jobs_.size() - finished_jobs_.size();
  result << "\n- process_failed_job_config_missing: "
         << process_failed_job_config_missing_;
  result << "\n- process_failed_rate_limited: " << process_failed_rate_limited_;
  result << "\n- process_failed_pending_registration: "
         << process_failed_pending_registration_;
  result << "\n- process_failed_runtime_env_setup_failed: "
         << process_failed_runtime_env_setup_failed_;
  for (const auto &entry : states_by_lang_) {
    result << "\n- num " << Language_Name(entry.first)
           << " workers: " << entry.second.registered_workers.size();
    result << "\n- num " << Language_Name(entry.first)
           << " drivers: " << entry.second.registered_drivers.size();
    result << "\n- num " << Language_Name(entry.first)
           << " pending start requests: " << entry.second.pending_start_requests.size();
    result << "\n- num " << Language_Name(entry.first)
           << " pending registration requests: "
           << entry.second.pending_registration_requests.size();
    result << "\n- num object spill callbacks queued: "
           << entry.second.spill_io_worker_state.pending_io_tasks.size();
    result << "\n- num object restore queued: "
           << entry.second.restore_io_worker_state.pending_io_tasks.size();
    result << "\n- num util functions queued: "
           << entry.second.util_io_worker_state.pending_io_tasks.size();
  }
  result << "\n- num idle workers: " << idle_of_all_languages_.size();
  return result.str();
}

WorkerPool::IOWorkerState &WorkerPool::GetIOWorkerStateFromWorkerType(
    const rpc::WorkerType &worker_type, WorkerPool::State &state) const {
  RAY_CHECK(worker_type != rpc::WorkerType::WORKER)
      << worker_type << " type cannot be used to retrieve io_worker_state";
  switch (worker_type) {
  case rpc::WorkerType::SPILL_WORKER:
    return state.spill_io_worker_state;
  case rpc::WorkerType::RESTORE_WORKER:
    return state.restore_io_worker_state;
  default:
    RAY_LOG(FATAL) << "Unknown worker type: " << worker_type;
  }
  UNREACHABLE;
}

void WorkerPool::GetOrCreateRuntimeEnv(
    const std::string &serialized_runtime_env,
    const rpc::RuntimeEnvConfig &runtime_env_config,
    const JobID &job_id,
    const GetOrCreateRuntimeEnvCallback &callback,
    const WorkerID &worker_id,
    const std::string &serialized_allocated_instances) {
  RAY_LOG(INFO) << "GetOrCreateRuntimeEnv for job " << job_id << " with runtime_env "
                << serialized_runtime_env << " worker id " << worker_id;
  runtime_env_agent_client_->GetOrCreateRuntimeEnv(
      job_id,
      serialized_runtime_env,
      runtime_env_config,
      [job_id, serialized_runtime_env, runtime_env_config, callback](
          bool successful,
          const std::string &serialized_runtime_env_context,
          const std::string &setup_error_message) {
        if (successful) {
          callback(true, serialized_runtime_env_context, "");
        } else {
          RAY_LOG(WARNING) << "Couldn't create a runtime environment for job " << job_id
                           << ".";
          RAY_LOG(DEBUG) << "Runtime env for job " << job_id << ": "
                         << serialized_runtime_env;
          callback(/*successful=*/false,
                   /*serialized_runtime_env_context=*/"",
                   /*setup_error_message=*/setup_error_message);
        }
      },
      worker_id,
      serialized_allocated_instances);
}

void WorkerPool::DeleteRuntimeEnvIfPossible(
    const std::string &serialized_runtime_env,
    const JobID &job_id,
    const WorkerID &worker_id,
    const std::string &serialized_allocated_instances) {
  RAY_LOG(DEBUG) << "DeleteRuntimeEnvIfPossible " << serialized_runtime_env
                 << " for job id " << job_id << " worker id " << worker_id;
  if (!IsRuntimeEnvEmpty(serialized_runtime_env)) {
    runtime_env_agent_client_->DeleteRuntimeEnvIfPossible(
        serialized_runtime_env,
        [serialized_runtime_env](bool successful) {
          if (!successful) {
            RAY_LOG(ERROR) << "Delete runtime env failed";
            RAY_LOG(DEBUG) << "Runtime env: " << serialized_runtime_env;
          }
        },
        worker_id,
        job_id,
        serialized_allocated_instances);
  }
}

const std::vector<std::string> &WorkerPool::LookupWorkerDynamicOptions(
    StartupToken token) const {
  for (const auto &[lang, state] : states_by_lang_) {
    auto it = state.worker_processes.find(token);
    if (it != state.worker_processes.end()) {
      return it->second.dynamic_options;
    }
  }
  static std::vector<std::string> kNoDynamicOptions;
  return kNoDynamicOptions;
}

const NodeID &WorkerPool::GetNodeID() const { return node_id_; }

}  // namespace raylet

}  // namespace ray<|MERGE_RESOLUTION|>--- conflicted
+++ resolved
@@ -1341,21 +1341,13 @@
 }
 
 void WorkerPool::StartNewWorker(
-<<<<<<< HEAD
     const std::shared_ptr<PopWorkerRequest> &pop_worker_request,
     const std::string &serialized_allocated_instances) {
   auto start_worker_process_fn = [this, serialized_allocated_instances](
-                                     std::shared_ptr<PopWorkerRequest> pop_worker_request,
+                                     std::shared_ptr<PopWorkerRequest> request,
                                      const std::string &serialized_runtime_env_context,
                                      const WorkerID &worker_id = WorkerID::Nil()) {
-    auto &state = GetStateForLanguage(pop_worker_request->language);
-=======
-    const std::shared_ptr<PopWorkerRequest> &pop_worker_request) {
-  auto start_worker_process_fn = [this](
-                                     std::shared_ptr<PopWorkerRequest> request,
-                                     const std::string &serialized_runtime_env_context) {
     auto &state = GetStateForLanguage(request->language_);
->>>>>>> d9b0a85a
     const std::string &serialized_runtime_env =
         request->runtime_env_info_.serialized_runtime_env();
 
@@ -1368,15 +1360,10 @@
                            request->dynamic_options_,
                            request->runtime_env_hash_,
                            serialized_runtime_env_context,
-<<<<<<< HEAD
-                           pop_worker_request->runtime_env_info,
-                           pop_worker_request->worker_startup_keep_alive_duration,
+                           request->runtime_env_info_,
+                           request->worker_startup_keep_alive_duration_,
                            worker_id,
                            serialized_allocated_instances);
-=======
-                           request->runtime_env_info_,
-                           request->worker_startup_keep_alive_duration_);
->>>>>>> d9b0a85a
     if (status == PopWorkerStatus::OK) {
       RAY_CHECK(proc.IsValid());
       WarnAboutSize();
@@ -1385,25 +1372,17 @@
     } else if (status == PopWorkerStatus::TooManyStartingWorkerProcesses) {
       // TODO(jjyao) As an optimization, we don't need to delete the runtime env
       // but reuse it the next time we retry the request.
-<<<<<<< HEAD
       DeleteRuntimeEnvIfPossible(serialized_runtime_env,
-                                 pop_worker_request->job_id,
+                                 request->job_id_,
                                  worker_id,
                                  serialized_allocated_instances);
-      state.pending_start_requests.emplace_back(std::move(pop_worker_request));
+      state.pending_start_requests.emplace_back(std::move(request));
     } else {
       DeleteRuntimeEnvIfPossible(serialized_runtime_env,
-                                 pop_worker_request->job_id,
+                                 request->job_id_,
                                  worker_id,
                                  serialized_allocated_instances);
-      PopWorkerCallbackAsync(std::move(pop_worker_request->callback), nullptr, status);
-=======
-      DeleteRuntimeEnvIfPossible(serialized_runtime_env);
-      state.pending_start_requests.emplace_back(std::move(request));
-    } else {
-      DeleteRuntimeEnvIfPossible(serialized_runtime_env);
       PopWorkerCallbackAsync(std::move(request->callback_), nullptr, status);
->>>>>>> d9b0a85a
     }
   };
 
@@ -1415,15 +1394,9 @@
     auto worker_id = WorkerID::FromRandom();
     GetOrCreateRuntimeEnv(
         serialized_runtime_env,
-<<<<<<< HEAD
-        pop_worker_request->runtime_env_info.runtime_env_config(),
-        pop_worker_request->job_id,
-        [this, start_worker_process_fn, pop_worker_request, worker_id](
-=======
         pop_worker_request->runtime_env_info_.runtime_env_config(),
         pop_worker_request->job_id_,
-        [this, start_worker_process_fn, pop_worker_request](
->>>>>>> d9b0a85a
+        [this, start_worker_process_fn, pop_worker_request, worker_id](
             bool successful,
             const std::string &serialized_runtime_env_context,
             const std::string &setup_error_message) {
@@ -1445,8 +1418,7 @@
   }
 }
 
-<<<<<<< HEAD
-void WorkerPool::PopWorker(const TaskSpecification &task_spec,
+void WorkerPool::PopWorker(const LeaseSpecification &lease_spec,
                            const PopWorkerCallback &callback,
                            const std::string &serialized_allocated_instances) {
   RAY_LOG(DEBUG) << "Pop worker for task " << task_spec.TaskId() << " task name "
@@ -1454,10 +1426,6 @@
   // Code path of actor task.
   RAY_CHECK(!task_spec.IsActorTask()) << "Direct call shouldn't reach here.";
 
-=======
-void WorkerPool::PopWorker(const LeaseSpecification &lease_spec,
-                           const PopWorkerCallback &callback) {
->>>>>>> d9b0a85a
   auto pop_worker_request = std::make_shared<PopWorkerRequest>(
       lease_spec.GetLanguage(),
       rpc::WorkerType::WORKER,
@@ -1541,14 +1509,9 @@
   return worker;
 }
 
-<<<<<<< HEAD
 void WorkerPool::PopWorker(std::shared_ptr<PopWorkerRequest> pop_worker_request,
                            const std::string &serialized_allocated_instances) {
-  // If there's an idle worker that fits the task, use it.
-=======
-void WorkerPool::PopWorker(std::shared_ptr<PopWorkerRequest> pop_worker_request) {
   // If there's an idle worker that fits the lease, use it.
->>>>>>> d9b0a85a
   // Else, start a new worker.
   auto worker = FindAndPopIdleWorker(*pop_worker_request);
   if (worker == nullptr) {
