// Copyright 2017 The Ray Authors.
//
// Licensed under the Apache License, Version 2.0 (the "License");
// you may not use this file except in compliance with the License.
// You may obtain a copy of the License at
//
//  http://www.apache.org/licenses/LICENSE-2.0
//
// Unless required by applicable law or agreed to in writing, software
// distributed under the License is distributed on an "AS IS" BASIS,
// WITHOUT WARRANTIES OR CONDITIONS OF ANY KIND, either express or implied.
// See the License for the specific language governing permissions and
// limitations under the License.

#pragma once

#include <inttypes.h>

#include <algorithm>
#include <boost/asio/io_service.hpp>
#include <boost/functional/hash.hpp>
#include <memory>
#include <optional>
#include <queue>
#include <string_view>
#include <unordered_set>
#include <utility>
#include <vector>

#include "absl/time/time.h"
#include "ray/common/asio/instrumented_io_context.h"
#include "ray/common/asio/periodical_runner.h"
#include "ray/common/client_connection.h"
#include "ray/common/runtime_env_manager.h"
#include "ray/common/task/task.h"
#include "ray/common/task/task_common.h"
#include "ray/gcs/gcs_client/gcs_client.h"
#include "ray/raylet/runtime_env_agent_client.h"
#include "ray/raylet/worker.h"

namespace ray {

namespace raylet {

using WorkerCommandMap =
    absl::flat_hash_map<Language, std::vector<std::string>, std::hash<int>>;

enum PopWorkerStatus {
  // OK.
  // A registered worker will be returned with callback.
  OK = 0,
  // Job config is not found.
  // A nullptr worker will be returned with callback.
  JobConfigMissing = 1,
  // Worker process startup rate is limited.
  // A nullptr worker will be returned with callback.
  TooManyStartingWorkerProcesses = 2,
  // Worker process has been started, but the worker did not register at the raylet within
  // the timeout.
  // A nullptr worker will be returned with callback.
  WorkerPendingRegistration = 3,
  // Any fails of runtime env creation.
  // A nullptr worker will be returned with callback.
  RuntimeEnvCreationFailed = 4,
  // The task's job has finished.
  // A nullptr worker will be returned with callback.
  JobFinished = 5,
};

/// \param[in] worker The started worker instance. Nullptr if worker is not started.
/// \param[in] status The pop worker status. OK if things go well. Otherwise, it will
/// contain the error status.
/// \param[in] runtime_env_setup_error_message The error message
/// when runtime env setup is failed. This should be empty unless status ==
/// RuntimeEnvCreationFailed.
/// \return true if the worker was used. Otherwise, return false
/// and the worker will be returned to the worker pool.
using PopWorkerCallback =
    std::function<bool(const std::shared_ptr<WorkerInterface> &worker,
                       PopWorkerStatus status,
                       const std::string &runtime_env_setup_error_message)>;

struct PopWorkerRequest {
  const rpc::Language language;
  const rpc::WorkerType worker_type;
  const JobID job_id;                    // can be Nil
  const ActorID root_detached_actor_id;  // can be Nil
  const std::optional<bool> is_gpu;
  const std::optional<bool> is_actor_worker;
  const rpc::RuntimeEnvInfo runtime_env_info;
  const int runtime_env_hash;
  const std::vector<std::string> dynamic_options;
  std::optional<absl::Duration> worker_startup_keep_alive_duration;

  PopWorkerCallback callback;

  PopWorkerRequest(rpc::Language lang,
                   rpc::WorkerType worker_type,
                   JobID job,
                   ActorID root_actor_id,
                   std::optional<bool> gpu,
                   std::optional<bool> actor_worker,
                   rpc::RuntimeEnvInfo runtime_env_info,
                   int runtime_env_hash,
                   std::vector<std::string> options,
                   std::optional<absl::Duration> worker_startup_keep_alive_duration,
                   PopWorkerCallback callback)
      : language(lang),
        worker_type(worker_type),
        job_id(job),
        root_detached_actor_id(root_actor_id),
        is_gpu(gpu),
        is_actor_worker(actor_worker),
        runtime_env_info(std::move(runtime_env_info)),
        // this-> is needed to disambiguate the member variable from the ctor arg.
        runtime_env_hash(runtime_env_hash),
        dynamic_options(std::move(options)),
        worker_startup_keep_alive_duration(worker_startup_keep_alive_duration),
        callback(std::move(callback)) {}
};

/// \class WorkerPoolInterface
///
/// Used for new scheduler unit tests.
class WorkerPoolInterface {
 public:
  /// Pop an idle worker from the pool. The caller is responsible for pushing
  /// the worker back onto the pool once the worker has completed its work.
  ///
  /// \param task_spec The returned worker must be able to execute this task.
  /// \param callback The callback function that executed when gets the result of
  /// worker popping.
  /// The callback will be executed with an empty worker in following cases:
  /// Case 1: Job config not found.
  /// Case 2: Worker process startup rate limited.
  /// Case 3: Worker process has been started, but the worker registered back to raylet
  /// timeout.
  //  Case 4: Any fails of runtime env creation.
  /// Of course, the callback will also be executed when a valid worker found in following
  /// cases:
  /// Case 1: An suitable worker was found in idle worker pool.
  /// Case 2: An suitable worker registered to raylet.
  /// The corresponding PopWorkerStatus will be passed to the callback.
  /// \return Void.
  virtual void PopWorker(const TaskSpecification &task_spec,
                         const PopWorkerCallback &callback) = 0;
  /// Add an idle worker to the pool.
  ///
  /// \param The idle worker to add.
  virtual void PushWorker(const std::shared_ptr<WorkerInterface> &worker) = 0;

  /// Get all the registered workers.
  ///
  /// \param filter_dead_workers whether or not if this method will filter dead workers
  /// \param filter_io_workers whether or not if this method will filter io workers
  /// non-retriable workers that are still registered.
  ///
  /// \return A list containing all the workers.
  virtual const std::vector<std::shared_ptr<WorkerInterface>> GetAllRegisteredWorkers(
      bool filter_dead_workers = false, bool filter_io_workers = false) const = 0;

  /// Get registered worker process by id or nullptr if not found.
  virtual std::shared_ptr<WorkerInterface> GetRegisteredWorker(
      const WorkerID &worker_id) const = 0;

  /// Get registered driver process by id or nullptr if not found.
  virtual std::shared_ptr<WorkerInterface> GetRegisteredDriver(
      const WorkerID &worker_id) const = 0;

  virtual ~WorkerPoolInterface() = default;
};

/// \class IOWorkerPoolInterface
///
/// Used for object spilling manager unit tests.
class IOWorkerPoolInterface {
 public:
  virtual void PushSpillWorker(const std::shared_ptr<WorkerInterface> &worker) = 0;

  virtual void PopSpillWorker(
      std::function<void(std::shared_ptr<WorkerInterface>)> callback) = 0;

  virtual void PushRestoreWorker(const std::shared_ptr<WorkerInterface> &worker) = 0;

  virtual void PopRestoreWorker(
      std::function<void(std::shared_ptr<WorkerInterface>)> callback) = 0;

  virtual void PushDeleteWorker(const std::shared_ptr<WorkerInterface> &worker) = 0;

  virtual void PopDeleteWorker(
      std::function<void(std::shared_ptr<WorkerInterface>)> callback) = 0;

  virtual ~IOWorkerPoolInterface() = default;
};

class WorkerInterface;
class Worker;

enum class WorkerUnfitForTaskReason {
  NONE = 0,                      // OK
  ROOT_MISMATCH = 1,             // job ID or root detached actor ID mismatch
  RUNTIME_ENV_MISMATCH = 2,      // runtime env hash mismatch
  DYNAMIC_OPTIONS_MISMATCH = 3,  // dynamic options mismatch
  OTHERS = 4,                    // reasons we don't do stats for (e.g. language)
};
static constexpr std::string_view kWorkerUnfitForTaskReasonDebugName[] = {
    "NONE",
    "ROOT_MISMATCH",
    "RUNTIME_ENV_MISMATCH",
    "DYNAMIC_OPTIONS_MISMATCH",
    "OTHERS",
};

inline std::ostream &operator<<(std::ostream &os,
                                const WorkerUnfitForTaskReason &reason) {
  os << kWorkerUnfitForTaskReasonDebugName[static_cast<int>(reason)];
  return os;
}

/// \class WorkerPool
///
/// The WorkerPool is responsible for managing a pool of Workers. Each Worker
/// is a container for a unit of work.
class WorkerPool : public WorkerPoolInterface, public IOWorkerPoolInterface {
 public:
  /// Create a pool and asynchronously start at least the specified number of workers per
  /// language.
  /// Once each worker process has registered with an external server, the
  /// process should create and register the specified number of workers, and add them to
  /// the pool.
  ///
  /// \param node_id The id of the current node.
  /// \param node_address The address of the current node.
  /// \param num_prestarted_python_workers The number of prestarted Python
  /// workers.
  /// \param maximum_startup_concurrency The maximum number of worker processes
  /// that can be started in parallel (typically this should be set to the number of CPU
  /// resources on the machine).
  /// \param min_worker_port The lowest port number that workers started will bind on.
  /// If this is set to 0, workers will bind on random ports.
  /// \param max_worker_port The highest port number that workers started will bind on.
  /// If this is not set to 0, min_worker_port must also not be set to 0.
  /// \param worker_ports An explicit list of open ports that workers started will bind
  /// on. This takes precedence over min_worker_port and max_worker_port.
  /// \param worker_commands The commands used to start the worker process, grouped by
  /// language.
  /// \param native_library_path The native library path which includes the core
  /// libraries.
  /// \param starting_worker_timeout_callback The callback that will be triggered once
  /// it times out to start a worker.
  /// \param ray_debugger_external Ray debugger in workers will be started in a way
  /// that they are accessible from outside the node.
  /// \param get_time A callback to get the current time in milliseconds.
  WorkerPool(instrumented_io_context &io_service,
             const NodeID &node_id,
             std::string node_address,
             std::function<int64_t()> get_num_cpus_available,
             int num_prestarted_python_workers,
             int maximum_startup_concurrency,
             int min_worker_port,
             int max_worker_port,
             const std::vector<int> &worker_ports,
             std::shared_ptr<gcs::GcsClient> gcs_client,
             const WorkerCommandMap &worker_commands,
             std::string native_library_path,
             std::function<void()> starting_worker_timeout_callback,
             int ray_debugger_external,
             std::function<absl::Time()> get_time);

  /// Destructor responsible for freeing a set of workers owned by this class.
  virtual ~WorkerPool() override;

  /// Start the worker pool. Could only be called once.
  void Start();

  /// Set the node manager port.
  /// \param node_manager_port The port Raylet uses for listening to incoming connections.
  void SetNodeManagerPort(int node_manager_port);

  /// Set Runtime Env Manager Client.
  void SetRuntimeEnvAgentClient(
      std::unique_ptr<RuntimeEnvAgentClient> runtime_env_agent_client);

  /// Handles the event that a job is started.
  ///
  /// \param job_id ID of the started job.
  /// \param job_config The config of the started job.
  /// \return Void
  void HandleJobStarted(const JobID &job_id, const rpc::JobConfig &job_config);

  /// Handles the event that a job is finished.
  ///
  /// \param job_id ID of the finished job.
  /// \return Void.
  void HandleJobFinished(const JobID &job_id);

  /// \brief Get the job config by job id.
  ///
  /// We don't return std::optional because it does not support references.
  ///
  /// \param job_id ID of the job.
  /// \return Job config if given job is running, else nullptr.
  boost::optional<const rpc::JobConfig &> GetJobConfig(const JobID &job_id) const;

  /// Register a new worker. The Worker should be added by the caller to the
  /// pool after it becomes idle (e.g., requests a work assignment).
  ///
  /// \param[in] worker The worker to be registered.
  /// \param[in] pid The PID of the worker.
  /// \param[in] worker_startup_token The startup token of the process assigned to
  /// it during startup as a command line argument.
  /// \param[in] send_reply_callback The callback to invoke after registration is
  /// finished/failed.
  /// Returns 0 if the worker should bind on a random port.
  /// \return If the registration is successful.
  Status RegisterWorker(const std::shared_ptr<WorkerInterface> &worker,
                        pid_t pid,
                        StartupToken worker_startup_token,
                        std::function<void(Status, int)> send_reply_callback);

  // Similar to the above function overload, but the port has been assigned, but directly
  // returns registration status without taking a callback.
  Status RegisterWorker(const std::shared_ptr<WorkerInterface> &worker,
                        pid_t pid,
                        StartupToken worker_startup_token);

  /// To be invoked when a worker is started. This method should be called when the worker
  /// announces its port.
  ///
  /// \param[in] worker The worker which is started.
  /// \return void
  void OnWorkerStarted(const std::shared_ptr<WorkerInterface> &worker);

  /// Register a new driver.
  ///
  /// \param[in] worker The driver to be registered.
  /// \param[in] job_config The config of the job.
  /// \param[in] send_reply_callback The callback to invoke after registration is
  /// finished/failed.
  /// \return If the registration is successful.
  Status RegisterDriver(const std::shared_ptr<WorkerInterface> &worker,
                        const rpc::JobConfig &job_config,
                        std::function<void(Status, int)> send_reply_callback);

  /// Get the client connection's registered worker.
  ///
  /// \param The client connection owned by a registered worker.
  /// \return The Worker that owns the given client connection. Returns nullptr
  /// if the client has not registered a worker yet.
  std::shared_ptr<WorkerInterface> GetRegisteredWorker(
      const std::shared_ptr<ClientConnection> &connection) const;

  /// Get the registered worker by worker id or nullptr if not found.
  std::shared_ptr<WorkerInterface> GetRegisteredWorker(
      const WorkerID &worker_id) const override;

  /// Get the client connection's registered driver.
  ///
  /// \param The client connection owned by a registered driver.
  /// \return The Worker that owns the given client connection. Returns nullptr
  /// if the client has not registered a driver.
  std::shared_ptr<WorkerInterface> GetRegisteredDriver(
      const std::shared_ptr<ClientConnection> &connection) const;

  /// Get the registered driver by worker id or nullptr if not found.
  std::shared_ptr<WorkerInterface> GetRegisteredDriver(
      const WorkerID &worker_id) const override;

  /// Disconnect a registered worker.
  ///
  /// \param worker The worker to disconnect. The worker must be registered.
  /// \param disconnect_type Type of a worker exit.
  void DisconnectWorker(const std::shared_ptr<WorkerInterface> &worker,
                        rpc::WorkerExitType disconnect_type);

  /// Disconnect a registered driver.
  ///
  /// \param The driver to disconnect. The driver must be registered.
  void DisconnectDriver(const std::shared_ptr<WorkerInterface> &driver);

  /// Add an idle spill I/O worker to the pool.
  ///
  /// \param worker The idle spill I/O worker to add.
  void PushSpillWorker(const std::shared_ptr<WorkerInterface> &worker) override;

  /// Pop an idle spill I/O worker from the pool and trigger a callback when
  /// an spill I/O worker is available.
  /// The caller is responsible for pushing the worker back onto the
  /// pool once the worker has completed its work.
  ///
  /// \param callback The callback that returns an available spill I/O worker.
  void PopSpillWorker(
      std::function<void(std::shared_ptr<WorkerInterface>)> callback) override;

  /// Add an idle restore I/O worker to the pool.
  ///
  /// \param worker The idle I/O worker to add.
  void PushRestoreWorker(const std::shared_ptr<WorkerInterface> &worker) override;

  /// Pop an idle restore I/O worker from the pool and trigger a callback when
  /// an restore I/O worker is available.
  /// The caller is responsible for pushing the worker back onto the
  /// pool once the worker has completed its work.
  ///
  /// \param callback The callback that returns an available restore I/O worker.
  void PopRestoreWorker(
      std::function<void(std::shared_ptr<WorkerInterface>)> callback) override;

  /// Add an idle delete I/O worker to the pool.
  ///
  /// NOTE: There's currently no concept of delete workers or delete worker pools.
  /// When deleting objects, it shares the workers within restore or spill worker pools.
  /// This method is just a higher level abstraction to hide that implementation detail.
  ///
  /// \param worker The idle I/O worker. It could be either spill or restore I/O worker.
  void PushDeleteWorker(const std::shared_ptr<WorkerInterface> &worker) override;

  /// Pop an idle delete I/O worker from the pool and trigger a callback when
  /// when delete I/O worker is available.
  /// NOTE: There's currently no concept of delete workers or delete worker pools.
  /// This method just finds more available I/O workers from either spill or restore pool
  /// and pop them out.
  void PopDeleteWorker(
      std::function<void(std::shared_ptr<WorkerInterface>)> callback) override;

  /// See interface.
  void PushWorker(const std::shared_ptr<WorkerInterface> &worker) override;

  /// See interface.
  void PopWorker(const TaskSpecification &task_spec,
                 const PopWorkerCallback &callback) override;

  /// Try to prestart a number of workers suitable the given task spec. Prestarting
  /// is needed since core workers request one lease at a time, if starting is slow,
  /// then it means it takes a long time to scale up.
  ///
  /// \param task_spec The returned worker must be able to execute this task.
  /// \param backlog_size The number of tasks in the client backlog of this shape.
  /// We aim to prestart 1 worker per CPU, up to the the backlog size.
  void PrestartWorkers(const TaskSpecification &task_spec, int64_t backlog_size);

  void PrestartWorkersInternal(const TaskSpecification &task_spec, int64_t num_needed);

  /// Return the current size of the worker pool for the requested language. Counts only
  /// idle workers.
  ///
  /// \param language The requested language.
  /// \return The total count of all workers (actor and non-actor) in the pool.
  uint32_t Size(const Language &language) const;

  /// Get all the registered workers.
  ///
  /// \param filter_dead_workers whether or not if this method will filter dead workers
  /// \param filter_io_workers whether or not if this method will filter io workers
  /// non-retriable workers that are still registered.
  ///
  /// \return A list containing all the workers.
  const std::vector<std::shared_ptr<WorkerInterface>> GetAllRegisteredWorkers(
      bool filter_dead_workers = false, bool filter_io_workers = false) const override;

  /// Get all the registered drivers.
  ///
  /// \param filter_dead_drivers whether or not if this method will filter dead drivers
  /// that are still registered.
  ///
  /// \return A list containing all the drivers.
  const std::vector<std::shared_ptr<WorkerInterface>> GetAllRegisteredDrivers(
      bool filter_dead_drivers = false) const;

  /// Returns debug string for class.
  ///
  /// \return string.
  std::string DebugString() const;

  /// Try killing idle workers to ensure the running workers are in a
  /// reasonable size.
  void TryKillingIdleWorkers();

  /// Get the NodeID of this worker pool.
  const NodeID &GetNodeID() const;

  /// Internal implementation of PopWorker.
  void PopWorker(std::shared_ptr<PopWorkerRequest> pop_worker_request);

  // Find an idle worker that can serve the task. If found, pop it out and return it.
  // Otherwise, return nullptr.
  std::shared_ptr<WorkerInterface> FindAndPopIdleWorker(
      const PopWorkerRequest &pop_worker_request);

  // Starts a new worker that fulfills `pop_worker_request`. Difference on methods:
  // - PopWorker may reuse idle workers.
  // - StartNewWorker force starts a new worker, with runtime env created.
  // - StartWorkerProcess starts a new worker process, *without* runtime env creation.
  //
  // Note: NONE of these methods guarantee that pop_worker_request.callback will be called
  // with the started worker. It may be called with any fitting workers.
  void StartNewWorker(const std::shared_ptr<PopWorkerRequest> &pop_worker_request);

 protected:
  void update_worker_startup_token_counter();

  /// Asynchronously start a new worker process. Once the worker process has
  /// registered with an external server, the process should create and
  /// register N workers, then add them to the pool.
  /// Failure to start the worker process is a fatal error. If too many workers
  /// are already being started, then this function will return without starting
  /// any workers.
  ///
  /// \param language Which language this worker process should be.
  /// \param worker_type The type of the worker. This worker type is internal to
  ///                             worker pool abstraction. Outside this class, workers
  ///                             will have rpc::WorkerType instead.
  /// \param job_id The ID of the job to which the started worker process belongs.
  /// \param status The output status of work process starting.
  /// \param dynamic_options The dynamic options that we should add for worker command.
  /// \param runtime_env_hash The hash of runtime env.
  /// \param serialized_runtime_env_context The context of runtime env.
  /// \param runtime_env_info The raw runtime env info.
  /// \param worker_startup_keep_alive_duration If set, the worker will be kept alive for
  ///   this duration even if it's idle. This is only applicable before a task is assigned
  ///   to the worker.
  /// \return The process that we started and a token. If the token is less than 0,
  /// we didn't start a process.
  std::tuple<Process, StartupToken> StartWorkerProcess(
      const Language &language,
      rpc::WorkerType worker_type,
      const JobID &job_id,
      PopWorkerStatus *status /*output*/,
      const std::vector<std::string> &dynamic_options = {},
      int runtime_env_hash = 0,
      const std::string &serialized_runtime_env_context = "{}",
      const rpc::RuntimeEnvInfo &runtime_env_info = rpc::RuntimeEnvInfo(),
      std::optional<absl::Duration> worker_startup_keep_alive_duration = std::nullopt,
      const WorkerID &worker_id = WorkerID::Nil());

  /// The implementation of how to start a new worker process with command arguments.
  /// The lifetime of the process is tied to that of the returned object,
  /// unless the caller manually detaches the process after the call.
  ///
  /// \param worker_command_args The command arguments of new worker process.
  /// \param[in] env Additional environment variables to be set on this process besides
  /// the environment variables of the parent process.
  /// \return An object representing the started worker process.
  virtual Process StartProcess(const std::vector<std::string> &worker_command_args,
                               const ProcessEnvironment &env);

  /// Push an warning message to user if worker pool is getting to big.
  virtual void WarnAboutSize();

  /// Make this synchronized function for unit test.
  void PopWorkerCallbackInternal(const PopWorkerCallback &callback,
                                 std::shared_ptr<WorkerInterface> worker,
                                 PopWorkerStatus status);

  /// Look up worker's dynamic options by startup token.
  /// TODO(scv119): replace dynamic options by runtime_env.
  const std::vector<std::string> &LookupWorkerDynamicOptions(StartupToken token) const;

  /// Global startup token variable. Incremented once assigned
  /// to a worker process and is added to
  /// state.worker_processes.
  StartupToken worker_startup_token_counter_;

  struct IOWorkerState {
    /// The pool of idle I/O workers.
    std::unordered_set<std::shared_ptr<WorkerInterface>> idle_io_workers;
    /// The queue of pending I/O tasks.
    std::queue<std::function<void(std::shared_ptr<WorkerInterface>)>> pending_io_tasks;
    /// All I/O workers that have registered and are still connected, including both
    /// idle and executing.
    std::unordered_set<std::shared_ptr<WorkerInterface>> started_io_workers;
    /// Number of starting I/O workers.
    int num_starting_io_workers = 0;
  };

  /// Some basic information about the worker process.
  struct WorkerProcessInfo {
    /// Whether this worker is pending registration or is started.
    bool is_pending_registration = true;
    /// The type of the worker.
    rpc::WorkerType worker_type;
    /// The worker process instance.
    Process proc;
    /// The worker process start time.
    std::chrono::high_resolution_clock::time_point start_time;
    /// The runtime env Info.
    rpc::RuntimeEnvInfo runtime_env_info;
    /// The dynamic_options.
    std::vector<std::string> dynamic_options;
    /// The duration to keep the newly created worker alive before it's assigned a task.
    std::optional<absl::Duration> worker_startup_keep_alive_duration;
    // The external worker id which is assigned to the worker process.
    WorkerID worker_id;
  };

  /// An internal data structure that maintains the pool state per language.
  struct State {
    /// The commands and arguments used to start the worker process
    std::vector<std::string> worker_command;
    /// The pool of idle workers.
    std::unordered_set<std::shared_ptr<WorkerInterface>> idle;
    // States for io workers used for python util functions.
    IOWorkerState util_io_worker_state;
    // States for io workers used for spilling objects.
    IOWorkerState spill_io_worker_state;
    // States for io workers used for restoring objects.
    IOWorkerState restore_io_worker_state;
    /// All workers that have registered and are still connected, including both
    /// idle and executing.
    std::unordered_set<std::shared_ptr<WorkerInterface>> registered_workers;
    /// All drivers that have registered and are still connected.
    std::unordered_set<std::shared_ptr<WorkerInterface>> registered_drivers;
    /// A map from the startup tokens of worker processes, assigned by the raylet, to
    /// the extra information of the process. Note that the shim process PID is the
    /// same with worker process PID, except worker process in container.
    absl::flat_hash_map<StartupToken, WorkerProcessInfo> worker_processes;
    /// FIFO queue of pending requests with workers STARTED but pending registration.
    /// If a request stays in this status for >= worker_register_timeout_seconds, we'll
    /// fail the request and kill the worker process.
    std::deque<std::shared_ptr<PopWorkerRequest>> pending_registration_requests;
    /// FIFO queue of pending requests with workers NOT STARTED due to
    /// maximum_startup_concurrency_.
    std::deque<std::shared_ptr<PopWorkerRequest>> pending_start_requests;
    /// We'll push a warning to the user every time a multiple of this many
    /// worker processes has been started.
    int multiple_for_warning;
    /// The last size at which a warning about the number of registered workers
    /// was generated.
    int64_t last_warning_multiple;
  };

  /// Pool states per language.
  absl::flat_hash_map<Language, State, std::hash<int>> states_by_lang_;

  /// The pool of idle non-actor workers of all languages. This is used to kill idle
  /// workers in FIFO order.
  struct IdleWorkerEntry {
    std::shared_ptr<WorkerInterface> worker;
    // Don't kill this worker until this time. Set by:
    // - prestarted workers by Now() + keep alive duration from argument
    // - idle workers by Now() + idle_worker_killing_time_threshold_ms
    absl::Time keep_alive_until;
  };
  void KillIdleWorker(const IdleWorkerEntry &node);
  std::list<IdleWorkerEntry> idle_of_all_languages_;

 private:
  /// A helper function that returns the reference of the pool state
  /// for a given language.
  State &GetStateForLanguage(const Language &language);

  /// Start a timer to monitor the starting worker process.
  ///
  /// If any workers in this process don't register within the timeout
  /// (due to worker process crash or any other reasons), remove them
  /// from `worker_processes`. Otherwise if we'll mistakenly
  /// think there are unregistered workers, and won't start new workers.
  void MonitorStartingWorkerProcess(StartupToken proc_startup_token,
                                    const Language &language,
                                    rpc::WorkerType worker_type,
                                    const JobID &job_id);

  /// Start a timer to monitor the starting worker process.
  /// Called when a worker process is started and waiting for registration for the
  /// request. If the registration is not finished within the timeout, we'll failed the
  /// request. Note we don't do anything to the worker process itself, as it's timed out
  /// by MonitorStartingWorkerProcess.
  void MonitorPopWorkerRequestForRegistration(
      std::shared_ptr<PopWorkerRequest> pop_worker_request);

  /// Get the next unallocated port in the free ports list. If a port range isn't
  /// configured, returns 0.
  /// NOTE: Ray does not 'reserve' these ports from being used by other services.
  /// There is a race condition where another service binds to the port sometime
  /// after this function returns and before the Worker/Driver uses the port.
  /// \param[out] port The next available port.
  Status GetNextFreePort(int *port);

  /// Mark this port as free to be used by another worker.
  /// \param[in] port The port to mark as free.
  void MarkPortAsFree(int port);

  /// Try start all I/O workers waiting to be started.
  /// \param language The language of the I/O worker. Currently only Python I/O
  /// workers are effective.
  void TryStartIOWorkers(const Language &language);

  /// Try start spill or restore io workers.
  /// \param language The language of the I/O worker. Currently only Python I/O
  /// workers are effective.
  /// \param worker_type The worker type. It is currently either spill worker or restore
  /// worker.
  void TryStartIOWorkers(const Language &language, const rpc::WorkerType &worker_type);

  /// Try to fulfill pending_start_requests by trying to start more workers.
  /// This happens when we have more room to start workers or an idle worker is pushed.
  /// \param language The language of the PopWorker requests.
  void TryPendingStartRequests(const Language &language);

  /// Get either restore or spill worker state from state based on worker_type.
  ///
  /// \param worker_type IO Worker Type.
  /// \param state Worker pool internal state.
  IOWorkerState &GetIOWorkerStateFromWorkerType(const rpc::WorkerType &worker_type,
                                                State &state) const;

  /// Push IOWorker (e.g., spill worker and restore worker) based on the given
  /// worker_type.
  void PushIOWorkerInternal(const std::shared_ptr<WorkerInterface> &worker,
                            const rpc::WorkerType &worker_type);

  /// Pop IOWorker (e.g., spill worker and restore worker) based on the given worker_type.
  void PopIOWorkerInternal(
      const rpc::WorkerType &worker_type,
      std::function<void(std::shared_ptr<WorkerInterface>)> callback);

  /// Return true if the given worker type is IO worker type. Currently, there are 2 IO
  /// worker types (SPILL_WORKER and RESTORE_WORKER).
  bool IsIOWorkerType(const rpc::WorkerType &worker_type) const;

  /// Call the `PopWorkerCallback` function asynchronously to make sure executed in
  /// different stack.
  virtual void PopWorkerCallbackAsync(PopWorkerCallback callback,
                                      std::shared_ptr<WorkerInterface> worker,
                                      PopWorkerStatus status);

  /// We manage all runtime env resources locally by the two methods:
  /// `GetOrCreateRuntimeEnv` and `DeleteRuntimeEnvIfPossible`.
  ///
  /// `GetOrCreateRuntimeEnv` means increasing the reference count for the runtime env
  /// and `DeleteRuntimeEnvIfPossible` means decreasing the reference count. Note, The
  /// actual ref counting happens in runtime env agent.
  /// We increase or decrease runtime env reference in the cases below:
  /// For the job with an eager installed runtime env:
  /// - Increase reference when job started.
  /// - Decrease reference when job finished.
  /// For the worker process with a valid runtime env:
  /// - Increase reference before worker process started.
  /// - Decrease reference when the worker process is invalid in following cases:
  ///     - Worker process exits normally.
  ///     - Any worker instance registration times out.
  ///     - Worker process isn't started by some reasons(see `StartWorkerProcess`).
  ///
  /// A normal state change flow is:
  ///   job level:
  ///       HandleJobStarted(ref + 1 = 1) -> HandleJobFinshed(ref - 1 = 0)
  ///   worker level:
  ///       StartWorkerProcess(ref + 1 = 1)
  ///       -> DisconnectWorker * 3 (ref - 1 = 0)
  ///
  /// A state change flow for worker timeout case is:
  ///       StartWorkerProcess(ref + 1 = 1)
  ///       -> One worker registration times out, kill worker process (ref - 1 = 0)
  ///
  /// Note: "DisconnectWorker * 3" means that three workers are disconnected. And we
  /// assume that the worker process has tree worker instances totally.

  /// Create runtime env asynchronously by runtime env agent.
  void GetOrCreateRuntimeEnv(const std::string &serialized_runtime_env,
                             const rpc::RuntimeEnvConfig &runtime_env_config,
                             const JobID &job_id,
                             const GetOrCreateRuntimeEnvCallback &callback,
                             const WorkerID &worker_id = WorkerID::Nil());

  /// Delete runtime env asynchronously by runtime env agent.
  void DeleteRuntimeEnvIfPossible(const std::string &serialized_runtime_env,
<<<<<<< HEAD
                                  const rpc::RuntimeEnvConfig &runtime_env_config,
                                  const JobID &job_id,
=======
>>>>>>> 985d7df8
                                  const WorkerID &worker_id = WorkerID::Nil());

  void AddWorkerProcess(State &state,
                        rpc::WorkerType worker_type,
                        const Process &proc,
                        const std::chrono::high_resolution_clock::time_point &start,
                        const rpc::RuntimeEnvInfo &runtime_env_info,
                        const std::vector<std::string> &dynamic_options,
                        std::optional<absl::Duration> worker_startup_keep_alive_duration,
                        const WorkerID &worker_id);

  void RemoveWorkerProcess(State &state, const StartupToken &proc_startup_token);

  /// Increase worker OOM scores to avoid raylet crashes from heap memory
  /// pressure.
  void AdjustWorkerOomScore(pid_t pid) const;

  std::pair<std::vector<std::string>, ProcessEnvironment> BuildProcessCommandArgs(
      const Language &language,
      rpc::JobConfig *job_config,
      rpc::WorkerType worker_type,
      const JobID &job_id,
      const std::vector<std::string> &dynamic_options,
      int runtime_env_hash,
      const std::string &serialized_runtime_env_context,
      const WorkerPool::State &state,
      const WorkerID &worker_id) const;

  void ExecuteOnPrestartWorkersStarted(std::function<void()> callback);

  // If this worker can serve the task.
  WorkerUnfitForTaskReason WorkerFitsForTask(
      const WorkerInterface &worker, const PopWorkerRequest &pop_worker_request) const;

  /// For Process class for managing subprocesses (e.g. reaping zombies).
  instrumented_io_context *io_service_;
  /// Node ID of the current node.
  const NodeID node_id_;
  /// Address of the current node.
  const std::string node_address_;
  /// A callback to get the number of CPUs available. We use this to determine
  /// how many idle workers to keep around.
  std::function<int64_t()> get_num_cpus_available_;
  /// The maximum number of worker processes that can be started concurrently.
  int maximum_startup_concurrency_;
  /// Keeps track of unused ports that newly-created workers can bind on.
  /// If null, workers will not be passed ports and will choose them randomly.
  std::unique_ptr<std::queue<int>> free_ports_;
  /// The port Raylet uses for listening to incoming connections.
  int node_manager_port_ = 0;
  /// A client connection to the GCS.
  std::shared_ptr<gcs::GcsClient> gcs_client_;
  /// The native library path which includes the core libraries.
  std::string native_library_path_;
  /// The callback that will be triggered once it times out to start a worker.
  std::function<void()> starting_worker_timeout_callback_;
  /// If 1, expose Ray debuggers started by the workers externally (to this node).
  int ray_debugger_external;

  /// If the first job has already been registered.
  bool first_job_registered_ = false;

  /// The callback to send RegisterClientReply to the driver of the first job.
  std::function<void()> first_job_send_register_client_reply_to_driver_;

  /// The number of registered workers of the first job.
  int first_job_registered_python_worker_count_;

  /// The number of initial Python workers to wait for the first job before the driver
  /// receives RegisterClientReply.
  int first_job_driver_wait_num_python_workers_;

  /// The number of prestarted default Python workers.
  const int num_prestart_python_workers;

  /// This map tracks the latest infos of unfinished jobs.
  absl::flat_hash_map<JobID, rpc::JobConfig> all_jobs_;

  /// Set of jobs whose drivers have exited.
  absl::flat_hash_set<JobID> finished_jobs_;

  /// A map of idle workers that are pending exit.
  absl::flat_hash_map<WorkerID, std::shared_ptr<WorkerInterface>>
      pending_exit_idle_workers_;

  /// The runner to run function periodically.
  std::shared_ptr<PeriodicalRunner> periodical_runner_;

  /// A callback to get the current time.
  const std::function<absl::Time()> get_time_;
  /// Runtime env manager client.
  std::unique_ptr<RuntimeEnvAgentClient> runtime_env_agent_client_;
  /// Stats
  int64_t process_failed_job_config_missing_ = 0;
  int64_t process_failed_rate_limited_ = 0;
  int64_t process_failed_pending_registration_ = 0;
  int64_t process_failed_runtime_env_setup_failed_ = 0;

  friend class WorkerPoolTest;
  friend class WorkerPoolDriverRegisteredTest;
};

}  // namespace raylet

}  // namespace ray<|MERGE_RESOLUTION|>--- conflicted
+++ resolved
@@ -764,11 +764,8 @@
 
   /// Delete runtime env asynchronously by runtime env agent.
   void DeleteRuntimeEnvIfPossible(const std::string &serialized_runtime_env,
-<<<<<<< HEAD
                                   const rpc::RuntimeEnvConfig &runtime_env_config,
                                   const JobID &job_id,
-=======
->>>>>>> 985d7df8
                                   const WorkerID &worker_id = WorkerID::Nil());
 
   void AddWorkerProcess(State &state,
