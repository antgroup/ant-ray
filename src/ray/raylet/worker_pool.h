// Copyright 2017 The Ray Authors.
//
// Licensed under the Apache License, Version 2.0 (the "License");
// you may not use this file except in compliance with the License.
// You may obtain a copy of the License at
//
//  http://www.apache.org/licenses/LICENSE-2.0
//
// Unless required by applicable law or agreed to in writing, software
// distributed under the License is distributed on an "AS IS" BASIS,
// WITHOUT WARRANTIES OR CONDITIONS OF ANY KIND, either express or implied.
// See the License for the specific language governing permissions and
// limitations under the License.

#pragma once

#include <inttypes.h>

#include <algorithm>
#include <boost/asio/io_service.hpp>
#include <boost/functional/hash.hpp>
#include <deque>
#include <list>
#include <memory>
#include <optional>
#include <queue>
#include <string>
#include <string_view>
#include <tuple>
#include <unordered_set>
#include <utility>
#include <vector>

#include "absl/time/time.h"
#include "ray/common/asio/instrumented_io_context.h"
#include "ray/common/asio/periodical_runner.h"
#include "ray/common/lease/lease.h"
#include "ray/common/runtime_env_manager.h"
#include "ray/gcs_rpc_client/gcs_client.h"
#include "ray/raylet/runtime_env_agent_client.h"
#include "ray/raylet/worker_interface.h"
#include "ray/raylet_ipc_client/client_connection.h"
#include "ray/stats/metric.h"

namespace ray {

namespace raylet {

using WorkerCommandMap =
    absl::flat_hash_map<Language, std::vector<std::string>, std::hash<int>>;

// TODO(#54703): Put this type in a separate target.
using AddProcessToCgroupHook = std::function<void(const std::string &)>;

enum PopWorkerStatus {
  // OK.
  // A registered worker will be returned with callback.
  OK = 0,
  // Job config is not found.
  // A nullptr worker will be returned with callback.
  JobConfigMissing = 1,
  // Worker process startup rate is limited.
  // A nullptr worker will be returned with callback.
  TooManyStartingWorkerProcesses = 2,
  // Worker process has been started, but the worker did not register at the raylet within
  // the timeout.
  // A nullptr worker will be returned with callback.
  WorkerPendingRegistration = 3,
  // Any fails of runtime env creation.
  // A nullptr worker will be returned with callback.
  RuntimeEnvCreationFailed = 4,
  // The lease's job has finished.
  // A nullptr worker will be returned with callback.
  JobFinished = 5,
};

/// \param[in] worker The started worker instance. Nullptr if worker is not started.
/// \param[in] status The pop worker status. OK if things go well. Otherwise, it will
/// contain the error status.
/// \param[in] runtime_env_setup_error_message The error message
/// when runtime env setup is failed. This should be empty unless status ==
/// RuntimeEnvCreationFailed.
/// \return true if the worker was used. Otherwise, return false
/// and the worker will be returned to the worker pool.
using PopWorkerCallback =
    std::function<bool(const std::shared_ptr<WorkerInterface> &worker,
                       PopWorkerStatus status,
                       const std::string &runtime_env_setup_error_message)>;

struct PopWorkerRequest {
  const rpc::Language language_;
  const rpc::WorkerType worker_type_;
  const JobID job_id_;                    // can be Nil
  const ActorID root_detached_actor_id_;  // can be Nil
  const std::optional<bool> is_gpu_;
  const std::optional<bool> is_actor_worker_;
  const rpc::RuntimeEnvInfo runtime_env_info_;
  const int runtime_env_hash_;
  const std::vector<std::string> dynamic_options_;
  std::optional<absl::Duration> worker_startup_keep_alive_duration_;

  PopWorkerCallback callback_;

  PopWorkerRequest(rpc::Language lang,
                   rpc::WorkerType worker_type,
                   JobID job,
                   ActorID root_actor_id,
                   std::optional<bool> gpu,
                   std::optional<bool> actor_worker,
                   rpc::RuntimeEnvInfo runtime_env_info,
                   int runtime_env_hash,
                   std::vector<std::string> options,
                   std::optional<absl::Duration> worker_startup_keep_alive_duration,
                   PopWorkerCallback callback)
      : language_(lang),
        worker_type_(worker_type),
        job_id_(job),
        root_detached_actor_id_(root_actor_id),
        is_gpu_(gpu),
        is_actor_worker_(actor_worker),
        runtime_env_info_(std::move(runtime_env_info)),
        runtime_env_hash_(runtime_env_hash),
        dynamic_options_(std::move(options)),
        worker_startup_keep_alive_duration_(worker_startup_keep_alive_duration),
        callback_(std::move(callback)) {}
};

/// \class IOWorkerPoolInterface
///
/// Used for object spilling manager unit tests.
class IOWorkerPoolInterface {
 public:
  virtual void PushSpillWorker(const std::shared_ptr<WorkerInterface> &worker) = 0;

  virtual void PopSpillWorker(
      std::function<void(std::shared_ptr<WorkerInterface>)> callback) = 0;

  virtual void PushRestoreWorker(const std::shared_ptr<WorkerInterface> &worker) = 0;

  virtual void PopRestoreWorker(
      std::function<void(std::shared_ptr<WorkerInterface>)> callback) = 0;

  virtual void PushDeleteWorker(const std::shared_ptr<WorkerInterface> &worker) = 0;

  virtual void PopDeleteWorker(
      std::function<void(std::shared_ptr<WorkerInterface>)> callback) = 0;

  virtual ~IOWorkerPoolInterface() = default;
};

/// \class WorkerPoolInterface
///
/// Used for new scheduler unit tests.
class WorkerPoolInterface : public IOWorkerPoolInterface {
 public:
  /// Pop an idle worker from the pool. The caller is responsible for pushing
  /// the worker back onto the pool once the worker has completed its work.
  ///
  /// \param lease_spec The returned worker must be able to execute this lease.
  /// \param callback The callback function that executed when gets the result of
  /// worker popping.
  /// The callback will be executed with an empty worker in following cases:
  /// Case 1: Job config not found.
  /// Case 2: Worker process startup rate limited.
  /// Case 3: Worker process has been started, but the worker registered back to raylet
  /// timeout.
  //  Case 4: Any fails of runtime env creation.
  /// Of course, the callback will also be executed when a valid worker found in following
  /// cases:
  /// Case 1: An suitable worker was found in idle worker pool.
  /// Case 2: An suitable worker registered to raylet.
  /// The corresponding PopWorkerStatus will be passed to the callback.
<<<<<<< HEAD
  /// \param serialized_allocated_instances The serialized json of the allocated
  /// instances \return Void.
  virtual void PopWorker(const TaskSpecification &task_spec,
                         const PopWorkerCallback &callback,
                         const std::string &serialized_allocated_instances = "{}") = 0;
=======
  virtual void PopWorker(const LeaseSpecification &lease_spec,
                         const PopWorkerCallback &callback) = 0;
>>>>>>> d9b0a85a
  /// Add an idle worker to the pool.
  ///
  /// \param The idle worker to add.
  virtual void PushWorker(const std::shared_ptr<WorkerInterface> &worker) = 0;

  /// Get all the registered workers.
  ///
  /// \param filter_dead_workers whether or not if this method will filter dead workers
  /// \param filter_io_workers whether or not if this method will filter io workers
  /// non-retriable workers that are still registered.
  ///
  /// \return A list containing all the workers.
  virtual std::vector<std::shared_ptr<WorkerInterface>> GetAllRegisteredWorkers(
      bool filter_dead_workers = false, bool filter_io_workers = false) const = 0;

  /// Checks if any registered worker is available for scheduling.
  virtual bool IsWorkerAvailableForScheduling() const = 0;

  /// Get registered worker process by id or nullptr if not found.
  virtual std::shared_ptr<WorkerInterface> GetRegisteredWorker(
      const WorkerID &worker_id) const = 0;

  virtual std::shared_ptr<WorkerInterface> GetRegisteredWorker(
      const std::shared_ptr<ClientConnection> &connection) const = 0;

  /// Get registered driver process by id or nullptr if not found.
  virtual std::shared_ptr<WorkerInterface> GetRegisteredDriver(
      const WorkerID &worker_id) const = 0;

  virtual std::shared_ptr<WorkerInterface> GetRegisteredDriver(
      const std::shared_ptr<ClientConnection> &connection) const = 0;

  virtual ~WorkerPoolInterface() = default;

  virtual void HandleJobStarted(const JobID &job_id,
                                const rpc::JobConfig &job_config) = 0;

  virtual void HandleJobFinished(const JobID &job_id) = 0;

  virtual void Start() = 0;

  virtual void SetNodeManagerPort(int node_manager_port) = 0;

  virtual void SetRuntimeEnvAgentClient(
      std::unique_ptr<RuntimeEnvAgentClient> runtime_env_agent_client) = 0;

  virtual std::vector<std::shared_ptr<WorkerInterface>> GetAllRegisteredDrivers(
      bool filter_dead_drivers = false, bool filter_system_drivers = false) const = 0;

  virtual Status RegisterDriver(const std::shared_ptr<WorkerInterface> &worker,
                                const rpc::JobConfig &job_config,
                                std::function<void(Status, int)> send_reply_callback) = 0;

  virtual Status RegisterWorker(const std::shared_ptr<WorkerInterface> &worker,
                                pid_t pid,
                                StartupToken worker_startup_token,
                                std::function<void(Status, int)> send_reply_callback) = 0;

  virtual boost::optional<const rpc::JobConfig &> GetJobConfig(
      const JobID &job_id) const = 0;

  virtual void OnWorkerStarted(const std::shared_ptr<WorkerInterface> &worker) = 0;

  virtual void DisconnectWorker(const std::shared_ptr<WorkerInterface> &worker,
                                rpc::WorkerExitType disconnect_type) = 0;

  virtual void DisconnectDriver(const std::shared_ptr<WorkerInterface> &driver) = 0;

  virtual void PrestartWorkers(const LeaseSpecification &lease_spec,
                               int64_t backlog_size) = 0;

  virtual void StartNewWorker(
      const std::shared_ptr<PopWorkerRequest> &pop_worker_request) = 0;

  virtual std::string DebugString() const = 0;
};

class WorkerInterface;
class Worker;

enum class WorkerUnfitForLeaseReason {
  NONE = 0,                      // OK
  ROOT_MISMATCH = 1,             // job ID or root detached actor ID mismatch
  RUNTIME_ENV_MISMATCH = 2,      // runtime env hash mismatch
  DYNAMIC_OPTIONS_MISMATCH = 3,  // dynamic options mismatch
  OTHERS = 4,                    // reasons we don't do stats for (e.g. language)
};
static constexpr std::string_view kWorkerUnfitForLeaseReasonDebugName[] = {
    "NONE",
    "ROOT_MISMATCH",
    "RUNTIME_ENV_MISMATCH",
    "DYNAMIC_OPTIONS_MISMATCH",
    "OTHERS",
};

inline std::ostream &operator<<(std::ostream &os,
                                const WorkerUnfitForLeaseReason &reason) {
  os << kWorkerUnfitForLeaseReasonDebugName[static_cast<int>(reason)];
  return os;
}

/// \class WorkerPool
///
/// The WorkerPool is responsible for managing a pool of Workers. Each Worker
/// is a container for a unit of work.
class WorkerPool : public WorkerPoolInterface {
 public:
  /// Create a pool and asynchronously start at least the specified number of workers per
  /// language.
  /// Once each worker process has registered with an external server, the
  /// process should create and register the specified number of workers, and add them to
  /// the pool.
  ///
  /// \param node_id The id of the current node.
  /// \param node_address The address of the current node.
  /// \param num_prestarted_python_workers The number of prestarted Python
  /// workers.
  /// \param maximum_startup_concurrency The maximum number of worker processes
  /// that can be started in parallel (typically this should be set to the number of CPU
  /// resources on the machine).
  /// \param min_worker_port The lowest port number that workers started will bind on.
  /// If this is set to 0, workers will bind on random ports.
  /// \param max_worker_port The highest port number that workers started will bind on.
  /// If this is not set to 0, min_worker_port must also not be set to 0.
  /// \param worker_ports An explicit list of open ports that workers started will bind
  /// on. This takes precedence over min_worker_port and max_worker_port.
  /// \param worker_commands The commands used to start the worker process, grouped by
  /// language.
  /// \param native_library_path The native library path which includes the core
  /// libraries.
  /// \param starting_worker_timeout_callback The callback that will be triggered once
  /// it times out to start a worker.
  /// \param ray_debugger_external Ray debugger in workers will be started in a way
  /// that they are accessible from outside the node.
  /// \param get_time A callback to get the current time in milliseconds.
  /// \param add_to_cgroup_hook A lifecycle hook that the forked worker process will
  /// execute becoming a worker process. The hook adds a newly forked process into
  /// the appropriate cgroup.
  WorkerPool(
      instrumented_io_context &io_service,
      const NodeID &node_id,
      std::string node_address,
      std::function<int64_t()> get_num_cpus_available,
      int num_prestarted_python_workers,
      int maximum_startup_concurrency,
      int min_worker_port,
      int max_worker_port,
      const std::vector<int> &worker_ports,
      gcs::GcsClient &gcs_client,
      const WorkerCommandMap &worker_commands,
      std::string native_library_path,
      std::function<void()> starting_worker_timeout_callback,
      int ray_debugger_external,
      std::function<absl::Time()> get_time,
      AddProcessToCgroupHook add_to_cgroup_hook = [](const std::string &) {});

  /// Destructor responsible for freeing a set of workers owned by this class.
  ~WorkerPool() override;

  /// Start the worker pool. Could only be called once.
  void Start() override;

  /// Set the node manager port.
  /// \param node_manager_port The port Raylet uses for listening to incoming connections.
  void SetNodeManagerPort(int node_manager_port) override;

  /// Set Runtime Env Manager Client.
  void SetRuntimeEnvAgentClient(
      std::unique_ptr<RuntimeEnvAgentClient> runtime_env_agent_client) override;

  /// Handles the event that a job is started.
  ///
  /// \param job_id ID of the started job.
  /// \param job_config The config of the started job.

  void HandleJobStarted(const JobID &job_id, const rpc::JobConfig &job_config) override;

  /// Handles the event that a job is finished.
  ///
  /// \param job_id ID of the finished job.
  void HandleJobFinished(const JobID &job_id) override;

  /// \brief Get the job config by job id.
  ///
  /// We don't return std::optional because it does not support references.
  ///
  /// \param job_id ID of the job.
  /// \return Job config if given job is running, else nullptr.
  boost::optional<const rpc::JobConfig &> GetJobConfig(
      const JobID &job_id) const override;

  /// Register a new worker. The Worker should be added by the caller to the
  /// pool after it becomes idle (e.g., requests a work assignment).
  ///
  /// \param[in] worker The worker to be registered.
  /// \param[in] pid The PID of the worker.
  /// \param[in] worker_startup_token The startup token of the process assigned to
  /// it during startup as a command line argument.
  /// \param[in] send_reply_callback The callback to invoke after registration is
  /// finished/failed.
  /// Returns 0 if the worker should bind on a random port.
  /// \return If the registration is successful.
  Status RegisterWorker(const std::shared_ptr<WorkerInterface> &worker,
                        pid_t pid,
                        StartupToken worker_startup_token,
                        std::function<void(Status, int)> send_reply_callback) override;

  /// To be invoked when a worker is started. This method should be called when the worker
  /// announces its port.
  ///
  /// \param[in] worker The worker which is started.
  void OnWorkerStarted(const std::shared_ptr<WorkerInterface> &worker) override;

  /// Register a new driver.
  ///
  /// \param[in] worker The driver to be registered.
  /// \param[in] job_config The config of the job.
  /// \param[in] send_reply_callback The callback to invoke after registration is
  /// finished/failed.
  /// \return If the registration is successful.
  Status RegisterDriver(const std::shared_ptr<WorkerInterface> &worker,
                        const rpc::JobConfig &job_config,
                        std::function<void(Status, int)> send_reply_callback) override;

  /// Get the client connection's registered worker.
  ///
  /// \param The client connection owned by a registered worker.
  /// \return The Worker that owns the given client connection. Returns nullptr
  /// if the client has not registered a worker yet.
  std::shared_ptr<WorkerInterface> GetRegisteredWorker(
      const std::shared_ptr<ClientConnection> &connection) const override;

  /// Get the registered worker by worker id or nullptr if not found.
  std::shared_ptr<WorkerInterface> GetRegisteredWorker(
      const WorkerID &worker_id) const override;

  /// Get the client connection's registered driver.
  ///
  /// \param The client connection owned by a registered driver.
  /// \return The Worker that owns the given client connection. Returns nullptr
  /// if the client has not registered a driver.
  std::shared_ptr<WorkerInterface> GetRegisteredDriver(
      const std::shared_ptr<ClientConnection> &connection) const override;

  /// Get the registered driver by worker id or nullptr if not found.
  std::shared_ptr<WorkerInterface> GetRegisteredDriver(
      const WorkerID &worker_id) const override;

  /// Disconnect a registered worker.
  ///
  /// \param worker The worker to disconnect. The worker must be registered.
  /// \param disconnect_type Type of a worker exit.
  void DisconnectWorker(const std::shared_ptr<WorkerInterface> &worker,
                        rpc::WorkerExitType disconnect_type) override;

  /// Disconnect a registered driver.
  ///
  /// \param The driver to disconnect. The driver must be registered.
  void DisconnectDriver(const std::shared_ptr<WorkerInterface> &driver) override;

  /// Add an idle spill I/O worker to the pool.
  ///
  /// \param worker The idle spill I/O worker to add.
  void PushSpillWorker(const std::shared_ptr<WorkerInterface> &worker) override;

  /// Pop an idle spill I/O worker from the pool and trigger a callback when
  /// an spill I/O worker is available.
  /// The caller is responsible for pushing the worker back onto the
  /// pool once the worker has completed its work.
  ///
  /// \param callback The callback that returns an available spill I/O worker.
  void PopSpillWorker(
      std::function<void(std::shared_ptr<WorkerInterface>)> callback) override;

  /// Add an idle restore I/O worker to the pool.
  ///
  /// \param worker The idle I/O worker to add.
  void PushRestoreWorker(const std::shared_ptr<WorkerInterface> &worker) override;

  /// Pop an idle restore I/O worker from the pool and trigger a callback when
  /// an restore I/O worker is available.
  /// The caller is responsible for pushing the worker back onto the
  /// pool once the worker has completed its work.
  ///
  /// \param callback The callback that returns an available restore I/O worker.
  void PopRestoreWorker(
      std::function<void(std::shared_ptr<WorkerInterface>)> callback) override;

  /// Add an idle delete I/O worker to the pool.
  ///
  /// NOTE: There's currently no concept of delete workers or delete worker pools.
  /// When deleting objects, it shares the workers within restore or spill worker pools.
  /// This method is just a higher level abstraction to hide that implementation detail.
  ///
  /// \param worker The idle I/O worker. It could be either spill or restore I/O worker.
  void PushDeleteWorker(const std::shared_ptr<WorkerInterface> &worker) override;

  /// Pop an idle delete I/O worker from the pool and trigger a callback when
  /// when delete I/O worker is available.
  /// NOTE: There's currently no concept of delete workers or delete worker pools.
  /// This method just finds more available I/O workers from either spill or restore pool
  /// and pop them out.
  void PopDeleteWorker(
      std::function<void(std::shared_ptr<WorkerInterface>)> callback) override;

  /// See interface.
  void PushWorker(const std::shared_ptr<WorkerInterface> &worker) override;

  /// See interface.
<<<<<<< HEAD
  void PopWorker(const TaskSpecification &task_spec,
                 const PopWorkerCallback &callback,
                 const std::string &serialized_allocated_instances = "{}") override;
=======
  void PopWorker(const LeaseSpecification &lease_spec,
                 const PopWorkerCallback &callback) override;
>>>>>>> d9b0a85a

  /// Try to prestart a number of workers suitable the given lease spec. Prestarting
  /// is needed since core workers request one lease at a time, if starting is slow,
  /// then it means it takes a long time to scale up.
  ///
  /// \param lease_spec The returned worker must be able to execute this lease.
  /// \param backlog_size The number of leases in the client backlog of this shape.
  /// We aim to prestart 1 worker per CPU, up to the backlog size.
  void PrestartWorkers(const LeaseSpecification &lease_spec,
                       int64_t backlog_size) override;

  void PrestartWorkersInternal(const LeaseSpecification &lease_spec, int64_t num_needed);

  /// Return the current size of the worker pool for the requested language. Counts only
  /// idle workers.
  ///
  /// \param language The requested language.
  /// \return The total count of all workers (actor and non-actor) in the pool.
  uint32_t Size(const Language &language) const;

  /// Get all the registered workers.
  ///
  /// \param filter_dead_workers whether or not if this method will filter dead workers
  /// \param filter_io_workers whether or not if this method will filter io workers
  /// non-retriable workers that are still registered.
  ///
  /// \return A list containing all the workers.
  std::vector<std::shared_ptr<WorkerInterface>> GetAllRegisteredWorkers(
      bool filter_dead_workers = false, bool filter_io_workers = false) const override;

  bool IsWorkerAvailableForScheduling() const override;

  /// Get all the registered drivers.
  ///
  /// \param filter_dead_drivers whether or not if this method will filter dead drivers
  /// that are still registered.
  /// \param filter_system_drivers whether or not if this method will filter system
  /// drivers. A system driver is a driver with job config namespace starting with
  /// "__ray_internal__".
  ///
  /// \return A list containing all the drivers.
  std::vector<std::shared_ptr<WorkerInterface>> GetAllRegisteredDrivers(
      bool filter_dead_drivers = false,
      bool filter_system_drivers = false) const override;

  /// Returns debug string for class.
  ///
  /// \return string.
  std::string DebugString() const override;

  /// Try killing idle workers to ensure the running workers are in a
  /// reasonable size.
  void TryKillingIdleWorkers();

  /// Get the NodeID of this worker pool.
  const NodeID &GetNodeID() const;

  /// Internal implementation of PopWorker.
  void PopWorker(std::shared_ptr<PopWorkerRequest> pop_worker_request,
                 const std::string &serialized_allocated_instances = "{}");

  // Find an idle worker that can serve the lease. If found, pop it out and return it.
  // Otherwise, return nullptr.
  std::shared_ptr<WorkerInterface> FindAndPopIdleWorker(
      const PopWorkerRequest &pop_worker_request);

  // Starts a new worker that fulfills `pop_worker_request`. Difference on methods:
  // - PopWorker may reuse idle workers.
  // - StartNewWorker force starts a new worker, with runtime env created.
  // - StartWorkerProcess starts a new worker process, *without* runtime env creation.
  //
  // Note: NONE of these methods guarantee that pop_worker_request.callback will be called
  // with the started worker. It may be called with any fitting workers.
<<<<<<< HEAD
  void StartNewWorker(const std::shared_ptr<PopWorkerRequest> &pop_worker_request,
                      const std::string &serialized_allocated_instances = "{}");
=======
  void StartNewWorker(
      const std::shared_ptr<PopWorkerRequest> &pop_worker_request) override;
>>>>>>> d9b0a85a

 protected:
  void update_worker_startup_token_counter();

  /// Asynchronously start a new worker process. Once the worker process has
  /// registered with an external server, the process should create and
  /// register N workers, then add them to the pool.
  /// Failure to start the worker process is a fatal error. If too many workers
  /// are already being started, then this function will return without starting
  /// any workers.
  ///
  /// \param language Which language this worker process should be.
  /// \param worker_type The type of the worker. This worker type is internal to
  ///                             worker pool abstraction. Outside this class, workers
  ///                             will have rpc::WorkerType instead.
  /// \param job_id The ID of the job to which the started worker process belongs.
  /// \param status The output status of work process starting.
  /// \param dynamic_options The dynamic options that we should add for worker command.
  /// \param runtime_env_hash The hash of runtime env.
  /// \param serialized_runtime_env_context The context of runtime env.
  /// \param runtime_env_info The raw runtime env info.
  /// \param worker_startup_keep_alive_duration If set, the worker will be kept alive for
  ///   this duration even if it's idle. This is only applicable before a lease is
  ///   assigned to the worker.
  /// \return The process that we started and a token. If the token is less than 0,
  /// we didn't start a process.
  std::tuple<Process, StartupToken> StartWorkerProcess(
      const Language &language,
      rpc::WorkerType worker_type,
      const JobID &job_id,
      PopWorkerStatus *status /*output*/,
      const std::vector<std::string> &dynamic_options = {},
      int runtime_env_hash = 0,
      const std::string &serialized_runtime_env_context = "{}",
      const rpc::RuntimeEnvInfo &runtime_env_info = rpc::RuntimeEnvInfo(),
      std::optional<absl::Duration> worker_startup_keep_alive_duration = std::nullopt,
      const WorkerID &worker_id = WorkerID::Nil(),
      const std::string &serialized_allocated_instances = "{}");

  /// The implementation of how to start a new worker process with command arguments.
  /// The lifetime of the process is tied to that of the returned object,
  /// unless the caller manually detaches the process after the call.
  ///
  /// \param worker_command_args The command arguments of new worker process.
  /// \param[in] env Additional environment variables to be set on this process besides
  /// the environment variables of the parent process.
  /// \return An object representing the started worker process.
  virtual Process StartProcess(const std::vector<std::string> &worker_command_args,
                               const ProcessEnvironment &env);

  /// Push an warning message to user if worker pool is getting to big.
  virtual void WarnAboutSize();

  /// Make this synchronized function for unit test.
  void PopWorkerCallbackInternal(const PopWorkerCallback &callback,
                                 std::shared_ptr<WorkerInterface> worker,
                                 PopWorkerStatus status);

  /// Look up worker's dynamic options by startup token.
  /// TODO(scv119): replace dynamic options by runtime_env.
  const std::vector<std::string> &LookupWorkerDynamicOptions(StartupToken token) const;

  /// Global startup token variable. Incremented once assigned
  /// to a worker process and is added to
  /// state.worker_processes.
  StartupToken worker_startup_token_counter_;

  struct IOWorkerState {
    /// The pool of idle I/O workers.
    std::unordered_set<std::shared_ptr<WorkerInterface>> idle_io_workers;
    /// The queue of pending I/O tasks.
    std::queue<std::function<void(std::shared_ptr<WorkerInterface>)>> pending_io_tasks;
    /// All I/O workers that have registered and are still connected, including both
    /// idle and executing.
    std::unordered_set<std::shared_ptr<WorkerInterface>> started_io_workers;
    /// Number of starting I/O workers.
    int num_starting_io_workers = 0;
  };

  /// Some basic information about the worker process.
  struct WorkerProcessInfo {
    /// Whether this worker is pending registration or is started.
    bool is_pending_registration = true;
    /// The type of the worker.
    rpc::WorkerType worker_type;
    /// The worker process instance.
    Process proc;
    /// The worker process start time.
    std::chrono::high_resolution_clock::time_point start_time;
    /// The runtime env Info.
    rpc::RuntimeEnvInfo runtime_env_info;
    /// The dynamic_options.
    std::vector<std::string> dynamic_options;
    /// The duration to keep the newly created worker alive before it's assigned a lease.
    std::optional<absl::Duration> worker_startup_keep_alive_duration;
    // The external worker id which is assigned to the worker process.
    WorkerID worker_id;
    // The allocated instances serialized json.
    std::string serialized_allocated_instances;
  };

  /// An internal data structure that maintains the pool state per language.
  struct State {
    /// The commands and arguments used to start the worker process
    std::vector<std::string> worker_command;
    /// The pool of idle workers.
    std::unordered_set<std::shared_ptr<WorkerInterface>> idle;
    // States for io workers used for python util functions.
    IOWorkerState util_io_worker_state;
    // States for io workers used for spilling objects.
    IOWorkerState spill_io_worker_state;
    // States for io workers used for restoring objects.
    IOWorkerState restore_io_worker_state;
    /// All workers that have registered and are still connected, including both
    /// idle and executing.
    std::unordered_set<std::shared_ptr<WorkerInterface>> registered_workers;
    /// All drivers that have registered and are still connected.
    std::unordered_set<std::shared_ptr<WorkerInterface>> registered_drivers;
    /// A map from the startup tokens of worker processes, assigned by the raylet, to
    /// the extra information of the process. Note that the shim process PID is the
    /// same with worker process PID, except worker process in container.
    absl::flat_hash_map<StartupToken, WorkerProcessInfo> worker_processes;
    /// FIFO queue of pending requests with workers STARTED but pending registration.
    /// If a request stays in this status for >= worker_register_timeout_seconds, we'll
    /// fail the request and kill the worker process.
    std::deque<std::shared_ptr<PopWorkerRequest>> pending_registration_requests;
    /// FIFO queue of pending requests with workers NOT STARTED due to
    /// maximum_startup_concurrency_.
    std::deque<std::shared_ptr<PopWorkerRequest>> pending_start_requests;
    /// We'll push a warning to the user every time a multiple of this many
    /// worker processes has been started.
    int multiple_for_warning;
    /// The last size at which a warning about the number of registered workers
    /// was generated.
    int64_t last_warning_multiple;
  };

  /// Pool states per language.
  absl::flat_hash_map<Language, State, std::hash<int>> states_by_lang_;

  /// The pool of idle non-actor workers of all languages. This is used to kill idle
  /// workers in FIFO order.
  struct IdleWorkerEntry {
    std::shared_ptr<WorkerInterface> worker;
    // Don't kill this worker until this time. Set by:
    // - prestarted workers by Now() + keep alive duration from argument
    // - idle workers by Now() + idle_worker_killing_time_threshold_ms
    absl::Time keep_alive_until;
  };
  void KillIdleWorker(const IdleWorkerEntry &node);
  std::list<IdleWorkerEntry> idle_of_all_languages_;

 private:
  /// A helper function that returns the reference of the pool state
  /// for a given language.
  State &GetStateForLanguage(const Language &language);

  /// Start a timer to monitor the starting worker process.
  ///
  /// If any workers in this process don't register within the timeout
  /// (due to worker process crash or any other reasons), remove them
  /// from `worker_processes`. Otherwise if we'll mistakenly
  /// think there are unregistered workers, and won't start new workers.
  void MonitorStartingWorkerProcess(StartupToken proc_startup_token,
                                    const Language &language,
                                    rpc::WorkerType worker_type,
                                    const JobID &job_id);

  /// Start a timer to monitor the starting worker process.
  /// Called when a worker process is started and waiting for registration for the
  /// request. If the registration is not finished within the timeout, we'll failed the
  /// request. Note we don't do anything to the worker process itself, as it's timed out
  /// by MonitorStartingWorkerProcess.
  void MonitorPopWorkerRequestForRegistration(
      std::shared_ptr<PopWorkerRequest> pop_worker_request);

  /// Get the next unallocated port in the free ports list. If a port range isn't
  /// configured, returns 0.
  /// NOTE: Ray does not 'reserve' these ports from being used by other services.
  /// There is a race condition where another service binds to the port sometime
  /// after this function returns and before the Worker/Driver uses the port.
  /// \param[out] port The next available port.
  Status GetNextFreePort(int *port);

  /// Mark this port as free to be used by another worker.
  /// \param[in] port The port to mark as free.
  void MarkPortAsFree(int port);

  /// Try start all I/O workers waiting to be started.
  /// \param language The language of the I/O worker. Currently only Python I/O
  /// workers are effective.
  void TryStartIOWorkers(const Language &language);

  /// Try start spill or restore io workers.
  /// \param language The language of the I/O worker. Currently only Python I/O
  /// workers are effective.
  /// \param worker_type The worker type. It is currently either spill worker or restore
  /// worker.
  void TryStartIOWorkers(const Language &language, const rpc::WorkerType &worker_type);

  /// Try to fulfill pending_start_requests by trying to start more workers.
  /// This happens when we have more room to start workers or an idle worker is pushed.
  /// \param language The language of the PopWorker requests.
  void TryPendingStartRequests(const Language &language);

  /// Get either restore or spill worker state from state based on worker_type.
  ///
  /// \param worker_type IO Worker Type.
  /// \param state Worker pool internal state.
  IOWorkerState &GetIOWorkerStateFromWorkerType(const rpc::WorkerType &worker_type,
                                                State &state) const;

  /// Push IOWorker (e.g., spill worker and restore worker) based on the given
  /// worker_type.
  void PushIOWorkerInternal(const std::shared_ptr<WorkerInterface> &worker,
                            const rpc::WorkerType &worker_type);

  /// Pop IOWorker (e.g., spill worker and restore worker) based on the given worker_type.
  void PopIOWorkerInternal(
      const rpc::WorkerType &worker_type,
      std::function<void(std::shared_ptr<WorkerInterface>)> callback);

  /// Return true if the given worker type is IO worker type. Currently, there are 2 IO
  /// worker types (SPILL_WORKER and RESTORE_WORKER).
  bool IsIOWorkerType(const rpc::WorkerType &worker_type) const;

  /// Call the `PopWorkerCallback` function asynchronously to make sure executed in
  /// different stack.
  virtual void PopWorkerCallbackAsync(PopWorkerCallback callback,
                                      std::shared_ptr<WorkerInterface> worker,
                                      PopWorkerStatus status);

  /// We manage all runtime env resources locally by the two methods:
  /// `GetOrCreateRuntimeEnv` and `DeleteRuntimeEnvIfPossible`.
  ///
  /// `GetOrCreateRuntimeEnv` means increasing the reference count for the runtime env
  /// and `DeleteRuntimeEnvIfPossible` means decreasing the reference count. Note, The
  /// actual ref counting happens in runtime env agent.
  /// We increase or decrease runtime env reference in the cases below:
  /// For the job with an eager installed runtime env:
  /// - Increase reference when job started.
  /// - Decrease reference when job finished.
  /// For the worker process with a valid runtime env:
  /// - Increase reference before worker process started.
  /// - Decrease reference when the worker process is invalid in following cases:
  ///     - Worker process exits normally.
  ///     - Any worker instance registration times out.
  ///     - Worker process isn't started by some reasons(see `StartWorkerProcess`).
  ///
  /// A normal state change flow is:
  ///   job level:
  ///       HandleJobStarted(ref + 1 = 1) -> HandleJobFinshed(ref - 1 = 0)
  ///   worker level:
  ///       StartWorkerProcess(ref + 1 = 1)
  ///       -> DisconnectWorker * 3 (ref - 1 = 0)
  ///
  /// A state change flow for worker timeout case is:
  ///       StartWorkerProcess(ref + 1 = 1)
  ///       -> One worker registration times out, kill worker process (ref - 1 = 0)
  ///
  /// Note: "DisconnectWorker * 3" means that three workers are disconnected. And we
  /// assume that the worker process has tree worker instances totally.

  /// Create runtime env asynchronously by runtime env agent.
  void GetOrCreateRuntimeEnv(const std::string &serialized_runtime_env,
                             const rpc::RuntimeEnvConfig &runtime_env_config,
                             const JobID &job_id,
                             const GetOrCreateRuntimeEnvCallback &callback,
                             const WorkerID &worker_id = WorkerID::Nil(),
                             const std::string &serialized_allocated_instances = "{}");

  /// Delete runtime env asynchronously by runtime env agent.
  void DeleteRuntimeEnvIfPossible(
      const std::string &serialized_runtime_env,
      const JobID &job_id,
      const WorkerID &worker_id = WorkerID::Nil(),
      const std::string &serialized_allocated_instances = "{}");

  void AddWorkerProcess(State &state,
                        rpc::WorkerType worker_type,
                        const Process &proc,
                        const std::chrono::high_resolution_clock::time_point &start,
                        const rpc::RuntimeEnvInfo &runtime_env_info,
                        const std::vector<std::string> &dynamic_options,
                        std::optional<absl::Duration> worker_startup_keep_alive_duration,
                        const WorkerID &worker_id,
                        const std::string &serialized_allocated_instances);

  void RemoveWorkerProcess(State &state, const StartupToken &proc_startup_token);

  /// Increase worker OOM scores to avoid raylet crashes from heap memory
  /// pressure.
  void AdjustWorkerOomScore(pid_t pid) const;

  std::pair<std::vector<std::string>, ProcessEnvironment> BuildProcessCommandArgs(
      const Language &language,
      rpc::JobConfig *job_config,
      rpc::WorkerType worker_type,
      const JobID &job_id,
      const std::vector<std::string> &dynamic_options,
      int runtime_env_hash,
      const std::string &serialized_runtime_env_context,
      const WorkerPool::State &state,
      const WorkerID &worker_id) const;

  void ExecuteOnPrestartWorkersStarted(std::function<void()> callback);

  /// Returns if the worker can be used to satisfy the request.
  ///
  /// \param[in] worker The worker.
  /// \param[in] pop_worker_request The pop worker request.
  /// \return WorkerUnfitForLeaseReason::NONE if the worker can be used, else a
  ///         status indicating why it cannot.
  WorkerUnfitForLeaseReason WorkerFitForLease(
      const WorkerInterface &worker, const PopWorkerRequest &pop_worker_request) const;

  /// For Process class for managing subprocesses (e.g. reaping zombies).
  instrumented_io_context *io_service_;
  /// Node ID of the current node.
  const NodeID node_id_;
  /// Address of the current node.
  const std::string node_address_;
  /// A callback to get the number of CPUs available. We use this to determine
  /// how many idle workers to keep around.
  std::function<int64_t()> get_num_cpus_available_;
  /// The maximum number of worker processes that can be started concurrently.
  int maximum_startup_concurrency_;
  /// Keeps track of unused ports that newly-created workers can bind on.
  /// If null, workers will not be passed ports and will choose them randomly.
  std::unique_ptr<std::queue<int>> free_ports_;
  /// The port Raylet uses for listening to incoming connections.
  int node_manager_port_ = 0;
  /// A client connection to the GCS.
  gcs::GcsClient &gcs_client_;
  /// The native library path which includes the core libraries.
  std::string native_library_path_;
  /// The callback that will be triggered once it times out to start a worker.
  std::function<void()> starting_worker_timeout_callback_;
  /// If 1, expose Ray debuggers started by the workers externally (to this node).
  int ray_debugger_external_;

  /// If the first job has already been registered.
  bool first_job_registered_ = false;

  /// The callback to send RegisterClientReply to the driver of the first job.
  std::function<void()> first_job_send_register_client_reply_to_driver_;

  /// The number of registered workers of the first job.
  int first_job_registered_python_worker_count_;

  /// The number of initial Python workers to wait for the first job before the driver
  /// receives RegisterClientReply.
  int first_job_driver_wait_num_python_workers_;

  /// The number of prestarted default Python workers.
  const int num_prestart_python_workers;

  /// This map tracks the latest infos of unfinished jobs.
  absl::flat_hash_map<JobID, rpc::JobConfig> all_jobs_;

  /// Set of jobs whose drivers have exited.
  absl::flat_hash_set<JobID> finished_jobs_;

  /// A map of idle workers that are pending exit.
  absl::flat_hash_map<WorkerID, std::shared_ptr<WorkerInterface>>
      pending_exit_idle_workers_;

  /// The runner to run function periodically.
  std::shared_ptr<PeriodicalRunner> periodical_runner_;

  /// A callback to get the current time.
  const std::function<absl::Time()> get_time_;
  /// Runtime env manager client.
  std::unique_ptr<RuntimeEnvAgentClient> runtime_env_agent_client_;
  /// Stats
  int64_t process_failed_job_config_missing_ = 0;
  int64_t process_failed_rate_limited_ = 0;
  int64_t process_failed_pending_registration_ = 0;
  int64_t process_failed_runtime_env_setup_failed_ = 0;

  AddProcessToCgroupHook add_to_cgroup_hook_;

  /// Ray metrics
  ray::stats::Sum ray_metric_num_workers_started_{
      /*name=*/"internal_num_processes_started",
      /*description=*/"The total number of worker processes the worker pool has created.",
      /*unit=*/"processes"};

  ray::stats::Sum ray_metric_num_cached_workers_skipped_job_mismatch_{
      /*name=*/"internal_num_processes_skipped_job_mismatch",
      /*description=*/"The total number of cached workers skipped due to job mismatch.",
      /*unit=*/"workers"};

  ray::stats::Sum ray_metric_num_cached_workers_skipped_runtime_environment_mismatch_{
      /*name=*/"internal_num_processes_skipped_runtime_environment_mismatch",
      /*description=*/
      "The total number of cached workers skipped due to runtime environment mismatch.",
      /*unit=*/"workers"};

  ray::stats::Sum ray_metric_num_cached_workers_skipped_dynamic_options_mismatch_{
      /*name=*/"internal_num_processes_skipped_dynamic_options_mismatch",
      /*description=*/
      "The total number of cached workers skipped due to dynamic options mismatch.",
      /*unit=*/"workers"};

  ray::stats::Sum ray_metric_num_workers_started_from_cache_{
      /*name=*/"internal_num_processes_started_from_cache",
      /*description=*/"The total number of workers started from a cached worker process.",
      /*unit=*/"workers"};

  friend class WorkerPoolTest;
  friend class WorkerPoolDriverRegisteredTest;
};

}  // namespace raylet

}  // namespace ray<|MERGE_RESOLUTION|>--- conflicted
+++ resolved
@@ -170,16 +170,11 @@
   /// Case 1: An suitable worker was found in idle worker pool.
   /// Case 2: An suitable worker registered to raylet.
   /// The corresponding PopWorkerStatus will be passed to the callback.
-<<<<<<< HEAD
   /// \param serialized_allocated_instances The serialized json of the allocated
   /// instances \return Void.
-  virtual void PopWorker(const TaskSpecification &task_spec,
+  virtual void PopWorker(const LeaseSpecification &lease_spec,
                          const PopWorkerCallback &callback,
                          const std::string &serialized_allocated_instances = "{}") = 0;
-=======
-  virtual void PopWorker(const LeaseSpecification &lease_spec,
-                         const PopWorkerCallback &callback) = 0;
->>>>>>> d9b0a85a
   /// Add an idle worker to the pool.
   ///
   /// \param The idle worker to add.
@@ -489,14 +484,9 @@
   void PushWorker(const std::shared_ptr<WorkerInterface> &worker) override;
 
   /// See interface.
-<<<<<<< HEAD
-  void PopWorker(const TaskSpecification &task_spec,
+  void PopWorker(const LeaseSpecification &lease_spec,
                  const PopWorkerCallback &callback,
                  const std::string &serialized_allocated_instances = "{}") override;
-=======
-  void PopWorker(const LeaseSpecification &lease_spec,
-                 const PopWorkerCallback &callback) override;
->>>>>>> d9b0a85a
 
   /// Try to prestart a number of workers suitable the given lease spec. Prestarting
   /// is needed since core workers request one lease at a time, if starting is slow,
@@ -570,13 +560,8 @@
   //
   // Note: NONE of these methods guarantee that pop_worker_request.callback will be called
   // with the started worker. It may be called with any fitting workers.
-<<<<<<< HEAD
   void StartNewWorker(const std::shared_ptr<PopWorkerRequest> &pop_worker_request,
-                      const std::string &serialized_allocated_instances = "{}");
-=======
-  void StartNewWorker(
-      const std::shared_ptr<PopWorkerRequest> &pop_worker_request) override;
->>>>>>> d9b0a85a
+                      const std::string &serialized_allocated_instances = "{}") override;
 
  protected:
   void update_worker_startup_token_counter();
