--- conflicted
+++ resolved
@@ -102,17 +102,11 @@
   void GetOrCreateRuntimeEnv(const JobID &job_id,
                              const std::string &serialized_runtime_env,
                              const rpc::RuntimeEnvConfig &runtime_env_config,
-<<<<<<< HEAD
                              GetOrCreateRuntimeEnvCallback callback,
                              const WorkerID &worker_id,
                              const std::string &serialized_allocated_instances) override {
-    if (serialized_runtime_env == BAD_RUNTIME_ENV) {
-      callback(false, "", BAD_RUNTIME_ENV_ERROR_MSG);
-=======
-                             GetOrCreateRuntimeEnvCallback callback) override {
     if (serialized_runtime_env == kBadRuntimeEnv) {
       callback(false, "", std::string(kBadRuntimeEnvErrorMsg));
->>>>>>> 8ea94573
     } else {
       rpc::GetOrCreateRuntimeEnvReply reply;
       auto it = runtime_env_reference.find(serialized_runtime_env);
