// Copyright 2017 The Ray Authors.
//
// Licensed under the Apache License, Version 2.0 (the "License");
// you may not use this file except in compliance with the License.
// You may obtain a copy of the License at
//
//  http://www.apache.org/licenses/LICENSE-2.0
//
// Unless required by applicable law or agreed to in writing, software
// distributed under the License is distributed on an "AS IS" BASIS,
// WITHOUT WARRANTIES OR CONDITIONS OF ANY KIND, either express or implied.
// See the License for the specific language governing permissions and
// limitations under the License.

#include "ray/raylet_client/raylet_client.h"

#include "absl/synchronization/notification.h"
#include "ray/common/client_connection.h"
#include "ray/common/common_protocol.h"
#include "ray/common/ray_config.h"
#include "ray/common/task/task_spec.h"
#include "ray/raylet/format/node_manager_generated.h"
#include "ray/util/logging.h"
#include "ray/util/util.h"

using MessageType = ray::protocol::MessageType;

namespace {

flatbuffers::Offset<ray::protocol::Address> to_flatbuf(
    flatbuffers::FlatBufferBuilder &fbb, const ray::rpc::Address &address) {
  return ray::protocol::CreateAddress(fbb,
                                      fbb.CreateString(address.raylet_id()),
                                      fbb.CreateString(address.ip_address()),
                                      address.port(),
                                      fbb.CreateString(address.worker_id()));
}

flatbuffers::Offset<flatbuffers::Vector<flatbuffers::Offset<ray::protocol::Address>>>
AddressesToFlatbuffer(flatbuffers::FlatBufferBuilder &fbb,
                      const std::vector<ray::rpc::Address> &addresses) {
  std::vector<flatbuffers::Offset<ray::protocol::Address>> address_vec;
  address_vec.reserve(addresses.size());
  for (const auto &addr : addresses) {
    address_vec.push_back(to_flatbuf(fbb, addr));
  }
  return fbb.CreateVector(address_vec);
}

}  // namespace

namespace ray::raylet {

RayletClient::RayletClient(std::shared_ptr<rpc::NodeManagerWorkerClient> grpc_client)
    : grpc_client_(std::move(grpc_client)) {}

RayletClient::RayletClient(std::unique_ptr<RayletConnection> raylet_conn,
                           std::shared_ptr<ray::rpc::NodeManagerWorkerClient> grpc_client,
                           const WorkerID &worker_id)
    : grpc_client_(std::move(grpc_client)),
      worker_id_(worker_id),
      conn_(std::move(raylet_conn)) {}

Status RayletClient::Disconnect(
    const rpc::WorkerExitType &exit_type,
    const std::string &exit_detail,
    const std::shared_ptr<LocalMemoryBuffer> &creation_task_exception_pb_bytes) {
  RAY_LOG(INFO) << "RayletClient::Disconnect, exit_type="
                << rpc::WorkerExitType_Name(exit_type) << ", exit_detail=" << exit_detail
                << ", has creation_task_exception_pb_bytes="
                << (creation_task_exception_pb_bytes != nullptr);
  flatbuffers::FlatBufferBuilder fbb;
  flatbuffers::Offset<flatbuffers::Vector<uint8_t>>
      creation_task_exception_pb_bytes_fb_vector;
  if (creation_task_exception_pb_bytes != nullptr) {
    creation_task_exception_pb_bytes_fb_vector =
        fbb.CreateVector(creation_task_exception_pb_bytes->Data(),
                         creation_task_exception_pb_bytes->Size());
  }
  const auto &fb_exit_detail = fbb.CreateString(exit_detail);
  protocol::DisconnectClientBuilder builder(fbb);
  // Add to table builder here to avoid nested construction of flatbuffers
  if (creation_task_exception_pb_bytes != nullptr) {
    builder.add_creation_task_exception_pb(creation_task_exception_pb_bytes_fb_vector);
  }
  builder.add_disconnect_type(static_cast<int>(exit_type));
  builder.add_disconnect_detail(fb_exit_detail);
  fbb.Finish(builder.Finish());
  auto status = conn_->WriteMessage(MessageType::DisconnectClient, &fbb);
  // Don't be too strict for disconnection errors.
  // Just create logs and prevent it from crash.
  // TODO (myan): In the current implementation, if raylet is already terminated in the
  // "WriteMessage" function above, the worker process will exit early in the function
  // and will not reach here. However, the code path here is shared between graceful
  // shutdown and force termination. We need to make sure the above early exit
  // shouldn't happen during the graceful shutdown scenario and there shouldn't be any
  // leak if early exit is triggered
  if (!status.ok()) {
    RAY_LOG(WARNING)
        << status.ToString()
        << " [RayletClient] Failed to disconnect from raylet. This means the "
           "raylet the worker is connected is probably already dead.";
  }
  return Status::OK();
}

Status RayletClient::AnnounceWorkerPortForWorker(int port) {
  flatbuffers::FlatBufferBuilder fbb;
  auto message = protocol::CreateAnnounceWorkerPort(fbb, port, fbb.CreateString(""));
  fbb.Finish(message);
  return conn_->WriteMessage(MessageType::AnnounceWorkerPort, &fbb);
}

<<<<<<< HEAD
Status raylet::RayletClient::AnnounceWorkerPortForDriver(
    int port, const std::string &entrypoint, const std::string &virtual_cluster_id) {
=======
Status RayletClient::AnnounceWorkerPortForDriver(int port,
                                                 const std::string &entrypoint) {
>>>>>>> 14e747f6
  flatbuffers::FlatBufferBuilder fbb;
  auto message = protocol::CreateAnnounceWorkerPort(
      fbb, port, fbb.CreateString(entrypoint), fbb.CreateString(virtual_cluster_id));
  fbb.Finish(message);
  std::vector<uint8_t> reply;
  RAY_RETURN_NOT_OK(conn_->AtomicRequestReply(MessageType::AnnounceWorkerPort,
                                              MessageType::AnnounceWorkerPortReply,
                                              &reply,
                                              &fbb));
  auto reply_message =
      flatbuffers::GetRoot<protocol::AnnounceWorkerPortReply>(reply.data());
  if (reply_message->success()) {
    return Status::OK();
  }
  return Status::Invalid(string_from_flatbuf(*reply_message->failure_reason()));
}

Status RayletClient::ActorCreationTaskDone() {
  return conn_->WriteMessage(MessageType::ActorCreationTaskDone);
}

Status RayletClient::FetchOrReconstruct(const std::vector<ObjectID> &object_ids,
                                        const std::vector<rpc::Address> &owner_addresses,
                                        bool fetch_only,
                                        const TaskID &current_task_id) {
  RAY_CHECK(object_ids.size() == owner_addresses.size());
  flatbuffers::FlatBufferBuilder fbb;
  auto object_ids_message = to_flatbuf(fbb, object_ids);
  auto message =
      protocol::CreateFetchOrReconstruct(fbb,
                                         object_ids_message,
                                         AddressesToFlatbuffer(fbb, owner_addresses),
                                         fetch_only,
                                         to_flatbuf(fbb, current_task_id));
  fbb.Finish(message);
  return conn_->WriteMessage(MessageType::FetchOrReconstruct, &fbb);
}

Status RayletClient::NotifyUnblocked(const TaskID &current_task_id) {
  flatbuffers::FlatBufferBuilder fbb;
  auto message = protocol::CreateNotifyUnblocked(fbb, to_flatbuf(fbb, current_task_id));
  fbb.Finish(message);
  return conn_->WriteMessage(MessageType::NotifyUnblocked, &fbb);
}

Status RayletClient::NotifyDirectCallTaskBlocked(bool release_resources) {
  flatbuffers::FlatBufferBuilder fbb;
  auto message = protocol::CreateNotifyDirectCallTaskBlocked(fbb, release_resources);
  fbb.Finish(message);
  return conn_->WriteMessage(MessageType::NotifyDirectCallTaskBlocked, &fbb);
}

Status RayletClient::NotifyDirectCallTaskUnblocked() {
  flatbuffers::FlatBufferBuilder fbb;
  auto message = protocol::CreateNotifyDirectCallTaskUnblocked(fbb);
  fbb.Finish(message);
  return conn_->WriteMessage(MessageType::NotifyDirectCallTaskUnblocked, &fbb);
}

Status RayletClient::Wait(const std::vector<ObjectID> &object_ids,
                          const std::vector<rpc::Address> &owner_addresses,
                          int num_returns,
                          int64_t timeout_milliseconds,
                          const TaskID &current_task_id,
                          WaitResultPair *result) {
  // Write request.
  flatbuffers::FlatBufferBuilder fbb;
  auto message = protocol::CreateWaitRequest(fbb,
                                             to_flatbuf(fbb, object_ids),
                                             AddressesToFlatbuffer(fbb, owner_addresses),
                                             num_returns,
                                             timeout_milliseconds,
                                             to_flatbuf(fbb, current_task_id));
  fbb.Finish(message);
  std::vector<uint8_t> reply;
  RAY_RETURN_NOT_OK(conn_->AtomicRequestReply(
      MessageType::WaitRequest, MessageType::WaitReply, &reply, &fbb));
  // Parse the flatbuffer object.
  auto reply_message = flatbuffers::GetRoot<protocol::WaitReply>(reply.data());
  auto found = reply_message->found();
  for (size_t i = 0; i < found->size(); i++) {
    ObjectID object_id = ObjectID::FromBinary(found->Get(i)->str());
    result->first.push_back(object_id);
  }
  auto remaining = reply_message->remaining();
  for (size_t i = 0; i < remaining->size(); i++) {
    ObjectID object_id = ObjectID::FromBinary(remaining->Get(i)->str());
    result->second.push_back(object_id);
  }
  return Status::OK();
}

Status RayletClient::WaitForDirectActorCallArgs(
    const std::vector<rpc::ObjectReference> &references, int64_t tag) {
  flatbuffers::FlatBufferBuilder fbb;
  std::vector<ObjectID> object_ids;
  std::vector<rpc::Address> owner_addresses;
  for (const auto &ref : references) {
    object_ids.push_back(ObjectID::FromBinary(ref.object_id()));
    owner_addresses.push_back(ref.owner_address());
  }
  auto message = protocol::CreateWaitForDirectActorCallArgsRequest(
      fbb, to_flatbuf(fbb, object_ids), AddressesToFlatbuffer(fbb, owner_addresses), tag);
  fbb.Finish(message);
  return conn_->WriteMessage(MessageType::WaitForDirectActorCallArgsRequest, &fbb);
}

Status RayletClient::PushError(const JobID &job_id,
                               const std::string &type,
                               const std::string &error_message,
                               double timestamp) {
  flatbuffers::FlatBufferBuilder fbb;
  auto message = protocol::CreatePushErrorRequest(fbb,
                                                  to_flatbuf(fbb, job_id),
                                                  fbb.CreateString(type),
                                                  fbb.CreateString(error_message),
                                                  timestamp);
  fbb.Finish(message);
  return conn_->WriteMessage(MessageType::PushErrorRequest, &fbb);
}

Status RayletClient::FreeObjects(const std::vector<ObjectID> &object_ids,
                                 bool local_only) {
  flatbuffers::FlatBufferBuilder fbb;
  auto message =
      protocol::CreateFreeObjectsRequest(fbb, local_only, to_flatbuf(fbb, object_ids));
  fbb.Finish(message);
  return conn_->WriteMessage(MessageType::FreeObjectsInObjectStoreRequest, &fbb);
}

void RayletClient::RequestWorkerLease(
    const rpc::TaskSpec &task_spec,
    bool grant_or_reject,
    const rpc::ClientCallback<rpc::RequestWorkerLeaseReply> &callback,
    const int64_t backlog_size,
    const bool is_selected_based_on_locality) {
  google::protobuf::Arena arena;
  auto request =
      google::protobuf::Arena::CreateMessage<rpc::RequestWorkerLeaseRequest>(&arena);
  // The unsafe allocating here is actually safe because the life-cycle of
  // task_spec is longer than request.
  // Request will be sent before the end of this call, and after that, it won't be
  // used any more.
  request->unsafe_arena_set_allocated_resource_spec(
      const_cast<rpc::TaskSpec *>(&task_spec));
  request->set_grant_or_reject(grant_or_reject);
  request->set_backlog_size(backlog_size);
  request->set_is_selected_based_on_locality(is_selected_based_on_locality);
  grpc_client_->RequestWorkerLease(*request, callback);
}

void RayletClient::PrestartWorkers(
    const rpc::PrestartWorkersRequest &request,
    const rpc::ClientCallback<ray::rpc::PrestartWorkersReply> &callback) {
  grpc_client_->PrestartWorkers(request, callback);
}

std::shared_ptr<grpc::Channel> RayletClient::GetChannel() const {
  return grpc_client_->Channel();
}

void RayletClient::ReportWorkerBacklog(
    const WorkerID &worker_id,
    const std::vector<rpc::WorkerBacklogReport> &backlog_reports) {
  rpc::ReportWorkerBacklogRequest request;
  request.set_worker_id(worker_id.Binary());
  request.mutable_backlog_reports()->Add(backlog_reports.begin(), backlog_reports.end());
  grpc_client_->ReportWorkerBacklog(
      request,
      [](const Status &status, rpc::ReportWorkerBacklogReply &&reply /*unused*/) {
        RAY_LOG_IF_ERROR(INFO, status)
            << "Error reporting task backlog information: " << status;
      });
}

Status RayletClient::ReturnWorker(int worker_port,
                                  const WorkerID &worker_id,
                                  bool disconnect_worker,
                                  const std::string &disconnect_worker_error_detail,
                                  bool worker_exiting) {
  rpc::ReturnWorkerRequest request;
  request.set_worker_port(worker_port);
  request.set_worker_id(worker_id.Binary());
  request.set_disconnect_worker(disconnect_worker);
  request.set_disconnect_worker_error_detail(disconnect_worker_error_detail);
  request.set_worker_exiting(worker_exiting);
  grpc_client_->ReturnWorker(
      request, [](const Status &status, rpc::ReturnWorkerReply &&reply /*unused*/) {
        RAY_LOG_IF_ERROR(INFO, status) << "Error returning worker: " << status;
      });
  return Status::OK();
}

void RayletClient::GetTaskFailureCause(
    const TaskID &task_id,
    const ray::rpc::ClientCallback<ray::rpc::GetTaskFailureCauseReply> &callback) {
  rpc::GetTaskFailureCauseRequest request;
  request.set_task_id(task_id.Binary());
  grpc_client_->GetTaskFailureCause(
      request, [callback](const Status &status, rpc::GetTaskFailureCauseReply &&reply) {
        RAY_LOG_IF_ERROR(INFO, status) << "Error getting task result: " << status;
        callback(status, std::move(reply));
      });
}

void RayletClient::RegisterMutableObjectReader(
    const ObjectID &writer_object_id,
    int64_t num_readers,
    const ObjectID &reader_object_id,
    const ray::rpc::ClientCallback<ray::rpc::RegisterMutableObjectReply> &callback) {
  rpc::RegisterMutableObjectRequest request;
  request.set_writer_object_id(writer_object_id.Binary());
  request.set_num_readers(num_readers);
  request.set_reader_object_id(reader_object_id.Binary());
  grpc_client_->RegisterMutableObject(request, callback);
}

void RayletClient::PushMutableObject(
    const ObjectID &writer_object_id,
    uint64_t data_size,
    uint64_t metadata_size,
    void *data,
    const ray::rpc::ClientCallback<ray::rpc::PushMutableObjectReply> &callback) {
  // Ray sets the gRPC max payload size to ~512 MiB. We set the max chunk size to a
  // slightly lower value to allow extra padding just in case.
  uint64_t kMaxGrpcPayloadSize = RayConfig::instance().max_grpc_message_size() * 0.98;
  uint64_t total_size = data_size + metadata_size;
  uint64_t total_num_chunks = total_size / kMaxGrpcPayloadSize;
  // If `total_size` is not a multiple of `kMaxGrpcPayloadSize`, then we need to send an
  // extra chunk with the remaining data.
  if (total_size % kMaxGrpcPayloadSize) {
    total_num_chunks++;
  }

  for (uint64_t i = 0; i < total_num_chunks; i++) {
    rpc::PushMutableObjectRequest request;
    request.set_writer_object_id(writer_object_id.Binary());
    request.set_total_data_size(data_size);
    request.set_total_metadata_size(metadata_size);

    uint64_t chunk_size = (i < total_num_chunks - 1) ? kMaxGrpcPayloadSize
                                                     : (total_size % kMaxGrpcPayloadSize);
    uint64_t offset = i * kMaxGrpcPayloadSize;
    request.set_offset(offset);
    request.set_chunk_size(chunk_size);
    // This assumes that the format of the object is a contiguous buffer of (data |
    // metadata).
    request.set_payload(static_cast<char *>(data) + offset, chunk_size);

    // TODO: Add failure recovery, retries, and timeout.
    grpc_client_->PushMutableObject(
        request, [callback](const Status &status, rpc::PushMutableObjectReply &&reply) {
          RAY_LOG_IF_ERROR(ERROR, status) << "Error pushing mutable object: " << status;
          if (reply.done()) {
            // The callback is only executed once the receiver node receives all chunks
            // for the mutable object write.
            callback(status, std::move(reply));
          }
        });
  }
}

void RayletClient::ReleaseUnusedActorWorkers(
    const std::vector<WorkerID> &workers_in_use,
    const rpc::ClientCallback<rpc::ReleaseUnusedActorWorkersReply> &callback) {
  rpc::ReleaseUnusedActorWorkersRequest request;
  for (auto &worker_id : workers_in_use) {
    request.add_worker_ids_in_use(worker_id.Binary());
  }
  grpc_client_->ReleaseUnusedActorWorkers(
      request,
      [callback](const Status &status, rpc::ReleaseUnusedActorWorkersReply &&reply) {
        if (!status.ok()) {
          RAY_LOG(WARNING)
              << "Error releasing workers from raylet, the raylet may have died:"
              << status;
        }
        callback(status, std::move(reply));
      });
}

void RayletClient::CancelWorkerLease(
    const TaskID &task_id,
    const rpc::ClientCallback<rpc::CancelWorkerLeaseReply> &callback) {
  rpc::CancelWorkerLeaseRequest request;
  request.set_task_id(task_id.Binary());
  grpc_client_->CancelWorkerLease(request, callback);
}

void RayletClient::PrepareBundleResources(
    const std::vector<std::shared_ptr<const BundleSpecification>> &bundle_specs,
    const ray::rpc::ClientCallback<ray::rpc::PrepareBundleResourcesReply> &callback) {
  rpc::PrepareBundleResourcesRequest request;
  std::set<std::string> nodes;
  for (const auto &bundle_spec : bundle_specs) {
    nodes.insert(bundle_spec->NodeId().Hex());
    auto message_bundle = request.add_bundle_specs();
    message_bundle->CopyFrom(bundle_spec->GetMessage());
  }
  RAY_CHECK(nodes.size() == 1);
  grpc_client_->PrepareBundleResources(request, callback);
}

void RayletClient::CommitBundleResources(
    const std::vector<std::shared_ptr<const BundleSpecification>> &bundle_specs,
    const ray::rpc::ClientCallback<ray::rpc::CommitBundleResourcesReply> &callback) {
  rpc::CommitBundleResourcesRequest request;
  std::set<std::string> nodes;
  for (const auto &bundle_spec : bundle_specs) {
    nodes.insert(bundle_spec->NodeId().Hex());
    auto message_bundle = request.add_bundle_specs();
    message_bundle->CopyFrom(bundle_spec->GetMessage());
  }
  RAY_CHECK(nodes.size() == 1);
  grpc_client_->CommitBundleResources(request, callback);
}

void RayletClient::CancelResourceReserve(
    const BundleSpecification &bundle_spec,
    const ray::rpc::ClientCallback<ray::rpc::CancelResourceReserveReply> &callback) {
  rpc::CancelResourceReserveRequest request;
  request.mutable_bundle_spec()->CopyFrom(bundle_spec.GetMessage());
  grpc_client_->CancelResourceReserve(request, callback);
}

void RayletClient::ReleaseUnusedBundles(
    const std::vector<rpc::Bundle> &bundles_in_use,
    const rpc::ClientCallback<rpc::ReleaseUnusedBundlesReply> &callback) {
  rpc::ReleaseUnusedBundlesRequest request;
  for (auto &bundle : bundles_in_use) {
    request.add_bundles_in_use()->CopyFrom(bundle);
  }
  grpc_client_->ReleaseUnusedBundles(
      request, [callback](const Status &status, rpc::ReleaseUnusedBundlesReply &&reply) {
        if (!status.ok()) {
          RAY_LOG(WARNING)
              << "Error releasing bundles from raylet, the raylet may have died:"
              << status;
        }
        callback(status, std::move(reply));
      });
}

void RayletClient::PinObjectIDs(
    const rpc::Address &caller_address,
    const std::vector<ObjectID> &object_ids,
    const ObjectID &generator_id,
    const rpc::ClientCallback<rpc::PinObjectIDsReply> &callback) {
  rpc::PinObjectIDsRequest request;
  request.mutable_owner_address()->CopyFrom(caller_address);
  for (const ObjectID &object_id : object_ids) {
    request.add_object_ids(object_id.Binary());
  }
  if (!generator_id.IsNil()) {
    request.set_generator_id(generator_id.Binary());
  }
  pins_in_flight_++;
  auto rpc_callback = [this, callback = std::move(callback)](
                          Status status, rpc::PinObjectIDsReply &&reply) {
    pins_in_flight_--;
    callback(status, std::move(reply));
  };
  grpc_client_->PinObjectIDs(request, rpc_callback);
}

void RayletClient::ShutdownRaylet(
    const NodeID &node_id,
    bool graceful,
    const rpc::ClientCallback<rpc::ShutdownRayletReply> &callback) {
  rpc::ShutdownRayletRequest request;
  request.set_graceful(graceful);
  grpc_client_->ShutdownRaylet(request, callback);
}

void RayletClient::DrainRaylet(
    const rpc::autoscaler::DrainNodeReason &reason,
    const std::string &reason_message,
    int64_t deadline_timestamp_ms,
    const rpc::ClientCallback<rpc::DrainRayletReply> &callback) {
  rpc::DrainRayletRequest request;
  request.set_reason(reason);
  request.set_reason_message(reason_message);
  request.set_deadline_timestamp_ms(deadline_timestamp_ms);
  grpc_client_->DrainRaylet(request, callback);
}

void RayletClient::IsLocalWorkerDead(
    const WorkerID &worker_id,
    const rpc::ClientCallback<rpc::IsLocalWorkerDeadReply> &callback) {
  rpc::IsLocalWorkerDeadRequest request;
  request.set_worker_id(worker_id.Binary());
  grpc_client_->IsLocalWorkerDead(request, callback);
}

void RayletClient::GlobalGC(const rpc::ClientCallback<rpc::GlobalGCReply> &callback) {
  rpc::GlobalGCRequest request;
  grpc_client_->GlobalGC(request, callback);
}

void RayletClient::GetResourceLoad(
    const rpc::ClientCallback<rpc::GetResourceLoadReply> &callback) {
  rpc::GetResourceLoadRequest request;
  grpc_client_->GetResourceLoad(request, callback);
}

void RayletClient::NotifyGCSRestart(
    const rpc::ClientCallback<rpc::NotifyGCSRestartReply> &callback) {
  rpc::NotifyGCSRestartRequest request;
  grpc_client_->NotifyGCSRestart(request, callback);
}

void RayletClient::SubscribeToPlasma(const ObjectID &object_id,
                                     const rpc::Address &owner_address) {
  flatbuffers::FlatBufferBuilder fbb;
  auto message = protocol::CreateSubscribePlasmaReady(
      fbb, to_flatbuf(fbb, object_id), to_flatbuf(fbb, owner_address));
  fbb.Finish(message);

  RAY_CHECK_OK(conn_->WriteMessage(MessageType::SubscribePlasmaReady, &fbb));
}

void RayletClient::GetSystemConfig(
    const rpc::ClientCallback<rpc::GetSystemConfigReply> &callback) {
  rpc::GetSystemConfigRequest request;
  grpc_client_->GetSystemConfig(request, callback);
}

}  // namespace ray::raylet<|MERGE_RESOLUTION|>--- conflicted
+++ resolved
@@ -111,13 +111,8 @@
   return conn_->WriteMessage(MessageType::AnnounceWorkerPort, &fbb);
 }
 
-<<<<<<< HEAD
-Status raylet::RayletClient::AnnounceWorkerPortForDriver(
+Status RayletClient::AnnounceWorkerPortForDriver(
     int port, const std::string &entrypoint, const std::string &virtual_cluster_id) {
-=======
-Status RayletClient::AnnounceWorkerPortForDriver(int port,
-                                                 const std::string &entrypoint) {
->>>>>>> 14e747f6
   flatbuffers::FlatBufferBuilder fbb;
   auto message = protocol::CreateAnnounceWorkerPort(
       fbb, port, fbb.CreateString(entrypoint), fbb.CreateString(virtual_cluster_id));
