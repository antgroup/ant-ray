--- conflicted
+++ resolved
@@ -498,11 +498,8 @@
 void raylet::RayletClient::PinObjectIDs(
     const rpc::Address &caller_address,
     const std::vector<ObjectID> &object_ids,
-<<<<<<< HEAD
-    const std::vector<ActorID> &global_owner_ids,
-=======
     const ObjectID &generator_id,
->>>>>>> 566a8077
+	const std::vector<ActorID> &global_owner_ids,
     const rpc::ClientCallback<rpc::PinObjectIDsReply> &callback) {
   RAY_CHECK(object_ids.size() == global_owner_ids.size());
   rpc::PinObjectIDsRequest request;
