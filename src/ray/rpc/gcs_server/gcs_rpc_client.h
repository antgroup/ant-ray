// Copyright 2017 The Ray Authors.
//
// Licensed under the Apache License, Version 2.0 (the "License");
// you may not use this file except in compliance with the License.
// You may obtain a copy of the License at
//
//  http://www.apache.org/licenses/LICENSE-2.0
//
// Unless required by applicable law or agreed to in writing, software
// distributed under the License is distributed on an "AS IS" BASIS,
// WITHOUT WARRANTIES OR CONDITIONS OF ANY KIND, either express or implied.
// See the License for the specific language governing permissions and
// limitations under the License.

#pragma once

#include "ray/common/network_util.h"
#include "ray/rpc/grpc_client.h"
#include "src/ray/protobuf/gcs_service.grpc.pb.h"

namespace ray {
namespace rpc {

class GcsRpcClient;

/// \class Executor
/// Executor saves operation and support retries.
class Executor {
 public:
  explicit Executor(GcsRpcClient *gcs_rpc_client) : gcs_rpc_client_(gcs_rpc_client) {}

  /// This function is used to execute the given operation.
  ///
  /// \param operation The operation to be executed.
  void Execute(const std::function<void(GcsRpcClient *gcs_rpc_client)> &operation) {
    operation_ = operation;
    operation(gcs_rpc_client_);
  }

  /// This function is used to retry the given operation.
  void Retry() { operation_(gcs_rpc_client_); }

 private:
  GcsRpcClient *gcs_rpc_client_;
  std::function<void(GcsRpcClient *gcs_rpc_client)> operation_;
};

// Define a void GCS RPC client method.
#define VOID_GCS_RPC_CLIENT_METHOD(SERVICE, METHOD, grpc_client, SPECS)                \
  void METHOD(const METHOD##Request &request,                                          \
              const ClientCallback<METHOD##Reply> &callback) SPECS {                   \
    auto executor = new Executor(this);                                                \
    auto operation_callback = [this, request, callback, executor](                     \
                                  const ray::Status &status,                           \
                                  const METHOD##Reply &reply) {                        \
      if (!status.IsIOError()) {                                                       \
        auto status =                                                                  \
            reply.status().code() == (int)StatusCode::OK                               \
                ? Status()                                                             \
                : Status(StatusCode(reply.status().code()), reply.status().message()); \
        callback(status, reply);                                                       \
        delete executor;                                                               \
      } else {                                                                         \
        gcs_service_failure_detected_(GcsServiceFailureType::RPC_DISCONNECT);          \
        executor->Retry();                                                             \
      }                                                                                \
    };                                                                                 \
    auto operation = [request, operation_callback](GcsRpcClient *gcs_rpc_client) {     \
      RAY_UNUSED(INVOKE_RPC_CALL(SERVICE, METHOD, request, operation_callback,         \
                                 gcs_rpc_client->grpc_client));                        \
    };                                                                                 \
    executor->Execute(operation);                                                      \
  }

/// Client used for communicating with gcs server.
class GcsRpcClient {
 public:
  /// Constructor.
  ///
  /// \param[in] address Address of gcs server.
  /// \param[in] port Port of the gcs server.
  /// \param[in] client_call_manager The `ClientCallManager` used for managing requests.
  /// \param[in] gcs_service_failure_detected The function is used to redo subscription
  /// and reconnect to GCS RPC server when gcs service failure is detected.
  GcsRpcClient(
      const std::string &address, const int port, ClientCallManager &client_call_manager,
      std::function<void(GcsServiceFailureType)> gcs_service_failure_detected = nullptr)
      : gcs_service_failure_detected_(std::move(gcs_service_failure_detected)) {
    Reset(address, port, client_call_manager);
  };

  void Reset(const std::string &address, const int port,
             ClientCallManager &client_call_manager) {
    job_info_grpc_client_ = std::unique_ptr<GrpcClient<JobInfoGcsService>>(
        new GrpcClient<JobInfoGcsService>(address, port, client_call_manager));
    actor_info_grpc_client_ = std::unique_ptr<GrpcClient<ActorInfoGcsService>>(
        new GrpcClient<ActorInfoGcsService>(address, port, client_call_manager));
    node_info_grpc_client_ = std::unique_ptr<GrpcClient<NodeInfoGcsService>>(
        new GrpcClient<NodeInfoGcsService>(address, port, client_call_manager));
    node_resource_info_grpc_client_ =
        std::unique_ptr<GrpcClient<NodeResourceInfoGcsService>>(
            new GrpcClient<NodeResourceInfoGcsService>(address, port,
                                                       client_call_manager));
    heartbeat_info_grpc_client_ = std::unique_ptr<GrpcClient<HeartbeatInfoGcsService>>(
        new GrpcClient<HeartbeatInfoGcsService>(address, port, client_call_manager));
    object_info_grpc_client_ = std::unique_ptr<GrpcClient<ObjectInfoGcsService>>(
        new GrpcClient<ObjectInfoGcsService>(address, port, client_call_manager));
    task_info_grpc_client_ = std::unique_ptr<GrpcClient<TaskInfoGcsService>>(
        new GrpcClient<TaskInfoGcsService>(address, port, client_call_manager));
    stats_grpc_client_ = std::unique_ptr<GrpcClient<StatsGcsService>>(
        new GrpcClient<StatsGcsService>(address, port, client_call_manager));
    worker_info_grpc_client_ = std::unique_ptr<GrpcClient<WorkerInfoGcsService>>(
        new GrpcClient<WorkerInfoGcsService>(address, port, client_call_manager));
    placement_group_info_grpc_client_ =
        std::unique_ptr<GrpcClient<PlacementGroupInfoGcsService>>(
            new GrpcClient<PlacementGroupInfoGcsService>(address, port,
                                                         client_call_manager));
  }

  /// Add job info to GCS Service.
  VOID_GCS_RPC_CLIENT_METHOD(JobInfoGcsService, AddJob, job_info_grpc_client_, )

  /// Mark job as finished to GCS Service.
  VOID_GCS_RPC_CLIENT_METHOD(JobInfoGcsService, MarkJobFinished, job_info_grpc_client_, )

  /// Mark job as failed to gcs server.
  VOID_GCS_RPC_CLIENT_METHOD(JobInfoGcsService, MarkJobFailed, job_info_grpc_client_, )

  /// Get information of all jobs from GCS Service.
  VOID_GCS_RPC_CLIENT_METHOD(JobInfoGcsService, GetAllJobInfo, job_info_grpc_client_, )

<<<<<<< HEAD
  /// Submit a job to GCS Service.
  VOID_GCS_RPC_CLIENT_METHOD(JobInfoGcsService, SubmitJob, job_info_grpc_client_, )

  /// Drop a job from GCS Service.
  VOID_GCS_RPC_CLIENT_METHOD(JobInfoGcsService, DropJob, job_info_grpc_client_, )
=======
  /// Report job error to GCS Service.
  VOID_GCS_RPC_CLIENT_METHOD(JobInfoGcsService, ReportJobError, job_info_grpc_client_, )
>>>>>>> 3bdcca7e

  /// Register actor via GCS Service.
  VOID_GCS_RPC_CLIENT_METHOD(ActorInfoGcsService, RegisterActor,
                             actor_info_grpc_client_, )

  /// Create actor via GCS Service.
  VOID_GCS_RPC_CLIENT_METHOD(ActorInfoGcsService, CreateActor, actor_info_grpc_client_, )

  /// Get actor data from GCS Service.
  VOID_GCS_RPC_CLIENT_METHOD(ActorInfoGcsService, GetActorInfo, actor_info_grpc_client_, )

  /// Get actor data from GCS Service by name.
  VOID_GCS_RPC_CLIENT_METHOD(ActorInfoGcsService, GetNamedActorInfo,
                             actor_info_grpc_client_, )

  /// Get all actor data from GCS Service.
  VOID_GCS_RPC_CLIENT_METHOD(ActorInfoGcsService, GetAllActorInfo,
                             actor_info_grpc_client_, )

  /// Kill actor via GCS Service.
  VOID_GCS_RPC_CLIENT_METHOD(ActorInfoGcsService, KillActorViaGcs,
                             actor_info_grpc_client_, )

  /// Register a node to GCS Service.
  VOID_GCS_RPC_CLIENT_METHOD(NodeInfoGcsService, RegisterNode, node_info_grpc_client_, )

  /// Unregister a node from GCS Service.
  VOID_GCS_RPC_CLIENT_METHOD(NodeInfoGcsService, UnregisterNode, node_info_grpc_client_, )

  /// Get information of all nodes from GCS Service.
  VOID_GCS_RPC_CLIENT_METHOD(NodeInfoGcsService, GetAllNodeInfo, node_info_grpc_client_, )

  /// Get internal config of the node from the GCS Service.
  VOID_GCS_RPC_CLIENT_METHOD(NodeInfoGcsService, GetInternalConfig,
                             node_info_grpc_client_, )

  /// Get node's resources from GCS Service.
  VOID_GCS_RPC_CLIENT_METHOD(NodeResourceInfoGcsService, GetResources,
                             node_resource_info_grpc_client_, )

  /// Update resources of a node in GCS Service.
  VOID_GCS_RPC_CLIENT_METHOD(NodeResourceInfoGcsService, UpdateResources,
                             node_resource_info_grpc_client_, )

  /// Delete resources of a node in GCS Service.
  VOID_GCS_RPC_CLIENT_METHOD(NodeResourceInfoGcsService, DeleteResources,
                             node_resource_info_grpc_client_, )

  /// Get available resources of all nodes from the GCS Service.
  VOID_GCS_RPC_CLIENT_METHOD(NodeResourceInfoGcsService, GetAllAvailableResources,
                             node_resource_info_grpc_client_, )

  /// Report resource usage of a node to GCS Service.
  VOID_GCS_RPC_CLIENT_METHOD(NodeResourceInfoGcsService, ReportResourceUsage,
                             node_resource_info_grpc_client_, )

  /// Get resource usage of all nodes from GCS Service.
  VOID_GCS_RPC_CLIENT_METHOD(NodeResourceInfoGcsService, GetAllResourceUsage,
                             node_resource_info_grpc_client_, )

  /// Report heartbeat of a node to GCS Service.
  VOID_GCS_RPC_CLIENT_METHOD(HeartbeatInfoGcsService, ReportHeartbeat,
                             heartbeat_info_grpc_client_, )

  /// Get object's locations from GCS Service.
  VOID_GCS_RPC_CLIENT_METHOD(ObjectInfoGcsService, GetObjectLocations,
                             object_info_grpc_client_, )

  /// Get all object's locations from GCS Service.
  VOID_GCS_RPC_CLIENT_METHOD(ObjectInfoGcsService, GetAllObjectLocations,
                             object_info_grpc_client_, )

  /// Add location of object to GCS Service.
  VOID_GCS_RPC_CLIENT_METHOD(ObjectInfoGcsService, AddObjectLocation,
                             object_info_grpc_client_, )

  /// Remove location of object to GCS Service.
  VOID_GCS_RPC_CLIENT_METHOD(ObjectInfoGcsService, RemoveObjectLocation,
                             object_info_grpc_client_, )

  /// Add a task to GCS Service.
  VOID_GCS_RPC_CLIENT_METHOD(TaskInfoGcsService, AddTask, task_info_grpc_client_, )

  /// Get task information from GCS Service.
  VOID_GCS_RPC_CLIENT_METHOD(TaskInfoGcsService, GetTask, task_info_grpc_client_, )

  /// Add a task lease to GCS Service.
  VOID_GCS_RPC_CLIENT_METHOD(TaskInfoGcsService, AddTaskLease, task_info_grpc_client_, )

  /// Get task lease information from GCS Service.
  VOID_GCS_RPC_CLIENT_METHOD(TaskInfoGcsService, GetTaskLease, task_info_grpc_client_, )

  /// Attempt task reconstruction to GCS Service.
  VOID_GCS_RPC_CLIENT_METHOD(TaskInfoGcsService, AttemptTaskReconstruction,
                             task_info_grpc_client_, )

  /// Add profile data to GCS Service.
  VOID_GCS_RPC_CLIENT_METHOD(StatsGcsService, AddProfileData, stats_grpc_client_, )

  /// Get information of all profiles from GCS Service.
  VOID_GCS_RPC_CLIENT_METHOD(StatsGcsService, GetAllProfileInfo, stats_grpc_client_, )

  /// Report a worker failure to GCS Service.
  VOID_GCS_RPC_CLIENT_METHOD(WorkerInfoGcsService, ReportWorkerFailure,
                             worker_info_grpc_client_, )

  /// Get worker information from GCS Service.
  VOID_GCS_RPC_CLIENT_METHOD(WorkerInfoGcsService, GetWorkerInfo,
                             worker_info_grpc_client_, )

  /// Get information of all workers from GCS Service.
  VOID_GCS_RPC_CLIENT_METHOD(WorkerInfoGcsService, GetAllWorkerInfo,
                             worker_info_grpc_client_, )

  /// Add worker information to GCS Service.
  VOID_GCS_RPC_CLIENT_METHOD(WorkerInfoGcsService, AddWorkerInfo,
                             worker_info_grpc_client_, )

  /// Create placement group via GCS Service.
  VOID_GCS_RPC_CLIENT_METHOD(PlacementGroupInfoGcsService, CreatePlacementGroup,
                             placement_group_info_grpc_client_, )

  /// Remove placement group via GCS Service.
  VOID_GCS_RPC_CLIENT_METHOD(PlacementGroupInfoGcsService, RemovePlacementGroup,
                             placement_group_info_grpc_client_, )
  /// Get placement group via GCS Service.
  VOID_GCS_RPC_CLIENT_METHOD(PlacementGroupInfoGcsService, GetPlacementGroup,
                             placement_group_info_grpc_client_, )

  /// Get placement group data from GCS Service by name.
  VOID_GCS_RPC_CLIENT_METHOD(PlacementGroupInfoGcsService, GetNamedPlacementGroup,
                             placement_group_info_grpc_client_, )

  /// Get information of all placement group from GCS Service.
  VOID_GCS_RPC_CLIENT_METHOD(PlacementGroupInfoGcsService, GetAllPlacementGroup,
                             placement_group_info_grpc_client_, )

  /// Wait for placement group until ready via GCS Service.
  VOID_GCS_RPC_CLIENT_METHOD(PlacementGroupInfoGcsService, WaitPlacementGroupUntilReady,
                             placement_group_info_grpc_client_, )

 private:
  std::function<void(GcsServiceFailureType)> gcs_service_failure_detected_;

  /// The gRPC-generated stub.
  std::unique_ptr<GrpcClient<JobInfoGcsService>> job_info_grpc_client_;
  std::unique_ptr<GrpcClient<ActorInfoGcsService>> actor_info_grpc_client_;
  std::unique_ptr<GrpcClient<NodeInfoGcsService>> node_info_grpc_client_;
  std::unique_ptr<GrpcClient<NodeResourceInfoGcsService>> node_resource_info_grpc_client_;
  std::unique_ptr<GrpcClient<HeartbeatInfoGcsService>> heartbeat_info_grpc_client_;
  std::unique_ptr<GrpcClient<ObjectInfoGcsService>> object_info_grpc_client_;
  std::unique_ptr<GrpcClient<TaskInfoGcsService>> task_info_grpc_client_;
  std::unique_ptr<GrpcClient<StatsGcsService>> stats_grpc_client_;
  std::unique_ptr<GrpcClient<WorkerInfoGcsService>> worker_info_grpc_client_;
  std::unique_ptr<GrpcClient<PlacementGroupInfoGcsService>>
      placement_group_info_grpc_client_;
};

}  // namespace rpc
}  // namespace ray<|MERGE_RESOLUTION|>--- conflicted
+++ resolved
@@ -129,16 +129,14 @@
   /// Get information of all jobs from GCS Service.
   VOID_GCS_RPC_CLIENT_METHOD(JobInfoGcsService, GetAllJobInfo, job_info_grpc_client_, )
 
-<<<<<<< HEAD
   /// Submit a job to GCS Service.
   VOID_GCS_RPC_CLIENT_METHOD(JobInfoGcsService, SubmitJob, job_info_grpc_client_, )
 
   /// Drop a job from GCS Service.
   VOID_GCS_RPC_CLIENT_METHOD(JobInfoGcsService, DropJob, job_info_grpc_client_, )
-=======
+
   /// Report job error to GCS Service.
   VOID_GCS_RPC_CLIENT_METHOD(JobInfoGcsService, ReportJobError, job_info_grpc_client_, )
->>>>>>> 3bdcca7e
 
   /// Register actor via GCS Service.
   VOID_GCS_RPC_CLIENT_METHOD(ActorInfoGcsService, RegisterActor,
