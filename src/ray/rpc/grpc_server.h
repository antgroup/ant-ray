--- conflicted
+++ resolved
@@ -33,21 +33,10 @@
   /// \param[in] main_service The main event loop, to which service handler functions
   /// will be posted.
   GrpcServer(const std::string &name, const uint32_t port)
-      : name_(name), port_(port), is_closed_(false) {}
+      : name_(name), port_(port), is_closed_(true) {}
 
   /// Destruct this gRPC server.
-<<<<<<< HEAD
-  ~GrpcServer() {
-    if (server_ != nullptr) {
-      server_->Shutdown();
-    }
-    if (cq_ != nullptr) {
-      cq_->Shutdown();
-    }
-  }
-=======
   ~GrpcServer() { Shutdown(); }
->>>>>>> a39982e6
 
   /// Initialize and run this server.
   void Run();
