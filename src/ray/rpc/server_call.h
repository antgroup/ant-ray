--- conflicted
+++ resolved
@@ -142,17 +142,13 @@
         request_, &reply_,
         [this](Status status, std::function<void()> success,
                std::function<void()> failure) {
-          // When the handler is done with the
-          // request, tell gRPC to finish this
-          // request.
-          SendReply(status);
-<<<<<<< HEAD
-          // send_reply_success_callback_ = std::move(success);
-          // send_reply_failure_callback_ = std::move(failure);
-=======
           send_reply_success_callback_ = std::move(success);
           send_reply_failure_callback_ = std::move(failure);
->>>>>>> 5733690a
+
+          // When the handler is done with the request, tell gRPC to finish this request.
+          // Must send reply at the bottom of this callback, once we invoke this funciton,
+          // this server call might be deleted
+          SendReply(status);
         });
   }
 
