#ifndef RAY_RPC_UTIL_H
#define RAY_RPC_UTIL_H

#include <google/protobuf/map.h>
#include <google/protobuf/repeated_field.h>
#include <grpcpp/grpcpp.h>

#include "ray/common/status.h"

namespace ray {
namespace rpc {

/// Helper function that converts a ray status to gRPC status.
inline grpc::Status RayStatusToGrpcStatus(const Status &ray_status) {
  if (ray_status.ok()) {
    return grpc::Status::OK;
  } else {
    // TODO(hchen): Use more specific error code.
    return grpc::Status(grpc::StatusCode::UNKNOWN, ray_status.message());
  }
}

/// Helper function that converts a gRPC status to ray status.
inline Status GrpcStatusToRayStatus(const grpc::Status &grpc_status) {
  if (grpc_status.ok()) {
    return Status::OK();
  } else {
    return Status::IOError(grpc_status.error_message());
  }
}

/// Converts a Protobuf `RepeatedPtrField` to a vector.
template <class T>
inline std::vector<T> VectorFromProtobuf(
    const ::google::protobuf::RepeatedPtrField<T> &pb_repeated) {
  return std::vector<T>(pb_repeated.begin(), pb_repeated.end());
}

/// Converts a Protobuf `RepeatedField` to a vector.
template <class T>
inline std::vector<T> VectorFromProtobuf(
    const ::google::protobuf::RepeatedField<T> &pb_repeated) {
  return std::vector<T>(pb_repeated.begin(), pb_repeated.end());
}

<<<<<<< HEAD
template <typename ID>
inline std::vector<ID> IdVectorFromProtobuf(
    const ::google::protobuf::RepeatedPtrField< ::std::string> &pb_repeated) {
  std::vector<ID> ids;
  for (const auto &e : pb_repeated) {
    ids.emplace_back(ID::FromBinary(e));
  }
  return ids;
}

template <typename Message>
using AddFunction = void (Message::*)(const ::std::string &value);

template <typename ID, typename Message>
inline void IdVectorToProtobuf(const std::vector<ID> &ids, Message &message,
                               AddFunction<Message> add_func) {
  for (const auto &id : ids) {
    (message.*add_func)(id.Binary());
  }
=======
/// Converts a Protobuf `RepeatedField` to a vector of IDs.
template <class ID>
inline std::vector<ID> IdVectorFromProtobuf(
    const ::google::protobuf::RepeatedPtrField<::std::string> &pb_repeated) {
  auto str_vec = VectorFromProtobuf(pb_repeated);
  std::vector<ID> ret;
  std::transform(str_vec.begin(), str_vec.end(), std::back_inserter(ret),
                 &ID::FromBinary);
  return ret;
}

/// Converts a Protobuf map to a `unordered_map`.
template <class K, class V>
inline std::unordered_map<K, V> MapFromProtobuf(::google::protobuf::Map<K, V> pb_map) {
  return std::unordered_map<K, V>(pb_map.begin(), pb_map.end());
>>>>>>> dfc94ce7
}

}  // namespace rpc
}  // namespace ray

#endif<|MERGE_RESOLUTION|>--- conflicted
+++ resolved
@@ -43,27 +43,17 @@
   return std::vector<T>(pb_repeated.begin(), pb_repeated.end());
 }
 
-<<<<<<< HEAD
-template <typename ID>
-inline std::vector<ID> IdVectorFromProtobuf(
-    const ::google::protobuf::RepeatedPtrField< ::std::string> &pb_repeated) {
-  std::vector<ID> ids;
-  for (const auto &e : pb_repeated) {
-    ids.emplace_back(ID::FromBinary(e));
-  }
-  return ids;
-}
-
 template <typename Message>
 using AddFunction = void (Message::*)(const ::std::string &value);
-
+/// Add a vector of type ID to protobuf message
 template <typename ID, typename Message>
 inline void IdVectorToProtobuf(const std::vector<ID> &ids, Message &message,
                                AddFunction<Message> add_func) {
   for (const auto &id : ids) {
     (message.*add_func)(id.Binary());
   }
-=======
+}
+
 /// Converts a Protobuf `RepeatedField` to a vector of IDs.
 template <class ID>
 inline std::vector<ID> IdVectorFromProtobuf(
@@ -79,7 +69,6 @@
 template <class K, class V>
 inline std::unordered_map<K, V> MapFromProtobuf(::google::protobuf::Map<K, V> pb_map) {
   return std::unordered_map<K, V>(pb_map.begin(), pb_map.end());
->>>>>>> dfc94ce7
 }
 
 }  // namespace rpc
