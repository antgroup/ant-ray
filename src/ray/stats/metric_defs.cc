--- conflicted
+++ resolved
@@ -229,18 +229,21 @@
              (),
              ray::stats::GAUGE);
 
-<<<<<<< HEAD
-/// GCS Storage
-DEFINE_stats(gcs_storage_operation_latency_ms,
-             "Time to invoke an operation on Gcs storage",
-             ("Operation", "TableName"),
-             ({0.1, 1, 10, 100, 1000, 10000}, ),
-             ray::stats::HISTOGRAM);
-DEFINE_stats(gcs_storage_operation_count,
-             "Number of operations invoked on Gcs storage",
-             ("Operation", "TableName"),
-             (),
-             ray::stats::COUNT);
+/// Memory Manager
+DEFINE_stats(
+    memory_manager_worker_eviction_total,
+    "Total worker eviction events broken per work type {Actor, Task, Driver} and name.",
+    ("Type", "Name"),
+    (),
+    ray::stats::COUNT);
+
+/// Core Worker Task Manager
+DEFINE_stats(
+    total_lineage_bytes,
+    "Total amount of memory used to store task specs for lineage reconstruction.",
+    (),
+    (),
+    ray::stats::GAUGE);
 
 /// Redis Monitor
 DEFINE_stats(redis_operation_count,
@@ -255,77 +258,4 @@
              (),
              ray::stats::SUM);
 
-/// Placement Group
-// The end to end placement group creation latency.
-// The time from placement group creation request has received
-// <-> Placement group creation succeeds (meaning all resources
-// are committed to nodes and available).
-DEFINE_stats(gcs_placement_group_creation_latency_ms,
-             "end to end latency of placement group creation",
-             (),
-             ({0.1, 1, 10, 100, 1000, 10000}, ),
-             ray::stats::HISTOGRAM);
-// The time from placement group scheduling has started
-// <-> Placement group creation succeeds.
-DEFINE_stats(gcs_placement_group_scheduling_latency_ms,
-             "scheduling latency of placement groups",
-             (),
-             ({0.1, 1, 10, 100, 1000, 10000}, ),
-             ray::stats::HISTOGRAM);
-DEFINE_stats(gcs_placement_group_count,
-             "Number of placement groups broken down by state in {Registered, Pending, "
-             "Infeasible}",
-             ("State"),
-             (),
-             ray::stats::GAUGE);
-
-/// GCS Actor Manager
-DEFINE_stats(gcs_actors_count,
-             "Number of actors per state {Created, Destroyed, Unresolved, Pending}",
-             ("State"),
-             (),
-             ray::stats::GAUGE);
-
-/// GCS Task Manager
-DEFINE_stats(gcs_task_manager_task_events_reported,
-             "Number of all task events reported to gcs.",
-             (),
-             (),
-             ray::stats::GAUGE);
-
-DEFINE_stats(gcs_task_manager_task_events_dropped,
-             /// Type:
-             ///     - PROFILE_EVENT: number of profile task events dropped from both
-             ///     workers and GCS.
-             ///     - STATUS_EVENT: number of task status updates events dropped from
-             ///     both workers and GCS.
-             "Number of task events dropped per type {PROFILE_EVENT, STATUS_EVENT}",
-             ("Type"),
-             (),
-             ray::stats::GAUGE);
-
-DEFINE_stats(gcs_task_manager_task_events_stored,
-             "Number of task events stored in GCS.",
-             (),
-             (),
-             ray::stats::GAUGE);
-
-=======
->>>>>>> d9b0a85a
-/// Memory Manager
-DEFINE_stats(
-    memory_manager_worker_eviction_total,
-    "Total worker eviction events broken per work type {Actor, Task, Driver} and name.",
-    ("Type", "Name"),
-    (),
-    ray::stats::COUNT);
-
-/// Core Worker Task Manager
-DEFINE_stats(
-    total_lineage_bytes,
-    "Total amount of memory used to store task specs for lineage reconstruction.",
-    (),
-    (),
-    ray::stats::GAUGE);
-
 }  // namespace ray::stats