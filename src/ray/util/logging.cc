#include <stdlib.h>
#include <cstdlib>
#include <iostream>

#include "ray/util/logging.h"

#ifdef RAY_USE_GLOG
#include "glog/logging.h"
#endif

namespace ray {

// This is the default implementation of ray log,
// which is independent of any libs.
class CerrLog {
 public:
  CerrLog(RayLogLevel severity) : severity_(severity), has_logged_(false) {}

  virtual ~CerrLog() {
    if (has_logged_) {
      std::cerr << std::endl;
    }
    if (severity_ == RayLogLevel::FATAL) {
      PrintBackTrace();
      std::abort();
    }
  }

  std::ostream &Stream() {
    has_logged_ = true;
    return std::cerr;
  }

  template <class T>
  CerrLog &operator<<(const T &t) {
    if (severity_ != RayLogLevel::DEBUG) {
      has_logged_ = true;
      std::cerr << t;
    }
    return *this;
  }

 protected:
  const RayLogLevel severity_;
  bool has_logged_;

  void PrintBackTrace() {
#if defined(_EXECINFO_H) || !defined(_WIN32)
    void *buffer[255];
    const int calls = backtrace(buffer, sizeof(buffer) / sizeof(void *));
    backtrace_symbols_fd(buffer, calls, 1);
#endif
  }
};

<<<<<<< HEAD
RayLogLevel RayLog::severity_threshold_ = RayLogLevel::INFO;
const char *RayLog::env_variable_name_ = "RAY_BACKEND_LOG_LEVEL";
=======
int RayLog::severity_threshold_ = RAY_INFO;
std::string RayLog::app_name_ = "";
>>>>>>> c71bbbc3

#ifdef RAY_USE_GLOG
using namespace google;

// Glog's severity map.
static int GetMappedSeverity(RayLogLevel severity) {
  switch (severity) {
  case RayLogLevel::DEBUG:
    return GLOG_INFO;
  case RayLogLevel::INFO:
    return GLOG_INFO;
  case RayLogLevel::WARNING:
    return GLOG_WARNING;
  case RayLogLevel::ERROR:
    return GLOG_ERROR;
  case RayLogLevel::FATAL:
    return GLOG_FATAL;
  default:
    RAY_LOG(FATAL) << "Unsupported logging level: " << static_cast<int>(severity);
    // This return won't be hit but compiler needs it.
    return GLOG_FATAL;
  }
}

#endif

RayLogLevel RayLog::GetLogLevelFromEnv() {
  const char *var_value = getenv(env_variable_name_);
  if (var_value == nullptr) {
    return RayLogLevel::INVALID;
  }
  std::string value = var_value;
  if (value == "DEBUG") {
    return RayLogLevel::DEBUG;
  } else if (value == "INFO") {
    return RayLogLevel::INFO;
  } else if (value == "WARNING") {
    return RayLogLevel::WARNING;
  } else if (value == "ERROR") {
    return RayLogLevel::ERROR;
  } else if (value == "FATAL") {
    return RayLogLevel::FATAL;
  } else {
    return RayLogLevel::INVALID;
  }
}

void RayLog::StartRayLog(const std::string &app_name, RayLogLevel severity_threshold,
                         const std::string &log_dir) {
  auto env_severity = GetLogLevelFromEnv();
  if (env_severity == RayLogLevel::INVALID) {
    severity_threshold_ = severity_threshold;
  } else {
    severity_threshold_ = env_severity;
  }
#ifdef RAY_USE_GLOG
<<<<<<< HEAD
=======
  severity_threshold_ = severity_threshold;
  app_name_ = app_name;
>>>>>>> c71bbbc3
  int mapped_severity_threshold = GetMappedSeverity(severity_threshold_);
  google::InitGoogleLogging(app_name_.c_str());
  google::SetStderrLogging(mapped_severity_threshold);
  // Enble log file if log_dir is not empty.
  if (!log_dir.empty()) {
    auto dir_ends_with_slash = log_dir;
    if (log_dir[log_dir.length() - 1] != '/') {
      dir_ends_with_slash += "/";
    }
    auto app_name_without_path = app_name;
    if (app_name.empty()) {
      app_name_without_path = "DefaultApp";
    } else {
      // Find the app name without the path.
      size_t pos = app_name.rfind('/');
      if (pos != app_name.npos && pos + 1 < app_name.length()) {
        app_name_without_path = app_name.substr(pos + 1);
      }
    }
    google::SetLogFilenameExtension(app_name_without_path.c_str());
    google::SetLogDestination(mapped_severity_threshold, log_dir.c_str());
  }
#endif
}

void RayLog::ShutDownRayLog() {
#ifdef RAY_USE_GLOG
  google::ShutdownGoogleLogging();
#endif
}

<<<<<<< HEAD
RayLog::RayLog(const char *file_name, int line_number, RayLogLevel severity)
=======
void RayLog::InstallFailureSignalHandler() {
#ifdef RAY_USE_GLOG
  google::InstallFailureSignalHandler();
#endif
}

bool RayLog::IsLevelEnabled(int log_level) { return log_level >= severity_threshold_; }

RayLog::RayLog(const char *file_name, int line_number, int severity)
>>>>>>> c71bbbc3
    // glog does not have DEBUG level, we can handle it here.
    : is_enabled_(severity >= severity_threshold_) {
#ifdef RAY_USE_GLOG
  if (is_enabled_) {
    logging_provider_.reset(
        new google::LogMessage(file_name, line_number, GetMappedSeverity(severity)));
  }
#else
  logging_provider_.reset(new CerrLog(severity));
  *logging_provider_ << file_name << ":" << line_number << ": ";
#endif
}

std::ostream &RayLog::Stream() {
#ifdef RAY_USE_GLOG
  // Before calling this function, user should check IsEnabled.
  // When IsEnabled == false, logging_provider_ will be empty.
  return logging_provider_->stream();
#else
  return logging_provider_->Stream();
#endif
}

bool RayLog::IsEnabled() const { return is_enabled_; }

RayLog::~RayLog() { logging_provider_.reset(); }

}  // namespace ray<|MERGE_RESOLUTION|>--- conflicted
+++ resolved
@@ -53,13 +53,9 @@
   }
 };
 
-<<<<<<< HEAD
 RayLogLevel RayLog::severity_threshold_ = RayLogLevel::INFO;
+std::string RayLog::app_name_ = "";
 const char *RayLog::env_variable_name_ = "RAY_BACKEND_LOG_LEVEL";
-=======
-int RayLog::severity_threshold_ = RAY_INFO;
-std::string RayLog::app_name_ = "";
->>>>>>> c71bbbc3
 
 #ifdef RAY_USE_GLOG
 using namespace google;
@@ -116,11 +112,7 @@
     severity_threshold_ = env_severity;
   }
 #ifdef RAY_USE_GLOG
-<<<<<<< HEAD
-=======
-  severity_threshold_ = severity_threshold;
   app_name_ = app_name;
->>>>>>> c71bbbc3
   int mapped_severity_threshold = GetMappedSeverity(severity_threshold_);
   google::InitGoogleLogging(app_name_.c_str());
   google::SetStderrLogging(mapped_severity_threshold);
@@ -152,19 +144,17 @@
 #endif
 }
 
-<<<<<<< HEAD
-RayLog::RayLog(const char *file_name, int line_number, RayLogLevel severity)
-=======
 void RayLog::InstallFailureSignalHandler() {
 #ifdef RAY_USE_GLOG
   google::InstallFailureSignalHandler();
 #endif
 }
 
-bool RayLog::IsLevelEnabled(int log_level) { return log_level >= severity_threshold_; }
+bool RayLog::IsLevelEnabled(RayLogLevel log_level) {
+  return log_level >= severity_threshold_;
+}
 
-RayLog::RayLog(const char *file_name, int line_number, int severity)
->>>>>>> c71bbbc3
+RayLog::RayLog(const char *file_name, int line_number, RayLogLevel severity)
     // glog does not have DEBUG level, we can handle it here.
     : is_enabled_(severity >= severity_threshold_) {
 #ifdef RAY_USE_GLOG
@@ -190,6 +180,8 @@
 
 bool RayLog::IsEnabled() const { return is_enabled_; }
 
+const char *RayLog::GetEnvVarName() { return env_variable_name_; }
+
 RayLog::~RayLog() { logging_provider_.reset(); }
 
 }  // namespace ray