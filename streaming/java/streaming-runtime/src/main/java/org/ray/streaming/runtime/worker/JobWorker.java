--- conflicted
+++ resolved
@@ -2,13 +2,9 @@
 
 import java.io.Serializable;
 import java.util.Map;
-<<<<<<< HEAD
 
 import org.ray.api.Ray;
 import org.ray.runtime.RayMultiWorkerNativeRuntime;
-=======
-import org.ray.runtime.functionmanager.JavaFunctionDescriptor;
->>>>>>> 44825d81
 import org.ray.streaming.runtime.core.graph.ExecutionGraph;
 import org.ray.streaming.runtime.core.graph.ExecutionNode;
 import org.ray.streaming.runtime.core.graph.ExecutionNode.NodeType;
@@ -64,15 +60,7 @@
     String channelType = (String) this.config.getOrDefault(
         Config.CHANNEL_TYPE, Config.DEFAULT_CHANNEL_TYPE);
     if (channelType.equals(Config.NATIVE_CHANNEL)) {
-      transferHandler = new TransferHandler(
-<<<<<<< HEAD
-          getNativeCoreWorker());
-=======
-          new JavaFunctionDescriptor(JobWorker.class.getName(), "onWriterMessage", "([B)V"),
-          new JavaFunctionDescriptor(JobWorker.class.getName(), "onWriterMessageSync", "([B)[B"),
-          new JavaFunctionDescriptor(JobWorker.class.getName(), "onReaderMessage", "([B)V"),
-          new JavaFunctionDescriptor(JobWorker.class.getName(), "onReaderMessageSync", "([B)[B"));
->>>>>>> 44825d81
+      transferHandler = new TransferHandler();
     }
     task = createStreamTask();
     task.start();
