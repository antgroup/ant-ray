#include "queue_handler.h"
#include "util/streaming_util.h"
#include "utils.h"

namespace ray {
namespace streaming {

constexpr uint64_t COMMON_SYNC_CALL_TIMEOUTT_MS = 5 * 1000;

std::shared_ptr<UpstreamQueueMessageHandler>
    UpstreamQueueMessageHandler::upstream_handler_ = nullptr;
std::shared_ptr<DownstreamQueueMessageHandler>
    DownstreamQueueMessageHandler::downstream_handler_ = nullptr;

std::shared_ptr<Message> QueueMessageHandler::ParseMessage(
    std::shared_ptr<LocalMemoryBuffer> buffer) {
  uint8_t *bytes = buffer->Data();
  uint8_t *p_cur = bytes;
  uint32_t *magic_num = (uint32_t *)p_cur;
  STREAMING_CHECK(*magic_num == Message::MagicNum)
      << *magic_num << " " << Message::MagicNum;

  p_cur += sizeof(Message::MagicNum);
  queue::protobuf::StreamingQueueMessageType *type =
      (queue::protobuf::StreamingQueueMessageType *)p_cur;

  std::shared_ptr<Message> message = nullptr;
  switch (*type) {
  case queue::protobuf::StreamingQueueMessageType::StreamingQueueNotificationMsgType:
    message = NotificationMessage::FromBytes(bytes);
    break;
  case queue::protobuf::StreamingQueueMessageType::StreamingQueueDataMsgType:
    message = DataMessage::FromBytes(bytes);
    break;
  case queue::protobuf::StreamingQueueMessageType::StreamingQueueCheckMsgType:
    message = CheckMessage::FromBytes(bytes);
    break;
  case queue::protobuf::StreamingQueueMessageType::StreamingQueueCheckRspMsgType:
    message = CheckRspMessage::FromBytes(bytes);
    break;
  default:
    STREAMING_CHECK(false) << "nonsupport message type: "
                           << queue::protobuf::StreamingQueueMessageType_Name(*type);
    break;
  }

  return message;
}

void QueueMessageHandler::DispatchMessageAsync(
    std::shared_ptr<LocalMemoryBuffer> buffer) {
  queue_service_.post(
      boost::bind(&QueueMessageHandler::DispatchMessageInternal, this, buffer, nullptr));
}

std::shared_ptr<LocalMemoryBuffer> QueueMessageHandler::DispatchMessageSync(
    std::shared_ptr<LocalMemoryBuffer> buffer) {
  std::shared_ptr<LocalMemoryBuffer> result = nullptr;
  std::shared_ptr<PromiseWrapper> promise = std::make_shared<PromiseWrapper>();
  queue_service_.post(
      boost::bind(&QueueMessageHandler::DispatchMessageInternal, this, buffer,
                  [&promise, &result](std::shared_ptr<LocalMemoryBuffer> rst) {
                    result = rst;
                    promise->Notify(ray::Status::OK());
                  }));
  Status st = promise->Wait();
  STREAMING_CHECK(st.ok());

  return result;
}

std::shared_ptr<Transport> QueueMessageHandler::GetOutTransport(
    const ObjectID &queue_id) {
  auto it = out_transports_.find(queue_id);
  if (it == out_transports_.end()) return nullptr;

  return it->second;
}

void QueueMessageHandler::SetPeerActorID(const ObjectID &queue_id,
                                         const ActorID &actor_id, RayFunction &async_func,
                                         RayFunction &sync_func) {
  actors_.emplace(queue_id, actor_id);
<<<<<<< HEAD
  out_transports_.emplace(queue_id, std::make_shared<ray::streaming::Transport>(
                                        core_worker_, actor_id, async_func, sync_func));
=======
  out_transports_.emplace(queue_id,
                          std::make_shared<ray::streaming::Transport>(actor_id));
>>>>>>> 44825d81
}

ActorID QueueMessageHandler::GetPeerActorID(const ObjectID &queue_id) {
  auto it = actors_.find(queue_id);
  STREAMING_CHECK(it != actors_.end());
  return it->second;
}

void QueueMessageHandler::Release() {
  actors_.clear();
  out_transports_.clear();
}

void QueueMessageHandler::Start() {
  queue_thread_ = std::thread(&QueueMessageHandler::QueueThreadCallback, this);
}

void QueueMessageHandler::Stop() {
  STREAMING_LOG(INFO) << "QueueMessageHandler Stop.";
  queue_service_.stop();
  if (queue_thread_.joinable()) {
    queue_thread_.join();
  }
}

std::shared_ptr<UpstreamQueueMessageHandler> UpstreamQueueMessageHandler::CreateService(
    const ActorID &actor_id) {
  if (nullptr == upstream_handler_) {
    upstream_handler_ = std::make_shared<UpstreamQueueMessageHandler>(actor_id);
  }
  return upstream_handler_;
}

std::shared_ptr<UpstreamQueueMessageHandler> UpstreamQueueMessageHandler::GetService() {
  return upstream_handler_;
}

std::shared_ptr<WriterQueue> UpstreamQueueMessageHandler::CreateUpstreamQueue(
    const ObjectID &queue_id, const ActorID &peer_actor_id, uint64_t size) {
  STREAMING_LOG(INFO) << "CreateUpstreamQueue: " << queue_id << " " << actor_id_ << "->"
                      << peer_actor_id;
  std::shared_ptr<WriterQueue> queue = GetUpQueue(queue_id);
  if (queue != nullptr) {
    STREAMING_LOG(WARNING) << "Duplicate to create up queue." << queue_id;
    return queue;
  }

  queue = std::unique_ptr<streaming::WriterQueue>(new streaming::WriterQueue(
      queue_id, actor_id_, peer_actor_id, size, GetOutTransport(queue_id)));
  upstream_queues_[queue_id] = queue;

  return queue;
}

bool UpstreamQueueMessageHandler::UpstreamQueueExists(const ObjectID &queue_id) {
  return nullptr != GetUpQueue(queue_id);
}

std::shared_ptr<streaming::WriterQueue> UpstreamQueueMessageHandler::GetUpQueue(
    const ObjectID &queue_id) {
  auto it = upstream_queues_.find(queue_id);
  if (it == upstream_queues_.end()) return nullptr;

  return it->second;
}

bool UpstreamQueueMessageHandler::CheckQueueSync(const ObjectID &queue_id) {
  ActorID peer_actor_id = GetPeerActorID(queue_id);
  STREAMING_LOG(INFO) << "CheckQueueSync queue_id: " << queue_id
                      << " peer_actor_id: " << peer_actor_id;

  CheckMessage msg(actor_id_, peer_actor_id, queue_id);
  std::unique_ptr<LocalMemoryBuffer> buffer = msg.ToBytes();

  auto transport_it = GetOutTransport(queue_id);
  STREAMING_CHECK(transport_it != nullptr);
  std::shared_ptr<LocalMemoryBuffer> result_buffer = transport_it->SendForResultWithRetry(
      std::move(buffer), 10, COMMON_SYNC_CALL_TIMEOUTT_MS);
  if (result_buffer == nullptr) {
    return false;
  }

  std::shared_ptr<Message> result_msg = ParseMessage(result_buffer);
  STREAMING_CHECK(
      result_msg->Type() ==
      queue::protobuf::StreamingQueueMessageType::StreamingQueueCheckRspMsgType);
  std::shared_ptr<CheckRspMessage> check_rsp_msg =
      std::dynamic_pointer_cast<CheckRspMessage>(result_msg);
  STREAMING_LOG(INFO) << "CheckQueueSync return queue_id: " << check_rsp_msg->QueueId();
  STREAMING_CHECK(check_rsp_msg->PeerActorId() == actor_id_);

  return queue::protobuf::StreamingQueueError::OK == check_rsp_msg->Error();
}

void UpstreamQueueMessageHandler::WaitQueues(const std::vector<ObjectID> &queue_ids,
                                             int64_t timeout_ms,
                                             std::vector<ObjectID> &failed_queues) {
  failed_queues.insert(failed_queues.begin(), queue_ids.begin(), queue_ids.end());
  uint64_t start_time_us = current_time_ms();
  uint64_t current_time_us = start_time_us;
  while (!failed_queues.empty() && current_time_us < start_time_us + timeout_ms * 1000) {
    for (auto it = failed_queues.begin(); it != failed_queues.end();) {
      if (CheckQueueSync(*it)) {
        STREAMING_LOG(INFO) << "Check queue: " << *it << " return, ready.";
        it = failed_queues.erase(it);
      } else {
        STREAMING_LOG(INFO) << "Check queue: " << *it << " return, not ready.";
        std::this_thread::sleep_for(std::chrono::milliseconds(50));
        it++;
      }
    }
    current_time_us = current_time_ms();
  }
}

void UpstreamQueueMessageHandler::DispatchMessageInternal(
    std::shared_ptr<LocalMemoryBuffer> buffer,
    std::function<void(std::shared_ptr<LocalMemoryBuffer>)> callback) {
  std::shared_ptr<Message> msg = ParseMessage(buffer);
  STREAMING_LOG(DEBUG) << "QueueMessageHandler::DispatchMessageInternal: "
                       << " qid: " << msg->QueueId() << " actorid " << msg->ActorId()
                       << " peer actorid: " << msg->PeerActorId() << " type: "
                       << queue::protobuf::StreamingQueueMessageType_Name(msg->Type());

  if (msg->Type() ==
      queue::protobuf::StreamingQueueMessageType::StreamingQueueNotificationMsgType) {
    OnNotify(std::dynamic_pointer_cast<NotificationMessage>(msg));
  } else if (msg->Type() ==
             queue::protobuf::StreamingQueueMessageType::StreamingQueueCheckRspMsgType) {
    STREAMING_CHECK(false) << "Should not receive StreamingQueueCheckRspMsg";
  } else {
    STREAMING_CHECK(false) << "message type should be added: "
                           << queue::protobuf::StreamingQueueMessageType_Name(
                                  msg->Type());
  }
}

void UpstreamQueueMessageHandler::OnNotify(
    std::shared_ptr<NotificationMessage> notify_msg) {
  auto queue = GetUpQueue(notify_msg->QueueId());
  if (queue == nullptr) {
    STREAMING_LOG(WARNING) << "Can not find queue for "
                           << queue::protobuf::StreamingQueueMessageType_Name(
                                  notify_msg->Type())
                           << ", maybe queue has been destroyed, ignore it."
                           << " seq id: " << notify_msg->SeqId();
    return;
  }
  queue->OnNotify(notify_msg);
}

void UpstreamQueueMessageHandler::ReleaseAllUpQueues() {
  STREAMING_LOG(INFO) << "ReleaseAllUpQueues";
  upstream_queues_.clear();
  Release();
}

std::shared_ptr<DownstreamQueueMessageHandler>
DownstreamQueueMessageHandler::CreateService(const ActorID &actor_id) {
  if (nullptr == downstream_handler_) {
    downstream_handler_ = std::make_shared<DownstreamQueueMessageHandler>(actor_id);
  }
  return downstream_handler_;
}

std::shared_ptr<DownstreamQueueMessageHandler>
DownstreamQueueMessageHandler::GetService() {
  return downstream_handler_;
}

bool DownstreamQueueMessageHandler::DownstreamQueueExists(const ObjectID &queue_id) {
  return nullptr != GetDownQueue(queue_id);
}

std::shared_ptr<ReaderQueue> DownstreamQueueMessageHandler::CreateDownstreamQueue(
    const ObjectID &queue_id, const ActorID &peer_actor_id) {
  STREAMING_LOG(INFO) << "CreateDownstreamQueue: " << queue_id << " " << peer_actor_id
                      << "->" << actor_id_;
  auto it = downstream_queues_.find(queue_id);
  if (it != downstream_queues_.end()) {
    STREAMING_LOG(WARNING) << "Duplicate to create down queue!!!! " << queue_id;
    return it->second;
  }

  std::shared_ptr<streaming::ReaderQueue> queue =
      std::unique_ptr<streaming::ReaderQueue>(new streaming::ReaderQueue(
          queue_id, actor_id_, peer_actor_id, GetOutTransport(queue_id)));
  downstream_queues_[queue_id] = queue;
  return queue;
}

std::shared_ptr<streaming::ReaderQueue> DownstreamQueueMessageHandler::GetDownQueue(
    const ObjectID &queue_id) {
  auto it = downstream_queues_.find(queue_id);
  if (it == downstream_queues_.end()) return nullptr;

  return it->second;
}

std::shared_ptr<LocalMemoryBuffer> DownstreamQueueMessageHandler::OnCheckQueue(
    std::shared_ptr<CheckMessage> check_msg) {
  queue::protobuf::StreamingQueueError err_code =
      queue::protobuf::StreamingQueueError::OK;

  auto down_queue = downstream_queues_.find(check_msg->QueueId());
  if (down_queue == downstream_queues_.end()) {
    STREAMING_LOG(WARNING) << "OnCheckQueue " << check_msg->QueueId() << " not found.";
    err_code = queue::protobuf::StreamingQueueError::QUEUE_NOT_EXIST;
  }

  CheckRspMessage msg(check_msg->PeerActorId(), check_msg->ActorId(),
                      check_msg->QueueId(), err_code);
  std::shared_ptr<LocalMemoryBuffer> buffer = msg.ToBytes();

  return buffer;
}

void DownstreamQueueMessageHandler::ReleaseAllDownQueues() {
  STREAMING_LOG(INFO) << "ReleaseAllDownQueues size: " << downstream_queues_.size();
  downstream_queues_.clear();
  Release();
}

void DownstreamQueueMessageHandler::DispatchMessageInternal(
    std::shared_ptr<LocalMemoryBuffer> buffer,
    std::function<void(std::shared_ptr<LocalMemoryBuffer>)> callback) {
  std::shared_ptr<Message> msg = ParseMessage(buffer);
  STREAMING_LOG(DEBUG) << "QueueMessageHandler::DispatchMessageInternal: "
                       << " qid: " << msg->QueueId() << " actorid " << msg->ActorId()
                       << " peer actorid: " << msg->PeerActorId() << " type: "
                       << queue::protobuf::StreamingQueueMessageType_Name(msg->Type());

  if (msg->Type() ==
      queue::protobuf::StreamingQueueMessageType::StreamingQueueDataMsgType) {
    OnData(std::dynamic_pointer_cast<DataMessage>(msg));
  } else if (msg->Type() ==
             queue::protobuf::StreamingQueueMessageType::StreamingQueueCheckMsgType) {
    std::shared_ptr<LocalMemoryBuffer> check_result =
        this->OnCheckQueue(std::dynamic_pointer_cast<CheckMessage>(msg));
    if (callback != nullptr) {
      callback(check_result);
    }
  } else {
    STREAMING_CHECK(false) << "message type should be added: "
                           << queue::protobuf::StreamingQueueMessageType_Name(
                                  msg->Type());
  }
}

void DownstreamQueueMessageHandler::OnData(std::shared_ptr<DataMessage> msg) {
  auto queue = GetDownQueue(msg->QueueId());
  if (queue == nullptr) {
    STREAMING_LOG(WARNING) << "Can not find queue for "
                           << queue::protobuf::StreamingQueueMessageType_Name(msg->Type())
                           << ", maybe queue has been destroyed, ignore it."
                           << " seq id: " << msg->SeqId();
    return;
  }

  QueueItem item(msg);
  queue->OnData(item);
}

}  // namespace streaming
}  // namespace ray<|MERGE_RESOLUTION|>--- conflicted
+++ resolved
@@ -81,13 +81,8 @@
                                          const ActorID &actor_id, RayFunction &async_func,
                                          RayFunction &sync_func) {
   actors_.emplace(queue_id, actor_id);
-<<<<<<< HEAD
   out_transports_.emplace(queue_id, std::make_shared<ray::streaming::Transport>(
-                                        core_worker_, actor_id, async_func, sync_func));
-=======
-  out_transports_.emplace(queue_id,
-                          std::make_shared<ray::streaming::Transport>(actor_id));
->>>>>>> 44825d81
+                                        actor_id, async_func, sync_func));
 }
 
 ActorID QueueMessageHandler::GetPeerActorID(const ObjectID &queue_id) {
