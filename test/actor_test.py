from __future__ import absolute_import
from __future__ import division
from __future__ import print_function

import collections
import random
import numpy as np
import os
import pytest
import signal
import sys
import time

import ray
import ray.ray_constants as ray_constants
import ray.test.test_utils


@pytest.fixture
def ray_start_regular():
    # Start the Ray processes.
    ray.init(num_cpus=1)
    yield None
    # The code after the yield will run as teardown code.
    ray.shutdown()


@pytest.fixture
def shutdown_only():
    yield None
    # The code after the yield will run as teardown code.
    ray.shutdown()


def test_actor_init_error_propagated(ray_start_regular):
    @ray.remote
    class Actor(object):
        def __init__(self, error=False):
            if error:
                raise Exception("oops")

        def foo(self):
            return "OK"

    actor = Actor.remote(error=False)
    ray.get(actor.foo.remote())

    actor = Actor.remote(error=True)
    with pytest.raises(Exception, match=".*oops.*"):
        ray.get(actor.foo.remote())


def test_keyword_args(ray_start_regular):
    @ray.remote
    class Actor(object):
        def __init__(self, arg0, arg1=1, arg2="a"):
            self.arg0 = arg0
            self.arg1 = arg1
            self.arg2 = arg2

        def get_values(self, arg0, arg1=2, arg2="b"):
            return self.arg0 + arg0, self.arg1 + arg1, self.arg2 + arg2

    actor = Actor.remote(0)
    assert ray.get(actor.get_values.remote(1)) == (1, 3, "ab")

    actor = Actor.remote(1, 2)
    assert ray.get(actor.get_values.remote(2, 3)) == (3, 5, "ab")

    actor = Actor.remote(1, 2, "c")
    assert ray.get(actor.get_values.remote(2, 3, "d")) == (3, 5, "cd")

    actor = Actor.remote(1, arg2="c")
    assert ray.get(actor.get_values.remote(0, arg2="d")) == (1, 3, "cd")
    assert ray.get(actor.get_values.remote(0, arg2="d", arg1=0)) == (1, 1,
                                                                     "cd")

    actor = Actor.remote(1, arg2="c", arg1=2)
    assert ray.get(actor.get_values.remote(0, arg2="d")) == (1, 4, "cd")
    assert ray.get(actor.get_values.remote(0, arg2="d", arg1=0)) == (1, 2,
                                                                     "cd")
    assert ray.get(actor.get_values.remote(arg2="d", arg1=0, arg0=2)) == (3, 2,
                                                                          "cd")

    # Make sure we get an exception if the constructor is called
    # incorrectly.
    with pytest.raises(Exception):
        actor = Actor.remote()

    with pytest.raises(Exception):
        actor = Actor.remote(0, 1, 2, arg3=3)

    with pytest.raises(Exception):
        actor = Actor.remote(0, arg0=1)

    # Make sure we get an exception if the method is called incorrectly.
    actor = Actor.remote(1)
    with pytest.raises(Exception):
        ray.get(actor.get_values.remote())


def test_variable_number_of_args(ray_start_regular):
    @ray.remote
    class Actor(object):
        def __init__(self, arg0, arg1=1, *args):
            self.arg0 = arg0
            self.arg1 = arg1
            self.args = args

        def get_values(self, arg0, arg1=2, *args):
            return self.arg0 + arg0, self.arg1 + arg1, self.args, args

    actor = Actor.remote(0)
    assert ray.get(actor.get_values.remote(1)) == (1, 3, (), ())

    actor = Actor.remote(1, 2)
    assert ray.get(actor.get_values.remote(2, 3)) == (3, 5, (), ())

    actor = Actor.remote(1, 2, "c")
    assert ray.get(actor.get_values.remote(2, 3, "d")) == (3, 5, ("c", ),
                                                           ("d", ))

    actor = Actor.remote(1, 2, "a", "b", "c", "d")
    assert ray.get(actor.get_values.remote(
        2, 3, 1, 2, 3, 4)) == (3, 5, ("a", "b", "c", "d"), (1, 2, 3, 4))

    @ray.remote
    class Actor(object):
        def __init__(self, *args):
            self.args = args

        def get_values(self, *args):
            return self.args, args

    a = Actor.remote()
    assert ray.get(a.get_values.remote()) == ((), ())
    a = Actor.remote(1)
    assert ray.get(a.get_values.remote(2)) == ((1, ), (2, ))
    a = Actor.remote(1, 2)
    assert ray.get(a.get_values.remote(3, 4)) == ((1, 2), (3, 4))


def test_no_args(ray_start_regular):
    @ray.remote
    class Actor(object):
        def __init__(self):
            pass

        def get_values(self):
            pass

    actor = Actor.remote()
    assert ray.get(actor.get_values.remote()) is None


def test_no_constructor(ray_start_regular):
    # If no __init__ method is provided, that should not be a problem.
    @ray.remote
    class Actor(object):
        def get_values(self):
            pass

    actor = Actor.remote()
    assert ray.get(actor.get_values.remote()) is None


def test_custom_classes(ray_start_regular):
    class Foo(object):
        def __init__(self, x):
            self.x = x

    @ray.remote
    class Actor(object):
        def __init__(self, f2):
            self.f1 = Foo(1)
            self.f2 = f2

        def get_values1(self):
            return self.f1, self.f2

        def get_values2(self, f3):
            return self.f1, self.f2, f3

    actor = Actor.remote(Foo(2))
    results1 = ray.get(actor.get_values1.remote())
    assert results1[0].x == 1
    assert results1[1].x == 2
    results2 = ray.get(actor.get_values2.remote(Foo(3)))
    assert results2[0].x == 1
    assert results2[1].x == 2
    assert results2[2].x == 3


def test_caching_actors(shutdown_only):
    # Test defining actors before ray.init() has been called.

    @ray.remote
    class Foo(object):
        def __init__(self):
            pass

        def get_val(self):
            return 3

    # Check that we can't actually create actors before ray.init() has been
    # called.
    with pytest.raises(Exception):
        f = Foo.remote()

    ray.init(num_cpus=1)

    f = Foo.remote()

    assert ray.get(f.get_val.remote()) == 3


def test_decorator_args(ray_start_regular):
    # This is an invalid way of using the actor decorator.
    with pytest.raises(Exception):

        @ray.remote()
        class Actor(object):
            def __init__(self):
                pass

    # This is an invalid way of using the actor decorator.
    with pytest.raises(Exception):

        @ray.remote(invalid_kwarg=0)  # noqa: F811
        class Actor(object):
            def __init__(self):
                pass

    # This is an invalid way of using the actor decorator.
    with pytest.raises(Exception):

        @ray.remote(num_cpus=0, invalid_kwarg=0)  # noqa: F811
        class Actor(object):
            def __init__(self):
                pass

    # This is a valid way of using the decorator.
    @ray.remote(num_cpus=1)  # noqa: F811
    class Actor(object):
        def __init__(self):
            pass

    # This is a valid way of using the decorator.
    @ray.remote(num_gpus=1)  # noqa: F811
    class Actor(object):
        def __init__(self):
            pass

    # This is a valid way of using the decorator.
    @ray.remote(num_cpus=1, num_gpus=1)  # noqa: F811
    class Actor(object):
        def __init__(self):
            pass


def test_random_id_generation(ray_start_regular):
    @ray.remote
    class Foo(object):
        def __init__(self):
            pass

    # Make sure that seeding numpy does not interfere with the generation
    # of actor IDs.
    np.random.seed(1234)
    random.seed(1234)
    f1 = Foo.remote()
    np.random.seed(1234)
    random.seed(1234)
    f2 = Foo.remote()

    assert f1._ray_actor_id.id() != f2._ray_actor_id.id()


def test_actor_class_name(ray_start_regular):
    @ray.remote
    class Foo(object):
        def __init__(self):
            pass

    Foo.remote()

    r = ray.worker.global_worker.redis_client
    actor_keys = r.keys("ActorClass*")
    assert len(actor_keys) == 1
    actor_class_info = r.hgetall(actor_keys[0])
    assert actor_class_info[b"class_name"] == b"Foo"
    assert actor_class_info[b"module"] == b"actor_test"


def test_multiple_return_values(ray_start_regular):
    @ray.remote
    class Foo(object):
        def method0(self):
            return 1

        @ray.method(num_return_vals=1)
        def method1(self):
            return 1

        @ray.method(num_return_vals=2)
        def method2(self):
            return 1, 2

        @ray.method(num_return_vals=3)
        def method3(self):
            return 1, 2, 3

    f = Foo.remote()

    id0 = f.method0.remote()
    assert ray.get(id0) == 1

    id1 = f.method1.remote()
    assert ray.get(id1) == 1

    id2a, id2b = f.method2.remote()
    assert ray.get([id2a, id2b]) == [1, 2]

    id3a, id3b, id3c = f.method3.remote()
    assert ray.get([id3a, id3b, id3c]) == [1, 2, 3]


def test_define_actor(ray_start_regular):
    @ray.remote
    class Test(object):
        def __init__(self, x):
            self.x = x

        def f(self, y):
            return self.x + y

    t = Test.remote(2)
    assert ray.get(t.f.remote(1)) == 3

    # Make sure that calling an actor method directly raises an exception.
    with pytest.raises(Exception):
        t.f(1)


def test_actor_deletion(ray_start_regular):
    # Make sure that when an actor handles goes out of scope, the actor
    # destructor is called.

    @ray.remote
    class Actor(object):
        def getpid(self):
            return os.getpid()

    a = Actor.remote()
    pid = ray.get(a.getpid.remote())
    a = None
    ray.test.test_utils.wait_for_pid_to_exit(pid)

    actors = [Actor.remote() for _ in range(10)]
    pids = ray.get([a.getpid.remote() for a in actors])
    a = None
    actors = None
    [ray.test.test_utils.wait_for_pid_to_exit(pid) for pid in pids]

    @ray.remote
    class Actor(object):
        def method(self):
            return 1

    # Make sure that if we create an actor and call a method on it
    # immediately, the actor doesn't get killed before the method is
    # called.
    assert ray.get(Actor.remote().method.remote()) == 1


def test_actor_deletion_with_gpus(shutdown_only):
    ray.init(num_cpus=1, num_gpus=1)

    # When an actor that uses a GPU exits, make sure that the GPU resources
    # are released.

    @ray.remote(num_gpus=1)
    class Actor(object):
        def getpid(self):
            return os.getpid()

    for _ in range(5):
        # If we can successfully create an actor, that means that enough
        # GPU resources are available.
        a = Actor.remote()
        ray.get(a.getpid.remote())


def test_actor_state(ray_start_regular):
    @ray.remote
    class Counter(object):
        def __init__(self):
            self.value = 0

        def increase(self):
            self.value += 1

        def value(self):
            return self.value

    c1 = Counter.remote()
    c1.increase.remote()
    assert ray.get(c1.value.remote()) == 1

    c2 = Counter.remote()
    c2.increase.remote()
    c2.increase.remote()
    assert ray.get(c2.value.remote()) == 2


def test_actor_class_methods(ray_start_regular):
    class Foo(object):
        x = 2

        @classmethod
        def as_remote(cls):
            return ray.remote(cls)

        @classmethod
        def f(cls):
            return cls.x

        @classmethod
        def g(cls, y):
            return cls.x + y

        def echo(self, value):
            return value

    a = Foo.as_remote().remote()
    assert ray.get(a.echo.remote(2)) == 2
    assert ray.get(a.f.remote()) == 2
    assert ray.get(a.g.remote(2)) == 4


def test_multiple_actors(ray_start_regular):
    @ray.remote
    class Counter(object):
        def __init__(self, value):
            self.value = value

        def increase(self):
            self.value += 1
            return self.value

        def reset(self):
            self.value = 0

    num_actors = 20
    num_increases = 50
    # Create multiple actors.
    actors = [Counter.remote(i) for i in range(num_actors)]
    results = []
    # Call each actor's method a bunch of times.
    for i in range(num_actors):
        results += [actors[i].increase.remote() for _ in range(num_increases)]
    result_values = ray.get(results)
    for i in range(num_actors):
        v = result_values[(num_increases * i):(num_increases * (i + 1))]
        assert v == list(range(i + 1, num_increases + i + 1))

    # Reset the actor values.
    [actor.reset.remote() for actor in actors]

    # Interweave the method calls on the different actors.
    results = []
    for j in range(num_increases):
        results += [actor.increase.remote() for actor in actors]
    result_values = ray.get(results)
    for j in range(num_increases):
        v = result_values[(num_actors * j):(num_actors * (j + 1))]
        assert v == num_actors * [j + 1]


@pytest.fixture
def ray_start_bigger():
    # Start the Ray processes.
    ray.init(num_cpus=10)
    yield None
    # The code after the yield will run as teardown code.
    ray.shutdown()


def test_remote_function_within_actor(ray_start_bigger):
    # Make sure we can use remote funtions within actors.

    # Create some values to close over.
    val1 = 1
    val2 = 2

    @ray.remote
    def f(x):
        return val1 + x

    @ray.remote
    def g(x):
        return ray.get(f.remote(x))

    @ray.remote
    class Actor(object):
        def __init__(self, x):
            self.x = x
            self.y = val2
            self.object_ids = [f.remote(i) for i in range(5)]
            self.values2 = ray.get([f.remote(i) for i in range(5)])

        def get_values(self):
            return self.x, self.y, self.object_ids, self.values2

        def f(self):
            return [f.remote(i) for i in range(5)]

        def g(self):
            return ray.get([g.remote(i) for i in range(5)])

        def h(self, object_ids):
            return ray.get(object_ids)

    actor = Actor.remote(1)
    values = ray.get(actor.get_values.remote())
    assert values[0] == 1
    assert values[1] == val2
    assert ray.get(values[2]) == list(range(1, 6))
    assert values[3] == list(range(1, 6))

    assert ray.get(ray.get(actor.f.remote())) == list(range(1, 6))
    assert ray.get(actor.g.remote()) == list(range(1, 6))
    assert ray.get(actor.h.remote([f.remote(i) for i in range(5)])) == list(
        range(1, 6))


def test_define_actor_within_actor(ray_start_bigger):
    # Make sure we can use remote funtions within actors.

    @ray.remote
    class Actor1(object):
        def __init__(self, x):
            self.x = x

        def new_actor(self, z):
            @ray.remote
            class Actor2(object):
                def __init__(self, x):
                    self.x = x

                def get_value(self):
                    return self.x

            self.actor2 = Actor2.remote(z)

        def get_values(self, z):
            self.new_actor(z)
            return self.x, ray.get(self.actor2.get_value.remote())

    actor1 = Actor1.remote(3)
    assert ray.get(actor1.get_values.remote(5)) == (3, 5)


def test_use_actor_within_actor(ray_start_bigger):
    # Make sure we can use actors within actors.

    @ray.remote
    class Actor1(object):
        def __init__(self, x):
            self.x = x

        def get_val(self):
            return self.x

    @ray.remote
    class Actor2(object):
        def __init__(self, x, y):
            self.x = x
            self.actor1 = Actor1.remote(y)

        def get_values(self, z):
            return self.x, ray.get(self.actor1.get_val.remote())

    actor2 = Actor2.remote(3, 4)
    assert ray.get(actor2.get_values.remote(5)) == (3, 4)


def test_define_actor_within_remote_function(ray_start_bigger):
    # Make sure we can define and actors within remote funtions.

    @ray.remote
    def f(x, n):
        @ray.remote
        class Actor1(object):
            def __init__(self, x):
                self.x = x

            def get_value(self):
                return self.x

        actor = Actor1.remote(x)
        return ray.get([actor.get_value.remote() for _ in range(n)])

    assert ray.get(f.remote(3, 1)) == [3]
    assert ray.get(
        [f.remote(i, 20) for i in range(10)]) == [20 * [i] for i in range(10)]


def test_use_actor_within_remote_function(ray_start_bigger):
    # Make sure we can create and use actors within remote funtions.

    @ray.remote
    class Actor1(object):
        def __init__(self, x):
            self.x = x

        def get_values(self):
            return self.x

    @ray.remote
    def f(x):
        actor = Actor1.remote(x)
        return ray.get(actor.get_values.remote())

    assert ray.get(f.remote(3)) == 3


def test_actor_import_counter(ray_start_bigger):
    # This is mostly a test of the export counters to make sure that when
    # an actor is imported, all of the necessary remote functions have been
    # imported.

    # Export a bunch of remote functions.
    num_remote_functions = 50
    for i in range(num_remote_functions):

        @ray.remote
        def f():
            return i

    @ray.remote
    def g():
        @ray.remote
        class Actor(object):
            def __init__(self):
                # This should use the last version of f.
                self.x = ray.get(f.remote())

            def get_val(self):
                return self.x

        actor = Actor.remote()
        return ray.get(actor.get_val.remote())

    assert ray.get(g.remote()) == num_remote_functions - 1


def test_inherit_actor_from_class(ray_start_regular):
    # Make sure we can define an actor by inheriting from a regular class.
    # Note that actors cannot inherit from other actors.

    class Foo(object):
        def __init__(self, x):
            self.x = x

        def f(self):
            return self.x

        def g(self, y):
            return self.x + y

    @ray.remote
    class Actor(Foo):
        def __init__(self, x):
            Foo.__init__(self, x)

        def get_value(self):
            return self.f()

    actor = Actor.remote(1)
    assert ray.get(actor.get_value.remote()) == 1
    assert ray.get(actor.g.remote(5)) == 6


def test_remote_functions_not_scheduled_on_actors(ray_start_regular):
    # Make sure that regular remote functions are not scheduled on actors.

    @ray.remote
    class Actor(object):
        def __init__(self):
            pass

        def get_id(self):
            return ray.worker.global_worker.worker_id

    a = Actor.remote()
    actor_id = ray.get(a.get_id.remote())

    @ray.remote
    def f():
        return ray.worker.global_worker.worker_id

    resulting_ids = ray.get([f.remote() for _ in range(100)])
    assert actor_id not in resulting_ids


def test_actors_on_nodes_with_no_cpus(ray_start_regular):
    @ray.remote
    class Foo(object):
        def method(self):
            pass

    f = Foo.remote()
    ready_ids, _ = ray.wait([f.method.remote()], timeout=100)
    assert ready_ids == []


def test_actor_load_balancing(shutdown_only):
    num_local_schedulers = 3
    ray.worker._init(
        start_ray_local=True,
        num_workers=0,
        num_local_schedulers=num_local_schedulers)

    @ray.remote
    class Actor1(object):
        def __init__(self):
            pass

        def get_location(self):
            return ray.worker.global_worker.plasma_client.store_socket_name

    # Create a bunch of actors.
    num_actors = 30
    num_attempts = 20
    minimum_count = 5

    # Make sure that actors are spread between the local schedulers.
    attempts = 0
    while attempts < num_attempts:
        actors = [Actor1.remote() for _ in range(num_actors)]
        locations = ray.get([actor.get_location.remote() for actor in actors])
        names = set(locations)
        counts = [locations.count(name) for name in names]
        print("Counts are {}.".format(counts))
        if (len(names) == num_local_schedulers
                and all(count >= minimum_count for count in counts)):
            break
        attempts += 1
    assert attempts < num_attempts

    # Make sure we can get the results of a bunch of tasks.
    results = []
    for _ in range(1000):
        index = np.random.randint(num_actors)
        results.append(actors[index].get_location.remote())
    ray.get(results)


@pytest.mark.skipif(
    os.environ.get("RAY_USE_NEW_GCS") == "on",
    reason="Failing with new GCS API on Linux.")
def test_actor_gpus(shutdown_only):
    num_local_schedulers = 3
    num_gpus_per_scheduler = 4
    ray.worker._init(
        start_ray_local=True,
        num_workers=0,
        num_local_schedulers=num_local_schedulers,
        num_cpus=(num_local_schedulers * [10 * num_gpus_per_scheduler]),
        num_gpus=(num_local_schedulers * [num_gpus_per_scheduler]))

    @ray.remote(num_gpus=1)
    class Actor1(object):
        def __init__(self):
            self.gpu_ids = ray.get_gpu_ids()

        def get_location_and_ids(self):
            assert ray.get_gpu_ids() == self.gpu_ids
            return (ray.worker.global_worker.plasma_client.store_socket_name,
                    tuple(self.gpu_ids))

    # Create one actor per GPU.
    actors = [
        Actor1.remote()
        for _ in range(num_local_schedulers * num_gpus_per_scheduler)
    ]
    # Make sure that no two actors are assigned to the same GPU.
    locations_and_ids = ray.get(
        [actor.get_location_and_ids.remote() for actor in actors])
    node_names = {location for location, gpu_id in locations_and_ids}
    assert len(node_names) == num_local_schedulers
    location_actor_combinations = []
    for node_name in node_names:
        for gpu_id in range(num_gpus_per_scheduler):
            location_actor_combinations.append((node_name, (gpu_id, )))
    assert set(locations_and_ids) == set(location_actor_combinations)

    # Creating a new actor should fail because all of the GPUs are being
    # used.
    a = Actor1.remote()
    ready_ids, _ = ray.wait([a.get_location_and_ids.remote()], timeout=10)
    assert ready_ids == []


def test_actor_multiple_gpus(shutdown_only):
    num_local_schedulers = 3
    num_gpus_per_scheduler = 5
    ray.worker._init(
        start_ray_local=True,
        num_workers=0,
        num_local_schedulers=num_local_schedulers,
        num_cpus=(num_local_schedulers * [10 * num_gpus_per_scheduler]),
        num_gpus=(num_local_schedulers * [num_gpus_per_scheduler]))

    @ray.remote(num_gpus=2)
    class Actor1(object):
        def __init__(self):
            self.gpu_ids = ray.get_gpu_ids()

        def get_location_and_ids(self):
            assert ray.get_gpu_ids() == self.gpu_ids
            return (ray.worker.global_worker.plasma_client.store_socket_name,
                    tuple(self.gpu_ids))

    # Create some actors.
    actors1 = [Actor1.remote() for _ in range(num_local_schedulers * 2)]
    # Make sure that no two actors are assigned to the same GPU.
    locations_and_ids = ray.get(
        [actor.get_location_and_ids.remote() for actor in actors1])
    node_names = {location for location, gpu_id in locations_and_ids}
    assert len(node_names) == num_local_schedulers

    # Keep track of which GPU IDs are being used for each location.
    gpus_in_use = {node_name: [] for node_name in node_names}
    for location, gpu_ids in locations_and_ids:
        gpus_in_use[location].extend(gpu_ids)
    for node_name in node_names:
        assert len(set(gpus_in_use[node_name])) == 4

    # Creating a new actor should fail because all of the GPUs are being
    # used.
    a = Actor1.remote()
    ready_ids, _ = ray.wait([a.get_location_and_ids.remote()], timeout=10)
    assert ready_ids == []

    # We should be able to create more actors that use only a single GPU.
    @ray.remote(num_gpus=1)
    class Actor2(object):
        def __init__(self):
            self.gpu_ids = ray.get_gpu_ids()

        def get_location_and_ids(self):
            return (ray.worker.global_worker.plasma_client.store_socket_name,
                    tuple(self.gpu_ids))

    # Create some actors.
    actors2 = [Actor2.remote() for _ in range(num_local_schedulers)]
    # Make sure that no two actors are assigned to the same GPU.
    locations_and_ids = ray.get(
        [actor.get_location_and_ids.remote() for actor in actors2])
    names = {location for location, gpu_id in locations_and_ids}
    assert node_names == names
    for location, gpu_ids in locations_and_ids:
        gpus_in_use[location].extend(gpu_ids)
    for node_name in node_names:
        assert len(gpus_in_use[node_name]) == 5
        assert set(gpus_in_use[node_name]) == set(range(5))

    # Creating a new actor should fail because all of the GPUs are being
    # used.
    a = Actor2.remote()
    ready_ids, _ = ray.wait([a.get_location_and_ids.remote()], timeout=10)
    assert ready_ids == []


def test_actor_different_numbers_of_gpus(shutdown_only):
    # Test that we can create actors on two nodes that have different
    # numbers of GPUs.
    ray.worker._init(
        start_ray_local=True,
        num_workers=0,
        num_local_schedulers=3,
        num_cpus=[10, 10, 10],
        num_gpus=[0, 5, 10])

    @ray.remote(num_gpus=1)
    class Actor1(object):
        def __init__(self):
            self.gpu_ids = ray.get_gpu_ids()

        def get_location_and_ids(self):
            return (ray.worker.global_worker.plasma_client.store_socket_name,
                    tuple(self.gpu_ids))

    # Create some actors.
    actors = [Actor1.remote() for _ in range(0 + 5 + 10)]
    # Make sure that no two actors are assigned to the same GPU.
    locations_and_ids = ray.get(
        [actor.get_location_and_ids.remote() for actor in actors])
    node_names = {location for location, gpu_id in locations_and_ids}
    assert len(node_names) == 2
    for node_name in node_names:
        node_gpu_ids = [
            gpu_id for location, gpu_id in locations_and_ids
            if location == node_name
        ]
        assert len(node_gpu_ids) in [5, 10]
        assert set(node_gpu_ids) == {(i, ) for i in range(len(node_gpu_ids))}

    # Creating a new actor should fail because all of the GPUs are being
    # used.
    a = Actor1.remote()
    ready_ids, _ = ray.wait([a.get_location_and_ids.remote()], timeout=10)
    assert ready_ids == []


def test_actor_multiple_gpus_from_multiple_tasks(shutdown_only):
    num_local_schedulers = 10
    num_gpus_per_scheduler = 10
    ray.worker._init(
        start_ray_local=True,
        num_workers=0,
        num_local_schedulers=num_local_schedulers,
        redirect_output=True,
        num_cpus=(num_local_schedulers * [10 * num_gpus_per_scheduler]),
        num_gpus=(num_local_schedulers * [num_gpus_per_scheduler]))

    @ray.remote
    def create_actors(n):
        @ray.remote(num_gpus=1)
        class Actor(object):
            def __init__(self):
                self.gpu_ids = ray.get_gpu_ids()

            def get_location_and_ids(self):
                return ((
                    ray.worker.global_worker.plasma_client.store_socket_name),
                        tuple(self.gpu_ids))

        # Create n actors.
        for _ in range(n):
            Actor.remote()

    ray.get([
        create_actors.remote(num_gpus_per_scheduler)
        for _ in range(num_local_schedulers)
    ])

    @ray.remote(num_gpus=1)
    class Actor(object):
        def __init__(self):
            self.gpu_ids = ray.get_gpu_ids()

        def get_location_and_ids(self):
            return (ray.worker.global_worker.plasma_client.store_socket_name,
                    tuple(self.gpu_ids))

    # All the GPUs should be used up now.
    a = Actor.remote()
    ready_ids, _ = ray.wait([a.get_location_and_ids.remote()], timeout=10)
    assert ready_ids == []


@pytest.mark.skipif(
    sys.version_info < (3, 0), reason="This test requires Python 3.")
def test_actors_and_tasks_with_gpus(shutdown_only):
    num_local_schedulers = 3
    num_gpus_per_scheduler = 6
    ray.worker._init(
        start_ray_local=True,
        num_workers=0,
        num_local_schedulers=num_local_schedulers,
        num_cpus=num_gpus_per_scheduler,
        num_gpus=(num_local_schedulers * [num_gpus_per_scheduler]))

    def check_intervals_non_overlapping(list_of_intervals):
        for i in range(len(list_of_intervals)):
            for j in range(i):
                first_interval = list_of_intervals[i]
                second_interval = list_of_intervals[j]
                # Check that list_of_intervals[i] and list_of_intervals[j]
                # don't overlap.
                assert first_interval[0] < first_interval[1]
                assert second_interval[0] < second_interval[1]
                intervals_nonoverlapping = (
                    first_interval[1] <= second_interval[0]
                    or second_interval[1] <= first_interval[0])
                assert intervals_nonoverlapping, (
                    "Intervals {} and {} are overlapping.".format(
                        first_interval, second_interval))

    @ray.remote(num_gpus=1)
    def f1():
        t1 = time.monotonic()
        time.sleep(0.1)
        t2 = time.monotonic()
        gpu_ids = ray.get_gpu_ids()
        assert len(gpu_ids) == 1
        assert gpu_ids[0] in range(num_gpus_per_scheduler)
        return (ray.worker.global_worker.plasma_client.store_socket_name,
                tuple(gpu_ids), [t1, t2])

    @ray.remote(num_gpus=2)
    def f2():
        t1 = time.monotonic()
        time.sleep(0.1)
        t2 = time.monotonic()
        gpu_ids = ray.get_gpu_ids()
        assert len(gpu_ids) == 2
        assert gpu_ids[0] in range(num_gpus_per_scheduler)
        assert gpu_ids[1] in range(num_gpus_per_scheduler)
        return (ray.worker.global_worker.plasma_client.store_socket_name,
                tuple(gpu_ids), [t1, t2])

    @ray.remote(num_gpus=1)
    class Actor1(object):
        def __init__(self):
            self.gpu_ids = ray.get_gpu_ids()
            assert len(self.gpu_ids) == 1
            assert self.gpu_ids[0] in range(num_gpus_per_scheduler)

        def get_location_and_ids(self):
            assert ray.get_gpu_ids() == self.gpu_ids
            return (ray.worker.global_worker.plasma_client.store_socket_name,
                    tuple(self.gpu_ids))

    def locations_to_intervals_for_many_tasks():
        # Launch a bunch of GPU tasks.
        locations_ids_and_intervals = ray.get([
            f1.remote()
            for _ in range(5 * num_local_schedulers * num_gpus_per_scheduler)
        ] + [
            f2.remote()
            for _ in range(5 * num_local_schedulers * num_gpus_per_scheduler)
        ] + [
            f1.remote()
            for _ in range(5 * num_local_schedulers * num_gpus_per_scheduler)
        ])

        locations_to_intervals = collections.defaultdict(lambda: [])
        for location, gpu_ids, interval in locations_ids_and_intervals:
            for gpu_id in gpu_ids:
                locations_to_intervals[(location, gpu_id)].append(interval)
        return locations_to_intervals

    # Run a bunch of GPU tasks.
    locations_to_intervals = locations_to_intervals_for_many_tasks()
    # Make sure that all GPUs were used.
    assert (len(locations_to_intervals) == num_local_schedulers *
            num_gpus_per_scheduler)
    # For each GPU, verify that the set of tasks that used this specific
    # GPU did not overlap in time.
    for locations in locations_to_intervals:
        check_intervals_non_overlapping(locations_to_intervals[locations])

    # Create an actor that uses a GPU.
    a = Actor1.remote()
    actor_location = ray.get(a.get_location_and_ids.remote())
    actor_location = (actor_location[0], actor_location[1][0])
    # This check makes sure that actor_location is formatted the same way
    # that the keys of locations_to_intervals are formatted.
    assert actor_location in locations_to_intervals

    # Run a bunch of GPU tasks.
    locations_to_intervals = locations_to_intervals_for_many_tasks()
    # Make sure that all but one of the GPUs were used.
    assert (len(locations_to_intervals) ==
            num_local_schedulers * num_gpus_per_scheduler - 1)
    # For each GPU, verify that the set of tasks that used this specific
    # GPU did not overlap in time.
    for locations in locations_to_intervals:
        check_intervals_non_overlapping(locations_to_intervals[locations])
    # Make sure that the actor's GPU was not used.
    assert actor_location not in locations_to_intervals

    # Create several more actors that use GPUs.
    actors = [Actor1.remote() for _ in range(3)]
    actor_locations = ray.get(
        [actor.get_location_and_ids.remote() for actor in actors])

    # Run a bunch of GPU tasks.
    locations_to_intervals = locations_to_intervals_for_many_tasks()
    # Make sure that all but 11 of the GPUs were used.
    assert (len(locations_to_intervals) ==
            num_local_schedulers * num_gpus_per_scheduler - 1 - 3)
    # For each GPU, verify that the set of tasks that used this specific
    # GPU did not overlap in time.
    for locations in locations_to_intervals:
        check_intervals_non_overlapping(locations_to_intervals[locations])
    # Make sure that the GPUs were not used.
    assert actor_location not in locations_to_intervals
    for location in actor_locations:
        assert location not in locations_to_intervals

    # Create more actors to fill up all the GPUs.
    more_actors = [
        Actor1.remote()
        for _ in range(num_local_schedulers * num_gpus_per_scheduler - 1 - 3)
    ]
    # Wait for the actors to finish being created.
    ray.get([actor.get_location_and_ids.remote() for actor in more_actors])

    # Now if we run some GPU tasks, they should not be scheduled.
    results = [f1.remote() for _ in range(30)]
    ready_ids, remaining_ids = ray.wait(results, timeout=1000)
    assert len(ready_ids) == 0


def test_actors_and_tasks_with_gpus_version_two(shutdown_only):
    # Create tasks and actors that both use GPUs and make sure that they
    # are given different GPUs
    ray.init(num_cpus=10, num_gpus=10)

    @ray.remote(num_gpus=1)
    def f():
        time.sleep(4)
        gpu_ids = ray.get_gpu_ids()
        assert len(gpu_ids) == 1
        return gpu_ids[0]

    @ray.remote(num_gpus=1)
    class Actor(object):
        def __init__(self):
            self.gpu_ids = ray.get_gpu_ids()
            assert len(self.gpu_ids) == 1

        def get_gpu_id(self):
            assert ray.get_gpu_ids() == self.gpu_ids
            return self.gpu_ids[0]

    results = []
    actors = []
    for _ in range(5):
        results.append(f.remote())
        a = Actor.remote()
        results.append(a.get_gpu_id.remote())
        # Prevent the actor handle from going out of scope so that its GPU
        # resources don't get released.
        actors.append(a)

    gpu_ids = ray.get(results)
    assert set(gpu_ids) == set(range(10))


@pytest.mark.skipif(
    sys.version_info < (3, 0), reason="This test requires Python 3.")
def test_actors_and_task_resource_bookkeeping(ray_start_regular):
    @ray.remote
    class Foo(object):
        def __init__(self):
            start = time.monotonic()
            time.sleep(0.1)
            end = time.monotonic()
            self.interval = (start, end)

        def get_interval(self):
            return self.interval

        def sleep(self):
            start = time.monotonic()
            time.sleep(0.01)
            end = time.monotonic()
            return start, end

    # First make sure that we do not have more actor methods running at a
    # time than we have CPUs.
    actors = [Foo.remote() for _ in range(4)]
    interval_ids = []
    interval_ids += [actor.get_interval.remote() for actor in actors]
    for _ in range(4):
        interval_ids += [actor.sleep.remote() for actor in actors]

    # Make sure that the intervals don't overlap.
    intervals = ray.get(interval_ids)
    intervals.sort(key=lambda x: x[0])
    for interval1, interval2 in zip(intervals[:-1], intervals[1:]):
        assert interval1[0] < interval1[1]
        assert interval1[1] < interval2[0]
        assert interval2[0] < interval2[1]


def test_blocking_actor_task(shutdown_only):
    ray.init(num_cpus=1, num_gpus=1)

    @ray.remote(num_gpus=1)
    def f():
        return 1

    @ray.remote
    class Foo(object):
        def __init__(self):
            pass

        def blocking_method(self):
            ray.get(f.remote())

    # Make sure we can execute a blocking actor method even if there is
    # only one CPU.
    actor = Foo.remote()
    ray.get(actor.blocking_method.remote())

    @ray.remote(num_cpus=1)
    class CPUFoo(object):
        def __init__(self):
            pass

        def blocking_method(self):
            ray.get(f.remote())

    # Make sure that lifetime CPU resources are not released when actors
    # block.
    actor = CPUFoo.remote()
    x_id = actor.blocking_method.remote()
    ready_ids, remaining_ids = ray.wait([x_id], timeout=1000)
    assert ready_ids == []
    assert remaining_ids == [x_id]

    @ray.remote(num_gpus=1)
    class GPUFoo(object):
        def __init__(self):
            pass

        def blocking_method(self):
            ray.get(f.remote())

    # Make sure that GPU resources are not released when actors block.
    actor = GPUFoo.remote()
    x_id = actor.blocking_method.remote()
    ready_ids, remaining_ids = ray.wait([x_id], timeout=1000)
    assert ready_ids == []
    assert remaining_ids == [x_id]


@pytest.mark.skipif(
    os.environ.get("RAY_USE_XRAY") == "0",
    reason="This test only works with xray.")
def test_exception_raised_when_actor_node_dies(shutdown_only):
    ray.worker._init(start_ray_local=True, num_local_schedulers=2, num_cpus=1)

    @ray.remote
    class Counter(object):
        def __init__(self):
            self.x = 0

        def local_plasma(self):
            return ray.worker.global_worker.plasma_client.store_socket_name

        def inc(self):
            self.x += 1
            return self.x

    local_plasma = ray.worker.global_worker.plasma_client.store_socket_name

    # Create an actor that is not on the local scheduler.
    actor = Counter.remote()
    while ray.get(actor.local_plasma.remote()) == local_plasma:
        actor = Counter.remote()

    # Kill the second plasma store to get rid of the cached objects and
    # trigger the corresponding local scheduler to exit.
    process = ray.services.all_processes[
        ray.services.PROCESS_TYPE_PLASMA_STORE][1]
    process.kill()

    # Submit some new actor tasks.
    x_ids = [actor.inc.remote() for _ in range(100)]

    # Make sure that getting the result raises an exception.
    for _ in range(10):
        for x_id in x_ids:
            with pytest.raises(ray.worker.RayGetError):
                # There is some small chance that ray.get will actually
                # succeed (if the object is transferred before the raylet
                # dies).
                ray.get(x_id)

    # Make sure the process has exited.
    process.wait()


@pytest.mark.skipif(
<<<<<<< HEAD
=======
    os.environ.get("RAY_USE_XRAY") != "0",
    reason="This test does not work with xray yet.")
@pytest.mark.skipif(
>>>>>>> 5aa29613
    os.environ.get("RAY_USE_NEW_GCS") == "on",
    reason="Hanging with new GCS API.")
def test_local_scheduler_dying(shutdown_only):
    ray.worker._init(
        start_ray_local=True,
        num_local_schedulers=2,
        num_workers=0,
        redirect_output=True)

    @ray.remote
    class Counter(object):
        def __init__(self):
            self.x = 0

        def local_plasma(self):
            return ray.worker.global_worker.plasma_client.store_socket_name

        def inc(self):
            self.x += 1
            return self.x

    local_plasma = ray.worker.global_worker.plasma_client.store_socket_name

    # Create an actor that is not on the local scheduler.
    actor = Counter.remote()
    while ray.get(actor.local_plasma.remote()) == local_plasma:
        actor = Counter.remote()

    ids = [actor.inc.remote() for _ in range(100)]

    # Wait for the last task to finish running.
    ray.get(ids[-1])

    # Kill the second plasma store to get rid of the cached objects and
    # trigger the corresponding local scheduler to exit.
    process = ray.services.all_processes[
        ray.services.PROCESS_TYPE_PLASMA_STORE][1]
    process.kill()
    process.wait()

    # Get all of the results
    results = ray.get(ids)

    assert results == list(range(1, 1 + len(results)))


@pytest.mark.skipif(
<<<<<<< HEAD
=======
    os.environ.get("RAY_USE_XRAY") != "0",
    reason="This test does not work with xray yet.")
@pytest.mark.skipif(
>>>>>>> 5aa29613
    os.environ.get("RAY_USE_NEW_GCS") == "on",
    reason="Hanging with new GCS API.")
def test_many_local_schedulers_dying(shutdown_only):
    # This test can be made more stressful by increasing the numbers below.
    # The total number of actors created will be
    # num_actors_at_a_time * num_local_schedulers.
    num_local_schedulers = 5
    num_actors_at_a_time = 3
    num_function_calls_at_a_time = 10

    ray.worker._init(
        start_ray_local=True,
        num_local_schedulers=num_local_schedulers,
        num_cpus=3,
        redirect_output=True)

    @ray.remote
    class SlowCounter(object):
        def __init__(self):
            self.x = 0

        def inc(self, duration):
            time.sleep(duration)
            self.x += 1
            return self.x

    # Create some initial actors.
    actors = [SlowCounter.remote() for _ in range(num_actors_at_a_time)]

    # Wait for the actors to start up.
    time.sleep(1)

    # This is a mapping from actor handles to object IDs returned by
    # methods on that actor.
    result_ids = collections.defaultdict(lambda: [])

    # In a loop we are going to create some actors, run some methods, kill
    # a local scheduler, and run some more methods.
    for i in range(num_local_schedulers - 1):
        # Create some actors.
        actors.extend(
            [SlowCounter.remote() for _ in range(num_actors_at_a_time)])
        # Run some methods.
        for j in range(len(actors)):
            actor = actors[j]
            for _ in range(num_function_calls_at_a_time):
                result_ids[actor].append(actor.inc.remote(j**2 * 0.000001))
        # Kill a plasma store to get rid of the cached objects and trigger
        # exit of the corresponding local scheduler. Don't kill the first
        # local scheduler since that is the one that the driver is
        # connected to.
        process = ray.services.all_processes[
            ray.services.PROCESS_TYPE_PLASMA_STORE][i + 1]
        process.kill()
        process.wait()

        # Run some more methods.
        for j in range(len(actors)):
            actor = actors[j]
            for _ in range(num_function_calls_at_a_time):
                result_ids[actor].append(actor.inc.remote(j**2 * 0.000001))

    # Get the results and check that they have the correct values.
    for _, result_id_list in result_ids.items():
        results = list(range(1, len(result_id_list) + 1))
        assert ray.get(result_id_list) == results


def setup_counter_actor(test_checkpoint=False,
                        save_exception=False,
                        resume_exception=False):
    ray.worker._init(
        start_ray_local=True,
        num_local_schedulers=2,
        num_workers=0,
        redirect_output=True)

    # Only set the checkpoint interval if we're testing with checkpointing.
    checkpoint_interval = -1
    if test_checkpoint:
        checkpoint_interval = 5

    @ray.remote(checkpoint_interval=checkpoint_interval)
    class Counter(object):
        _resume_exception = resume_exception

        def __init__(self, save_exception):
            self.x = 0
            self.num_inc_calls = 0
            self.save_exception = save_exception
            self.restored = False

        def local_plasma(self):
            return ray.worker.global_worker.plasma_client.store_socket_name

        def inc(self, *xs):
            self.x += 1
            self.num_inc_calls += 1
            return self.x

        def get_num_inc_calls(self):
            return self.num_inc_calls

        def test_restore(self):
            # This method will only return True if __ray_restore__ has been
            # called.
            return self.restored

        def __ray_save__(self):
            if self.save_exception:
                raise Exception("Exception raised in checkpoint save")
            return self.x, self.save_exception

        def __ray_restore__(self, checkpoint):
            if self._resume_exception:
                raise Exception("Exception raised in checkpoint resume")
            self.x, self.save_exception = checkpoint
            self.num_inc_calls = 0
            self.restored = True

    local_plasma = ray.worker.global_worker.plasma_client.store_socket_name

    # Create an actor that is not on the local scheduler.
    actor = Counter.remote(save_exception)
    while ray.get(actor.local_plasma.remote()) == local_plasma:
        actor = Counter.remote(save_exception)

    args = [ray.put(0) for _ in range(100)]
    ids = [actor.inc.remote(*args[i:]) for i in range(100)]

    return actor, ids


@pytest.mark.skipif(
    os.environ.get("RAY_USE_XRAY") != "0",
    reason="This test does not work with xray yet.")
@pytest.mark.skipif(
    os.environ.get("RAY_USE_NEW_GCS") == "on",
    reason="Hanging with new GCS API.")
def test_checkpointing(shutdown_only):
    actor, ids = setup_counter_actor(test_checkpoint=True)
    # Wait for the last task to finish running.
    ray.get(ids[-1])

    # Kill the corresponding plasma store to get rid of the cached objects.
    process = ray.services.all_processes[
        ray.services.PROCESS_TYPE_PLASMA_STORE][1]
    process.kill()
    process.wait()

    # Check that the actor restored from a checkpoint.
    assert ray.get(actor.test_restore.remote())
    # Check that we can submit another call on the actor and get the
    # correct counter result.
    x = ray.get(actor.inc.remote())
    assert x == 101
    # Check that the number of inc calls since actor initialization is less
    # than the counter value, since the actor initialized from a
    # checkpoint.
    num_inc_calls = ray.get(actor.get_num_inc_calls.remote())
    assert num_inc_calls < x


@pytest.mark.skipif(
    os.environ.get("RAY_USE_XRAY") != "0",
    reason="This test does not work with xray yet.")
@pytest.mark.skipif(
    os.environ.get("RAY_USE_NEW_GCS") == "on",
    reason="Hanging with new GCS API.")
def test_remote_checkpoint(shutdown_only):
    actor, ids = setup_counter_actor(test_checkpoint=True)

    # Do a remote checkpoint call and wait for it to finish.
    ray.get(actor.__ray_checkpoint__.remote())

    # Kill the corresponding plasma store to get rid of the cached objects.
    process = ray.services.all_processes[
        ray.services.PROCESS_TYPE_PLASMA_STORE][1]
    process.kill()
    process.wait()

    # Check that the actor restored from a checkpoint.
    assert ray.get(actor.test_restore.remote())
    # Check that the number of inc calls since actor initialization is
    # exactly zero, since there could not have been another inc call since
    # the remote checkpoint.
    num_inc_calls = ray.get(actor.get_num_inc_calls.remote())
    assert num_inc_calls == 0
    # Check that we can submit another call on the actor and get the
    # correct counter result.
    x = ray.get(actor.inc.remote())
    assert x == 101


@pytest.mark.skipif(
    os.environ.get("RAY_USE_XRAY") != "0",
    reason="This test does not work with xray yet.")
@pytest.mark.skipif(
    os.environ.get("RAY_USE_NEW_GCS") == "on",
    reason="Hanging with new GCS API.")
def test_lost_checkpoint(shutdown_only):
    actor, ids = setup_counter_actor(test_checkpoint=True)
    # Wait for the first fraction of tasks to finish running.
    ray.get(ids[len(ids) // 10])

    # Kill the corresponding plasma store to get rid of the cached objects.
    process = ray.services.all_processes[
        ray.services.PROCESS_TYPE_PLASMA_STORE][1]
    process.kill()
    process.wait()

    # Check that the actor restored from a checkpoint.
    assert ray.get(actor.test_restore.remote())
    # Check that we can submit another call on the actor and get the
    # correct counter result.
    x = ray.get(actor.inc.remote())
    assert x == 101
    # Check that the number of inc calls since actor initialization is less
    # than the counter value, since the actor initialized from a
    # checkpoint.
    num_inc_calls = ray.get(actor.get_num_inc_calls.remote())
    assert num_inc_calls < x
    assert 5 < num_inc_calls


@pytest.mark.skipif(
    os.environ.get("RAY_USE_XRAY") != "0",
    reason="This test does not work with xray yet.")
@pytest.mark.skipif(
    os.environ.get("RAY_USE_NEW_GCS") == "on",
    reason="Hanging with new GCS API.")
def test_checkpoint_exception(shutdown_only):
    actor, ids = setup_counter_actor(test_checkpoint=True, save_exception=True)
    # Wait for the last task to finish running.
    ray.get(ids[-1])

    # Kill the corresponding plasma store to get rid of the cached objects.
    process = ray.services.all_processes[
        ray.services.PROCESS_TYPE_PLASMA_STORE][1]
    process.kill()
    process.wait()

    # Check that we can submit another call on the actor and get the
    # correct counter result.
    x = ray.get(actor.inc.remote())
    assert x == 101
    # Check that the number of inc calls since actor initialization is
    # equal to the counter value, since the actor did not initialize from a
    # checkpoint.
    num_inc_calls = ray.get(actor.get_num_inc_calls.remote())
    assert num_inc_calls == x
    # Check that errors were raised when trying to save the checkpoint.
    errors = ray.error_info()
    assert 0 < len(errors)
    for error in errors:
        assert error["type"] == ray_constants.CHECKPOINT_PUSH_ERROR


@pytest.mark.skipif(
    os.environ.get("RAY_USE_XRAY") != "0",
    reason="This test does not work with xray yet.")
@pytest.mark.skipif(
    os.environ.get("RAY_USE_NEW_GCS") == "on",
    reason="Hanging with new GCS API.")
def test_checkpoint_resume_exception(shutdown_only):
    actor, ids = setup_counter_actor(
        test_checkpoint=True, resume_exception=True)
    # Wait for the last task to finish running.
    ray.get(ids[-1])

    # Kill the corresponding plasma store to get rid of the cached objects.
    process = ray.services.all_processes[
        ray.services.PROCESS_TYPE_PLASMA_STORE][1]
    process.kill()
    process.wait()

    # Check that we can submit another call on the actor and get the
    # correct counter result.
    x = ray.get(actor.inc.remote())
    assert x == 101
    # Check that the number of inc calls since actor initialization is
    # equal to the counter value, since the actor did not initialize from a
    # checkpoint.
    num_inc_calls = ray.get(actor.get_num_inc_calls.remote())
    assert num_inc_calls == x
    # Check that an error was raised when trying to resume from the
    # checkpoint.
    errors = ray.error_info()
    assert len(errors) == 1
    for error in errors:
        assert error["type"] == ray_constants.CHECKPOINT_PUSH_ERROR


@pytest.mark.skip("Fork/join consistency not yet implemented.")
def test_distributed_handle(self):
    counter, ids = setup_counter_actor(test_checkpoint=False)

    @ray.remote
    def fork_many_incs(counter, num_incs):
        x = None
        for _ in range(num_incs):
            x = counter.inc.remote()
        # Only call ray.get() on the last task submitted.
        return ray.get(x)

    # Fork num_iters times.
    count = ray.get(ids[-1])
    num_incs = 100
    num_iters = 10
    forks = [
        fork_many_incs.remote(counter, num_incs) for _ in range(num_iters)
    ]
    ray.wait(forks, num_returns=len(forks))
    count += num_incs * num_iters

    # Kill the second plasma store to get rid of the cached objects and
    # trigger the corresponding local scheduler to exit.
    process = ray.services.all_processes[
        ray.services.PROCESS_TYPE_PLASMA_STORE][1]
    process.kill()
    process.wait()

    # Check that the actor did not restore from a checkpoint.
    assert not ray.get(counter.test_restore.remote())
    # Check that we can submit another call on the actor and get the
    # correct counter result.
    x = ray.get(counter.inc.remote())
    assert x == count + 1


@pytest.mark.skipif(
    os.environ.get("RAY_USE_XRAY") != "0",
    reason="This test does not work with xray yet.")
@pytest.mark.skipif(
    os.environ.get("RAY_USE_NEW_GCS") == "on",
    reason="Hanging with new GCS API.")
def test_remote_checkpoint_distributed_handle(shutdown_only):
    counter, ids = setup_counter_actor(test_checkpoint=True)

    @ray.remote
    def fork_many_incs(counter, num_incs):
        x = None
        for _ in range(num_incs):
            x = counter.inc.remote()
        # Only call ray.get() on the last task submitted.
        return ray.get(x)

    # Fork num_iters times.
    count = ray.get(ids[-1])
    num_incs = 100
    num_iters = 10
    forks = [
        fork_many_incs.remote(counter, num_incs) for _ in range(num_iters)
    ]
    ray.wait(forks, num_returns=len(forks))
    ray.wait([counter.__ray_checkpoint__.remote()])
    count += num_incs * num_iters

    # Kill the second plasma store to get rid of the cached objects and
    # trigger the corresponding local scheduler to exit.
    process = ray.services.all_processes[
        ray.services.PROCESS_TYPE_PLASMA_STORE][1]
    process.kill()
    process.wait()

    # Check that the actor restored from a checkpoint.
    assert ray.get(counter.test_restore.remote())
    # Check that the number of inc calls since actor initialization is
    # exactly zero, since there could not have been another inc call since
    # the remote checkpoint.
    num_inc_calls = ray.get(counter.get_num_inc_calls.remote())
    assert num_inc_calls == 0
    # Check that we can submit another call on the actor and get the
    # correct counter result.
    x = ray.get(counter.inc.remote())
    assert x == count + 1


@pytest.mark.skip("Fork/join consistency not yet implemented.")
def test_checkpoint_distributed_handle(shutdown_only):
    counter, ids = setup_counter_actor(test_checkpoint=True)

    @ray.remote
    def fork_many_incs(counter, num_incs):
        x = None
        for _ in range(num_incs):
            x = counter.inc.remote()
        # Only call ray.get() on the last task submitted.
        return ray.get(x)

    # Fork num_iters times.
    count = ray.get(ids[-1])
    num_incs = 100
    num_iters = 10
    forks = [
        fork_many_incs.remote(counter, num_incs) for _ in range(num_iters)
    ]
    ray.wait(forks, num_returns=len(forks))
    count += num_incs * num_iters

    # Kill the second plasma store to get rid of the cached objects and
    # trigger the corresponding local scheduler to exit.
    process = ray.services.all_processes[
        ray.services.PROCESS_TYPE_PLASMA_STORE][1]
    process.kill()
    process.wait()

    # Check that the actor restored from a checkpoint.
    assert ray.get(counter.test_restore.remote())
    # Check that we can submit another call on the actor and get the
    # correct counter result.
    x = ray.get(counter.inc.remote())
    assert x == count + 1


def _test_nondeterministic_reconstruction(num_forks, num_items_per_fork,
                                          num_forks_to_wait):
    ray.worker._init(
        start_ray_local=True,
        num_local_schedulers=2,
        num_workers=0,
        redirect_output=True)

    # Make a shared queue.
    @ray.remote
    class Queue(object):
        def __init__(self):
            self.queue = []

        def local_plasma(self):
            return ray.worker.global_worker.plasma_client.store_socket_name

        def push(self, item):
            self.queue.append(item)

        def read(self):
            return self.queue

    # Schedule the shared queue onto the remote local scheduler.
    local_plasma = ray.worker.global_worker.plasma_client.store_socket_name
    actor = Queue.remote()
    while ray.get(actor.local_plasma.remote()) == local_plasma:
        actor = Queue.remote()

    # A task that takes in the shared queue and a list of items to enqueue,
    # one by one.
    @ray.remote
    def enqueue(queue, items):
        done = None
        for item in items:
            done = queue.push.remote(item)
        # TODO(swang): Return the object ID returned by the last method
        # called on the shared queue, so that the caller of enqueue can
        # wait for all of the queue methods to complete. This can be
        # removed once join consistency is implemented.
        return [done]

    # Call the enqueue task num_forks times, each with num_items_per_fork
    # unique objects to push onto the shared queue.
    enqueue_tasks = []
    for fork in range(num_forks):
        enqueue_tasks.append(
            enqueue.remote(actor,
                           [(fork, i) for i in range(num_items_per_fork)]))
    # Wait for the forks to complete their tasks.
    enqueue_tasks = ray.get(enqueue_tasks)
    enqueue_tasks = [fork_ids[0] for fork_ids in enqueue_tasks]
    ray.wait(enqueue_tasks, num_returns=num_forks_to_wait)

    # Read the queue to get the initial order of execution.
    queue = ray.get(actor.read.remote())

    # Kill the second plasma store to get rid of the cached objects and
    # trigger the corresponding local scheduler to exit.
    process = ray.services.all_processes[
        ray.services.PROCESS_TYPE_PLASMA_STORE][1]
    process.kill()
    process.wait()

    # Read the queue again and check for deterministic reconstruction.
    ray.get(enqueue_tasks)
    reconstructed_queue = ray.get(actor.read.remote())
    # Make sure the final queue has all items from all forks.
    assert len(reconstructed_queue) == num_forks * num_items_per_fork
    # Make sure that the prefix of the final queue matches the queue from
    # the initial execution.
    assert queue == reconstructed_queue[:len(queue)]


@pytest.mark.skipif(
    os.environ.get("RAY_USE_XRAY") != "0",
    reason="This test does not work with xray yet.")
@pytest.mark.skipif(
    os.environ.get("RAY_USE_NEW_GCS") == "on",
    reason="Currently doesn't work with the new GCS.")
def test_nondeterministic_reconstruction(shutdown_only):
    _test_nondeterministic_reconstruction(10, 100, 10)


@pytest.mark.skip("Nondeterministic reconstruction currently not supported "
                  "when there are concurrent forks that didn't finish "
                  "initial execution.")
def test_nondeterministic_reconstruction_concurrent_forks(shutdown_only):
    _test_nondeterministic_reconstruction(10, 100, 1)


@pytest.fixture
def setup_queue_actor():
    ray.init(num_cpus=1)

    @ray.remote
    class Queue(object):
        def __init__(self):
            self.queue = []

        def enqueue(self, key, item):
            self.queue.append((key, item))

        def read(self):
            return self.queue

    yield Queue.remote()

    # The code after the yield will run as teardown code.
    ray.shutdown()


@pytest.mark.skipif(
    os.environ.get("RAY_USE_XRAY") != "0",
    reason="This test does not work with xray yet.")
def test_fork(setup_queue_actor):
    queue = setup_queue_actor

    @ray.remote
    def fork(queue, key, item):
        return ray.get(queue.enqueue.remote(key, item))

    # Fork num_iters times.
    num_iters = 100
    ray.get([fork.remote(queue, i, 0) for i in range(num_iters)])
    items = ray.get(queue.read.remote())
    for i in range(num_iters):
        filtered_items = [item[1] for item in items if item[0] == i]
        assert filtered_items == list(range(1))


@pytest.mark.skipif(
    os.environ.get("RAY_USE_XRAY") != "0",
    reason="This test does not work with xray yet.")
def test_fork_consistency(setup_queue_actor):
    queue = setup_queue_actor

    @ray.remote
    def fork(queue, key, num_items):
        x = None
        for item in range(num_items):
            x = queue.enqueue.remote(key, item)
        return ray.get(x)

    # Fork num_iters times.
    num_forks = 10
    num_items_per_fork = 100
    ray.get(
        [fork.remote(queue, i, num_items_per_fork) for i in range(num_forks)])
    items = ray.get(queue.read.remote())
    for i in range(num_forks):
        filtered_items = [item[1] for item in items if item[0] == i]
        assert filtered_items == list(range(num_items_per_fork))


@pytest.mark.skip("Garbage collection for distributed actor handles not "
                  "implemented.")
def test_garbage_collection(setup_queue_actor):
    queue = setup_queue_actor

    @ray.remote
    def fork(queue):
        for i in range(10):
            x = queue.enqueue.remote(0, i)
            time.sleep(0.1)
        return ray.get(x)

    x = fork.remote(queue)
    ray.get(queue.read.remote())
    del queue

    print(ray.get(x))


def test_calling_put_on_actor_handle(ray_start_regular):
    @ray.remote
    class Counter(object):
        def __init__(self):
            self.x = 0

        def inc(self):
            self.x += 1
            return self.x

    @ray.remote
    def f():
        return Counter.remote()

    @ray.remote
    def g():
        return [Counter.remote()]

    # Currently, calling ray.put on an actor handle is allowed, but is
    # there a good use case?
    counter = Counter.remote()
    counter_id = ray.put(counter)
    new_counter = ray.get(counter_id)
    assert ray.get(new_counter.inc.remote()) == 1
    assert ray.get(counter.inc.remote()) == 2
    assert ray.get(new_counter.inc.remote()) == 3

    with pytest.raises(Exception):
        ray.get(f.remote())

    # The below test works, but do we want to disallow this usage?
    ray.get(g.remote())


def test_pickling_actor_handle(ray_start_regular):
    @ray.remote
    class Foo(object):
        def method(self):
            pass

    f = Foo.remote()
    new_f = ray.worker.pickle.loads(ray.worker.pickle.dumps(f))
    # Verify that we can call a method on the unpickled handle. TODO(rkn):
    # we should also test this from a different driver.
    ray.get(new_f.method.remote())


def test_pickled_actor_handle_call_in_method_twice(ray_start_regular):
    @ray.remote
    class Actor1(object):
        def f(self):
            return 1

    @ray.remote
    class Actor2(object):
        def __init__(self, constructor):
            self.actor = constructor()

        def step(self):
            ray.get(self.actor.f.remote())

    a = Actor1.remote()

    b = Actor2.remote(lambda: a)

    ray.get(b.step.remote())
    ray.get(b.step.remote())


def test_register_and_get_named_actors(ray_start_regular):
    # TODO(heyucongtom): We should test this from another driver.

    @ray.remote
    class Foo(object):
        def __init__(self):
            self.x = 0

        def method(self):
            self.x += 1
            return self.x

    f1 = Foo.remote()
    # Test saving f.
    ray.experimental.register_actor("f1", f1)
    # Test getting f.
    f2 = ray.experimental.get_actor("f1")
    assert f1._actor_id == f2._actor_id

    # Test same name register shall raise error.
    with pytest.raises(ValueError):
        ray.experimental.register_actor("f1", f2)

    # Test register with wrong object type.
    with pytest.raises(TypeError):
        ray.experimental.register_actor("f3", 1)

    # Test getting a nonexistent actor.
    with pytest.raises(ValueError):
        ray.experimental.get_actor("nonexistent")

    # Test method
    assert ray.get(f1.method.remote()) == 1
    assert ray.get(f2.method.remote()) == 2
    assert ray.get(f1.method.remote()) == 3
    assert ray.get(f2.method.remote()) == 4


@pytest.mark.skipif(
    sys.version_info < (3, 0),
    reason="This test is currently failing on Python 2.7.")
def test_lifetime_and_transient_resources(ray_start_regular):
    # This actor acquires resources only when running methods.
    @ray.remote
    class Actor1(object):
        def method(self):
            pass

    # This actor acquires resources for its lifetime.
    @ray.remote(num_cpus=1)
    class Actor2(object):
        def method(self):
            pass

    actor1s = [Actor1.remote() for _ in range(10)]
    ray.get([a.method.remote() for a in actor1s])

    actor2s = [Actor2.remote() for _ in range(2)]
    results = [a.method.remote() for a in actor2s]
    ready_ids, remaining_ids = ray.wait(
        results, num_returns=len(results), timeout=1000)
    assert len(ready_ids) == 1


def test_custom_label_placement(shutdown_only):
    ray.worker._init(
        start_ray_local=True,
        num_local_schedulers=2,
        num_workers=0,
        resources=[{
            "CustomResource1": 2
        }, {
            "CustomResource2": 2
        }])

    @ray.remote(resources={"CustomResource1": 1})
    class ResourceActor1(object):
        def get_location(self):
            return ray.worker.global_worker.plasma_client.store_socket_name

    @ray.remote(resources={"CustomResource2": 1})
    class ResourceActor2(object):
        def get_location(self):
            return ray.worker.global_worker.plasma_client.store_socket_name

    local_plasma = ray.worker.global_worker.plasma_client.store_socket_name

    # Create some actors.
    actors1 = [ResourceActor1.remote() for _ in range(2)]
    actors2 = [ResourceActor2.remote() for _ in range(2)]
    locations1 = ray.get([a.get_location.remote() for a in actors1])
    locations2 = ray.get([a.get_location.remote() for a in actors2])
    for location in locations1:
        assert location == local_plasma
    for location in locations2:
        assert location != local_plasma


def test_creating_more_actors_than_resources(shutdown_only):
    ray.init(
        num_workers=0,
        num_cpus=10,
        num_gpus=2,
        resources={"CustomResource1": 1})

    @ray.remote(num_gpus=1)
    class ResourceActor1(object):
        def method(self):
            return ray.get_gpu_ids()[0]

    @ray.remote(resources={"CustomResource1": 1})
    class ResourceActor2(object):
        def method(self):
            pass

    # Make sure the first two actors get created and the third one does
    # not.
    actor1 = ResourceActor1.remote()
    result1 = actor1.method.remote()
    ray.wait([result1])
    actor2 = ResourceActor1.remote()
    result2 = actor2.method.remote()
    ray.wait([result2])
    actor3 = ResourceActor1.remote()
    result3 = actor3.method.remote()
    ready_ids, _ = ray.wait([result3], timeout=200)
    assert len(ready_ids) == 0

    # By deleting actor1, we free up resources to create actor3.
    del actor1

    results = ray.get([result1, result2, result3])
    assert results[0] == results[2]
    assert set(results) == {0, 1}

    # Make sure that when one actor goes out of scope a new actor is
    # created because some resources have been freed up.
    results = []
    for _ in range(3):
        actor = ResourceActor2.remote()
        object_id = actor.method.remote()
        results.append(object_id)
        # Wait for the task to execute. We do this because otherwise it may
        # be possible for the __ray_terminate__ task to execute before the
        # method.
        ray.wait([object_id])

    ray.get(results)


@pytest.mark.skipif(
    os.environ.get("RAY_USE_XRAY") != "1",
    reason="This test only works for xray.")
def test_actor_reconstruction(ray_start_regular):
    """Test actor reconstruction when actor process is killed."""

    @ray.remote(max_reconstructions=1)
    class ReconstructableActor(object):
        """An actor that will be reconstructed at most once."""

        def __init__(self):
            self.value = 0

        def increase(self):
            self.value += 1
            return self.value

        def get_pid(self):
            return os.getpid()

    def kill_actor(actor):
        """Kill actor process."""
        pid = ray.get(actor.get_pid.remote())
        os.kill(pid, signal.SIGKILL)
        time.sleep(1)

    actor = ReconstructableActor.remote()
    # Call increase 3 times
    for _ in range(3):
        ray.get(actor.increase.remote())
    # kill actor process
    kill_actor(actor)
    # Call increase again.
    # Check that actor is reconstructed and value is 4.
    assert ray.get(actor.increase.remote()) == 4
    # kill actor process one more time.
    kill_actor(actor)
    # The actor has exceeded max reconstructions, and this task should fail.
    with pytest.raises(ray.worker.RayGetError):
        ray.get(actor.increase.remote())

    # Create another actor.
    actor = ReconstructableActor.remote()
    # Intentionlly exit the actor
    actor.__ray_terminate__.remote()
    # Check that the actor won't be reconstructed.
    with pytest.raises(ray.worker.RayGetError):
        ray.get(actor.increase.remote())<|MERGE_RESOLUTION|>--- conflicted
+++ resolved
@@ -1280,12 +1280,6 @@
 
 
 @pytest.mark.skipif(
-<<<<<<< HEAD
-=======
-    os.environ.get("RAY_USE_XRAY") != "0",
-    reason="This test does not work with xray yet.")
-@pytest.mark.skipif(
->>>>>>> 5aa29613
     os.environ.get("RAY_USE_NEW_GCS") == "on",
     reason="Hanging with new GCS API.")
 def test_local_scheduler_dying(shutdown_only):
@@ -1333,12 +1327,6 @@
 
 
 @pytest.mark.skipif(
-<<<<<<< HEAD
-=======
-    os.environ.get("RAY_USE_XRAY") != "0",
-    reason="This test does not work with xray yet.")
-@pytest.mark.skipif(
->>>>>>> 5aa29613
     os.environ.get("RAY_USE_NEW_GCS") == "on",
     reason="Hanging with new GCS API.")
 def test_many_local_schedulers_dying(shutdown_only):
