--- conflicted
+++ resolved
@@ -1286,10 +1286,6 @@
     process.wait()
 
 
-<<<<<<< HEAD
-=======
-@pytest.mark.skip("This test does not work yet.")
->>>>>>> 6531eed2
 @pytest.mark.skipif(
     os.environ.get("RAY_USE_NEW_GCS") == "on",
     reason="Hanging with new GCS API.")
@@ -1328,10 +1324,6 @@
     assert results == list(range(1, 1 + len(results)))
 
 
-<<<<<<< HEAD
-=======
-@pytest.mark.skip("This test does not work yet.")
->>>>>>> 6531eed2
 @pytest.mark.skipif(
     os.environ.get("RAY_USE_NEW_GCS") == "on",
     reason="Hanging with new GCS API.")
